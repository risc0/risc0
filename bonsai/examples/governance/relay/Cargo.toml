--- conflicted
+++ resolved
@@ -12,12 +12,8 @@
 clap = { version = "4.3", features = ["derive", "env"] }
 ethers = { version = "2.0", features = ["rustls", "ws"] }
 ethers-signers = { version = "2.0", features = ["aws"] }
-<<<<<<< HEAD
-hex = "0.4.3"
+hex = "0.4"
 humantime = "2.1.0"
-=======
-hex = "0.4"
->>>>>>> 67cabf60
 methods = { workspace = true }
 risc0-build = { workspace = true, features = ["guest-list"] }
 risc0-zkvm = { workspace = true, default-features = false, features = [
