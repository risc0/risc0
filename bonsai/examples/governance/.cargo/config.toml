--- conflicted
+++ resolved
@@ -1,30 +1,5 @@
 [build]
 rustflags = [
-<<<<<<< HEAD
-    "-Dclippy::correctness",
-    "-Dclippy::suspicious",
-    "-Wclippy::complexity",
-    "-Wclippy::perf",
-    "-Wclippy::style",
-    "-Wclippy::unwrap_used",
-    "-Wclippy::expect_used",
-    "-Dclippy::needless_return",
-    "-Dbad_style",
-    "-Dbare_trait_objects",
-    "-Ddead_code",
-    "-Dimproper_ctypes",
-    "-Dno_mangle_generic_items",
-    "-Dnon_shorthand_field_patterns",
-    "-Doverflowing_literals",
-    "-Dpath_statements",
-    "-Dpatterns_in_fns_without_body",
-    "-Dprivate_in_public",
-    "-Dunconditional_recursion",
-    "-Dunused_allocation",
-    "-Dunused_comparisons",
-    "-Dunused_parens",
-    "-Dwhile_true",
-=======
   "-Dclippy::correctness",
   "-Dclippy::suspicious",
   "-Wclippy::complexity",
@@ -49,7 +24,6 @@
   "-Dunused_comparisons",
   "-Dunused_parens",
   "-Dwhile_true",
->>>>>>> 76da671e
 ]
 
 [net]
