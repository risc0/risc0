--- conflicted
+++ resolved
@@ -29,13 +29,9 @@
 httpmock = "0.7"
 risc0-zkvm = { path = "../../risc0/zkvm" }
 temp-env = "0.3"
+tokio = { version = "1", default-features = false }
 tracing-subscriber = { version = "0.3", features = ["env-filter"] }
-<<<<<<< HEAD
-uuid = { version = "1.8", features = ["v4"] }
-tokio = { version = "1", default-features = false }
-=======
 uuid = { version = "1.9", features = ["v4"] }
->>>>>>> e44f99f2
 
 [features]
 default = ["std"]
