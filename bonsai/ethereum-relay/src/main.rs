// Copyright 2023 RISC Zero, Inc.
//
// Licensed under the Apache License, Version 2.0 (the "License");
// you may not use this file except in compliance with the License.
// You may obtain a copy of the License at
//
//     http://www.apache.org/licenses/LICENSE-2.0
//
// Unless required by applicable law or agreed to in writing, software
// distributed under the License is distributed on an "AS IS" BASIS,
// WITHOUT WARRANTIES OR CONDITIONS OF ANY KIND, either express or implied.
// See the License for the specific language governing permissions and
// limitations under the License.

use anyhow::Result;
use bonsai_ethereum_relay::{EthersClientConfig, Relayer};
use clap::Parser;
use ethers::core::types::Address;

<<<<<<< HEAD
const DEFAULT_REST_API_PORT: &str = "8080";
=======
const BONSAI_API_URI: &str = "http://localhost:8081";
const DEFAULT_SERVER_PORT: &str = "8080";
>>>>>>> f513f4a8

#[derive(Parser, Debug)]
#[command(author, version, about, long_about = None)]
struct Args {
    /// The port of the relay REST API
    #[arg(short, long, default_value_t = DEFAULT_REST_API_PORT.to_string())]
    port: String,

    /// Toggle to disable the relay REST API
    #[arg(long, default_value_t = true)]
    rest_api: bool,

    /// Bonsai Relay contract address on Ethereum
    #[arg(long)]
    contract_address: Address,

    /// Ethereum Node endpoint
    #[arg(long)]
    eth_node_url: String,

    /// Ethereum chain ID
    #[arg(long, default_value_t = 5)]
    eth_chain_id: u64,

    /// Wallet Key Identifier. Can be a private key as a hex string, or an AWS
    /// KMS key identifier
    #[arg(short, long, env)]
    wallet_key_identifier: String,

    /// Toggle to use a KMS client
    #[arg(long)]
    use_kms: bool,
}

#[tokio::main]
async fn main() -> Result<()> {
    let args = Args::parse();

    let relayer = Relayer {
        rest_api: args.rest_api,
        rest_api_port: args.port,
        bonsai_api_url: get_bonsai_url(),
        bonsai_api_key: get_bonsai_api_key(),
        relay_contract_address: args.contract_address,
    };

    let client_config = EthersClientConfig::new(
        args.eth_node_url,
        args.eth_chain_id,
        args.wallet_key_identifier.try_into()?,
    );

    relayer.run(client_config).await
}

fn get_bonsai_url() -> String {
    let endpoint = match std::env::var("BONSAI_API_URL") {
        Ok(endpoint) => endpoint,
        Err(_) => BONSAI_API_URI.to_string(),
    };

    endpoint
        .is_empty()
        .then(|| BONSAI_API_URI.to_string())
        .unwrap_or(endpoint)
}

fn get_bonsai_api_key() -> String {
    const DEFAULT_KEY: &str = "test_key";
    std::env::var("BONSAI_API_KEY").unwrap_or(DEFAULT_KEY.to_string())
}<|MERGE_RESOLUTION|>--- conflicted
+++ resolved
@@ -17,12 +17,7 @@
 use clap::Parser;
 use ethers::core::types::Address;
 
-<<<<<<< HEAD
 const DEFAULT_REST_API_PORT: &str = "8080";
-=======
-const BONSAI_API_URI: &str = "http://localhost:8081";
-const DEFAULT_SERVER_PORT: &str = "8080";
->>>>>>> f513f4a8
 
 #[derive(Parser, Debug)]
 #[command(author, version, about, long_about = None)]
