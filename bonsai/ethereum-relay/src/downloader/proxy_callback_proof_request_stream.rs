// Copyright 2023 RISC Zero, Inc.
//
// Licensed under the Apache License, Version 2.0 (the "License");
// you may not use this file except in compliance with the License.
// You may obtain a copy of the License at
//
//     http://www.apache.org/licenses/LICENSE-2.0
//
// Unless required by applicable law or agreed to in writing, software
// distributed under the License is distributed on an "AS IS" BASIS,
// WITHOUT WARRANTIES OR CONDITIONS OF ANY KIND, either express or implied.
// See the License for the specific language governing permissions and
// limitations under the License.
<<<<<<< HEAD
=======
use std::time::Duration;

>>>>>>> f513f4a8
use bonsai_proxy_contract::CallbackRequestFilter;
use ethers::{
    core::k256::ecdsa::SigningKey,
    middleware::SignerMiddleware,
    prelude::{signer::SignerMiddlewareError, *},
    providers::{Middleware, Provider, PubsubClient, SubscriptionStream, Ws},
    types::{Address, Log},
};
use futures::StreamExt;
use tracing::{debug, error, warn};

use crate::{api::error::Error, downloader::event_processor::EventProcessor, EthersClientConfig};

pub(crate) struct ProxyCallbackProofRequestStream<
    EP: EventProcessor<Event = CallbackRequestFilter> + Sync + Send,
> {
    client_config: EthersClientConfig,
    proxy_contract_address: Address,
    event_processor: EP,
}

impl<EP: EventProcessor<Event = CallbackRequestFilter> + Sync + Send>
    ProxyCallbackProofRequestStream<EP>
{
    pub(crate) fn new(
        client_config: EthersClientConfig,
        proxy_contract_address: Address,
        event_processor: EP,
    ) -> ProxyCallbackProofRequestStream<EP> {
        Self {
            client_config,
            proxy_contract_address,
            event_processor,
        }
    }

    pub(crate) async fn run(self) -> Result<(), Error> {
<<<<<<< HEAD
        const EVENT_NAME: &str = "CallbackRequest(address,bytes32,bytes,address,bytes4,uint64)";

=======
        const WAIT_DURATION: Duration = Duration::from_secs(5);
        const EVENT_NAME: &str = "CallbackRequest(address,bytes32,bytes,address,bytes4,uint64)";
        const MAX_RETRIES: u64 = 7 * 24 * 60 * 60 / WAIT_DURATION.as_secs(); // 1 week
>>>>>>> f513f4a8
        let filter = ethers::types::Filter::new()
            .address(self.proxy_contract_address)
            .event(EVENT_NAME);
        let mut client = self.client_config.get_client().await?;
        let mut recreate_client = false;
<<<<<<< HEAD
        let mut last_processed_block = client.get_block_number().await?;
=======
>>>>>>> f513f4a8

        loop {
            self.recreate_client(
                &mut client,
                &mut recreate_client,
<<<<<<< HEAD
=======
                MAX_RETRIES,
                WAIT_DURATION,
>>>>>>> f513f4a8
            )
            .await?;
            let logs = client.subscribe_logs(&filter).await;
            self.match_logs(logs, &mut recreate_client).await;
        }
    }

    async fn recreate_client(
        &self,
        client: &mut SignerMiddleware<Provider<Ws>, Wallet<SigningKey>>,
        recreate_flag: &mut bool,
<<<<<<< HEAD
=======
        max_retries: u64,
        wait_duration: Duration,
>>>>>>> f513f4a8
    ) -> Result<(), Error> {
        if *recreate_flag {
            debug!("Recreating client.");
            *client = self
                .client_config
<<<<<<< HEAD
                .get_client_with_reconnects()
=======
                .get_client_with_reconnects(max_retries, wait_duration)
>>>>>>> f513f4a8
                .await?;
            *recreate_flag = false;
        };
        Ok(())
    }

    async fn process_logs(
        &self,
        mut subscription_stream: SubscriptionStream<'_, impl PubsubClient, Log>,
    ) -> Result<(), Error> {
        while let Some(log) = subscription_stream.next().await {
            let parsed_event: Result<CallbackRequestFilter, _> = ethers::contract::parse_log(log);
            match parsed_event {
                Ok(event) => {
                    if let Err(error) = self.event_processor.process_event(event).await {
                        error!(?error, "Error processing event");
                    }
                }
                Err(error) => error!(?error, "Error parsing log"),
            }
        }
        Ok(())
    }

    async fn match_logs(
        &self,
        logs: Result<
            SubscriptionStream<'_, impl PubsubClient, Log>,
            SignerMiddlewareError<Provider<Ws>, Wallet<SigningKey>>,
        >,
        recreate_client_flag: &mut bool,
    ) {
        match logs {
            Ok(logs) => {
                debug!("Successfully subscribed to logs");
                self.process_logs(logs).await.map_or_else(
                    |error| error!(?error, "Failed to process logs"),
                    |_| {
                        warn!("Proxy stream ended, reconnecting...");
                        *recreate_client_flag = true
                    },
                )
            }
            Err(error) => {
                error!(?error, "Failed to subscribe to logs");
                *recreate_client_flag = true;
            }
        }
    }
}<|MERGE_RESOLUTION|>--- conflicted
+++ resolved
@@ -11,11 +11,6 @@
 // WITHOUT WARRANTIES OR CONDITIONS OF ANY KIND, either express or implied.
 // See the License for the specific language governing permissions and
 // limitations under the License.
-<<<<<<< HEAD
-=======
-use std::time::Duration;
-
->>>>>>> f513f4a8
 use bonsai_proxy_contract::CallbackRequestFilter;
 use ethers::{
     core::k256::ecdsa::SigningKey,
@@ -25,8 +20,10 @@
     types::{Address, Log},
 };
 use futures::StreamExt;
+use tokio::sync::mpsc::Sender;
 use tracing::{debug, error, warn};
 
+use super::block_history;
 use crate::{api::error::Error, downloader::event_processor::EventProcessor, EthersClientConfig};
 
 pub(crate) struct ProxyCallbackProofRequestStream<
@@ -53,35 +50,27 @@
     }
 
     pub(crate) async fn run(self) -> Result<(), Error> {
-<<<<<<< HEAD
         const EVENT_NAME: &str = "CallbackRequest(address,bytes32,bytes,address,bytes4,uint64)";
 
-=======
-        const WAIT_DURATION: Duration = Duration::from_secs(5);
-        const EVENT_NAME: &str = "CallbackRequest(address,bytes32,bytes,address,bytes4,uint64)";
-        const MAX_RETRIES: u64 = 7 * 24 * 60 * 60 / WAIT_DURATION.as_secs(); // 1 week
->>>>>>> f513f4a8
         let filter = ethers::types::Filter::new()
             .address(self.proxy_contract_address)
             .event(EVENT_NAME);
         let mut client = self.client_config.get_client().await?;
         let mut recreate_client = false;
-<<<<<<< HEAD
         let mut last_processed_block = client.get_block_number().await?;
-=======
->>>>>>> f513f4a8
 
         loop {
-            self.recreate_client(
-                &mut client,
-                &mut recreate_client,
-<<<<<<< HEAD
-=======
-                MAX_RETRIES,
-                WAIT_DURATION,
->>>>>>> f513f4a8
-            )
-            .await?;
+            let (tx, mut rx) = tokio::sync::mpsc::channel(100);
+            last_processed_block = self
+                .recover_lost_blocks(
+                    &mut client,
+                    last_processed_block,
+                    &mut recreate_client,
+                    tx.clone(),
+                )
+                .await?;
+            self.recreate_client(&mut client, &mut recreate_client)
+                .await?;
             let logs = client.subscribe_logs(&filter).await;
             self.match_logs(logs, &mut recreate_client).await;
         }
@@ -91,22 +80,10 @@
         &self,
         client: &mut SignerMiddleware<Provider<Ws>, Wallet<SigningKey>>,
         recreate_flag: &mut bool,
-<<<<<<< HEAD
-=======
-        max_retries: u64,
-        wait_duration: Duration,
->>>>>>> f513f4a8
     ) -> Result<(), Error> {
         if *recreate_flag {
             debug!("Recreating client.");
-            *client = self
-                .client_config
-<<<<<<< HEAD
-                .get_client_with_reconnects()
-=======
-                .get_client_with_reconnects(max_retries, wait_duration)
->>>>>>> f513f4a8
-                .await?;
+            *client = self.client_config.get_client_with_reconnects().await?;
             *recreate_flag = false;
         };
         Ok(())
@@ -155,4 +132,33 @@
             }
         }
     }
+
+    async fn recover_lost_blocks(
+        &self,
+        client: &mut SignerMiddleware<Provider<Ws>, Wallet<SigningKey>>,
+        last_processed_block: BlockNumber,
+        recreate_client_flag: &mut bool,
+        sender: Sender<Log>,
+    ) -> U64 {
+        let last_block = match block_history::get_latest_block(client.provider()).await {
+            Ok(Some(block)) => block,
+            Ok(None) => {
+                warn!("Latest block is not available, retrying...");
+                *recreate_client_flag = true;
+                return last_processed_block;
+            }
+            Err(error) => {
+                error!(?error, "Failed to get latest block number");
+                *recreate_client_flag = true;
+                return last_processed_block;
+            }
+        };
+        block_history::recover_delay(
+            self.client_config.clone(),
+            last_processed_block,
+            last_block,
+            sender,
+        )
+        .await
+    }
 }