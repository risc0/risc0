// Copyright 2023 RISC Zero, Inc.
//
// Licensed under the Apache License, Version 2.0 (the "License");
// you may not use this file except in compliance with the License.
// You may obtain a copy of the License at
//
//     http://www.apache.org/licenses/LICENSE-2.0
//
// Unless required by applicable law or agreed to in writing, software
// distributed under the License is distributed on an "AS IS" BASIS,
// WITHOUT WARRANTIES OR CONDITIONS OF ANY KIND, either express or implied.
// See the License for the specific language governing permissions and
// limitations under the License.

use std::{
    fmt,
    sync::{Arc, RwLock},
};

use anyhow::Context;
use risc0_zkvm::{
<<<<<<< HEAD
    default_executor, receipt_metadata::MaybePruned, sha::Digest, ExecutorEnv, InnerReceipt,
    Receipt, ReceiptMetadata,
=======
    default_executor, sha::Digest, ExecutorEnv, InnerReceipt, MaybePruned, MemoryImage, Program,
    Receipt, ReceiptClaim, GUEST_MAX_MEM, PAGE_SIZE,
>>>>>>> 6ab6a551
};
use tokio::sync::mpsc;

use crate::{error::Error, state::BonsaiState};

#[derive(Debug, Clone)]
pub(crate) struct Task {
    pub session_id: String,
    pub image_id: String,
    pub input_id: String,
}

#[derive(Debug)]
pub(crate) enum ProverMessage {
    RunSession(Task),
}

impl fmt::Display for ProverMessage {
    fn fmt(&self, f: &mut fmt::Formatter<'_>) -> fmt::Result {
        match self {
            ProverMessage::RunSession(task) => {
                write!(f, "ProverMessage::RunSession: {{ task: {:?} }}", task)
            }
        }
    }
}

#[derive(Clone)]
pub(crate) struct ProverHandle {
    pub sender: mpsc::Sender<ProverMessage>,
}

impl ProverHandle {
    pub(crate) async fn execute(&self, task: Task) {
        let msg = ProverMessage::RunSession(task);

        if (self.sender.send(msg).await).is_err() {
            tracing::info!("receiver dropped");
            assert!(self.sender.is_closed());
        }
    }
}

pub(crate) struct Prover {
    pub(crate) receiver: mpsc::Receiver<ProverMessage>,
    pub(crate) storage: Arc<RwLock<BonsaiState>>,
}

impl Prover {
    pub(crate) fn new(
        receiver: mpsc::Receiver<ProverMessage>,
        storage: Arc<RwLock<BonsaiState>>,
    ) -> Self {
        Prover { receiver, storage }
    }

    pub async fn handle_message(&mut self, msg: &ProverMessage) -> Result<(), Error> {
        match msg {
            ProverMessage::RunSession(task) => {
                tracing::info!("Running task...");
                let image = self.get_image(task).await?;
                let input = self.get_input(task).await?;
                let elf = image.as_slice();

                let env = ExecutorEnv::builder()
                    .write_slice(&input)
                    .session_limit(None)
                    .segment_limit_po2(20)
                    .build()
                    .map_err(|e| {
                        anyhow::anyhow!("failed to build executor environment: {:?}", e)
                    })?;
                let exec = default_executor();
                let session = exec
                    .execute_elf(env, elf)
                    .context("Executor failed to generate a successful session")?;

                let receipt = Receipt {
                    inner: InnerReceipt::Fake {
                        claim: ReceiptClaim {
                            pre: MaybePruned::Pruned(Digest::ZERO),
                            post: MaybePruned::Pruned(Digest::ZERO),
                            exit_code: session.exit_code,
                            input: Digest::ZERO,
                            output: None.into(),
                        },
                    },
                    journal: session.journal,
                };
                let receipt_bytes = bincode::serialize(&receipt)?;
                self.storage
                    .write()?
                    .put_receipt(task.session_id.clone(), receipt_bytes);
                self.storage
                    .write()?
                    .put_session(task.session_id.clone(), "SUCCEEDED".to_string());
            }
        }

        Ok(())
    }

    pub(crate) async fn run(&mut self) -> Result<(), Error> {
        while let Some(msg) = self.receiver.recv().await {
            tracing::info!("Receiver: {}", &msg);
            match self.handle_message(&msg).await {
                Ok(_) => tracing::info!("Task done!"),
                Err(err) => {
                    match &msg {
                        ProverMessage::RunSession(task) => self
                            .storage
                            .write()?
                            .put_session(task.session_id.clone(), "FAILED".to_string()),
                    };
                    tracing::error!("Task {} failed! - {:?}", msg, err)
                }
            }
        }
        Ok(())
    }

    async fn get_image(&self, task: &Task) -> Result<Vec<u8>, Error> {
        Ok(self
            .storage
            .read()?
            .get_image(&task.image_id)
            .ok_or_else(|| anyhow::anyhow!("Failed to get image for ID: {:?}", task.image_id))?)
    }

    async fn get_input(&self, task: &Task) -> Result<Vec<u8>, Error> {
        Ok(self
            .storage
            .read()?
            .get_input(&task.input_id)
            .ok_or_else(|| anyhow::anyhow!("Failed to get input for ID: {:?}", task.input_id))?)
    }
}<|MERGE_RESOLUTION|>--- conflicted
+++ resolved
@@ -19,13 +19,7 @@
 
 use anyhow::Context;
 use risc0_zkvm::{
-<<<<<<< HEAD
-    default_executor, receipt_metadata::MaybePruned, sha::Digest, ExecutorEnv, InnerReceipt,
-    Receipt, ReceiptMetadata,
-=======
-    default_executor, sha::Digest, ExecutorEnv, InnerReceipt, MaybePruned, MemoryImage, Program,
-    Receipt, ReceiptClaim, GUEST_MAX_MEM, PAGE_SIZE,
->>>>>>> 6ab6a551
+    default_executor, sha::Digest, ExecutorEnv, InnerReceipt, MaybePruned, Receipt, ReceiptClaim,
 };
 use tokio::sync::mpsc;
 
