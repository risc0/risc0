--- conflicted
+++ resolved
@@ -1,64 +1,4 @@
 {
-<<<<<<< HEAD
-  "settings": {
-    "bullet": "-",
-    "emphasis": "_",
-    "rule": "-",
-    "resourceLink": true,
-    "tightDefinitions": true
-  },
-  "plugins": [
-    "remark-preset-lint-consistent",
-    "remark-preset-lint-recommended",
-    "remark-preset-lint-markdown-style-guide",
-    "remark-frontmatter",
-    "remark-mdx",
-    "remark-gfm",
-    "remark-directive",
-    "remark-math",
-    "./remark-append-md.js",
-    [
-      "remark-lint-no-emphasis-as-heading",
-      false
-    ],
-    [
-      "remark-lint-no-shortcut-reference-link",
-      false
-    ],
-    [
-      "remark-lint-maximum-line-length",
-      false
-    ],
-    [
-      "remark-lint-definition-case",
-      false
-    ],
-    [
-      "remark-lint-heading-increment",
-      false
-    ],
-    [
-      "remark-lint-list-item-spacing",
-      false
-    ],
-    [
-      "remark-lint-no-heading-punctuation",
-      false
-    ],
-    [
-      "remark-lint-ordered-list-marker-value",
-      false
-    ],
-    [
-      "remark-lint-maximum-heading-length",
-      false
-    ],
-    [
-      "remark-lint-emphasis-marker",
-      "_"
-    ]
-  ]
-=======
 	"settings": {
 		"bullet": "-",
 		"emphasis": "_",
@@ -87,5 +27,4 @@
 		["remark-lint-maximum-heading-length", false],
 		["remark-lint-emphasis-marker", "_"]
 	]
->>>>>>> 4a269b5c
 }