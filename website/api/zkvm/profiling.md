--- conflicted
+++ resolved
@@ -42,11 +42,7 @@
 The above command will run the Fibonacci computation for 1000 iterations and
 write the profiling output to `profile.pb`. Use the environment variable
 `RISC0_PPROF_OUT` to set to the desired output path for the profiling data.
-<<<<<<< HEAD
-We recommend running profiling in [dev mode][devmode] to avoid unnecessary proving time.
-=======
 We recommend running profiling in [dev mode][devmode] to avoid unneccesary proving time.
->>>>>>> 8eb0bcf3
 
 ### Step 3: Visualization
 
