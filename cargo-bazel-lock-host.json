{
<<<<<<< HEAD
  "checksum": "18343d744841d97dfdecb1957d521a9e4290baa611a427fe654663e0a00c2e40",
=======
  "checksum": "70f8671ac6ca1cdf0badd788634b77171a178fcf12f5ffb55fbc14c2c26f0a8e",
>>>>>>> 9a37634f
  "crates": {
    "adler 1.0.2": {
      "name": "adler",
      "version": "1.0.2",
      "repository": {
        "Http": {
          "url": "https://crates.io/api/v1/crates/adler/1.0.2/download",
          "sha256": "f26201604c87b1e01bd3d98f8d5d9a8fcbb815e8cedb41ffccbeb4bf593a35fe"
        }
      },
      "targets": [
        {
          "Library": {
            "crate_name": "adler",
            "crate_root": "src/lib.rs",
            "srcs": {
              "include": [
                "**/*.rs"
              ],
              "exclude": []
            }
          }
        }
      ],
      "library_target_name": "adler",
      "common_attrs": {
        "compile_data_glob": [
          "**"
        ],
        "edition": "2015",
        "version": "1.0.2"
      },
      "license": "0BSD OR MIT OR Apache-2.0"
    },
    "aes 0.7.5": {
      "name": "aes",
      "version": "0.7.5",
      "repository": {
        "Http": {
          "url": "https://crates.io/api/v1/crates/aes/0.7.5/download",
          "sha256": "9e8b47f52ea9bae42228d07ec09eb676433d7c4ed1ebdf0f1d1c29ed446f1ab8"
        }
      },
      "targets": [
        {
          "Library": {
            "crate_name": "aes",
            "crate_root": "src/lib.rs",
            "srcs": {
              "include": [
                "**/*.rs"
              ],
              "exclude": []
            }
          }
        }
      ],
      "library_target_name": "aes",
      "common_attrs": {
        "compile_data_glob": [
          "**"
        ],
        "deps": {
          "common": [
            {
              "id": "cfg-if 1.0.0",
              "target": "cfg_if"
            },
            {
              "id": "cipher 0.3.0",
              "target": "cipher"
            },
            {
              "id": "opaque-debug 0.3.0",
              "target": "opaque_debug"
            }
          ],
          "selects": {
            "cfg(any(target_arch = \"aarch64\", target_arch = \"x86_64\", target_arch = \"x86\"))": [
              {
                "id": "cpufeatures 0.2.2",
                "target": "cpufeatures"
              }
            ]
          }
        },
        "edition": "2018",
        "version": "0.7.5"
      },
      "license": "MIT OR Apache-2.0"
    },
    "aho-corasick 0.7.18": {
      "name": "aho-corasick",
      "version": "0.7.18",
      "repository": {
        "Http": {
          "url": "https://crates.io/api/v1/crates/aho-corasick/0.7.18/download",
          "sha256": "1e37cfd5e7657ada45f742d6e99ca5788580b5c529dc78faf11ece6dc702656f"
        }
      },
      "targets": [
        {
          "Library": {
            "crate_name": "aho_corasick",
            "crate_root": "src/lib.rs",
            "srcs": {
              "include": [
                "**/*.rs"
              ],
              "exclude": []
            }
          }
        }
      ],
      "library_target_name": "aho_corasick",
      "common_attrs": {
        "compile_data_glob": [
          "**"
        ],
        "crate_features": [
          "default",
          "std"
        ],
        "deps": {
          "common": [
            {
              "id": "memchr 2.5.0",
              "target": "memchr"
            }
          ],
          "selects": {}
        },
        "edition": "2018",
        "version": "0.7.18"
      },
      "license": "Unlicense/MIT"
    },
<<<<<<< HEAD
    "anyhow 1.0.59": {
=======
    "anyhow 1.0.58": {
>>>>>>> 9a37634f
      "name": "anyhow",
      "version": "1.0.59",
      "repository": {
        "Http": {
          "url": "https://crates.io/api/v1/crates/anyhow/1.0.59/download",
          "sha256": "c91f1f46651137be86f3a2b9a8359f9ab421d04d941c62b5982e1ca21113adf9"
        }
      },
      "targets": [
        {
          "Library": {
            "crate_name": "anyhow",
            "crate_root": "src/lib.rs",
            "srcs": {
              "include": [
                "**/*.rs"
              ],
              "exclude": []
            }
          }
        },
        {
          "BuildScript": {
            "crate_name": "build_script_build",
            "crate_root": "build.rs",
            "srcs": {
              "include": [
                "**/*.rs"
              ],
              "exclude": []
            }
          }
        }
      ],
      "library_target_name": "anyhow",
      "common_attrs": {
        "compile_data_glob": [
          "**"
        ],
        "crate_features": [
          "default",
          "std"
        ],
        "deps": {
          "common": [
            {
              "id": "anyhow 1.0.59",
              "target": "build_script_build"
            }
          ],
          "selects": {}
        },
        "edition": "2018",
        "version": "1.0.59"
      },
      "build_script_attrs": {
        "data_glob": [
          "**"
        ]
      },
      "license": "MIT OR Apache-2.0"
    },
    "array-init 2.0.1": {
      "name": "array-init",
      "version": "2.0.1",
      "repository": {
        "Http": {
          "url": "https://crates.io/api/v1/crates/array-init/2.0.1/download",
          "sha256": "bfb6d71005dc22a708c7496eee5c8dc0300ee47355de6256c3b35b12b5fef596"
        }
      },
      "targets": [
        {
          "Library": {
            "crate_name": "array_init",
            "crate_root": "src/lib.rs",
            "srcs": {
              "include": [
                "**/*.rs"
              ],
              "exclude": []
            }
          }
        }
      ],
      "library_target_name": "array_init",
      "common_attrs": {
        "compile_data_glob": [
          "**"
        ],
        "edition": "2018",
        "version": "2.0.1"
      },
      "license": "MIT OR Apache-2.0"
    },
    "assert_cmd 2.0.4": {
      "name": "assert_cmd",
      "version": "2.0.4",
      "repository": {
        "Http": {
          "url": "https://crates.io/api/v1/crates/assert_cmd/2.0.4/download",
          "sha256": "93ae1ddd39efd67689deb1979d80bad3bf7f2b09c6e6117c8d1f2443b5e2f83e"
        }
      },
      "targets": [
        {
          "Library": {
            "crate_name": "assert_cmd",
            "crate_root": "src/lib.rs",
            "srcs": {
              "include": [
                "**/*.rs"
              ],
              "exclude": []
            }
          }
        },
        {
          "Binary": {
            "crate_name": "bin_fixture",
            "crate_root": "src/bin/bin_fixture.rs",
            "srcs": {
              "include": [
                "**/*.rs"
              ],
              "exclude": []
            }
          }
        }
      ],
      "library_target_name": "assert_cmd",
      "common_attrs": {
        "compile_data_glob": [
          "**"
        ],
        "deps": {
          "common": [
            {
              "id": "bstr 0.2.17",
              "target": "bstr"
            },
            {
              "id": "doc-comment 0.3.3",
              "target": "doc_comment"
            },
            {
              "id": "predicates 2.1.1",
              "target": "predicates"
            },
            {
              "id": "predicates-core 1.0.3",
              "target": "predicates_core"
            },
            {
              "id": "predicates-tree 1.0.5",
              "target": "predicates_tree"
            },
            {
              "id": "wait-timeout 0.2.0",
              "target": "wait_timeout"
            }
          ],
          "selects": {}
        },
        "edition": "2018",
        "version": "2.0.4"
      },
      "license": "MIT OR Apache-2.0"
    },
    "assert_fs 1.0.7": {
      "name": "assert_fs",
      "version": "1.0.7",
      "repository": {
        "Http": {
          "url": "https://crates.io/api/v1/crates/assert_fs/1.0.7/download",
          "sha256": "cf09bb72e00da477c2596865e8873227e2196d263cca35414048875dbbeea1be"
        }
      },
      "targets": [
        {
          "Library": {
            "crate_name": "assert_fs",
            "crate_root": "src/lib.rs",
            "srcs": {
              "include": [
                "**/*.rs"
              ],
              "exclude": []
            }
          }
        }
      ],
      "library_target_name": "assert_fs",
      "common_attrs": {
        "compile_data_glob": [
          "**"
        ],
        "deps": {
          "common": [
            {
              "id": "doc-comment 0.3.3",
              "target": "doc_comment"
            },
            {
              "id": "globwalk 0.8.1",
              "target": "globwalk"
            },
            {
              "id": "predicates 2.1.1",
              "target": "predicates"
            },
            {
              "id": "predicates-core 1.0.3",
              "target": "predicates_core"
            },
            {
              "id": "predicates-tree 1.0.5",
              "target": "predicates_tree"
            },
            {
              "id": "tempfile 3.3.0",
              "target": "tempfile"
            }
          ],
          "selects": {}
        },
        "edition": "2018",
        "version": "1.0.7"
      },
      "license": "MIT OR Apache-2.0"
    },
    "atty 0.2.14": {
      "name": "atty",
      "version": "0.2.14",
      "repository": {
        "Http": {
          "url": "https://crates.io/api/v1/crates/atty/0.2.14/download",
          "sha256": "d9b39be18770d11421cdb1b9947a45dd3f37e93092cbf377614828a319d5fee8"
        }
      },
      "targets": [
        {
          "Library": {
            "crate_name": "atty",
            "crate_root": "src/lib.rs",
            "srcs": {
              "include": [
                "**/*.rs"
              ],
              "exclude": []
            }
          }
        }
      ],
      "library_target_name": "atty",
      "common_attrs": {
        "compile_data_glob": [
          "**"
        ],
        "deps": {
          "common": [],
          "selects": {
            "cfg(target_os = \"hermit\")": [
              {
                "id": "hermit-abi 0.1.19",
                "target": "hermit_abi"
              }
            ],
            "cfg(unix)": [
              {
                "id": "libc 0.2.126",
                "target": "libc"
              }
            ],
            "cfg(windows)": [
              {
                "id": "winapi 0.3.9",
                "target": "winapi"
              }
            ]
          }
        },
        "edition": "2015",
        "version": "0.2.14"
      },
      "license": "MIT"
    },
    "autocfg 1.1.0": {
      "name": "autocfg",
      "version": "1.1.0",
      "repository": {
        "Http": {
          "url": "https://crates.io/api/v1/crates/autocfg/1.1.0/download",
          "sha256": "d468802bab17cbc0cc575e9b053f41e72aa36bfa6b7f55e3529ffa43161b97fa"
        }
      },
      "targets": [
        {
          "Library": {
            "crate_name": "autocfg",
            "crate_root": "src/lib.rs",
            "srcs": {
              "include": [
                "**/*.rs"
              ],
              "exclude": []
            }
          }
        }
      ],
      "library_target_name": "autocfg",
      "common_attrs": {
        "compile_data_glob": [
          "**"
        ],
        "edition": "2015",
        "version": "1.1.0"
      },
      "license": "Apache-2.0 OR MIT"
    },
    "base64 0.13.0": {
      "name": "base64",
      "version": "0.13.0",
      "repository": {
        "Http": {
          "url": "https://crates.io/api/v1/crates/base64/0.13.0/download",
          "sha256": "904dfeac50f3cdaba28fc6f57fdcddb75f49ed61346676a78c4ffe55877802fd"
        }
      },
      "targets": [
        {
          "Library": {
            "crate_name": "base64",
            "crate_root": "src/lib.rs",
            "srcs": {
              "include": [
                "**/*.rs"
              ],
              "exclude": []
            }
          }
        }
      ],
      "library_target_name": "base64",
      "common_attrs": {
        "compile_data_glob": [
          "**"
        ],
        "crate_features": [
          "default",
          "std"
        ],
        "edition": "2018",
        "version": "0.13.0"
      },
      "license": "MIT/Apache-2.0"
    },
    "base64ct 1.0.1": {
      "name": "base64ct",
      "version": "1.0.1",
      "repository": {
        "Http": {
          "url": "https://crates.io/api/v1/crates/base64ct/1.0.1/download",
          "sha256": "8a32fd6af2b5827bce66c29053ba0e7c42b9dcab01835835058558c10851a46b"
        }
      },
      "targets": [
        {
          "Library": {
            "crate_name": "base64ct",
            "crate_root": "src/lib.rs",
            "srcs": {
              "include": [
                "**/*.rs"
              ],
              "exclude": []
            }
          }
        }
      ],
      "library_target_name": "base64ct",
      "common_attrs": {
        "compile_data_glob": [
          "**"
        ],
        "edition": "2018",
        "version": "1.0.1"
      },
      "license": "Apache-2.0 OR MIT"
    },
    "bitflags 1.3.2": {
      "name": "bitflags",
      "version": "1.3.2",
      "repository": {
        "Http": {
          "url": "https://crates.io/api/v1/crates/bitflags/1.3.2/download",
          "sha256": "bef38d45163c2f1dde094a7dfd33ccf595c92905c8f8f4fdc18d06fb1037718a"
        }
      },
      "targets": [
        {
          "Library": {
            "crate_name": "bitflags",
            "crate_root": "src/lib.rs",
            "srcs": {
              "include": [
                "**/*.rs"
              ],
              "exclude": []
            }
          }
        }
      ],
      "library_target_name": "bitflags",
      "common_attrs": {
        "compile_data_glob": [
          "**"
        ],
        "crate_features": [
          "default"
        ],
        "edition": "2018",
        "version": "1.3.2"
      },
      "license": "MIT/Apache-2.0"
    },
    "block-buffer 0.10.2": {
      "name": "block-buffer",
      "version": "0.10.2",
      "repository": {
        "Http": {
          "url": "https://crates.io/api/v1/crates/block-buffer/0.10.2/download",
          "sha256": "0bf7fe51849ea569fd452f37822f606a5cabb684dc918707a0193fd4664ff324"
        }
      },
      "targets": [
        {
          "Library": {
            "crate_name": "block_buffer",
            "crate_root": "src/lib.rs",
            "srcs": {
              "include": [
                "**/*.rs"
              ],
              "exclude": []
            }
          }
        }
      ],
      "library_target_name": "block_buffer",
      "common_attrs": {
        "compile_data_glob": [
          "**"
        ],
        "deps": {
          "common": [
            {
              "id": "generic-array 0.14.5",
              "target": "generic_array"
            }
          ],
          "selects": {}
        },
        "edition": "2018",
        "version": "0.10.2"
      },
      "license": "MIT OR Apache-2.0"
    },
    "bstr 0.2.17": {
      "name": "bstr",
      "version": "0.2.17",
      "repository": {
        "Http": {
          "url": "https://crates.io/api/v1/crates/bstr/0.2.17/download",
          "sha256": "ba3569f383e8f1598449f1a423e72e99569137b47740b1da11ef19af3d5c3223"
        }
      },
      "targets": [
        {
          "Library": {
            "crate_name": "bstr",
            "crate_root": "src/lib.rs",
            "srcs": {
              "include": [
                "**/*.rs"
              ],
              "exclude": []
            }
          }
        }
      ],
      "library_target_name": "bstr",
      "common_attrs": {
        "compile_data_glob": [
          "**"
        ],
        "crate_features": [
          "default",
          "lazy_static",
          "regex-automata",
          "serde",
          "serde1",
          "serde1-nostd",
          "std",
          "unicode"
        ],
        "deps": {
          "common": [
            {
              "id": "lazy_static 1.4.0",
              "target": "lazy_static"
            },
            {
              "id": "memchr 2.5.0",
              "target": "memchr"
            },
            {
              "id": "regex-automata 0.1.10",
              "target": "regex_automata"
            },
            {
              "id": "serde 1.0.141",
              "target": "serde"
            }
          ],
          "selects": {}
        },
        "edition": "2018",
        "version": "0.2.17"
      },
      "license": "MIT OR Apache-2.0"
    },
    "bumpalo 3.10.0": {
      "name": "bumpalo",
      "version": "3.10.0",
      "repository": {
        "Http": {
          "url": "https://crates.io/api/v1/crates/bumpalo/3.10.0/download",
          "sha256": "37ccbd214614c6783386c1af30caf03192f17891059cecc394b4fb119e363de3"
        }
      },
      "targets": [
        {
          "Library": {
            "crate_name": "bumpalo",
            "crate_root": "src/lib.rs",
            "srcs": {
              "include": [
                "**/*.rs"
              ],
              "exclude": []
            }
          }
        }
      ],
      "library_target_name": "bumpalo",
      "common_attrs": {
        "compile_data_glob": [
          "**"
        ],
        "crate_features": [
          "default"
        ],
        "edition": "2018",
        "version": "3.10.0"
      },
      "license": "MIT/Apache-2.0"
    },
    "bytemuck 1.11.0": {
      "name": "bytemuck",
      "version": "1.11.0",
      "repository": {
        "Http": {
          "url": "https://crates.io/api/v1/crates/bytemuck/1.11.0/download",
          "sha256": "a5377c8865e74a160d21f29c2d40669f53286db6eab59b88540cbb12ffc8b835"
        }
      },
      "targets": [
        {
          "Library": {
            "crate_name": "bytemuck",
            "crate_root": "src/lib.rs",
            "srcs": {
              "include": [
                "**/*.rs"
              ],
              "exclude": []
            }
          }
        }
      ],
      "library_target_name": "bytemuck",
      "common_attrs": {
        "compile_data_glob": [
          "**"
        ],
        "crate_features": [
          "bytemuck_derive",
          "derive"
        ],
        "edition": "2018",
        "proc_macro_deps": {
          "common": [
            {
              "id": "bytemuck_derive 1.1.1",
              "target": "bytemuck_derive"
            }
          ],
          "selects": {}
        },
        "version": "1.11.0"
      },
      "license": "Zlib OR Apache-2.0 OR MIT"
    },
    "bytemuck_derive 1.1.1": {
      "name": "bytemuck_derive",
      "version": "1.1.1",
      "repository": {
        "Http": {
          "url": "https://crates.io/api/v1/crates/bytemuck_derive/1.1.1/download",
          "sha256": "cfd2f4180c5721da6335cc9e9061cce522b87a35e51cc57636d28d22a9863c80"
        }
      },
      "targets": [
        {
          "ProcMacro": {
            "crate_name": "bytemuck_derive",
            "crate_root": "src/lib.rs",
            "srcs": {
              "include": [
                "**/*.rs"
              ],
              "exclude": []
            }
          }
        }
      ],
      "library_target_name": "bytemuck_derive",
      "common_attrs": {
        "compile_data_glob": [
          "**"
        ],
        "deps": {
          "common": [
            {
              "id": "proc-macro2 1.0.42",
              "target": "proc_macro2"
            },
            {
              "id": "quote 1.0.20",
              "target": "quote"
            },
            {
              "id": "syn 1.0.98",
              "target": "syn"
            }
          ],
          "selects": {}
        },
        "edition": "2018",
        "version": "1.1.1"
      },
      "license": "Zlib OR Apache-2.0 OR MIT"
    },
    "byteorder 1.4.3": {
      "name": "byteorder",
      "version": "1.4.3",
      "repository": {
        "Http": {
          "url": "https://crates.io/api/v1/crates/byteorder/1.4.3/download",
          "sha256": "14c189c53d098945499cdfa7ecc63567cf3886b3332b312a5b4585d8d3a6a610"
        }
      },
      "targets": [
        {
          "Library": {
            "crate_name": "byteorder",
            "crate_root": "src/lib.rs",
            "srcs": {
              "include": [
                "**/*.rs"
              ],
              "exclude": []
            }
          }
        }
      ],
      "library_target_name": "byteorder",
      "common_attrs": {
        "compile_data_glob": [
          "**"
        ],
        "crate_features": [
          "default",
          "std"
        ],
        "edition": "2018",
        "version": "1.4.3"
      },
      "license": "Unlicense OR MIT"
    },
    "bytes 1.2.1": {
      "name": "bytes",
      "version": "1.2.1",
      "repository": {
        "Http": {
          "url": "https://crates.io/api/v1/crates/bytes/1.2.1/download",
          "sha256": "ec8a7b6a70fde80372154c65702f00a0f56f3e1c36abbc6c440484be248856db"
        }
      },
      "targets": [
        {
          "Library": {
            "crate_name": "bytes",
            "crate_root": "src/lib.rs",
            "srcs": {
              "include": [
                "**/*.rs"
              ],
              "exclude": []
            }
          }
        }
      ],
      "library_target_name": "bytes",
      "common_attrs": {
        "compile_data_glob": [
          "**"
        ],
        "crate_features": [
          "default",
          "std"
        ],
        "edition": "2018",
        "version": "1.2.1"
      },
      "license": "MIT"
    },
    "bzip2 0.4.3": {
      "name": "bzip2",
      "version": "0.4.3",
      "repository": {
        "Http": {
          "url": "https://crates.io/api/v1/crates/bzip2/0.4.3/download",
          "sha256": "6afcd980b5f3a45017c57e57a2fcccbb351cc43a356ce117ef760ef8052b89b0"
        }
      },
      "targets": [
        {
          "Library": {
            "crate_name": "bzip2",
            "crate_root": "src/lib.rs",
            "srcs": {
              "include": [
                "**/*.rs"
              ],
              "exclude": []
            }
          }
        }
      ],
      "library_target_name": "bzip2",
      "common_attrs": {
        "compile_data_glob": [
          "**"
        ],
        "deps": {
          "common": [
            {
              "id": "bzip2-sys 0.1.11+1.0.8",
              "target": "bzip2_sys"
            },
            {
              "id": "libc 0.2.126",
              "target": "libc"
            }
          ],
          "selects": {}
        },
        "edition": "2015",
        "version": "0.4.3"
      },
      "license": "MIT/Apache-2.0"
    },
    "bzip2-sys 0.1.11+1.0.8": {
      "name": "bzip2-sys",
      "version": "0.1.11+1.0.8",
      "repository": {
        "Http": {
          "url": "https://crates.io/api/v1/crates/bzip2-sys/0.1.11+1.0.8/download",
          "sha256": "736a955f3fa7875102d57c82b8cac37ec45224a07fd32d58f9f7a186b6cd4cdc"
        }
      },
      "targets": [
        {
          "Library": {
            "crate_name": "bzip2_sys",
            "crate_root": "lib.rs",
            "srcs": {
              "include": [
                "**/*.rs"
              ],
              "exclude": []
            }
          }
        },
        {
          "BuildScript": {
            "crate_name": "build_script_build",
            "crate_root": "build.rs",
            "srcs": {
              "include": [
                "**/*.rs"
              ],
              "exclude": []
            }
          }
        }
      ],
      "library_target_name": "bzip2_sys",
      "common_attrs": {
        "compile_data_glob": [
          "**"
        ],
        "deps": {
          "common": [
            {
              "id": "bzip2-sys 0.1.11+1.0.8",
              "target": "build_script_build"
            },
            {
              "id": "libc 0.2.126",
              "target": "libc"
            }
          ],
          "selects": {}
        },
        "edition": "2015",
        "version": "0.1.11+1.0.8"
      },
      "build_script_attrs": {
        "data_glob": [
          "**"
        ],
        "deps": {
          "common": [
            {
              "id": "cc 1.0.73",
              "target": "cc"
            },
            {
              "id": "pkg-config 0.3.25",
              "target": "pkg_config"
            }
          ],
          "selects": {}
        },
        "links": "bzip2"
      },
      "license": "MIT/Apache-2.0"
    },
    "camino 1.0.9": {
      "name": "camino",
      "version": "1.0.9",
      "repository": {
        "Http": {
          "url": "https://crates.io/api/v1/crates/camino/1.0.9/download",
          "sha256": "869119e97797867fd90f5e22af7d0bd274bd4635ebb9eb68c04f3f513ae6c412"
        }
      },
      "targets": [
        {
          "Library": {
            "crate_name": "camino",
            "crate_root": "src/lib.rs",
            "srcs": {
              "include": [
                "**/*.rs"
              ],
              "exclude": []
            }
          }
        },
        {
          "BuildScript": {
            "crate_name": "build_script_build",
            "crate_root": "build.rs",
            "srcs": {
              "include": [
                "**/*.rs"
              ],
              "exclude": []
            }
          }
        }
      ],
      "library_target_name": "camino",
      "common_attrs": {
        "compile_data_glob": [
          "**"
        ],
        "crate_features": [
          "serde",
          "serde1"
        ],
        "deps": {
          "common": [
            {
              "id": "camino 1.0.9",
              "target": "build_script_build"
            },
            {
              "id": "serde 1.0.141",
              "target": "serde"
            }
          ],
          "selects": {}
        },
        "edition": "2018",
        "version": "1.0.9"
      },
      "build_script_attrs": {
        "data_glob": [
          "**"
        ]
      },
      "license": "MIT OR Apache-2.0"
    },
    "cargo-platform 0.1.2": {
      "name": "cargo-platform",
      "version": "0.1.2",
      "repository": {
        "Http": {
          "url": "https://crates.io/api/v1/crates/cargo-platform/0.1.2/download",
          "sha256": "cbdb825da8a5df079a43676dbe042702f1707b1109f713a01420fbb4cc71fa27"
        }
      },
      "targets": [
        {
          "Library": {
            "crate_name": "cargo_platform",
            "crate_root": "src/lib.rs",
            "srcs": {
              "include": [
                "**/*.rs"
              ],
              "exclude": []
            }
          }
        }
      ],
      "library_target_name": "cargo_platform",
      "common_attrs": {
        "compile_data_glob": [
          "**"
        ],
        "deps": {
          "common": [
            {
              "id": "serde 1.0.141",
              "target": "serde"
            }
          ],
          "selects": {}
        },
        "edition": "2018",
        "version": "0.1.2"
      },
      "license": "MIT OR Apache-2.0"
    },
    "cargo_metadata 0.15.0": {
      "name": "cargo_metadata",
      "version": "0.15.0",
      "repository": {
        "Http": {
          "url": "https://crates.io/api/v1/crates/cargo_metadata/0.15.0/download",
          "sha256": "3abb7553d5b9b8421c6de7cb02606ff15e0c6eea7d8eadd75ef013fd636bec36"
        }
      },
      "targets": [
        {
          "Library": {
            "crate_name": "cargo_metadata",
            "crate_root": "src/lib.rs",
            "srcs": {
              "include": [
                "**/*.rs"
              ],
              "exclude": []
            }
          }
        }
      ],
      "library_target_name": "cargo_metadata",
      "common_attrs": {
        "compile_data_glob": [
          "**"
        ],
        "crate_features": [
          "default"
        ],
        "deps": {
          "common": [
            {
              "id": "camino 1.0.9",
              "target": "camino"
            },
            {
              "id": "cargo-platform 0.1.2",
              "target": "cargo_platform"
            },
            {
              "id": "semver 1.0.12",
              "target": "semver"
            },
            {
              "id": "serde 1.0.141",
              "target": "serde"
            },
            {
              "id": "serde_json 1.0.82",
              "target": "serde_json"
            }
          ],
          "selects": {}
        },
        "edition": "2018",
        "version": "0.15.0"
      },
      "license": "MIT"
    },
    "cast 0.3.0": {
      "name": "cast",
      "version": "0.3.0",
      "repository": {
        "Http": {
          "url": "https://crates.io/api/v1/crates/cast/0.3.0/download",
          "sha256": "37b2a672a2cb129a2e41c10b1224bb368f9f37a2b16b612598138befd7b37eb5"
        }
      },
      "targets": [
        {
          "Library": {
            "crate_name": "cast",
            "crate_root": "src/lib.rs",
            "srcs": {
              "include": [
                "**/*.rs"
              ],
              "exclude": []
            }
          }
        }
      ],
      "library_target_name": "cast",
      "common_attrs": {
        "compile_data_glob": [
          "**"
        ],
        "edition": "2018",
        "version": "0.3.0"
      },
      "license": "MIT OR Apache-2.0"
    },
    "cc 1.0.73": {
      "name": "cc",
      "version": "1.0.73",
      "repository": {
        "Http": {
          "url": "https://crates.io/api/v1/crates/cc/1.0.73/download",
          "sha256": "2fff2a6927b3bb87f9595d67196a70493f627687a71d87a0d692242c33f58c11"
        }
      },
      "targets": [
        {
          "Library": {
            "crate_name": "cc",
            "crate_root": "src/lib.rs",
            "srcs": {
              "include": [
                "**/*.rs"
              ],
              "exclude": []
            }
          }
        },
        {
          "Binary": {
            "crate_name": "gcc-shim",
            "crate_root": "src/bin/gcc-shim.rs",
            "srcs": {
              "include": [
                "**/*.rs"
              ],
              "exclude": []
            }
          }
        }
      ],
      "library_target_name": "cc",
      "common_attrs": {
        "compile_data_glob": [
          "**"
        ],
        "crate_features": [
          "jobserver",
          "parallel"
        ],
        "deps": {
          "common": [
            {
              "id": "jobserver 0.1.24",
              "target": "jobserver"
            }
          ],
          "selects": {}
        },
        "edition": "2018",
        "version": "1.0.73"
      },
      "license": "MIT/Apache-2.0"
    },
    "cfg-if 1.0.0": {
      "name": "cfg-if",
      "version": "1.0.0",
      "repository": {
        "Http": {
          "url": "https://crates.io/api/v1/crates/cfg-if/1.0.0/download",
          "sha256": "baf1de4339761588bc0619e3cbc0120ee582ebb74b53b4efbf79117bd2da40fd"
        }
      },
      "targets": [
        {
          "Library": {
            "crate_name": "cfg_if",
            "crate_root": "src/lib.rs",
            "srcs": {
              "include": [
                "**/*.rs"
              ],
              "exclude": []
            }
          }
        }
      ],
      "library_target_name": "cfg_if",
      "common_attrs": {
        "compile_data_glob": [
          "**"
        ],
        "edition": "2018",
        "version": "1.0.0"
      },
      "license": "MIT/Apache-2.0"
    },
    "cipher 0.3.0": {
      "name": "cipher",
      "version": "0.3.0",
      "repository": {
        "Http": {
          "url": "https://crates.io/api/v1/crates/cipher/0.3.0/download",
          "sha256": "7ee52072ec15386f770805afd189a01c8841be8696bed250fa2f13c4c0d6dfb7"
        }
      },
      "targets": [
        {
          "Library": {
            "crate_name": "cipher",
            "crate_root": "src/lib.rs",
            "srcs": {
              "include": [
                "**/*.rs"
              ],
              "exclude": []
            }
          }
        }
      ],
      "library_target_name": "cipher",
      "common_attrs": {
        "compile_data_glob": [
          "**"
        ],
        "deps": {
          "common": [
            {
              "id": "generic-array 0.14.5",
              "target": "generic_array"
            }
          ],
          "selects": {}
        },
        "edition": "2018",
        "version": "0.3.0"
      },
      "license": "MIT OR Apache-2.0"
    },
    "clap 2.34.0": {
      "name": "clap",
      "version": "2.34.0",
      "repository": {
        "Http": {
          "url": "https://crates.io/api/v1/crates/clap/2.34.0/download",
          "sha256": "a0610544180c38b88101fecf2dd634b174a62eef6946f84dfc6a7127512b381c"
        }
      },
      "targets": [
        {
          "Library": {
            "crate_name": "clap",
            "crate_root": "src/lib.rs",
            "srcs": {
              "include": [
                "**/*.rs"
              ],
              "exclude": []
            }
          }
        }
      ],
      "library_target_name": "clap",
      "common_attrs": {
        "compile_data_glob": [
          "**"
        ],
        "deps": {
          "common": [
            {
              "id": "bitflags 1.3.2",
              "target": "bitflags"
            },
            {
              "id": "textwrap 0.11.0",
              "target": "textwrap"
            },
            {
              "id": "unicode-width 0.1.9",
              "target": "unicode_width"
            }
          ],
          "selects": {}
        },
        "edition": "2018",
        "version": "2.34.0"
      },
      "license": "MIT"
    },
    "clap 3.2.16": {
      "name": "clap",
      "version": "3.2.16",
      "repository": {
        "Http": {
          "url": "https://crates.io/api/v1/crates/clap/3.2.16/download",
          "sha256": "a3dbbb6653e7c55cc8595ad3e1f7be8f32aba4eb7ff7f0fd1163d4f3d137c0a9"
        }
      },
      "targets": [
        {
          "Library": {
            "crate_name": "clap",
            "crate_root": "src/lib.rs",
            "srcs": {
              "include": [
                "**/*.rs"
              ],
              "exclude": []
            }
          }
        },
        {
          "Binary": {
            "crate_name": "stdio-fixture",
            "crate_root": "src/bin/stdio-fixture.rs",
            "srcs": {
              "include": [
                "**/*.rs"
              ],
              "exclude": []
            }
          }
        }
      ],
      "library_target_name": "clap",
      "common_attrs": {
        "compile_data_glob": [
          "**"
        ],
        "crate_features": [
          "atty",
          "clap_derive",
          "color",
          "default",
          "derive",
          "once_cell",
          "std",
          "strsim",
          "suggestions",
          "termcolor"
        ],
        "deps": {
          "common": [
            {
              "id": "atty 0.2.14",
              "target": "atty"
            },
            {
              "id": "bitflags 1.3.2",
              "target": "bitflags"
            },
            {
              "id": "clap_lex 0.2.4",
              "target": "clap_lex"
            },
            {
              "id": "indexmap 1.9.1",
              "target": "indexmap"
            },
            {
              "id": "once_cell 1.13.0",
              "target": "once_cell"
            },
            {
              "id": "strsim 0.10.0",
              "target": "strsim"
            },
            {
              "id": "termcolor 1.1.3",
              "target": "termcolor"
            },
            {
              "id": "textwrap 0.15.0",
              "target": "textwrap"
            }
          ],
          "selects": {}
        },
        "edition": "2021",
        "proc_macro_deps": {
          "common": [
            {
              "id": "clap_derive 3.2.15",
              "target": "clap_derive"
            }
          ],
          "selects": {}
        },
        "version": "3.2.16"
      },
      "license": "MIT OR Apache-2.0"
    },
    "clap_derive 3.2.15": {
      "name": "clap_derive",
      "version": "3.2.15",
      "repository": {
        "Http": {
          "url": "https://crates.io/api/v1/crates/clap_derive/3.2.15/download",
          "sha256": "9ba52acd3b0a5c33aeada5cdaa3267cdc7c594a98731d4268cdc1532f4264cb4"
        }
      },
      "targets": [
        {
          "ProcMacro": {
            "crate_name": "clap_derive",
            "crate_root": "src/lib.rs",
            "srcs": {
              "include": [
                "**/*.rs"
              ],
              "exclude": []
            }
          }
        }
      ],
      "library_target_name": "clap_derive",
      "common_attrs": {
        "compile_data_glob": [
          "**"
        ],
        "crate_features": [
          "default"
        ],
        "deps": {
          "common": [
            {
              "id": "heck 0.4.0",
              "target": "heck"
            },
            {
              "id": "proc-macro-error 1.0.4",
              "target": "proc_macro_error"
            },
            {
              "id": "proc-macro2 1.0.42",
              "target": "proc_macro2"
            },
            {
              "id": "quote 1.0.20",
              "target": "quote"
            },
            {
              "id": "syn 1.0.98",
              "target": "syn"
            }
          ],
          "selects": {}
        },
        "edition": "2021",
        "version": "3.2.15"
      },
      "license": "MIT OR Apache-2.0"
    },
    "clap_lex 0.2.4": {
      "name": "clap_lex",
      "version": "0.2.4",
      "repository": {
        "Http": {
          "url": "https://crates.io/api/v1/crates/clap_lex/0.2.4/download",
          "sha256": "2850f2f5a82cbf437dd5af4d49848fbdfc27c157c3d010345776f952765261c5"
        }
      },
      "targets": [
        {
          "Library": {
            "crate_name": "clap_lex",
            "crate_root": "src/lib.rs",
            "srcs": {
              "include": [
                "**/*.rs"
              ],
              "exclude": []
            }
          }
        }
      ],
      "library_target_name": "clap_lex",
      "common_attrs": {
        "compile_data_glob": [
          "**"
        ],
        "deps": {
          "common": [
            {
              "id": "os_str_bytes 6.2.0",
              "target": "os_str_bytes"
            }
          ],
          "selects": {}
        },
        "edition": "2021",
        "version": "0.2.4"
      },
      "license": "MIT OR Apache-2.0"
    },
    "codespan-reporting 0.11.1": {
      "name": "codespan-reporting",
      "version": "0.11.1",
      "repository": {
        "Http": {
          "url": "https://crates.io/api/v1/crates/codespan-reporting/0.11.1/download",
          "sha256": "3538270d33cc669650c4b093848450d380def10c331d38c768e34cac80576e6e"
        }
      },
      "targets": [
        {
          "Library": {
            "crate_name": "codespan_reporting",
            "crate_root": "src/lib.rs",
            "srcs": {
              "include": [
                "**/*.rs"
              ],
              "exclude": []
            }
          }
        }
      ],
      "library_target_name": "codespan_reporting",
      "common_attrs": {
        "compile_data_glob": [
          "**"
        ],
        "deps": {
          "common": [
            {
              "id": "termcolor 1.1.3",
              "target": "termcolor"
            },
            {
              "id": "unicode-width 0.1.9",
              "target": "unicode_width"
            }
          ],
          "selects": {}
        },
        "edition": "2018",
        "version": "0.11.1"
      },
      "license": "Apache-2.0"
    },
    "constant_time_eq 0.1.5": {
      "name": "constant_time_eq",
      "version": "0.1.5",
      "repository": {
        "Http": {
          "url": "https://crates.io/api/v1/crates/constant_time_eq/0.1.5/download",
          "sha256": "245097e9a4535ee1e3e3931fcfcd55a796a44c643e8596ff6566d68f09b87bbc"
        }
      },
      "targets": [
        {
          "Library": {
            "crate_name": "constant_time_eq",
            "crate_root": "src/lib.rs",
            "srcs": {
              "include": [
                "**/*.rs"
              ],
              "exclude": []
            }
          }
        }
      ],
      "library_target_name": "constant_time_eq",
      "common_attrs": {
        "compile_data_glob": [
          "**"
        ],
        "edition": "2015",
        "version": "0.1.5"
      },
      "license": "CC0-1.0"
    },
    "core-foundation 0.9.3": {
      "name": "core-foundation",
      "version": "0.9.3",
      "repository": {
        "Http": {
          "url": "https://crates.io/api/v1/crates/core-foundation/0.9.3/download",
          "sha256": "194a7a9e6de53fa55116934067c844d9d749312f75c6f6d0980e8c252f8c2146"
        }
      },
      "targets": [
        {
          "Library": {
            "crate_name": "core_foundation",
            "crate_root": "src/lib.rs",
            "srcs": {
              "include": [
                "**/*.rs"
              ],
              "exclude": []
            }
          }
        }
      ],
      "library_target_name": "core_foundation",
      "common_attrs": {
        "compile_data_glob": [
          "**"
        ],
        "deps": {
          "common": [
            {
              "id": "core-foundation-sys 0.8.3",
              "target": "core_foundation_sys"
            },
            {
              "id": "libc 0.2.126",
              "target": "libc"
            }
          ],
          "selects": {}
        },
        "edition": "2015",
        "version": "0.9.3"
      },
      "license": "MIT / Apache-2.0"
    },
    "core-foundation-sys 0.8.3": {
      "name": "core-foundation-sys",
      "version": "0.8.3",
      "repository": {
        "Http": {
          "url": "https://crates.io/api/v1/crates/core-foundation-sys/0.8.3/download",
          "sha256": "5827cebf4670468b8772dd191856768aedcb1b0278a04f989f7766351917b9dc"
        }
      },
      "targets": [
        {
          "Library": {
            "crate_name": "core_foundation_sys",
            "crate_root": "src/lib.rs",
            "srcs": {
              "include": [
                "**/*.rs"
              ],
              "exclude": []
            }
          }
        },
        {
          "BuildScript": {
            "crate_name": "build_script_build",
            "crate_root": "build.rs",
            "srcs": {
              "include": [
                "**/*.rs"
              ],
              "exclude": []
            }
          }
        }
      ],
      "library_target_name": "core_foundation_sys",
      "common_attrs": {
        "compile_data_glob": [
          "**"
        ],
        "deps": {
          "common": [
            {
              "id": "core-foundation-sys 0.8.3",
              "target": "build_script_build"
            }
          ],
          "selects": {}
        },
        "edition": "2015",
        "version": "0.8.3"
      },
      "build_script_attrs": {
        "data_glob": [
          "**"
        ]
      },
      "license": "MIT / Apache-2.0"
    },
    "cpufeatures 0.2.2": {
      "name": "cpufeatures",
      "version": "0.2.2",
      "repository": {
        "Http": {
          "url": "https://crates.io/api/v1/crates/cpufeatures/0.2.2/download",
          "sha256": "59a6001667ab124aebae2a495118e11d30984c3a653e99d86d58971708cf5e4b"
        }
      },
      "targets": [
        {
          "Library": {
            "crate_name": "cpufeatures",
            "crate_root": "src/lib.rs",
            "srcs": {
              "include": [
                "**/*.rs"
              ],
              "exclude": []
            }
          }
        }
      ],
      "library_target_name": "cpufeatures",
      "common_attrs": {
        "compile_data_glob": [
          "**"
        ],
        "deps": {
          "common": [],
          "selects": {
            "aarch64-apple-darwin": [
              {
                "id": "libc 0.2.126",
                "target": "libc"
              }
            ],
            "aarch64-linux-android": [
              {
                "id": "libc 0.2.126",
                "target": "libc"
              }
            ],
            "cfg(all(target_arch = \"aarch64\", target_os = \"linux\"))": [
              {
                "id": "libc 0.2.126",
                "target": "libc"
              }
            ]
          }
        },
        "edition": "2018",
        "version": "0.2.2"
      },
      "license": "MIT OR Apache-2.0"
    },
    "crc32fast 1.3.2": {
      "name": "crc32fast",
      "version": "1.3.2",
      "repository": {
        "Http": {
          "url": "https://crates.io/api/v1/crates/crc32fast/1.3.2/download",
          "sha256": "b540bd8bc810d3885c6ea91e2018302f68baba2129ab3e88f32389ee9370880d"
        }
      },
      "targets": [
        {
          "Library": {
            "crate_name": "crc32fast",
            "crate_root": "src/lib.rs",
            "srcs": {
              "include": [
                "**/*.rs"
              ],
              "exclude": []
            }
          }
        },
        {
          "BuildScript": {
            "crate_name": "build_script_build",
            "crate_root": "build.rs",
            "srcs": {
              "include": [
                "**/*.rs"
              ],
              "exclude": []
            }
          }
        }
      ],
      "library_target_name": "crc32fast",
      "common_attrs": {
        "compile_data_glob": [
          "**"
        ],
        "crate_features": [
          "default",
          "std"
        ],
        "deps": {
          "common": [
            {
              "id": "cfg-if 1.0.0",
              "target": "cfg_if"
            },
            {
              "id": "crc32fast 1.3.2",
              "target": "build_script_build"
            }
          ],
          "selects": {}
        },
        "edition": "2015",
        "version": "1.3.2"
      },
      "build_script_attrs": {
        "data_glob": [
          "**"
        ]
      },
      "license": "MIT OR Apache-2.0"
    },
    "criterion 0.3.6": {
      "name": "criterion",
      "version": "0.3.6",
      "repository": {
        "Http": {
          "url": "https://crates.io/api/v1/crates/criterion/0.3.6/download",
          "sha256": "b01d6de93b2b6c65e17c634a26653a29d107b3c98c607c765bf38d041531cd8f"
        }
      },
      "targets": [
        {
          "Library": {
            "crate_name": "criterion",
            "crate_root": "src/lib.rs",
            "srcs": {
              "include": [
                "**/*.rs"
              ],
              "exclude": []
            }
          }
        }
      ],
      "library_target_name": "criterion",
      "common_attrs": {
        "compile_data_glob": [
          "**"
        ],
        "crate_features": [
          "cargo_bench_support",
          "default"
        ],
        "deps": {
          "common": [
            {
              "id": "atty 0.2.14",
              "target": "atty"
            },
            {
              "id": "cast 0.3.0",
              "target": "cast"
            },
            {
              "id": "clap 2.34.0",
              "target": "clap"
            },
            {
              "id": "criterion-plot 0.4.5",
              "target": "criterion_plot"
            },
            {
              "id": "csv 1.1.6",
              "target": "csv"
            },
            {
              "id": "itertools 0.10.3",
              "target": "itertools"
            },
            {
              "id": "lazy_static 1.4.0",
              "target": "lazy_static"
            },
            {
              "id": "num-traits 0.2.15",
              "target": "num_traits"
            },
            {
              "id": "oorandom 11.1.3",
              "target": "oorandom"
            },
            {
              "id": "plotters 0.3.2",
              "target": "plotters"
            },
            {
              "id": "rayon 1.5.3",
              "target": "rayon"
            },
            {
              "id": "regex 1.6.0",
              "target": "regex"
            },
            {
              "id": "serde 1.0.141",
              "target": "serde"
            },
            {
              "id": "serde_cbor 0.11.2",
              "target": "serde_cbor"
            },
            {
              "id": "serde_json 1.0.82",
              "target": "serde_json"
            },
            {
              "id": "tinytemplate 1.2.1",
              "target": "tinytemplate"
            },
            {
              "id": "walkdir 2.3.2",
              "target": "walkdir"
            }
          ],
          "selects": {}
        },
        "edition": "2018",
        "proc_macro_deps": {
          "common": [
            {
              "id": "serde_derive 1.0.141",
              "target": "serde_derive"
            }
          ],
          "selects": {}
        },
        "version": "0.3.6"
      },
      "license": "Apache-2.0/MIT"
    },
    "criterion-plot 0.4.5": {
      "name": "criterion-plot",
      "version": "0.4.5",
      "repository": {
        "Http": {
          "url": "https://crates.io/api/v1/crates/criterion-plot/0.4.5/download",
          "sha256": "2673cc8207403546f45f5fd319a974b1e6983ad1a3ee7e6041650013be041876"
        }
      },
      "targets": [
        {
          "Library": {
            "crate_name": "criterion_plot",
            "crate_root": "src/lib.rs",
            "srcs": {
              "include": [
                "**/*.rs"
              ],
              "exclude": []
            }
          }
        }
      ],
      "library_target_name": "criterion_plot",
      "common_attrs": {
        "compile_data_glob": [
          "**"
        ],
        "deps": {
          "common": [
            {
              "id": "cast 0.3.0",
              "target": "cast"
            },
            {
              "id": "itertools 0.10.3",
              "target": "itertools"
            }
          ],
          "selects": {}
        },
        "edition": "2018",
        "version": "0.4.5"
      },
      "license": "MIT/Apache-2.0"
    },
    "crossbeam-channel 0.5.6": {
      "name": "crossbeam-channel",
      "version": "0.5.6",
      "repository": {
        "Http": {
          "url": "https://crates.io/api/v1/crates/crossbeam-channel/0.5.6/download",
          "sha256": "c2dd04ddaf88237dc3b8d8f9a3c1004b506b54b3313403944054d23c0870c521"
        }
      },
      "targets": [
        {
          "Library": {
            "crate_name": "crossbeam_channel",
            "crate_root": "src/lib.rs",
            "srcs": {
              "include": [
                "**/*.rs"
              ],
              "exclude": []
            }
          }
        }
      ],
      "library_target_name": "crossbeam_channel",
      "common_attrs": {
        "compile_data_glob": [
          "**"
        ],
        "crate_features": [
          "crossbeam-utils",
          "default",
          "std"
        ],
        "deps": {
          "common": [
            {
              "id": "cfg-if 1.0.0",
              "target": "cfg_if"
            },
            {
              "id": "crossbeam-utils 0.8.11",
              "target": "crossbeam_utils"
            }
          ],
          "selects": {}
        },
        "edition": "2018",
        "version": "0.5.6"
      },
      "license": "MIT OR Apache-2.0"
    },
    "crossbeam-deque 0.8.2": {
      "name": "crossbeam-deque",
      "version": "0.8.2",
      "repository": {
        "Http": {
          "url": "https://crates.io/api/v1/crates/crossbeam-deque/0.8.2/download",
          "sha256": "715e8152b692bba2d374b53d4875445368fdf21a94751410af607a5ac677d1fc"
        }
      },
      "targets": [
        {
          "Library": {
            "crate_name": "crossbeam_deque",
            "crate_root": "src/lib.rs",
            "srcs": {
              "include": [
                "**/*.rs"
              ],
              "exclude": []
            }
          }
        }
      ],
      "library_target_name": "crossbeam_deque",
      "common_attrs": {
        "compile_data_glob": [
          "**"
        ],
        "crate_features": [
          "crossbeam-epoch",
          "crossbeam-utils",
          "default",
          "std"
        ],
        "deps": {
          "common": [
            {
              "id": "cfg-if 1.0.0",
              "target": "cfg_if"
            },
            {
              "id": "crossbeam-epoch 0.9.10",
              "target": "crossbeam_epoch"
            },
            {
              "id": "crossbeam-utils 0.8.11",
              "target": "crossbeam_utils"
            }
          ],
          "selects": {}
        },
        "edition": "2018",
        "version": "0.8.2"
      },
      "license": "MIT OR Apache-2.0"
    },
    "crossbeam-epoch 0.9.10": {
      "name": "crossbeam-epoch",
      "version": "0.9.10",
      "repository": {
        "Http": {
          "url": "https://crates.io/api/v1/crates/crossbeam-epoch/0.9.10/download",
          "sha256": "045ebe27666471bb549370b4b0b3e51b07f56325befa4284db65fc89c02511b1"
        }
      },
      "targets": [
        {
          "Library": {
            "crate_name": "crossbeam_epoch",
            "crate_root": "src/lib.rs",
            "srcs": {
              "include": [
                "**/*.rs"
              ],
              "exclude": []
            }
          }
        },
        {
          "BuildScript": {
            "crate_name": "build_script_build",
            "crate_root": "build.rs",
            "srcs": {
              "include": [
                "**/*.rs"
              ],
              "exclude": []
            }
          }
        }
      ],
      "library_target_name": "crossbeam_epoch",
      "common_attrs": {
        "compile_data_glob": [
          "**"
        ],
        "crate_features": [
          "alloc",
          "once_cell",
          "std"
        ],
        "deps": {
          "common": [
            {
              "id": "cfg-if 1.0.0",
              "target": "cfg_if"
            },
            {
              "id": "crossbeam-epoch 0.9.10",
              "target": "build_script_build"
            },
            {
              "id": "crossbeam-utils 0.8.11",
              "target": "crossbeam_utils"
            },
            {
              "id": "memoffset 0.6.5",
              "target": "memoffset"
            },
            {
              "id": "once_cell 1.13.0",
              "target": "once_cell"
            },
            {
              "id": "scopeguard 1.1.0",
              "target": "scopeguard"
            }
          ],
          "selects": {}
        },
        "edition": "2018",
        "version": "0.9.10"
      },
      "build_script_attrs": {
        "data_glob": [
          "**"
        ],
        "deps": {
          "common": [
            {
              "id": "autocfg 1.1.0",
              "target": "autocfg"
            }
          ],
          "selects": {}
        }
      },
      "license": "MIT OR Apache-2.0"
    },
    "crossbeam-utils 0.8.11": {
      "name": "crossbeam-utils",
      "version": "0.8.11",
      "repository": {
        "Http": {
          "url": "https://crates.io/api/v1/crates/crossbeam-utils/0.8.11/download",
          "sha256": "51887d4adc7b564537b15adcfb307936f8075dfcd5f00dde9a9f1d29383682bc"
        }
      },
      "targets": [
        {
          "Library": {
            "crate_name": "crossbeam_utils",
            "crate_root": "src/lib.rs",
            "srcs": {
              "include": [
                "**/*.rs"
              ],
              "exclude": []
            }
          }
        },
        {
          "BuildScript": {
            "crate_name": "build_script_build",
            "crate_root": "build.rs",
            "srcs": {
              "include": [
                "**/*.rs"
              ],
              "exclude": []
            }
          }
        }
      ],
      "library_target_name": "crossbeam_utils",
      "common_attrs": {
        "compile_data_glob": [
          "**"
        ],
        "crate_features": [
          "default",
          "once_cell",
          "std"
        ],
        "deps": {
          "common": [
            {
              "id": "cfg-if 1.0.0",
              "target": "cfg_if"
            },
            {
              "id": "crossbeam-utils 0.8.11",
              "target": "build_script_build"
            },
            {
              "id": "once_cell 1.13.0",
              "target": "once_cell"
            }
          ],
          "selects": {}
        },
        "edition": "2018",
        "version": "0.8.11"
      },
      "build_script_attrs": {
        "data_glob": [
          "**"
        ]
      },
      "license": "MIT OR Apache-2.0"
    },
    "crypto-common 0.1.6": {
      "name": "crypto-common",
      "version": "0.1.6",
      "repository": {
        "Http": {
          "url": "https://crates.io/api/v1/crates/crypto-common/0.1.6/download",
          "sha256": "1bfb12502f3fc46cca1bb51ac28df9d618d813cdc3d2f25b9fe775a34af26bb3"
        }
      },
      "targets": [
        {
          "Library": {
            "crate_name": "crypto_common",
            "crate_root": "src/lib.rs",
            "srcs": {
              "include": [
                "**/*.rs"
              ],
              "exclude": []
            }
          }
        }
      ],
      "library_target_name": "crypto_common",
      "common_attrs": {
        "compile_data_glob": [
          "**"
        ],
        "crate_features": [
          "std"
        ],
        "deps": {
          "common": [
            {
              "id": "generic-array 0.14.5",
              "target": "generic_array"
            },
            {
              "id": "typenum 1.15.0",
              "target": "typenum"
            }
          ],
          "selects": {}
        },
        "edition": "2018",
        "version": "0.1.6"
      },
      "license": "MIT OR Apache-2.0"
    },
    "csv 1.1.6": {
      "name": "csv",
      "version": "1.1.6",
      "repository": {
        "Http": {
          "url": "https://crates.io/api/v1/crates/csv/1.1.6/download",
          "sha256": "22813a6dc45b335f9bade10bf7271dc477e81113e89eb251a0bc2a8a81c536e1"
        }
      },
      "targets": [
        {
          "Library": {
            "crate_name": "csv",
            "crate_root": "src/lib.rs",
            "srcs": {
              "include": [
                "**/*.rs"
              ],
              "exclude": []
            }
          }
        }
      ],
      "library_target_name": "csv",
      "common_attrs": {
        "compile_data_glob": [
          "**"
        ],
        "deps": {
          "common": [
            {
              "id": "bstr 0.2.17",
              "target": "bstr"
            },
            {
              "id": "csv-core 0.1.10",
              "target": "csv_core"
            },
            {
              "id": "itoa 0.4.8",
              "target": "itoa"
            },
            {
              "id": "ryu 1.0.10",
              "target": "ryu"
            },
            {
              "id": "serde 1.0.141",
              "target": "serde"
            }
          ],
          "selects": {}
        },
        "edition": "2018",
        "version": "1.1.6"
      },
      "license": "Unlicense/MIT"
    },
    "csv-core 0.1.10": {
      "name": "csv-core",
      "version": "0.1.10",
      "repository": {
        "Http": {
          "url": "https://crates.io/api/v1/crates/csv-core/0.1.10/download",
          "sha256": "2b2466559f260f48ad25fe6317b3c8dac77b5bdb5763ac7d9d6103530663bc90"
        }
      },
      "targets": [
        {
          "Library": {
            "crate_name": "csv_core",
            "crate_root": "src/lib.rs",
            "srcs": {
              "include": [
                "**/*.rs"
              ],
              "exclude": []
            }
          }
        }
      ],
      "library_target_name": "csv_core",
      "common_attrs": {
        "compile_data_glob": [
          "**"
        ],
        "crate_features": [
          "default"
        ],
        "deps": {
          "common": [
            {
              "id": "memchr 2.5.0",
              "target": "memchr"
            }
          ],
          "selects": {}
        },
        "edition": "2018",
        "version": "0.1.10"
      },
      "license": "Unlicense/MIT"
    },
    "ctor 0.1.23": {
      "name": "ctor",
      "version": "0.1.23",
      "repository": {
        "Http": {
          "url": "https://crates.io/api/v1/crates/ctor/0.1.23/download",
          "sha256": "cdffe87e1d521a10f9696f833fe502293ea446d7f256c06128293a4119bdf4cb"
        }
      },
      "targets": [
        {
          "ProcMacro": {
            "crate_name": "ctor",
            "crate_root": "src/lib.rs",
            "srcs": {
              "include": [
                "**/*.rs"
              ],
              "exclude": []
            }
          }
        }
      ],
      "library_target_name": "ctor",
      "common_attrs": {
        "compile_data_glob": [
          "**"
        ],
        "deps": {
          "common": [
            {
              "id": "quote 1.0.20",
              "target": "quote"
            },
            {
              "id": "syn 1.0.98",
              "target": "syn"
            }
          ],
          "selects": {}
        },
        "edition": "2018",
        "version": "0.1.23"
      },
      "license": "Apache-2.0 OR MIT"
    },
    "cxx 1.0.72": {
      "name": "cxx",
      "version": "1.0.72",
      "repository": {
        "Http": {
          "url": "https://crates.io/api/v1/crates/cxx/1.0.72/download",
          "sha256": "b7c14d679239b1ccaad7acaf972a19b41b6c1d7a8cb942158294b4f11ec71bd8"
        }
      },
      "targets": [
        {
          "Library": {
            "crate_name": "cxx",
            "crate_root": "src/lib.rs",
            "srcs": {
              "include": [
                "**/*.rs"
              ],
              "exclude": []
            }
          }
        },
        {
          "BuildScript": {
            "crate_name": "build_script_build",
            "crate_root": "build.rs",
            "srcs": {
              "include": [
                "**/*.rs"
              ],
              "exclude": []
            }
          }
        }
      ],
      "library_target_name": "cxx",
      "common_attrs": {
        "compile_data_glob": [
          "**"
        ],
        "crate_features": [
          "alloc",
          "default",
          "std"
        ],
        "deps": {
          "common": [
            {
              "id": "cxx 1.0.72",
              "target": "build_script_build"
            },
            {
              "id": "link-cplusplus 1.0.6",
              "target": "link_cplusplus"
            }
          ],
          "selects": {}
        },
        "edition": "2018",
        "proc_macro_deps": {
          "common": [
            {
              "id": "cxxbridge-macro 1.0.72",
              "target": "cxxbridge_macro"
            }
          ],
          "selects": {}
        },
        "version": "1.0.72"
      },
      "build_script_attrs": {
        "data_glob": [
          "**"
        ],
        "deps": {
          "common": [
            {
              "id": "cc 1.0.73",
              "target": "cc"
            },
            {
              "id": "cxxbridge-flags 1.0.72",
              "target": "cxxbridge_flags"
            }
          ],
          "selects": {}
        },
        "links": "cxxbridge1"
      },
      "license": "MIT OR Apache-2.0"
    },
    "cxx-build 1.0.72": {
      "name": "cxx-build",
      "version": "1.0.72",
      "repository": {
        "Http": {
          "url": "https://crates.io/api/v1/crates/cxx-build/1.0.72/download",
          "sha256": "0fdbee15c52b8d9132c62c341d2046885717e4a180eb9d3cd34c5a78f2669257"
        }
      },
      "targets": [
        {
          "Library": {
            "crate_name": "cxx_build",
            "crate_root": "src/lib.rs",
            "srcs": {
              "include": [
                "**/*.rs"
              ],
              "exclude": []
            }
          }
        }
      ],
      "library_target_name": "cxx_build",
      "common_attrs": {
        "compile_data_glob": [
          "**"
        ],
        "deps": {
          "common": [
            {
              "id": "cc 1.0.73",
              "target": "cc"
            },
            {
              "id": "codespan-reporting 0.11.1",
              "target": "codespan_reporting"
            },
            {
              "id": "once_cell 1.13.0",
              "target": "once_cell"
            },
            {
              "id": "proc-macro2 1.0.42",
              "target": "proc_macro2"
            },
            {
              "id": "quote 1.0.20",
              "target": "quote"
            },
            {
              "id": "scratch 1.0.1",
              "target": "scratch"
            },
            {
              "id": "syn 1.0.98",
              "target": "syn"
            }
          ],
          "selects": {}
        },
        "edition": "2018",
        "version": "1.0.72"
      },
      "license": "MIT OR Apache-2.0"
    },
    "cxxbridge-flags 1.0.72": {
      "name": "cxxbridge-flags",
      "version": "1.0.72",
      "repository": {
        "Http": {
          "url": "https://crates.io/api/v1/crates/cxxbridge-flags/1.0.72/download",
          "sha256": "2fdfa84261f05a9b69c0afe03270f9f26d6899ca7df6f442563908b646e8a376"
        }
      },
      "targets": [
        {
          "Library": {
            "crate_name": "cxxbridge_flags",
            "crate_root": "src/lib.rs",
            "srcs": {
              "include": [
                "**/*.rs"
              ],
              "exclude": []
            }
          }
        }
      ],
      "library_target_name": "cxxbridge_flags",
      "common_attrs": {
        "compile_data_glob": [
          "**"
        ],
        "crate_features": [
          "default"
        ],
        "edition": "2018",
        "version": "1.0.72"
      },
      "license": "MIT OR Apache-2.0"
    },
    "cxxbridge-macro 1.0.72": {
      "name": "cxxbridge-macro",
      "version": "1.0.72",
      "repository": {
        "Http": {
          "url": "https://crates.io/api/v1/crates/cxxbridge-macro/1.0.72/download",
          "sha256": "0269826813dfbda75223169c774fede73401793e9af3970e4edbe93879782c1d"
        }
      },
      "targets": [
        {
          "ProcMacro": {
            "crate_name": "cxxbridge_macro",
            "crate_root": "src/lib.rs",
            "srcs": {
              "include": [
                "**/*.rs"
              ],
              "exclude": []
            }
          }
        }
      ],
      "library_target_name": "cxxbridge_macro",
      "common_attrs": {
        "compile_data_glob": [
          "**"
        ],
        "deps": {
          "common": [
            {
              "id": "proc-macro2 1.0.42",
              "target": "proc_macro2"
            },
            {
              "id": "quote 1.0.20",
              "target": "quote"
            },
            {
              "id": "syn 1.0.98",
              "target": "syn"
            }
          ],
          "selects": {}
        },
        "edition": "2018",
        "version": "1.0.72"
      },
      "license": "MIT OR Apache-2.0"
    },
    "difflib 0.4.0": {
      "name": "difflib",
      "version": "0.4.0",
      "repository": {
        "Http": {
          "url": "https://crates.io/api/v1/crates/difflib/0.4.0/download",
          "sha256": "6184e33543162437515c2e2b48714794e37845ec9851711914eec9d308f6ebe8"
        }
      },
      "targets": [
        {
          "Library": {
            "crate_name": "difflib",
            "crate_root": "src/lib.rs",
            "srcs": {
              "include": [
                "**/*.rs"
              ],
              "exclude": []
            }
          }
        }
      ],
      "library_target_name": "difflib",
      "common_attrs": {
        "compile_data_glob": [
          "**"
        ],
        "edition": "2015",
        "version": "0.4.0"
      },
      "license": "MIT"
    },
    "digest 0.10.3": {
      "name": "digest",
      "version": "0.10.3",
      "repository": {
        "Http": {
          "url": "https://crates.io/api/v1/crates/digest/0.10.3/download",
          "sha256": "f2fb860ca6fafa5552fb6d0e816a69c8e49f0908bf524e30a90d97c85892d506"
        }
      },
      "targets": [
        {
          "Library": {
            "crate_name": "digest",
            "crate_root": "src/lib.rs",
            "srcs": {
              "include": [
                "**/*.rs"
              ],
              "exclude": []
            }
          }
        }
      ],
      "library_target_name": "digest",
      "common_attrs": {
        "compile_data_glob": [
          "**"
        ],
        "crate_features": [
          "alloc",
          "block-buffer",
          "core-api",
          "default",
          "mac",
          "std",
          "subtle"
        ],
        "deps": {
          "common": [
            {
              "id": "block-buffer 0.10.2",
              "target": "block_buffer"
            },
            {
              "id": "crypto-common 0.1.6",
              "target": "crypto_common"
            },
            {
              "id": "subtle 2.4.1",
              "target": "subtle"
            }
          ],
          "selects": {}
        },
        "edition": "2018",
        "version": "0.10.3"
      },
      "license": "MIT OR Apache-2.0"
    },
    "direct-cargo-bazel-deps 0.0.1": {
      "name": "direct-cargo-bazel-deps",
      "version": "0.0.1",
      "repository": null,
      "targets": [
        {
          "Library": {
            "crate_name": "direct_cargo_bazel_deps",
            "crate_root": ".direct_cargo_bazel_deps.rs",
            "srcs": {
              "include": [
                "**/*.rs"
              ],
              "exclude": []
            }
          }
        }
      ],
      "library_target_name": "direct_cargo_bazel_deps",
      "common_attrs": {
        "compile_data_glob": [
          "**"
        ],
        "edition": "2018",
        "version": "0.0.1"
      },
      "license": null
    },
    "doc-comment 0.3.3": {
      "name": "doc-comment",
      "version": "0.3.3",
      "repository": {
        "Http": {
          "url": "https://crates.io/api/v1/crates/doc-comment/0.3.3/download",
          "sha256": "fea41bba32d969b513997752735605054bc0dfa92b4c56bf1189f2e174be7a10"
        }
      },
      "targets": [
        {
          "Library": {
            "crate_name": "doc_comment",
            "crate_root": "src/lib.rs",
            "srcs": {
              "include": [
                "**/*.rs"
              ],
              "exclude": []
            }
          }
        },
        {
          "BuildScript": {
            "crate_name": "build_script_build",
            "crate_root": "build.rs",
            "srcs": {
              "include": [
                "**/*.rs"
              ],
              "exclude": []
            }
          }
        }
      ],
      "library_target_name": "doc_comment",
      "common_attrs": {
        "compile_data_glob": [
          "**"
        ],
        "deps": {
          "common": [
            {
              "id": "doc-comment 0.3.3",
              "target": "build_script_build"
            }
          ],
          "selects": {}
        },
        "edition": "2015",
        "version": "0.3.3"
      },
      "build_script_attrs": {
        "data_glob": [
          "**"
        ]
      },
      "license": "MIT"
    },
    "downcast-rs 1.2.0": {
      "name": "downcast-rs",
      "version": "1.2.0",
      "repository": {
        "Http": {
          "url": "https://crates.io/api/v1/crates/downcast-rs/1.2.0/download",
          "sha256": "9ea835d29036a4087793836fa931b08837ad5e957da9e23886b29586fb9b6650"
        }
      },
      "targets": [
        {
          "Library": {
            "crate_name": "downcast_rs",
            "crate_root": "src/lib.rs",
            "srcs": {
              "include": [
                "**/*.rs"
              ],
              "exclude": []
            }
          }
        }
      ],
      "library_target_name": "downcast_rs",
      "common_attrs": {
        "compile_data_glob": [
          "**"
        ],
        "crate_features": [
          "default",
          "std"
        ],
        "edition": "2015",
        "version": "1.2.0"
      },
      "license": "MIT/Apache-2.0"
    },
    "either 1.7.0": {
      "name": "either",
      "version": "1.7.0",
      "repository": {
        "Http": {
          "url": "https://crates.io/api/v1/crates/either/1.7.0/download",
          "sha256": "3f107b87b6afc2a64fd13cac55fe06d6c8859f12d4b14cbcdd2c67d0976781be"
        }
      },
      "targets": [
        {
          "Library": {
            "crate_name": "either",
            "crate_root": "src/lib.rs",
            "srcs": {
              "include": [
                "**/*.rs"
              ],
              "exclude": []
            }
          }
        }
      ],
      "library_target_name": "either",
      "common_attrs": {
        "compile_data_glob": [
          "**"
        ],
        "edition": "2018",
        "version": "1.7.0"
      },
      "license": "MIT/Apache-2.0"
    },
    "encoding_rs 0.8.31": {
      "name": "encoding_rs",
      "version": "0.8.31",
      "repository": {
        "Http": {
          "url": "https://crates.io/api/v1/crates/encoding_rs/0.8.31/download",
          "sha256": "9852635589dc9f9ea1b6fe9f05b50ef208c85c834a562f0c6abb1c475736ec2b"
        }
      },
      "targets": [
        {
          "Library": {
            "crate_name": "encoding_rs",
            "crate_root": "src/lib.rs",
            "srcs": {
              "include": [
                "**/*.rs"
              ],
              "exclude": []
            }
          }
        },
        {
          "BuildScript": {
            "crate_name": "build_script_build",
            "crate_root": "build.rs",
            "srcs": {
              "include": [
                "**/*.rs"
              ],
              "exclude": []
            }
          }
        }
      ],
      "library_target_name": "encoding_rs",
      "common_attrs": {
        "compile_data_glob": [
          "**"
        ],
        "crate_features": [
          "alloc",
          "default"
        ],
        "deps": {
          "common": [
            {
              "id": "cfg-if 1.0.0",
              "target": "cfg_if"
            },
            {
              "id": "encoding_rs 0.8.31",
              "target": "build_script_build"
            }
          ],
          "selects": {}
        },
        "edition": "2018",
        "version": "0.8.31"
      },
      "build_script_attrs": {
        "data_glob": [
          "**"
        ]
      },
      "license": "(Apache-2.0 OR MIT) AND BSD-3-Clause"
    },
    "env_logger 0.9.0": {
      "name": "env_logger",
      "version": "0.9.0",
      "repository": {
        "Http": {
          "url": "https://crates.io/api/v1/crates/env_logger/0.9.0/download",
          "sha256": "0b2cf0344971ee6c64c31be0d530793fba457d322dfec2810c453d0ef228f9c3"
        }
      },
      "targets": [
        {
          "Library": {
            "crate_name": "env_logger",
            "crate_root": "src/lib.rs",
            "srcs": {
              "include": [
                "**/*.rs"
              ],
              "exclude": []
            }
          }
        }
      ],
      "library_target_name": "env_logger",
      "common_attrs": {
        "compile_data_glob": [
          "**"
        ],
        "crate_features": [
          "atty",
          "default",
          "humantime",
          "regex",
          "termcolor"
        ],
        "deps": {
          "common": [
            {
              "id": "atty 0.2.14",
              "target": "atty"
            },
            {
              "id": "humantime 2.1.0",
              "target": "humantime"
            },
            {
              "id": "log 0.4.17",
              "target": "log"
            },
            {
              "id": "regex 1.6.0",
              "target": "regex"
            },
            {
              "id": "termcolor 1.1.3",
              "target": "termcolor"
            }
          ],
          "selects": {}
        },
        "edition": "2018",
        "version": "0.9.0"
      },
      "license": "MIT/Apache-2.0"
    },
    "fastrand 1.8.0": {
      "name": "fastrand",
      "version": "1.8.0",
      "repository": {
        "Http": {
          "url": "https://crates.io/api/v1/crates/fastrand/1.8.0/download",
          "sha256": "a7a407cfaa3385c4ae6b23e84623d48c2798d06e3e6a1878f7f59f17b3f86499"
        }
      },
      "targets": [
        {
          "Library": {
            "crate_name": "fastrand",
            "crate_root": "src/lib.rs",
            "srcs": {
              "include": [
                "**/*.rs"
              ],
              "exclude": []
            }
          }
        }
      ],
      "library_target_name": "fastrand",
      "common_attrs": {
        "compile_data_glob": [
          "**"
        ],
        "deps": {
          "common": [],
          "selects": {
            "cfg(target_arch = \"wasm32\")": [
              {
                "id": "instant 0.1.12",
                "target": "instant"
              }
            ]
          }
        },
        "edition": "2018",
        "version": "1.8.0"
      },
      "license": "Apache-2.0 OR MIT"
    },
    "flate2 1.0.24": {
      "name": "flate2",
      "version": "1.0.24",
      "repository": {
        "Http": {
          "url": "https://crates.io/api/v1/crates/flate2/1.0.24/download",
          "sha256": "f82b0f4c27ad9f8bfd1f3208d882da2b09c301bc1c828fd3a00d0216d2fbbff6"
        }
      },
      "targets": [
        {
          "Library": {
            "crate_name": "flate2",
            "crate_root": "src/lib.rs",
            "srcs": {
              "include": [
                "**/*.rs"
              ],
              "exclude": []
            }
          }
        }
      ],
      "library_target_name": "flate2",
      "common_attrs": {
        "compile_data_glob": [
          "**"
        ],
        "crate_features": [
          "miniz_oxide",
          "rust_backend"
        ],
        "deps": {
          "common": [
            {
              "id": "crc32fast 1.3.2",
              "target": "crc32fast"
            },
            {
              "id": "miniz_oxide 0.5.3",
              "target": "miniz_oxide"
            }
          ],
          "selects": {
            "cfg(all(target_arch = \"wasm32\", not(target_os = \"emscripten\")))": [
              {
                "id": "miniz_oxide 0.5.3",
                "target": "miniz_oxide"
              }
            ]
          }
        },
        "edition": "2018",
        "version": "1.0.24"
      },
      "license": "MIT OR Apache-2.0"
    },
    "fnv 1.0.7": {
      "name": "fnv",
      "version": "1.0.7",
      "repository": {
        "Http": {
          "url": "https://crates.io/api/v1/crates/fnv/1.0.7/download",
          "sha256": "3f9eec918d3f24069decb9af1554cad7c880e2da24a9afd88aca000531ab82c1"
        }
      },
      "targets": [
        {
          "Library": {
            "crate_name": "fnv",
            "crate_root": "lib.rs",
            "srcs": {
              "include": [
                "**/*.rs"
              ],
              "exclude": []
            }
          }
        }
      ],
      "library_target_name": "fnv",
      "common_attrs": {
        "compile_data_glob": [
          "**"
        ],
        "crate_features": [
          "default",
          "std"
        ],
        "edition": "2015",
        "version": "1.0.7"
      },
      "license": "Apache-2.0 / MIT"
    },
    "foreign-types 0.3.2": {
      "name": "foreign-types",
      "version": "0.3.2",
      "repository": {
        "Http": {
          "url": "https://crates.io/api/v1/crates/foreign-types/0.3.2/download",
          "sha256": "f6f339eb8adc052cd2ca78910fda869aefa38d22d5cb648e6485e4d3fc06f3b1"
        }
      },
      "targets": [
        {
          "Library": {
            "crate_name": "foreign_types",
            "crate_root": "src/lib.rs",
            "srcs": {
              "include": [
                "**/*.rs"
              ],
              "exclude": []
            }
          }
        }
      ],
      "library_target_name": "foreign_types",
      "common_attrs": {
        "compile_data_glob": [
          "**"
        ],
        "deps": {
          "common": [
            {
              "id": "foreign-types-shared 0.1.1",
              "target": "foreign_types_shared"
            }
          ],
          "selects": {}
        },
        "edition": "2015",
        "version": "0.3.2"
      },
      "license": "MIT/Apache-2.0"
    },
    "foreign-types-shared 0.1.1": {
      "name": "foreign-types-shared",
      "version": "0.1.1",
      "repository": {
        "Http": {
          "url": "https://crates.io/api/v1/crates/foreign-types-shared/0.1.1/download",
          "sha256": "00b0228411908ca8685dba7fc2cdd70ec9990a6e753e89b6ac91a84c40fbaf4b"
        }
      },
      "targets": [
        {
          "Library": {
            "crate_name": "foreign_types_shared",
            "crate_root": "src/lib.rs",
            "srcs": {
              "include": [
                "**/*.rs"
              ],
              "exclude": []
            }
          }
        }
      ],
      "library_target_name": "foreign_types_shared",
      "common_attrs": {
        "compile_data_glob": [
          "**"
        ],
        "edition": "2015",
        "version": "0.1.1"
      },
      "license": "MIT/Apache-2.0"
    },
    "form_urlencoded 1.0.1": {
      "name": "form_urlencoded",
      "version": "1.0.1",
      "repository": {
        "Http": {
          "url": "https://crates.io/api/v1/crates/form_urlencoded/1.0.1/download",
          "sha256": "5fc25a87fa4fd2094bffb06925852034d90a17f0d1e05197d4956d3555752191"
        }
      },
      "targets": [
        {
          "Library": {
            "crate_name": "form_urlencoded",
            "crate_root": "src/lib.rs",
            "srcs": {
              "include": [
                "**/*.rs"
              ],
              "exclude": []
            }
          }
        }
      ],
      "library_target_name": "form_urlencoded",
      "common_attrs": {
        "compile_data_glob": [
          "**"
        ],
        "deps": {
          "common": [
            {
              "id": "matches 0.1.9",
              "target": "matches"
            },
            {
              "id": "percent-encoding 2.1.0",
              "target": "percent_encoding"
            }
          ],
          "selects": {}
        },
        "edition": "2018",
        "version": "1.0.1"
      },
      "license": "MIT/Apache-2.0"
    },
    "futures-channel 0.3.21": {
      "name": "futures-channel",
      "version": "0.3.21",
      "repository": {
        "Http": {
          "url": "https://crates.io/api/v1/crates/futures-channel/0.3.21/download",
          "sha256": "c3083ce4b914124575708913bca19bfe887522d6e2e6d0952943f5eac4a74010"
        }
      },
      "targets": [
        {
          "Library": {
            "crate_name": "futures_channel",
            "crate_root": "src/lib.rs",
            "srcs": {
              "include": [
                "**/*.rs"
              ],
              "exclude": []
            }
          }
        },
        {
          "BuildScript": {
            "crate_name": "build_script_build",
            "crate_root": "build.rs",
            "srcs": {
              "include": [
                "**/*.rs"
              ],
              "exclude": []
            }
          }
        }
      ],
      "library_target_name": "futures_channel",
      "common_attrs": {
        "compile_data_glob": [
          "**"
        ],
        "crate_features": [
          "alloc",
          "default",
          "std"
        ],
        "deps": {
          "common": [
            {
              "id": "futures-channel 0.3.21",
              "target": "build_script_build"
            },
            {
              "id": "futures-core 0.3.21",
              "target": "futures_core"
            }
          ],
          "selects": {}
        },
        "edition": "2018",
        "version": "0.3.21"
      },
      "build_script_attrs": {
        "data_glob": [
          "**"
        ]
      },
      "license": "MIT OR Apache-2.0"
    },
    "futures-core 0.3.21": {
      "name": "futures-core",
      "version": "0.3.21",
      "repository": {
        "Http": {
          "url": "https://crates.io/api/v1/crates/futures-core/0.3.21/download",
          "sha256": "0c09fd04b7e4073ac7156a9539b57a484a8ea920f79c7c675d05d289ab6110d3"
        }
      },
      "targets": [
        {
          "Library": {
            "crate_name": "futures_core",
            "crate_root": "src/lib.rs",
            "srcs": {
              "include": [
                "**/*.rs"
              ],
              "exclude": []
            }
          }
        },
        {
          "BuildScript": {
            "crate_name": "build_script_build",
            "crate_root": "build.rs",
            "srcs": {
              "include": [
                "**/*.rs"
              ],
              "exclude": []
            }
          }
        }
      ],
      "library_target_name": "futures_core",
      "common_attrs": {
        "compile_data_glob": [
          "**"
        ],
        "crate_features": [
          "alloc",
          "default",
          "std"
        ],
        "deps": {
          "common": [
            {
              "id": "futures-core 0.3.21",
              "target": "build_script_build"
            }
          ],
          "selects": {}
        },
        "edition": "2018",
        "version": "0.3.21"
      },
      "build_script_attrs": {
        "data_glob": [
          "**"
        ]
      },
      "license": "MIT OR Apache-2.0"
    },
    "futures-io 0.3.21": {
      "name": "futures-io",
      "version": "0.3.21",
      "repository": {
        "Http": {
          "url": "https://crates.io/api/v1/crates/futures-io/0.3.21/download",
          "sha256": "fc4045962a5a5e935ee2fdedaa4e08284547402885ab326734432bed5d12966b"
        }
      },
      "targets": [
        {
          "Library": {
            "crate_name": "futures_io",
            "crate_root": "src/lib.rs",
            "srcs": {
              "include": [
                "**/*.rs"
              ],
              "exclude": []
            }
          }
        }
      ],
      "library_target_name": "futures_io",
      "common_attrs": {
        "compile_data_glob": [
          "**"
        ],
        "crate_features": [
          "std"
        ],
        "edition": "2018",
        "version": "0.3.21"
      },
      "license": "MIT OR Apache-2.0"
    },
    "futures-sink 0.3.21": {
      "name": "futures-sink",
      "version": "0.3.21",
      "repository": {
        "Http": {
          "url": "https://crates.io/api/v1/crates/futures-sink/0.3.21/download",
          "sha256": "21163e139fa306126e6eedaf49ecdb4588f939600f0b1e770f4205ee4b7fa868"
        }
      },
      "targets": [
        {
          "Library": {
            "crate_name": "futures_sink",
            "crate_root": "src/lib.rs",
            "srcs": {
              "include": [
                "**/*.rs"
              ],
              "exclude": []
            }
          }
        }
      ],
      "library_target_name": "futures_sink",
      "common_attrs": {
        "compile_data_glob": [
          "**"
        ],
        "crate_features": [
          "alloc",
          "default",
          "std"
        ],
        "edition": "2018",
        "version": "0.3.21"
      },
      "license": "MIT OR Apache-2.0"
    },
    "futures-task 0.3.21": {
      "name": "futures-task",
      "version": "0.3.21",
      "repository": {
        "Http": {
          "url": "https://crates.io/api/v1/crates/futures-task/0.3.21/download",
          "sha256": "57c66a976bf5909d801bbef33416c41372779507e7a6b3a5e25e4749c58f776a"
        }
      },
      "targets": [
        {
          "Library": {
            "crate_name": "futures_task",
            "crate_root": "src/lib.rs",
            "srcs": {
              "include": [
                "**/*.rs"
              ],
              "exclude": []
            }
          }
        },
        {
          "BuildScript": {
            "crate_name": "build_script_build",
            "crate_root": "build.rs",
            "srcs": {
              "include": [
                "**/*.rs"
              ],
              "exclude": []
            }
          }
        }
      ],
      "library_target_name": "futures_task",
      "common_attrs": {
        "compile_data_glob": [
          "**"
        ],
        "crate_features": [
          "alloc",
          "std"
        ],
        "deps": {
          "common": [
            {
              "id": "futures-task 0.3.21",
              "target": "build_script_build"
            }
          ],
          "selects": {}
        },
        "edition": "2018",
        "version": "0.3.21"
      },
      "build_script_attrs": {
        "data_glob": [
          "**"
        ]
      },
      "license": "MIT OR Apache-2.0"
    },
    "futures-util 0.3.21": {
      "name": "futures-util",
      "version": "0.3.21",
      "repository": {
        "Http": {
          "url": "https://crates.io/api/v1/crates/futures-util/0.3.21/download",
          "sha256": "d8b7abd5d659d9b90c8cba917f6ec750a74e2dc23902ef9cd4cc8c8b22e6036a"
        }
      },
      "targets": [
        {
          "Library": {
            "crate_name": "futures_util",
            "crate_root": "src/lib.rs",
            "srcs": {
              "include": [
                "**/*.rs"
              ],
              "exclude": []
            }
          }
        },
        {
          "BuildScript": {
            "crate_name": "build_script_build",
            "crate_root": "build.rs",
            "srcs": {
              "include": [
                "**/*.rs"
              ],
              "exclude": []
            }
          }
        }
      ],
      "library_target_name": "futures_util",
      "common_attrs": {
        "compile_data_glob": [
          "**"
        ],
        "crate_features": [
          "alloc",
          "futures-io",
          "io",
          "memchr",
          "slab",
          "std"
        ],
        "deps": {
          "common": [
            {
              "id": "futures-core 0.3.21",
              "target": "futures_core"
            },
            {
              "id": "futures-io 0.3.21",
              "target": "futures_io"
            },
            {
              "id": "futures-task 0.3.21",
              "target": "futures_task"
            },
            {
              "id": "futures-util 0.3.21",
              "target": "build_script_build"
            },
            {
              "id": "memchr 2.5.0",
              "target": "memchr"
            },
            {
              "id": "pin-project-lite 0.2.9",
              "target": "pin_project_lite"
            },
            {
              "id": "pin-utils 0.1.0",
              "target": "pin_utils"
            },
            {
              "id": "slab 0.4.7",
              "target": "slab"
            }
          ],
          "selects": {}
        },
        "edition": "2018",
        "version": "0.3.21"
      },
      "build_script_attrs": {
        "data_glob": [
          "**"
        ]
      },
      "license": "MIT OR Apache-2.0"
    },
    "generic-array 0.14.5": {
      "name": "generic-array",
      "version": "0.14.5",
      "repository": {
        "Http": {
          "url": "https://crates.io/api/v1/crates/generic-array/0.14.5/download",
          "sha256": "fd48d33ec7f05fbfa152300fdad764757cbded343c1aa1cff2fbaf4134851803"
        }
      },
      "targets": [
        {
          "Library": {
            "crate_name": "generic_array",
            "crate_root": "src/lib.rs",
            "srcs": {
              "include": [
                "**/*.rs"
              ],
              "exclude": []
            }
          }
        },
        {
          "BuildScript": {
            "crate_name": "build_script_build",
            "crate_root": "build.rs",
            "srcs": {
              "include": [
                "**/*.rs"
              ],
              "exclude": []
            }
          }
        }
      ],
      "library_target_name": "generic_array",
      "common_attrs": {
        "compile_data_glob": [
          "**"
        ],
        "crate_features": [
          "more_lengths"
        ],
        "deps": {
          "common": [
            {
              "id": "generic-array 0.14.5",
              "target": "build_script_build"
            },
            {
              "id": "typenum 1.15.0",
              "target": "typenum"
            }
          ],
          "selects": {}
        },
        "edition": "2015",
        "version": "0.14.5"
      },
      "build_script_attrs": {
        "data_glob": [
          "**"
        ],
        "deps": {
          "common": [
            {
              "id": "version_check 0.9.4",
              "target": "version_check"
            }
          ],
          "selects": {}
        }
      },
      "license": "MIT"
    },
    "getrandom 0.2.7": {
      "name": "getrandom",
      "version": "0.2.7",
      "repository": {
        "Http": {
          "url": "https://crates.io/api/v1/crates/getrandom/0.2.7/download",
          "sha256": "4eb1a864a501629691edf6c15a593b7a51eebaa1e8468e9ddc623de7c9b58ec6"
        }
      },
      "targets": [
        {
          "Library": {
            "crate_name": "getrandom",
            "crate_root": "src/lib.rs",
            "srcs": {
              "include": [
                "**/*.rs"
              ],
              "exclude": []
            }
          }
        }
      ],
      "library_target_name": "getrandom",
      "common_attrs": {
        "compile_data_glob": [
          "**"
        ],
        "crate_features": [
          "std"
        ],
        "deps": {
          "common": [
            {
              "id": "cfg-if 1.0.0",
              "target": "cfg_if"
            }
          ],
          "selects": {
            "cfg(target_os = \"wasi\")": [
              {
                "id": "wasi 0.11.0+wasi-snapshot-preview1",
                "target": "wasi"
              }
            ],
            "cfg(unix)": [
              {
                "id": "libc 0.2.126",
                "target": "libc"
              }
            ]
          }
        },
        "edition": "2018",
        "version": "0.2.7"
      },
      "license": "MIT OR Apache-2.0"
    },
    "glob 0.3.0": {
      "name": "glob",
      "version": "0.3.0",
      "repository": {
        "Http": {
          "url": "https://crates.io/api/v1/crates/glob/0.3.0/download",
          "sha256": "9b919933a397b79c37e33b77bb2aa3dc8eb6e165ad809e58ff75bc7db2e34574"
        }
      },
      "targets": [
        {
          "Library": {
            "crate_name": "glob",
            "crate_root": "src/lib.rs",
            "srcs": {
              "include": [
                "**/*.rs"
              ],
              "exclude": []
            }
          }
        }
      ],
      "library_target_name": "glob",
      "common_attrs": {
        "compile_data_glob": [
          "**"
        ],
        "edition": "2015",
        "version": "0.3.0"
      },
      "license": "MIT/Apache-2.0"
    },
    "globset 0.4.9": {
      "name": "globset",
      "version": "0.4.9",
      "repository": {
        "Http": {
          "url": "https://crates.io/api/v1/crates/globset/0.4.9/download",
          "sha256": "0a1e17342619edbc21a964c2afbeb6c820c6a2560032872f397bb97ea127bd0a"
        }
      },
      "targets": [
        {
          "Library": {
            "crate_name": "globset",
            "crate_root": "src/lib.rs",
            "srcs": {
              "include": [
                "**/*.rs"
              ],
              "exclude": []
            }
          }
        }
      ],
      "library_target_name": "globset",
      "common_attrs": {
        "compile_data_glob": [
          "**"
        ],
        "crate_features": [
          "default",
          "log"
        ],
        "deps": {
          "common": [
            {
              "id": "aho-corasick 0.7.18",
              "target": "aho_corasick"
            },
            {
              "id": "bstr 0.2.17",
              "target": "bstr"
            },
            {
              "id": "fnv 1.0.7",
              "target": "fnv"
            },
            {
              "id": "log 0.4.17",
              "target": "log"
            },
            {
              "id": "regex 1.6.0",
              "target": "regex"
            }
          ],
          "selects": {}
        },
        "edition": "2018",
        "version": "0.4.9"
      },
      "license": "Unlicense OR MIT"
    },
    "globwalk 0.8.1": {
      "name": "globwalk",
      "version": "0.8.1",
      "repository": {
        "Http": {
          "url": "https://crates.io/api/v1/crates/globwalk/0.8.1/download",
          "sha256": "93e3af942408868f6934a7b85134a3230832b9977cf66125df2f9edcfce4ddcc"
        }
      },
      "targets": [
        {
          "Library": {
            "crate_name": "globwalk",
            "crate_root": "src/lib.rs",
            "srcs": {
              "include": [
                "**/*.rs"
              ],
              "exclude": []
            }
          }
        }
      ],
      "library_target_name": "globwalk",
      "common_attrs": {
        "compile_data_glob": [
          "**"
        ],
        "deps": {
          "common": [
            {
              "id": "bitflags 1.3.2",
              "target": "bitflags"
            },
            {
              "id": "ignore 0.4.18",
              "target": "ignore"
            },
            {
              "id": "walkdir 2.3.2",
              "target": "walkdir"
            }
          ],
          "selects": {}
        },
        "edition": "2015",
        "version": "0.8.1"
      },
      "license": "MIT"
    },
    "h2 0.3.13": {
      "name": "h2",
      "version": "0.3.13",
      "repository": {
        "Http": {
          "url": "https://crates.io/api/v1/crates/h2/0.3.13/download",
          "sha256": "37a82c6d637fc9515a4694bbf1cb2457b79d81ce52b3108bdeea58b07dd34a57"
        }
      },
      "targets": [
        {
          "Library": {
            "crate_name": "h2",
            "crate_root": "src/lib.rs",
            "srcs": {
              "include": [
                "**/*.rs"
              ],
              "exclude": []
            }
          }
        }
      ],
      "library_target_name": "h2",
      "common_attrs": {
        "compile_data_glob": [
          "**"
        ],
        "deps": {
          "common": [
            {
              "id": "bytes 1.2.1",
              "target": "bytes"
            },
            {
              "id": "fnv 1.0.7",
              "target": "fnv"
            },
            {
              "id": "futures-core 0.3.21",
              "target": "futures_core"
            },
            {
              "id": "futures-sink 0.3.21",
              "target": "futures_sink"
            },
            {
              "id": "futures-util 0.3.21",
              "target": "futures_util"
            },
            {
              "id": "http 0.2.8",
              "target": "http"
            },
            {
              "id": "indexmap 1.9.1",
              "target": "indexmap"
            },
            {
              "id": "slab 0.4.7",
              "target": "slab"
            },
            {
              "id": "tokio 1.20.1",
              "target": "tokio"
            },
            {
              "id": "tokio-util 0.7.3",
              "target": "tokio_util"
            },
            {
              "id": "tracing 0.1.36",
              "target": "tracing"
            }
          ],
          "selects": {}
        },
        "edition": "2018",
        "version": "0.3.13"
      },
      "license": "MIT"
    },
    "half 1.8.2": {
      "name": "half",
      "version": "1.8.2",
      "repository": {
        "Http": {
          "url": "https://crates.io/api/v1/crates/half/1.8.2/download",
          "sha256": "eabb4a44450da02c90444cf74558da904edde8fb4e9035a9a6a4e15445af0bd7"
        }
      },
      "targets": [
        {
          "Library": {
            "crate_name": "half",
            "crate_root": "src/lib.rs",
            "srcs": {
              "include": [
                "**/*.rs"
              ],
              "exclude": []
            }
          }
        }
      ],
      "library_target_name": "half",
      "common_attrs": {
        "compile_data_glob": [
          "**"
        ],
        "edition": "2018",
        "version": "1.8.2"
      },
      "license": "MIT OR Apache-2.0"
    },
    "hashbrown 0.12.3": {
      "name": "hashbrown",
      "version": "0.12.3",
      "repository": {
        "Http": {
          "url": "https://crates.io/api/v1/crates/hashbrown/0.12.3/download",
          "sha256": "8a9ee70c43aaf417c914396645a0fa852624801b24ebb7ae78fe8272889ac888"
        }
      },
      "targets": [
        {
          "Library": {
            "crate_name": "hashbrown",
            "crate_root": "src/lib.rs",
            "srcs": {
              "include": [
                "**/*.rs"
              ],
              "exclude": []
            }
          }
        }
      ],
      "library_target_name": "hashbrown",
      "common_attrs": {
        "compile_data_glob": [
          "**"
        ],
        "crate_features": [
          "raw"
        ],
        "edition": "2021",
        "version": "0.12.3"
      },
      "license": "MIT OR Apache-2.0"
    },
    "heck 0.4.0": {
      "name": "heck",
      "version": "0.4.0",
      "repository": {
        "Http": {
          "url": "https://crates.io/api/v1/crates/heck/0.4.0/download",
          "sha256": "2540771e65fc8cb83cd6e8a237f70c319bd5c29f78ed1084ba5d50eeac86f7f9"
        }
      },
      "targets": [
        {
          "Library": {
            "crate_name": "heck",
            "crate_root": "src/lib.rs",
            "srcs": {
              "include": [
                "**/*.rs"
              ],
              "exclude": []
            }
          }
        }
      ],
      "library_target_name": "heck",
      "common_attrs": {
        "compile_data_glob": [
          "**"
        ],
        "crate_features": [
          "default"
        ],
        "edition": "2018",
        "version": "0.4.0"
      },
      "license": "MIT OR Apache-2.0"
    },
    "hermit-abi 0.1.19": {
      "name": "hermit-abi",
      "version": "0.1.19",
      "repository": {
        "Http": {
          "url": "https://crates.io/api/v1/crates/hermit-abi/0.1.19/download",
          "sha256": "62b467343b94ba476dcb2500d242dadbb39557df889310ac77c5d99100aaac33"
        }
      },
      "targets": [
        {
          "Library": {
            "crate_name": "hermit_abi",
            "crate_root": "src/lib.rs",
            "srcs": {
              "include": [
                "**/*.rs"
              ],
              "exclude": []
            }
          }
        }
      ],
      "library_target_name": "hermit_abi",
      "common_attrs": {
        "compile_data_glob": [
          "**"
        ],
        "crate_features": [
          "default"
        ],
        "deps": {
          "common": [
            {
              "id": "libc 0.2.126",
              "target": "libc"
            }
          ],
          "selects": {}
        },
        "edition": "2018",
        "version": "0.1.19"
      },
      "license": "MIT/Apache-2.0"
    },
    "hmac 0.12.1": {
      "name": "hmac",
      "version": "0.12.1",
      "repository": {
        "Http": {
          "url": "https://crates.io/api/v1/crates/hmac/0.12.1/download",
          "sha256": "6c49c37c09c17a53d937dfbb742eb3a961d65a994e6bcdcf37e7399d0cc8ab5e"
        }
      },
      "targets": [
        {
          "Library": {
            "crate_name": "hmac",
            "crate_root": "src/lib.rs",
            "srcs": {
              "include": [
                "**/*.rs"
              ],
              "exclude": []
            }
          }
        }
      ],
      "library_target_name": "hmac",
      "common_attrs": {
        "compile_data_glob": [
          "**"
        ],
        "crate_features": [
          "reset"
        ],
        "deps": {
          "common": [
            {
              "id": "digest 0.10.3",
              "target": "digest"
            }
          ],
          "selects": {}
        },
        "edition": "2018",
        "version": "0.12.1"
      },
      "license": "MIT OR Apache-2.0"
    },
    "http 0.2.8": {
      "name": "http",
      "version": "0.2.8",
      "repository": {
        "Http": {
          "url": "https://crates.io/api/v1/crates/http/0.2.8/download",
          "sha256": "75f43d41e26995c17e71ee126451dd3941010b0514a81a9d11f3b341debc2399"
        }
      },
      "targets": [
        {
          "Library": {
            "crate_name": "http",
            "crate_root": "src/lib.rs",
            "srcs": {
              "include": [
                "**/*.rs"
              ],
              "exclude": []
            }
          }
        }
      ],
      "library_target_name": "http",
      "common_attrs": {
        "compile_data_glob": [
          "**"
        ],
        "deps": {
          "common": [
            {
              "id": "bytes 1.2.1",
              "target": "bytes"
            },
            {
              "id": "fnv 1.0.7",
              "target": "fnv"
            },
            {
              "id": "itoa 1.0.2",
              "target": "itoa"
            }
          ],
          "selects": {}
        },
        "edition": "2018",
        "version": "0.2.8"
      },
      "license": "MIT OR Apache-2.0"
    },
    "http-body 0.4.5": {
      "name": "http-body",
      "version": "0.4.5",
      "repository": {
        "Http": {
          "url": "https://crates.io/api/v1/crates/http-body/0.4.5/download",
          "sha256": "d5f38f16d184e36f2408a55281cd658ecbd3ca05cce6d6510a176eca393e26d1"
        }
      },
      "targets": [
        {
          "Library": {
            "crate_name": "http_body",
            "crate_root": "src/lib.rs",
            "srcs": {
              "include": [
                "**/*.rs"
              ],
              "exclude": []
            }
          }
        }
      ],
      "library_target_name": "http_body",
      "common_attrs": {
        "compile_data_glob": [
          "**"
        ],
        "deps": {
          "common": [
            {
              "id": "bytes 1.2.1",
              "target": "bytes"
            },
            {
              "id": "http 0.2.8",
              "target": "http"
            },
            {
              "id": "pin-project-lite 0.2.9",
              "target": "pin_project_lite"
            }
          ],
          "selects": {}
        },
        "edition": "2018",
        "version": "0.4.5"
      },
      "license": "MIT"
    },
    "httparse 1.7.1": {
      "name": "httparse",
      "version": "1.7.1",
      "repository": {
        "Http": {
          "url": "https://crates.io/api/v1/crates/httparse/1.7.1/download",
          "sha256": "496ce29bb5a52785b44e0f7ca2847ae0bb839c9bd28f69acac9b99d461c0c04c"
        }
      },
      "targets": [
        {
          "Library": {
            "crate_name": "httparse",
            "crate_root": "src/lib.rs",
            "srcs": {
              "include": [
                "**/*.rs"
              ],
              "exclude": []
            }
          }
        },
        {
          "BuildScript": {
            "crate_name": "build_script_build",
            "crate_root": "build.rs",
            "srcs": {
              "include": [
                "**/*.rs"
              ],
              "exclude": []
            }
          }
        }
      ],
      "library_target_name": "httparse",
      "common_attrs": {
        "compile_data_glob": [
          "**"
        ],
        "crate_features": [
          "default",
          "std"
        ],
        "deps": {
          "common": [
            {
              "id": "httparse 1.7.1",
              "target": "build_script_build"
            }
          ],
          "selects": {}
        },
        "edition": "2015",
        "version": "1.7.1"
      },
      "build_script_attrs": {
        "data_glob": [
          "**"
        ]
      },
      "license": "MIT/Apache-2.0"
    },
    "httpdate 1.0.2": {
      "name": "httpdate",
      "version": "1.0.2",
      "repository": {
        "Http": {
          "url": "https://crates.io/api/v1/crates/httpdate/1.0.2/download",
          "sha256": "c4a1e36c821dbe04574f602848a19f742f4fb3c98d40449f11bcad18d6b17421"
        }
      },
      "targets": [
        {
          "Library": {
            "crate_name": "httpdate",
            "crate_root": "src/lib.rs",
            "srcs": {
              "include": [
                "**/*.rs"
              ],
              "exclude": []
            }
          }
        }
      ],
      "library_target_name": "httpdate",
      "common_attrs": {
        "compile_data_glob": [
          "**"
        ],
        "edition": "2018",
        "version": "1.0.2"
      },
      "license": "MIT/Apache-2.0"
    },
    "humantime 2.1.0": {
      "name": "humantime",
      "version": "2.1.0",
      "repository": {
        "Http": {
          "url": "https://crates.io/api/v1/crates/humantime/2.1.0/download",
          "sha256": "9a3a5bfb195931eeb336b2a7b4d761daec841b97f947d34394601737a7bba5e4"
        }
      },
      "targets": [
        {
          "Library": {
            "crate_name": "humantime",
            "crate_root": "src/lib.rs",
            "srcs": {
              "include": [
                "**/*.rs"
              ],
              "exclude": []
            }
          }
        }
      ],
      "library_target_name": "humantime",
      "common_attrs": {
        "compile_data_glob": [
          "**"
        ],
        "edition": "2018",
        "version": "2.1.0"
      },
      "license": "MIT/Apache-2.0"
    },
    "hyper 0.14.20": {
      "name": "hyper",
      "version": "0.14.20",
      "repository": {
        "Http": {
          "url": "https://crates.io/api/v1/crates/hyper/0.14.20/download",
          "sha256": "02c929dc5c39e335a03c405292728118860721b10190d98c2a0f0efd5baafbac"
        }
      },
      "targets": [
        {
          "Library": {
            "crate_name": "hyper",
            "crate_root": "src/lib.rs",
            "srcs": {
              "include": [
                "**/*.rs"
              ],
              "exclude": []
            }
          }
        }
      ],
      "library_target_name": "hyper",
      "common_attrs": {
        "compile_data_glob": [
          "**"
        ],
        "crate_features": [
          "client",
          "h2",
          "http1",
          "http2",
          "runtime",
          "socket2",
          "tcp"
        ],
        "deps": {
          "common": [
            {
              "id": "bytes 1.2.1",
              "target": "bytes"
            },
            {
              "id": "futures-channel 0.3.21",
              "target": "futures_channel"
            },
            {
              "id": "futures-core 0.3.21",
              "target": "futures_core"
            },
            {
              "id": "futures-util 0.3.21",
              "target": "futures_util"
            },
            {
              "id": "h2 0.3.13",
              "target": "h2"
            },
            {
              "id": "http 0.2.8",
              "target": "http"
            },
            {
              "id": "http-body 0.4.5",
              "target": "http_body"
            },
            {
              "id": "httparse 1.7.1",
              "target": "httparse"
            },
            {
              "id": "httpdate 1.0.2",
              "target": "httpdate"
            },
            {
              "id": "itoa 1.0.2",
              "target": "itoa"
            },
            {
              "id": "pin-project-lite 0.2.9",
              "target": "pin_project_lite"
            },
            {
              "id": "socket2 0.4.4",
              "target": "socket2"
            },
            {
              "id": "tokio 1.20.1",
              "target": "tokio"
            },
            {
              "id": "tower-service 0.3.2",
              "target": "tower_service"
            },
            {
              "id": "tracing 0.1.36",
              "target": "tracing"
            },
            {
              "id": "want 0.3.0",
              "target": "want"
            }
          ],
          "selects": {}
        },
        "edition": "2018",
        "version": "0.14.20"
      },
      "license": "MIT"
    },
    "hyper-rustls 0.23.0": {
      "name": "hyper-rustls",
      "version": "0.23.0",
      "repository": {
        "Http": {
          "url": "https://crates.io/api/v1/crates/hyper-rustls/0.23.0/download",
          "sha256": "d87c48c02e0dc5e3b849a2041db3029fd066650f8f717c07bf8ed78ccb895cac"
        }
      },
      "targets": [
        {
          "Library": {
            "crate_name": "hyper_rustls",
            "crate_root": "src/lib.rs",
            "srcs": {
              "include": [
                "**/*.rs"
              ],
              "exclude": []
            }
          }
        }
      ],
      "library_target_name": "hyper_rustls",
      "common_attrs": {
        "compile_data_glob": [
          "**"
        ],
        "deps": {
          "common": [
            {
              "id": "http 0.2.8",
              "target": "http"
            },
            {
              "id": "hyper 0.14.20",
              "target": "hyper"
            },
            {
              "id": "rustls 0.20.6",
              "target": "rustls"
            },
            {
              "id": "tokio 1.20.1",
              "target": "tokio"
            },
            {
              "id": "tokio-rustls 0.23.4",
              "target": "tokio_rustls"
            }
          ],
          "selects": {}
        },
        "edition": "2018",
        "version": "0.23.0"
      },
      "license": "Apache-2.0/ISC/MIT"
    },
    "hyper-tls 0.5.0": {
      "name": "hyper-tls",
      "version": "0.5.0",
      "repository": {
        "Http": {
          "url": "https://crates.io/api/v1/crates/hyper-tls/0.5.0/download",
          "sha256": "d6183ddfa99b85da61a140bea0efc93fdf56ceaa041b37d553518030827f9905"
        }
      },
      "targets": [
        {
          "Library": {
            "crate_name": "hyper_tls",
            "crate_root": "src/lib.rs",
            "srcs": {
              "include": [
                "**/*.rs"
              ],
              "exclude": []
            }
          }
        }
      ],
      "library_target_name": "hyper_tls",
      "common_attrs": {
        "compile_data_glob": [
          "**"
        ],
        "deps": {
          "common": [
            {
              "id": "bytes 1.2.1",
              "target": "bytes"
            },
            {
              "id": "hyper 0.14.20",
              "target": "hyper"
            },
            {
              "id": "native-tls 0.2.10",
              "target": "native_tls"
            },
            {
              "id": "tokio 1.20.1",
              "target": "tokio"
            },
            {
              "id": "tokio-native-tls 0.3.0",
              "target": "tokio_native_tls"
            }
          ],
          "selects": {}
        },
        "edition": "2018",
        "version": "0.5.0"
      },
      "license": "MIT/Apache-2.0"
    },
    "idna 0.2.3": {
      "name": "idna",
      "version": "0.2.3",
      "repository": {
        "Http": {
          "url": "https://crates.io/api/v1/crates/idna/0.2.3/download",
          "sha256": "418a0a6fab821475f634efe3ccc45c013f742efe03d853e8d3355d5cb850ecf8"
        }
      },
      "targets": [
        {
          "Library": {
            "crate_name": "idna",
            "crate_root": "src/lib.rs",
            "srcs": {
              "include": [
                "**/*.rs"
              ],
              "exclude": []
            }
          }
        }
      ],
      "library_target_name": "idna",
      "common_attrs": {
        "compile_data_glob": [
          "**"
        ],
        "deps": {
          "common": [
            {
              "id": "matches 0.1.9",
              "target": "matches"
            },
            {
              "id": "unicode-bidi 0.3.8",
              "target": "unicode_bidi"
            },
            {
              "id": "unicode-normalization 0.1.21",
              "target": "unicode_normalization"
            }
          ],
          "selects": {}
        },
        "edition": "2018",
        "version": "0.2.3"
      },
      "license": "MIT/Apache-2.0"
    },
    "ignore 0.4.18": {
      "name": "ignore",
      "version": "0.4.18",
      "repository": {
        "Http": {
          "url": "https://crates.io/api/v1/crates/ignore/0.4.18/download",
          "sha256": "713f1b139373f96a2e0ce3ac931cd01ee973c3c5dd7c40c0c2efe96ad2b6751d"
        }
      },
      "targets": [
        {
          "Library": {
            "crate_name": "ignore",
            "crate_root": "src/lib.rs",
            "srcs": {
              "include": [
                "**/*.rs"
              ],
              "exclude": []
            }
          }
        }
      ],
      "library_target_name": "ignore",
      "common_attrs": {
        "compile_data_glob": [
          "**"
        ],
        "deps": {
          "common": [
            {
              "id": "crossbeam-utils 0.8.11",
              "target": "crossbeam_utils"
            },
            {
              "id": "globset 0.4.9",
              "target": "globset"
            },
            {
              "id": "lazy_static 1.4.0",
              "target": "lazy_static"
            },
            {
              "id": "log 0.4.17",
              "target": "log"
            },
            {
              "id": "memchr 2.5.0",
              "target": "memchr"
            },
            {
              "id": "regex 1.6.0",
              "target": "regex"
            },
            {
              "id": "same-file 1.0.6",
              "target": "same_file"
            },
            {
              "id": "thread_local 1.1.4",
              "target": "thread_local"
            },
            {
              "id": "walkdir 2.3.2",
              "target": "walkdir"
            }
          ],
          "selects": {
            "cfg(windows)": [
              {
                "id": "winapi-util 0.1.5",
                "target": "winapi_util"
              }
            ]
          }
        },
        "edition": "2018",
        "version": "0.4.18"
      },
      "license": "Unlicense/MIT"
    },
    "indexmap 1.9.1": {
      "name": "indexmap",
      "version": "1.9.1",
      "repository": {
        "Http": {
          "url": "https://crates.io/api/v1/crates/indexmap/1.9.1/download",
          "sha256": "10a35a97730320ffe8e2d410b5d3b69279b98d2c14bdb8b70ea89ecf7888d41e"
        }
      },
      "targets": [
        {
          "Library": {
            "crate_name": "indexmap",
            "crate_root": "src/lib.rs",
            "srcs": {
              "include": [
                "**/*.rs"
              ],
              "exclude": []
            }
          }
        },
        {
          "BuildScript": {
            "crate_name": "build_script_build",
            "crate_root": "build.rs",
            "srcs": {
              "include": [
                "**/*.rs"
              ],
              "exclude": []
            }
          }
        }
      ],
      "library_target_name": "indexmap",
      "common_attrs": {
        "compile_data_glob": [
          "**"
        ],
        "crate_features": [
          "std"
        ],
        "deps": {
          "common": [
            {
              "id": "hashbrown 0.12.3",
              "target": "hashbrown"
            },
            {
              "id": "indexmap 1.9.1",
              "target": "build_script_build"
            }
          ],
          "selects": {}
        },
        "edition": "2021",
        "version": "1.9.1"
      },
      "build_script_attrs": {
        "data_glob": [
          "**"
        ],
        "deps": {
          "common": [
            {
              "id": "autocfg 1.1.0",
              "target": "autocfg"
            }
          ],
          "selects": {}
        }
      },
      "license": "Apache-2.0 OR MIT"
    },
    "instant 0.1.12": {
      "name": "instant",
      "version": "0.1.12",
      "repository": {
        "Http": {
          "url": "https://crates.io/api/v1/crates/instant/0.1.12/download",
          "sha256": "7a5bbe824c507c5da5956355e86a746d82e0e1464f65d862cc5e71da70e94b2c"
        }
      },
      "targets": [
        {
          "Library": {
            "crate_name": "instant",
            "crate_root": "src/lib.rs",
            "srcs": {
              "include": [
                "**/*.rs"
              ],
              "exclude": []
            }
          }
        }
      ],
      "library_target_name": "instant",
      "common_attrs": {
        "compile_data_glob": [
          "**"
        ],
        "deps": {
          "common": [
            {
              "id": "cfg-if 1.0.0",
              "target": "cfg_if"
            }
          ],
          "selects": {}
        },
        "edition": "2018",
        "version": "0.1.12"
      },
      "license": "BSD-3-Clause"
    },
    "ipnet 2.5.0": {
      "name": "ipnet",
      "version": "2.5.0",
      "repository": {
        "Http": {
          "url": "https://crates.io/api/v1/crates/ipnet/2.5.0/download",
          "sha256": "879d54834c8c76457ef4293a689b2a8c59b076067ad77b15efafbb05f92a592b"
        }
      },
      "targets": [
        {
          "Library": {
            "crate_name": "ipnet",
            "crate_root": "src/lib.rs",
            "srcs": {
              "include": [
                "**/*.rs"
              ],
              "exclude": []
            }
          }
        }
      ],
      "library_target_name": "ipnet",
      "common_attrs": {
        "compile_data_glob": [
          "**"
        ],
        "crate_features": [
          "default"
        ],
        "edition": "2018",
        "version": "2.5.0"
      },
      "license": "MIT OR Apache-2.0"
    },
    "itertools 0.10.3": {
      "name": "itertools",
      "version": "0.10.3",
      "repository": {
        "Http": {
          "url": "https://crates.io/api/v1/crates/itertools/0.10.3/download",
          "sha256": "a9a9d19fa1e79b6215ff29b9d6880b706147f16e9b1dbb1e4e5947b5b02bc5e3"
        }
      },
      "targets": [
        {
          "Library": {
            "crate_name": "itertools",
            "crate_root": "src/lib.rs",
            "srcs": {
              "include": [
                "**/*.rs"
              ],
              "exclude": []
            }
          }
        }
      ],
      "library_target_name": "itertools",
      "common_attrs": {
        "compile_data_glob": [
          "**"
        ],
        "crate_features": [
          "default",
          "use_alloc",
          "use_std"
        ],
        "deps": {
          "common": [
            {
              "id": "either 1.7.0",
              "target": "either"
            }
          ],
          "selects": {}
        },
        "edition": "2018",
        "version": "0.10.3"
      },
      "license": "MIT/Apache-2.0"
    },
    "itoa 0.4.8": {
      "name": "itoa",
      "version": "0.4.8",
      "repository": {
        "Http": {
          "url": "https://crates.io/api/v1/crates/itoa/0.4.8/download",
          "sha256": "b71991ff56294aa922b450139ee08b3bfc70982c6b2c7562771375cf73542dd4"
        }
      },
      "targets": [
        {
          "Library": {
            "crate_name": "itoa",
            "crate_root": "src/lib.rs",
            "srcs": {
              "include": [
                "**/*.rs"
              ],
              "exclude": []
            }
          }
        }
      ],
      "library_target_name": "itoa",
      "common_attrs": {
        "compile_data_glob": [
          "**"
        ],
        "crate_features": [
          "default",
          "std"
        ],
        "edition": "2015",
        "version": "0.4.8"
      },
      "license": "MIT OR Apache-2.0"
    },
    "itoa 1.0.2": {
      "name": "itoa",
      "version": "1.0.2",
      "repository": {
        "Http": {
          "url": "https://crates.io/api/v1/crates/itoa/1.0.2/download",
          "sha256": "112c678d4050afce233f4f2852bb2eb519230b3cf12f33585275537d7e41578d"
        }
      },
      "targets": [
        {
          "Library": {
            "crate_name": "itoa",
            "crate_root": "src/lib.rs",
            "srcs": {
              "include": [
                "**/*.rs"
              ],
              "exclude": []
            }
          }
        }
      ],
      "library_target_name": "itoa",
      "common_attrs": {
        "compile_data_glob": [
          "**"
        ],
        "edition": "2018",
        "version": "1.0.2"
      },
      "license": "MIT OR Apache-2.0"
    },
    "jobserver 0.1.24": {
      "name": "jobserver",
      "version": "0.1.24",
      "repository": {
        "Http": {
          "url": "https://crates.io/api/v1/crates/jobserver/0.1.24/download",
          "sha256": "af25a77299a7f711a01975c35a6a424eb6862092cc2d6c72c4ed6cbc56dfc1fa"
        }
      },
      "targets": [
        {
          "Library": {
            "crate_name": "jobserver",
            "crate_root": "src/lib.rs",
            "srcs": {
              "include": [
                "**/*.rs"
              ],
              "exclude": []
            }
          }
        }
      ],
      "library_target_name": "jobserver",
      "common_attrs": {
        "compile_data_glob": [
          "**"
        ],
        "deps": {
          "common": [],
          "selects": {
            "cfg(unix)": [
              {
                "id": "libc 0.2.126",
                "target": "libc"
              }
            ]
          }
        },
        "edition": "2018",
        "version": "0.1.24"
      },
      "license": "MIT/Apache-2.0"
    },
    "js-sys 0.3.59": {
      "name": "js-sys",
      "version": "0.3.59",
      "repository": {
        "Http": {
          "url": "https://crates.io/api/v1/crates/js-sys/0.3.59/download",
          "sha256": "258451ab10b34f8af53416d1fdab72c22e805f0c92a1136d59470ec0b11138b2"
        }
      },
      "targets": [
        {
          "Library": {
            "crate_name": "js_sys",
            "crate_root": "src/lib.rs",
            "srcs": {
              "include": [
                "**/*.rs"
              ],
              "exclude": []
            }
          }
        }
      ],
      "library_target_name": "js_sys",
      "common_attrs": {
        "compile_data_glob": [
          "**"
        ],
        "deps": {
          "common": [
            {
              "id": "wasm-bindgen 0.2.82",
              "target": "wasm_bindgen"
            }
          ],
          "selects": {}
        },
        "edition": "2018",
        "version": "0.3.59"
      },
      "license": "MIT/Apache-2.0"
    },
    "lazy_static 1.4.0": {
      "name": "lazy_static",
      "version": "1.4.0",
      "repository": {
        "Http": {
          "url": "https://crates.io/api/v1/crates/lazy_static/1.4.0/download",
          "sha256": "e2abad23fbc42b3700f2f279844dc832adb2b2eb069b2df918f455c4e18cc646"
        }
      },
      "targets": [
        {
          "Library": {
            "crate_name": "lazy_static",
            "crate_root": "src/lib.rs",
            "srcs": {
              "include": [
                "**/*.rs"
              ],
              "exclude": []
            }
          }
        }
      ],
      "library_target_name": "lazy_static",
      "common_attrs": {
        "compile_data_glob": [
          "**"
        ],
        "edition": "2015",
        "version": "1.4.0"
      },
      "license": "MIT/Apache-2.0"
    },
    "libc 0.2.126": {
      "name": "libc",
      "version": "0.2.126",
      "repository": {
        "Http": {
          "url": "https://crates.io/api/v1/crates/libc/0.2.126/download",
          "sha256": "349d5a591cd28b49e1d1037471617a32ddcda5731b99419008085f72d5a53836"
        }
      },
      "targets": [
        {
          "Library": {
            "crate_name": "libc",
            "crate_root": "src/lib.rs",
            "srcs": {
              "include": [
                "**/*.rs"
              ],
              "exclude": []
            }
          }
        },
        {
          "BuildScript": {
            "crate_name": "build_script_build",
            "crate_root": "build.rs",
            "srcs": {
              "include": [
                "**/*.rs"
              ],
              "exclude": []
            }
          }
        }
      ],
      "library_target_name": "libc",
      "common_attrs": {
        "compile_data_glob": [
          "**"
        ],
        "crate_features": [
          "default",
          "std"
        ],
        "deps": {
          "common": [
            {
              "id": "libc 0.2.126",
              "target": "build_script_build"
            }
          ],
          "selects": {}
        },
        "edition": "2015",
        "version": "0.2.126"
      },
      "build_script_attrs": {
        "data_glob": [
          "**"
        ]
      },
      "license": "MIT OR Apache-2.0"
    },
    "link-cplusplus 1.0.6": {
      "name": "link-cplusplus",
      "version": "1.0.6",
      "repository": {
        "Http": {
          "url": "https://crates.io/api/v1/crates/link-cplusplus/1.0.6/download",
          "sha256": "f8cae2cd7ba2f3f63938b9c724475dfb7b9861b545a90324476324ed21dbc8c8"
        }
      },
      "targets": [
        {
          "Library": {
            "crate_name": "link_cplusplus",
            "crate_root": "src/lib.rs",
            "srcs": {
              "include": [
                "**/*.rs"
              ],
              "exclude": []
            }
          }
        },
        {
          "BuildScript": {
            "crate_name": "build_script_build",
            "crate_root": "build.rs",
            "srcs": {
              "include": [
                "**/*.rs"
              ],
              "exclude": []
            }
          }
        }
      ],
      "library_target_name": "link_cplusplus",
      "common_attrs": {
        "compile_data_glob": [
          "**"
        ],
        "crate_features": [
          "default"
        ],
        "deps": {
          "common": [
            {
              "id": "link-cplusplus 1.0.6",
              "target": "build_script_build"
            }
          ],
          "selects": {}
        },
        "edition": "2018",
        "version": "1.0.6"
      },
      "build_script_attrs": {
        "data_glob": [
          "**"
        ],
        "deps": {
          "common": [
            {
              "id": "cc 1.0.73",
              "target": "cc"
            }
          ],
          "selects": {}
        },
        "links": "cplusplus"
      },
      "license": "MIT OR Apache-2.0"
    },
    "log 0.4.17": {
      "name": "log",
      "version": "0.4.17",
      "repository": {
        "Http": {
          "url": "https://crates.io/api/v1/crates/log/0.4.17/download",
          "sha256": "abb12e687cfb44aa40f41fc3978ef76448f9b6038cad6aef4259d3c095a2382e"
        }
      },
      "targets": [
        {
          "Library": {
            "crate_name": "log",
            "crate_root": "src/lib.rs",
            "srcs": {
              "include": [
                "**/*.rs"
              ],
              "exclude": []
            }
          }
        },
        {
          "BuildScript": {
            "crate_name": "build_script_build",
            "crate_root": "build.rs",
            "srcs": {
              "include": [
                "**/*.rs"
              ],
              "exclude": []
            }
          }
        }
      ],
      "library_target_name": "log",
      "common_attrs": {
        "compile_data_glob": [
          "**"
        ],
        "crate_features": [
          "std"
        ],
        "deps": {
          "common": [
            {
              "id": "cfg-if 1.0.0",
              "target": "cfg_if"
            },
            {
              "id": "log 0.4.17",
              "target": "build_script_build"
            }
          ],
          "selects": {}
        },
        "edition": "2015",
        "version": "0.4.17"
      },
      "build_script_attrs": {
        "data_glob": [
          "**"
        ]
      },
      "license": "MIT OR Apache-2.0"
    },
    "matches 0.1.9": {
      "name": "matches",
      "version": "0.1.9",
      "repository": {
        "Http": {
          "url": "https://crates.io/api/v1/crates/matches/0.1.9/download",
          "sha256": "a3e378b66a060d48947b590737b30a1be76706c8dd7b8ba0f2fe3989c68a853f"
        }
      },
      "targets": [
        {
          "Library": {
            "crate_name": "matches",
            "crate_root": "lib.rs",
            "srcs": {
              "include": [
                "**/*.rs"
              ],
              "exclude": []
            }
          }
        }
      ],
      "library_target_name": "matches",
      "common_attrs": {
        "compile_data_glob": [
          "**"
        ],
        "edition": "2015",
        "version": "0.1.9"
      },
      "license": "MIT"
    },
    "matrixmultiply 0.3.2": {
      "name": "matrixmultiply",
      "version": "0.3.2",
      "repository": {
        "Http": {
          "url": "https://crates.io/api/v1/crates/matrixmultiply/0.3.2/download",
          "sha256": "add85d4dd35074e6fedc608f8c8f513a3548619a9024b751949ef0e8e45a4d84"
        }
      },
      "targets": [
        {
          "Library": {
            "crate_name": "matrixmultiply",
            "crate_root": "src/lib.rs",
            "srcs": {
              "include": [
                "**/*.rs"
              ],
              "exclude": []
            }
          }
        }
      ],
      "library_target_name": "matrixmultiply",
      "common_attrs": {
        "compile_data_glob": [
          "**"
        ],
        "crate_features": [
          "cgemm",
          "std"
        ],
        "deps": {
          "common": [
            {
              "id": "rawpointer 0.2.1",
              "target": "rawpointer"
            }
          ],
          "selects": {}
        },
        "edition": "2018",
        "version": "0.3.2"
      },
      "license": "MIT/Apache-2.0"
    },
    "memchr 2.5.0": {
      "name": "memchr",
      "version": "2.5.0",
      "repository": {
        "Http": {
          "url": "https://crates.io/api/v1/crates/memchr/2.5.0/download",
          "sha256": "2dffe52ecf27772e601905b7522cb4ef790d2cc203488bbd0e2fe85fcb74566d"
        }
      },
      "targets": [
        {
          "Library": {
            "crate_name": "memchr",
            "crate_root": "src/lib.rs",
            "srcs": {
              "include": [
                "**/*.rs"
              ],
              "exclude": []
            }
          }
        },
        {
          "BuildScript": {
            "crate_name": "build_script_build",
            "crate_root": "build.rs",
            "srcs": {
              "include": [
                "**/*.rs"
              ],
              "exclude": []
            }
          }
        }
      ],
      "library_target_name": "memchr",
      "common_attrs": {
        "compile_data_glob": [
          "**"
        ],
        "crate_features": [
          "default",
          "std"
        ],
        "deps": {
          "common": [
            {
              "id": "memchr 2.5.0",
              "target": "build_script_build"
            }
          ],
          "selects": {}
        },
        "edition": "2018",
        "version": "2.5.0"
      },
      "build_script_attrs": {
        "data_glob": [
          "**"
        ]
      },
      "license": "Unlicense/MIT"
    },
    "memoffset 0.6.5": {
      "name": "memoffset",
      "version": "0.6.5",
      "repository": {
        "Http": {
          "url": "https://crates.io/api/v1/crates/memoffset/0.6.5/download",
          "sha256": "5aa361d4faea93603064a027415f07bd8e1d5c88c9fbf68bf56a285428fd79ce"
        }
      },
      "targets": [
        {
          "Library": {
            "crate_name": "memoffset",
            "crate_root": "src/lib.rs",
            "srcs": {
              "include": [
                "**/*.rs"
              ],
              "exclude": []
            }
          }
        },
        {
          "BuildScript": {
            "crate_name": "build_script_build",
            "crate_root": "build.rs",
            "srcs": {
              "include": [
                "**/*.rs"
              ],
              "exclude": []
            }
          }
        }
      ],
      "library_target_name": "memoffset",
      "common_attrs": {
        "compile_data_glob": [
          "**"
        ],
        "crate_features": [
          "default"
        ],
        "deps": {
          "common": [
            {
              "id": "memoffset 0.6.5",
              "target": "build_script_build"
            }
          ],
          "selects": {}
        },
        "edition": "2015",
        "version": "0.6.5"
      },
      "build_script_attrs": {
        "data_glob": [
          "**"
        ],
        "deps": {
          "common": [
            {
              "id": "autocfg 1.1.0",
              "target": "autocfg"
            }
          ],
          "selects": {}
        }
      },
      "license": "MIT"
    },
    "mime 0.3.16": {
      "name": "mime",
      "version": "0.3.16",
      "repository": {
        "Http": {
          "url": "https://crates.io/api/v1/crates/mime/0.3.16/download",
          "sha256": "2a60c7ce501c71e03a9c9c0d35b861413ae925bd979cc7a4e30d060069aaac8d"
        }
      },
      "targets": [
        {
          "Library": {
            "crate_name": "mime",
            "crate_root": "src/lib.rs",
            "srcs": {
              "include": [
                "**/*.rs"
              ],
              "exclude": []
            }
          }
        }
      ],
      "library_target_name": "mime",
      "common_attrs": {
        "compile_data_glob": [
          "**"
        ],
        "edition": "2015",
        "version": "0.3.16"
      },
      "license": "MIT/Apache-2.0"
    },
    "miniz_oxide 0.5.3": {
      "name": "miniz_oxide",
      "version": "0.5.3",
      "repository": {
        "Http": {
          "url": "https://crates.io/api/v1/crates/miniz_oxide/0.5.3/download",
          "sha256": "6f5c75688da582b8ffc1f1799e9db273f32133c49e048f614d22ec3256773ccc"
        }
      },
      "targets": [
        {
          "Library": {
            "crate_name": "miniz_oxide",
            "crate_root": "src/lib.rs",
            "srcs": {
              "include": [
                "**/*.rs"
              ],
              "exclude": []
            }
          }
        }
      ],
      "library_target_name": "miniz_oxide",
      "common_attrs": {
        "compile_data_glob": [
          "**"
        ],
        "deps": {
          "common": [
            {
              "id": "adler 1.0.2",
              "target": "adler"
            }
          ],
          "selects": {}
        },
        "edition": "2018",
        "version": "0.5.3"
      },
      "license": "MIT OR Zlib OR Apache-2.0"
    },
    "mio 0.8.4": {
      "name": "mio",
      "version": "0.8.4",
      "repository": {
        "Http": {
          "url": "https://crates.io/api/v1/crates/mio/0.8.4/download",
          "sha256": "57ee1c23c7c63b0c9250c339ffdc69255f110b298b901b9f6c82547b7b87caaf"
        }
      },
      "targets": [
        {
          "Library": {
            "crate_name": "mio",
            "crate_root": "src/lib.rs",
            "srcs": {
              "include": [
                "**/*.rs"
              ],
              "exclude": []
            }
          }
        }
      ],
      "library_target_name": "mio",
      "common_attrs": {
        "compile_data_glob": [
          "**"
        ],
        "crate_features": [
          "default",
          "net",
          "os-ext",
          "os-poll"
        ],
        "deps": {
          "common": [
            {
              "id": "log 0.4.17",
              "target": "log"
            }
          ],
          "selects": {
            "cfg(target_os = \"wasi\")": [
              {
                "id": "libc 0.2.126",
                "target": "libc"
              },
              {
                "id": "wasi 0.11.0+wasi-snapshot-preview1",
                "target": "wasi"
              }
            ],
            "cfg(unix)": [
              {
                "id": "libc 0.2.126",
                "target": "libc"
              }
            ],
            "cfg(windows)": [
              {
                "id": "windows-sys 0.36.1",
                "target": "windows_sys"
              }
            ]
          }
        },
        "edition": "2018",
        "version": "0.8.4"
      },
      "license": "MIT"
    },
    "native-tls 0.2.10": {
      "name": "native-tls",
      "version": "0.2.10",
      "repository": {
        "Http": {
          "url": "https://crates.io/api/v1/crates/native-tls/0.2.10/download",
          "sha256": "fd7e2f3618557f980e0b17e8856252eee3c97fa12c54dff0ca290fb6266ca4a9"
        }
      },
      "targets": [
        {
          "Library": {
            "crate_name": "native_tls",
            "crate_root": "src/lib.rs",
            "srcs": {
              "include": [
                "**/*.rs"
              ],
              "exclude": []
            }
          }
        },
        {
          "BuildScript": {
            "crate_name": "build_script_build",
            "crate_root": "build.rs",
            "srcs": {
              "include": [
                "**/*.rs"
              ],
              "exclude": []
            }
          }
        }
      ],
      "library_target_name": "native_tls",
      "common_attrs": {
        "compile_data_glob": [
          "**"
        ],
        "deps": {
          "common": [
            {
              "id": "native-tls 0.2.10",
              "target": "build_script_build"
            }
          ],
          "selects": {
            "cfg(any(target_os = \"macos\", target_os = \"ios\"))": [
              {
                "id": "lazy_static 1.4.0",
                "target": "lazy_static"
              },
              {
                "id": "libc 0.2.126",
                "target": "libc"
              },
              {
                "id": "security-framework 2.6.1",
                "target": "security_framework"
              },
              {
                "id": "security-framework-sys 2.6.1",
                "target": "security_framework_sys"
              },
              {
                "id": "tempfile 3.3.0",
                "target": "tempfile"
              }
            ],
            "cfg(not(any(target_os = \"windows\", target_os = \"macos\", target_os = \"ios\")))": [
              {
                "id": "log 0.4.17",
                "target": "log"
              },
              {
                "id": "openssl 0.10.41",
                "target": "openssl"
              },
              {
                "id": "openssl-probe 0.1.5",
                "target": "openssl_probe"
              },
              {
                "id": "openssl-sys 0.9.75",
                "target": "openssl_sys"
              }
            ],
            "cfg(target_os = \"windows\")": [
              {
                "id": "schannel 0.1.20",
                "target": "schannel"
              }
            ]
          }
        },
        "edition": "2015",
        "version": "0.2.10"
      },
      "build_script_attrs": {
        "data_glob": [
          "**"
        ]
      },
      "license": "MIT/Apache-2.0"
    },
    "ndarray 0.15.6": {
      "name": "ndarray",
      "version": "0.15.6",
      "repository": {
        "Http": {
          "url": "https://crates.io/api/v1/crates/ndarray/0.15.6/download",
          "sha256": "adb12d4e967ec485a5f71c6311fe28158e9d6f4bc4a447b474184d0f91a8fa32"
        }
      },
      "targets": [
        {
          "Library": {
            "crate_name": "ndarray",
            "crate_root": "src/lib.rs",
            "srcs": {
              "include": [
                "**/*.rs"
              ],
              "exclude": []
            }
          }
        }
      ],
      "library_target_name": "ndarray",
      "common_attrs": {
        "compile_data_glob": [
          "**"
        ],
        "crate_features": [
          "default",
          "rayon",
          "rayon_",
          "std"
        ],
        "deps": {
          "common": [
            {
              "id": "matrixmultiply 0.3.2",
              "target": "matrixmultiply"
            },
            {
              "id": "num-complex 0.4.2",
              "target": "num_complex"
            },
            {
              "id": "num-integer 0.1.45",
              "target": "num_integer"
            },
            {
              "id": "num-traits 0.2.15",
              "target": "num_traits"
            },
            {
              "id": "rawpointer 0.2.1",
              "target": "rawpointer"
            },
            {
              "id": "rayon 1.5.3",
              "target": "rayon",
              "alias": "rayon_"
            }
          ],
          "selects": {}
        },
        "edition": "2018",
        "version": "0.15.6"
      },
      "license": "MIT OR Apache-2.0"
    },
    "num-complex 0.4.2": {
      "name": "num-complex",
      "version": "0.4.2",
      "repository": {
        "Http": {
          "url": "https://crates.io/api/v1/crates/num-complex/0.4.2/download",
          "sha256": "7ae39348c8bc5fbd7f40c727a9925f03517afd2ab27d46702108b6a7e5414c19"
        }
      },
      "targets": [
        {
          "Library": {
            "crate_name": "num_complex",
            "crate_root": "src/lib.rs",
            "srcs": {
              "include": [
                "**/*.rs"
              ],
              "exclude": []
            }
          }
        }
      ],
      "library_target_name": "num_complex",
      "common_attrs": {
        "compile_data_glob": [
          "**"
        ],
        "deps": {
          "common": [
            {
              "id": "num-traits 0.2.15",
              "target": "num_traits"
            }
          ],
          "selects": {}
        },
        "edition": "2018",
        "version": "0.4.2"
      },
      "license": "MIT OR Apache-2.0"
    },
    "num-integer 0.1.45": {
      "name": "num-integer",
      "version": "0.1.45",
      "repository": {
        "Http": {
          "url": "https://crates.io/api/v1/crates/num-integer/0.1.45/download",
          "sha256": "225d3389fb3509a24c93f5c29eb6bde2586b98d9f016636dff58d7c6f7569cd9"
        }
      },
      "targets": [
        {
          "Library": {
            "crate_name": "num_integer",
            "crate_root": "src/lib.rs",
            "srcs": {
              "include": [
                "**/*.rs"
              ],
              "exclude": []
            }
          }
        },
        {
          "BuildScript": {
            "crate_name": "build_script_build",
            "crate_root": "build.rs",
            "srcs": {
              "include": [
                "**/*.rs"
              ],
              "exclude": []
            }
          }
        }
      ],
      "library_target_name": "num_integer",
      "common_attrs": {
        "compile_data_glob": [
          "**"
        ],
        "deps": {
          "common": [
            {
              "id": "num-integer 0.1.45",
              "target": "build_script_build"
            },
            {
              "id": "num-traits 0.2.15",
              "target": "num_traits"
            }
          ],
          "selects": {}
        },
        "edition": "2015",
        "version": "0.1.45"
      },
      "build_script_attrs": {
        "data_glob": [
          "**"
        ],
        "deps": {
          "common": [
            {
              "id": "autocfg 1.1.0",
              "target": "autocfg"
            }
          ],
          "selects": {}
        }
      },
      "license": "MIT OR Apache-2.0"
    },
    "num-traits 0.2.15": {
      "name": "num-traits",
      "version": "0.2.15",
      "repository": {
        "Http": {
          "url": "https://crates.io/api/v1/crates/num-traits/0.2.15/download",
          "sha256": "578ede34cf02f8924ab9447f50c28075b4d3e5b269972345e7e0372b38c6cdcd"
        }
      },
      "targets": [
        {
          "Library": {
            "crate_name": "num_traits",
            "crate_root": "src/lib.rs",
            "srcs": {
              "include": [
                "**/*.rs"
              ],
              "exclude": []
            }
          }
        },
        {
          "BuildScript": {
            "crate_name": "build_script_build",
            "crate_root": "build.rs",
            "srcs": {
              "include": [
                "**/*.rs"
              ],
              "exclude": []
            }
          }
        }
      ],
      "library_target_name": "num_traits",
      "common_attrs": {
        "compile_data_glob": [
          "**"
        ],
        "crate_features": [
          "default",
          "i128",
          "std"
        ],
        "deps": {
          "common": [
            {
              "id": "num-traits 0.2.15",
              "target": "build_script_build"
            }
          ],
          "selects": {}
        },
        "edition": "2015",
        "version": "0.2.15"
      },
      "build_script_attrs": {
        "data_glob": [
          "**"
        ],
        "deps": {
          "common": [
            {
              "id": "autocfg 1.1.0",
              "target": "autocfg"
            }
          ],
          "selects": {}
        }
      },
      "license": "MIT OR Apache-2.0"
    },
    "num_cpus 1.13.1": {
      "name": "num_cpus",
      "version": "1.13.1",
      "repository": {
        "Http": {
          "url": "https://crates.io/api/v1/crates/num_cpus/1.13.1/download",
          "sha256": "19e64526ebdee182341572e50e9ad03965aa510cd94427a4549448f285e957a1"
        }
      },
      "targets": [
        {
          "Library": {
            "crate_name": "num_cpus",
            "crate_root": "src/lib.rs",
            "srcs": {
              "include": [
                "**/*.rs"
              ],
              "exclude": []
            }
          }
        }
      ],
      "library_target_name": "num_cpus",
      "common_attrs": {
        "compile_data_glob": [
          "**"
        ],
        "deps": {
          "common": [],
          "selects": {
            "cfg(all(any(target_arch = \"x86_64\", target_arch = \"aarch64\"), target_os = \"hermit\"))": [
              {
                "id": "hermit-abi 0.1.19",
                "target": "hermit_abi"
              }
            ],
            "cfg(not(windows))": [
              {
                "id": "libc 0.2.126",
                "target": "libc"
              }
            ]
          }
        },
        "edition": "2015",
        "version": "1.13.1"
      },
      "license": "MIT OR Apache-2.0"
    },
    "num_threads 0.1.6": {
      "name": "num_threads",
      "version": "0.1.6",
      "repository": {
        "Http": {
          "url": "https://crates.io/api/v1/crates/num_threads/0.1.6/download",
          "sha256": "2819ce041d2ee131036f4fc9d6ae7ae125a3a40e97ba64d04fe799ad9dabbb44"
        }
      },
      "targets": [
        {
          "Library": {
            "crate_name": "num_threads",
            "crate_root": "src/lib.rs",
            "srcs": {
              "include": [
                "**/*.rs"
              ],
              "exclude": []
            }
          }
        }
      ],
      "library_target_name": "num_threads",
      "common_attrs": {
        "compile_data_glob": [
          "**"
        ],
        "deps": {
          "common": [],
          "selects": {
            "cfg(any(target_os = \"macos\", target_os = \"ios\", target_os = \"freebsd\"))": [
              {
                "id": "libc 0.2.126",
                "target": "libc"
              }
            ]
          }
        },
        "edition": "2015",
        "version": "0.1.6"
      },
      "license": "MIT OR Apache-2.0"
    },
    "once_cell 1.13.0": {
      "name": "once_cell",
      "version": "1.13.0",
      "repository": {
        "Http": {
          "url": "https://crates.io/api/v1/crates/once_cell/1.13.0/download",
          "sha256": "18a6dbe30758c9f83eb00cbea4ac95966305f5a7772f3f42ebfc7fc7eddbd8e1"
        }
      },
      "targets": [
        {
          "Library": {
            "crate_name": "once_cell",
            "crate_root": "src/lib.rs",
            "srcs": {
              "include": [
                "**/*.rs"
              ],
              "exclude": []
            }
          }
        }
      ],
      "library_target_name": "once_cell",
      "common_attrs": {
        "compile_data_glob": [
          "**"
        ],
        "crate_features": [
          "alloc",
          "default",
          "race",
          "std"
        ],
        "edition": "2018",
        "version": "1.13.0"
      },
      "license": "MIT OR Apache-2.0"
    },
    "oorandom 11.1.3": {
      "name": "oorandom",
      "version": "11.1.3",
      "repository": {
        "Http": {
          "url": "https://crates.io/api/v1/crates/oorandom/11.1.3/download",
          "sha256": "0ab1bc2a289d34bd04a330323ac98a1b4bc82c9d9fcb1e66b63caa84da26b575"
        }
      },
      "targets": [
        {
          "Library": {
            "crate_name": "oorandom",
            "crate_root": "src/lib.rs",
            "srcs": {
              "include": [
                "**/*.rs"
              ],
              "exclude": []
            }
          }
        }
      ],
      "library_target_name": "oorandom",
      "common_attrs": {
        "compile_data_glob": [
          "**"
        ],
        "edition": "2018",
        "version": "11.1.3"
      },
      "license": "MIT"
    },
    "opaque-debug 0.3.0": {
      "name": "opaque-debug",
      "version": "0.3.0",
      "repository": {
        "Http": {
          "url": "https://crates.io/api/v1/crates/opaque-debug/0.3.0/download",
          "sha256": "624a8340c38c1b80fd549087862da4ba43e08858af025b236e509b6649fc13d5"
        }
      },
      "targets": [
        {
          "Library": {
            "crate_name": "opaque_debug",
            "crate_root": "src/lib.rs",
            "srcs": {
              "include": [
                "**/*.rs"
              ],
              "exclude": []
            }
          }
        }
      ],
      "library_target_name": "opaque_debug",
      "common_attrs": {
        "compile_data_glob": [
          "**"
        ],
        "edition": "2018",
        "version": "0.3.0"
      },
      "license": "MIT OR Apache-2.0"
    },
    "openssl 0.10.41": {
      "name": "openssl",
      "version": "0.10.41",
      "repository": {
        "Http": {
          "url": "https://crates.io/api/v1/crates/openssl/0.10.41/download",
          "sha256": "618febf65336490dfcf20b73f885f5651a0c89c64c2d4a8c3662585a70bf5bd0"
        }
      },
      "targets": [
        {
          "Library": {
            "crate_name": "openssl",
            "crate_root": "src/lib.rs",
            "srcs": {
              "include": [
                "**/*.rs"
              ],
              "exclude": []
            }
          }
        },
        {
          "BuildScript": {
            "crate_name": "build_script_build",
            "crate_root": "build.rs",
            "srcs": {
              "include": [
                "**/*.rs"
              ],
              "exclude": []
            }
          }
        }
      ],
      "library_target_name": "openssl",
      "common_attrs": {
        "compile_data_glob": [
          "**"
        ],
        "deps": {
          "common": [
            {
              "id": "bitflags 1.3.2",
              "target": "bitflags"
            },
            {
              "id": "cfg-if 1.0.0",
              "target": "cfg_if"
            },
            {
              "id": "foreign-types 0.3.2",
              "target": "foreign_types"
            },
            {
              "id": "libc 0.2.126",
              "target": "libc"
            },
            {
              "id": "once_cell 1.13.0",
              "target": "once_cell"
            },
            {
              "id": "openssl 0.10.41",
              "target": "build_script_build"
            },
            {
              "id": "openssl-sys 0.9.75",
              "target": "openssl_sys",
              "alias": "ffi"
            }
          ],
          "selects": {}
        },
        "edition": "2018",
        "proc_macro_deps": {
          "common": [
            {
              "id": "openssl-macros 0.1.0",
              "target": "openssl_macros"
            }
          ],
          "selects": {}
        },
        "version": "0.10.41"
      },
      "build_script_attrs": {
        "data_glob": [
          "**"
        ],
        "deps": {
          "common": [
            {
              "id": "openssl-sys 0.9.75",
              "target": "openssl_sys",
              "alias": "ffi"
            }
          ],
          "selects": {}
        }
      },
      "license": "Apache-2.0"
    },
    "openssl-macros 0.1.0": {
      "name": "openssl-macros",
      "version": "0.1.0",
      "repository": {
        "Http": {
          "url": "https://crates.io/api/v1/crates/openssl-macros/0.1.0/download",
          "sha256": "b501e44f11665960c7e7fcf062c7d96a14ade4aa98116c004b2e37b5be7d736c"
        }
      },
      "targets": [
        {
          "ProcMacro": {
            "crate_name": "openssl_macros",
            "crate_root": "src/lib.rs",
            "srcs": {
              "include": [
                "**/*.rs"
              ],
              "exclude": []
            }
          }
        }
      ],
      "library_target_name": "openssl_macros",
      "common_attrs": {
        "compile_data_glob": [
          "**"
        ],
        "deps": {
          "common": [
            {
              "id": "proc-macro2 1.0.42",
              "target": "proc_macro2"
            },
            {
              "id": "quote 1.0.20",
              "target": "quote"
            },
            {
              "id": "syn 1.0.98",
              "target": "syn"
            }
          ],
          "selects": {}
        },
        "edition": "2018",
        "version": "0.1.0"
      },
      "license": "MIT/Apache-2.0"
    },
    "openssl-probe 0.1.5": {
      "name": "openssl-probe",
      "version": "0.1.5",
      "repository": {
        "Http": {
          "url": "https://crates.io/api/v1/crates/openssl-probe/0.1.5/download",
          "sha256": "ff011a302c396a5197692431fc1948019154afc178baf7d8e37367442a4601cf"
        }
      },
      "targets": [
        {
          "Library": {
            "crate_name": "openssl_probe",
            "crate_root": "src/lib.rs",
            "srcs": {
              "include": [
                "**/*.rs"
              ],
              "exclude": []
            }
          }
        }
      ],
      "library_target_name": "openssl_probe",
      "common_attrs": {
        "compile_data_glob": [
          "**"
        ],
        "edition": "2015",
        "version": "0.1.5"
      },
      "license": "MIT/Apache-2.0"
    },
    "openssl-sys 0.9.75": {
      "name": "openssl-sys",
      "version": "0.9.75",
      "repository": {
        "Http": {
          "url": "https://crates.io/api/v1/crates/openssl-sys/0.9.75/download",
          "sha256": "e5f9bd0c2710541a3cda73d6f9ac4f1b240de4ae261065d309dbe73d9dceb42f"
        }
      },
      "targets": [
        {
          "Library": {
            "crate_name": "openssl_sys",
            "crate_root": "src/lib.rs",
            "srcs": {
              "include": [
                "**/*.rs"
              ],
              "exclude": []
            }
          }
        },
        {
          "BuildScript": {
            "crate_name": "build_script_main",
            "crate_root": "build/main.rs",
            "srcs": {
              "include": [
                "**/*.rs"
              ],
              "exclude": []
            }
          }
        }
      ],
      "library_target_name": "openssl_sys",
      "common_attrs": {
        "compile_data_glob": [
          "**"
        ],
        "deps": {
          "common": [
            {
              "id": "libc 0.2.126",
              "target": "libc"
            },
            {
              "id": "openssl-sys 0.9.75",
              "target": "build_script_main"
            }
          ],
          "selects": {}
        },
        "edition": "2015",
        "version": "0.9.75"
      },
      "build_script_attrs": {
        "data_glob": [
          "**"
        ],
        "deps": {
          "common": [
            {
              "id": "autocfg 1.1.0",
              "target": "autocfg"
            },
            {
              "id": "cc 1.0.73",
              "target": "cc"
            },
            {
              "id": "pkg-config 0.3.25",
              "target": "pkg_config"
            }
          ],
          "selects": {
            "cfg(target_env = \"msvc\")": [
              {
                "id": "vcpkg 0.2.15",
                "target": "vcpkg"
              }
            ]
          }
        },
        "links": "openssl"
      },
      "license": "MIT"
    },
    "os_str_bytes 6.2.0": {
      "name": "os_str_bytes",
      "version": "6.2.0",
      "repository": {
        "Http": {
          "url": "https://crates.io/api/v1/crates/os_str_bytes/6.2.0/download",
          "sha256": "648001efe5d5c0102d8cea768e348da85d90af8ba91f0bea908f157951493cd4"
        }
      },
      "targets": [
        {
          "Library": {
            "crate_name": "os_str_bytes",
            "crate_root": "src/lib.rs",
            "srcs": {
              "include": [
                "**/*.rs"
              ],
              "exclude": []
            }
          }
        }
      ],
      "library_target_name": "os_str_bytes",
      "common_attrs": {
        "compile_data_glob": [
          "**"
        ],
        "crate_features": [
          "raw_os_str"
        ],
        "edition": "2021",
        "version": "6.2.0"
      },
      "license": "MIT OR Apache-2.0"
    },
    "password-hash 0.3.2": {
      "name": "password-hash",
      "version": "0.3.2",
      "repository": {
        "Http": {
          "url": "https://crates.io/api/v1/crates/password-hash/0.3.2/download",
          "sha256": "1d791538a6dcc1e7cb7fe6f6b58aca40e7f79403c45b2bc274008b5e647af1d8"
        }
      },
      "targets": [
        {
          "Library": {
            "crate_name": "password_hash",
            "crate_root": "src/lib.rs",
            "srcs": {
              "include": [
                "**/*.rs"
              ],
              "exclude": []
            }
          }
        }
      ],
      "library_target_name": "password_hash",
      "common_attrs": {
        "compile_data_glob": [
          "**"
        ],
        "crate_features": [
          "rand_core"
        ],
        "deps": {
          "common": [
            {
              "id": "base64ct 1.0.1",
              "target": "base64ct"
            },
            {
              "id": "rand_core 0.6.3",
              "target": "rand_core"
            },
            {
              "id": "subtle 2.4.1",
              "target": "subtle"
            }
          ],
          "selects": {}
        },
        "edition": "2018",
        "version": "0.3.2"
      },
      "license": "MIT OR Apache-2.0"
    },
    "paste 1.0.7": {
      "name": "paste",
      "version": "1.0.7",
      "repository": {
        "Http": {
          "url": "https://crates.io/api/v1/crates/paste/1.0.7/download",
          "sha256": "0c520e05135d6e763148b6426a837e239041653ba7becd2e538c076c738025fc"
        }
      },
      "targets": [
        {
          "ProcMacro": {
            "crate_name": "paste",
            "crate_root": "src/lib.rs",
            "srcs": {
              "include": [
                "**/*.rs"
              ],
              "exclude": []
            }
          }
        }
      ],
      "library_target_name": "paste",
      "common_attrs": {
        "compile_data_glob": [
          "**"
        ],
        "edition": "2018",
        "version": "1.0.7"
      },
      "license": "MIT OR Apache-2.0"
    },
    "pbkdf2 0.10.1": {
      "name": "pbkdf2",
      "version": "0.10.1",
      "repository": {
        "Http": {
          "url": "https://crates.io/api/v1/crates/pbkdf2/0.10.1/download",
          "sha256": "271779f35b581956db91a3e55737327a03aa051e90b1c47aeb189508533adfd7"
        }
      },
      "targets": [
        {
          "Library": {
            "crate_name": "pbkdf2",
            "crate_root": "src/lib.rs",
            "srcs": {
              "include": [
                "**/*.rs"
              ],
              "exclude": []
            }
          }
        }
      ],
      "library_target_name": "pbkdf2",
      "common_attrs": {
        "compile_data_glob": [
          "**"
        ],
        "crate_features": [
          "default",
          "hmac",
          "password-hash",
          "sha2",
          "simple"
        ],
        "deps": {
          "common": [
            {
              "id": "digest 0.10.3",
              "target": "digest"
            },
            {
              "id": "hmac 0.12.1",
              "target": "hmac"
            },
            {
              "id": "password-hash 0.3.2",
              "target": "password_hash"
            },
            {
              "id": "sha2 0.10.2",
              "target": "sha2"
            }
          ],
          "selects": {}
        },
        "edition": "2018",
        "version": "0.10.1"
      },
      "license": "MIT OR Apache-2.0"
    },
    "percent-encoding 2.1.0": {
      "name": "percent-encoding",
      "version": "2.1.0",
      "repository": {
        "Http": {
          "url": "https://crates.io/api/v1/crates/percent-encoding/2.1.0/download",
          "sha256": "d4fd5641d01c8f18a23da7b6fe29298ff4b55afcccdf78973b24cf3175fee32e"
        }
      },
      "targets": [
        {
          "Library": {
            "crate_name": "percent_encoding",
            "crate_root": "lib.rs",
            "srcs": {
              "include": [
                "**/*.rs"
              ],
              "exclude": []
            }
          }
        }
      ],
      "library_target_name": "percent_encoding",
      "common_attrs": {
        "compile_data_glob": [
          "**"
        ],
        "edition": "2015",
        "version": "2.1.0"
      },
      "license": "MIT/Apache-2.0"
    },
    "pin-project-lite 0.2.9": {
      "name": "pin-project-lite",
      "version": "0.2.9",
      "repository": {
        "Http": {
          "url": "https://crates.io/api/v1/crates/pin-project-lite/0.2.9/download",
          "sha256": "e0a7ae3ac2f1173085d398531c705756c94a4c56843785df85a60c1a0afac116"
        }
      },
      "targets": [
        {
          "Library": {
            "crate_name": "pin_project_lite",
            "crate_root": "src/lib.rs",
            "srcs": {
              "include": [
                "**/*.rs"
              ],
              "exclude": []
            }
          }
        }
      ],
      "library_target_name": "pin_project_lite",
      "common_attrs": {
        "compile_data_glob": [
          "**"
        ],
        "edition": "2018",
        "version": "0.2.9"
      },
      "license": "Apache-2.0 OR MIT"
    },
    "pin-utils 0.1.0": {
      "name": "pin-utils",
      "version": "0.1.0",
      "repository": {
        "Http": {
          "url": "https://crates.io/api/v1/crates/pin-utils/0.1.0/download",
          "sha256": "8b870d8c151b6f2fb93e84a13146138f05d02ed11c7e7c54f8826aaaf7c9f184"
        }
      },
      "targets": [
        {
          "Library": {
            "crate_name": "pin_utils",
            "crate_root": "src/lib.rs",
            "srcs": {
              "include": [
                "**/*.rs"
              ],
              "exclude": []
            }
          }
        }
      ],
      "library_target_name": "pin_utils",
      "common_attrs": {
        "compile_data_glob": [
          "**"
        ],
        "edition": "2018",
        "version": "0.1.0"
      },
      "license": "MIT OR Apache-2.0"
    },
    "pkg-config 0.3.25": {
      "name": "pkg-config",
      "version": "0.3.25",
      "repository": {
        "Http": {
          "url": "https://crates.io/api/v1/crates/pkg-config/0.3.25/download",
          "sha256": "1df8c4ec4b0627e53bdf214615ad287367e482558cf84b109250b37464dc03ae"
        }
      },
      "targets": [
        {
          "Library": {
            "crate_name": "pkg_config",
            "crate_root": "src/lib.rs",
            "srcs": {
              "include": [
                "**/*.rs"
              ],
              "exclude": []
            }
          }
        }
      ],
      "library_target_name": "pkg_config",
      "common_attrs": {
        "compile_data_glob": [
          "**"
        ],
        "edition": "2015",
        "version": "0.3.25"
      },
      "license": "MIT OR Apache-2.0"
    },
    "plotters 0.3.2": {
      "name": "plotters",
      "version": "0.3.2",
      "repository": {
        "Http": {
          "url": "https://crates.io/api/v1/crates/plotters/0.3.2/download",
          "sha256": "9428003b84df1496fb9d6eeee9c5f8145cb41ca375eb0dad204328888832811f"
        }
      },
      "targets": [
        {
          "Library": {
            "crate_name": "plotters",
            "crate_root": "src/lib.rs",
            "srcs": {
              "include": [
                "**/*.rs"
              ],
              "exclude": []
            }
          }
        }
      ],
      "library_target_name": "plotters",
      "common_attrs": {
        "compile_data_glob": [
          "**"
        ],
        "crate_features": [
          "area_series",
          "line_series",
          "plotters-svg",
          "svg_backend"
        ],
        "deps": {
          "common": [
            {
              "id": "num-traits 0.2.15",
              "target": "num_traits"
            },
            {
              "id": "plotters-backend 0.3.4",
              "target": "plotters_backend"
            },
            {
              "id": "plotters-svg 0.3.2",
              "target": "plotters_svg"
            }
          ],
          "selects": {
            "cfg(all(target_arch = \"wasm32\", not(target_os = \"wasi\")))": [
              {
                "id": "wasm-bindgen 0.2.82",
                "target": "wasm_bindgen"
              },
              {
                "id": "web-sys 0.3.59",
                "target": "web_sys"
              }
            ]
          }
        },
        "edition": "2021",
        "version": "0.3.2"
      },
      "license": "MIT"
    },
    "plotters-backend 0.3.4": {
      "name": "plotters-backend",
      "version": "0.3.4",
      "repository": {
        "Http": {
          "url": "https://crates.io/api/v1/crates/plotters-backend/0.3.4/download",
          "sha256": "193228616381fecdc1224c62e96946dfbc73ff4384fba576e052ff8c1bea8142"
        }
      },
      "targets": [
        {
          "Library": {
            "crate_name": "plotters_backend",
            "crate_root": "src/lib.rs",
            "srcs": {
              "include": [
                "**/*.rs"
              ],
              "exclude": []
            }
          }
        }
      ],
      "library_target_name": "plotters_backend",
      "common_attrs": {
        "compile_data_glob": [
          "**"
        ],
        "edition": "2018",
        "version": "0.3.4"
      },
      "license": "MIT"
    },
    "plotters-svg 0.3.2": {
      "name": "plotters-svg",
      "version": "0.3.2",
      "repository": {
        "Http": {
          "url": "https://crates.io/api/v1/crates/plotters-svg/0.3.2/download",
          "sha256": "e0918736323d1baff32ee0eade54984f6f201ad7e97d5cfb5d6ab4a358529615"
        }
      },
      "targets": [
        {
          "Library": {
            "crate_name": "plotters_svg",
            "crate_root": "src/lib.rs",
            "srcs": {
              "include": [
                "**/*.rs"
              ],
              "exclude": []
            }
          }
        }
      ],
      "library_target_name": "plotters_svg",
      "common_attrs": {
        "compile_data_glob": [
          "**"
        ],
        "deps": {
          "common": [
            {
              "id": "plotters-backend 0.3.4",
              "target": "plotters_backend"
            }
          ],
          "selects": {}
        },
        "edition": "2018",
        "version": "0.3.2"
      },
      "license": "MIT"
    },
    "ppv-lite86 0.2.16": {
      "name": "ppv-lite86",
      "version": "0.2.16",
      "repository": {
        "Http": {
          "url": "https://crates.io/api/v1/crates/ppv-lite86/0.2.16/download",
          "sha256": "eb9f9e6e233e5c4a35559a617bf40a4ec447db2e84c20b55a6f83167b7e57872"
        }
      },
      "targets": [
        {
          "Library": {
            "crate_name": "ppv_lite86",
            "crate_root": "src/lib.rs",
            "srcs": {
              "include": [
                "**/*.rs"
              ],
              "exclude": []
            }
          }
        }
      ],
      "library_target_name": "ppv_lite86",
      "common_attrs": {
        "compile_data_glob": [
          "**"
        ],
        "crate_features": [
          "simd",
          "std"
        ],
        "edition": "2018",
        "version": "0.2.16"
      },
      "license": "MIT/Apache-2.0"
    },
    "predicates 2.1.1": {
      "name": "predicates",
      "version": "2.1.1",
      "repository": {
        "Http": {
          "url": "https://crates.io/api/v1/crates/predicates/2.1.1/download",
          "sha256": "a5aab5be6e4732b473071984b3164dbbfb7a3674d30ea5ff44410b6bcd960c3c"
        }
      },
      "targets": [
        {
          "Library": {
            "crate_name": "predicates",
            "crate_root": "src/lib.rs",
            "srcs": {
              "include": [
                "**/*.rs"
              ],
              "exclude": []
            }
          }
        }
      ],
      "library_target_name": "predicates",
      "common_attrs": {
        "compile_data_glob": [
          "**"
        ],
        "crate_features": [
          "diff",
          "difflib"
        ],
        "deps": {
          "common": [
            {
              "id": "difflib 0.4.0",
              "target": "difflib"
            },
            {
              "id": "itertools 0.10.3",
              "target": "itertools"
            },
            {
              "id": "predicates-core 1.0.3",
              "target": "predicates_core"
            }
          ],
          "selects": {}
        },
        "edition": "2018",
        "version": "2.1.1"
      },
      "license": "MIT OR Apache-2.0"
    },
    "predicates-core 1.0.3": {
      "name": "predicates-core",
      "version": "1.0.3",
      "repository": {
        "Http": {
          "url": "https://crates.io/api/v1/crates/predicates-core/1.0.3/download",
          "sha256": "da1c2388b1513e1b605fcec39a95e0a9e8ef088f71443ef37099fa9ae6673fcb"
        }
      },
      "targets": [
        {
          "Library": {
            "crate_name": "predicates_core",
            "crate_root": "src/lib.rs",
            "srcs": {
              "include": [
                "**/*.rs"
              ],
              "exclude": []
            }
          }
        }
      ],
      "library_target_name": "predicates_core",
      "common_attrs": {
        "compile_data_glob": [
          "**"
        ],
        "edition": "2018",
        "version": "1.0.3"
      },
      "license": "MIT OR Apache-2.0"
    },
    "predicates-tree 1.0.5": {
      "name": "predicates-tree",
      "version": "1.0.5",
      "repository": {
        "Http": {
          "url": "https://crates.io/api/v1/crates/predicates-tree/1.0.5/download",
          "sha256": "4d86de6de25020a36c6d3643a86d9a6a9f552107c0559c60ea03551b5e16c032"
        }
      },
      "targets": [
        {
          "Library": {
            "crate_name": "predicates_tree",
            "crate_root": "src/lib.rs",
            "srcs": {
              "include": [
                "**/*.rs"
              ],
              "exclude": []
            }
          }
        }
      ],
      "library_target_name": "predicates_tree",
      "common_attrs": {
        "compile_data_glob": [
          "**"
        ],
        "deps": {
          "common": [
            {
              "id": "predicates-core 1.0.3",
              "target": "predicates_core"
            },
            {
              "id": "termtree 0.2.4",
              "target": "termtree"
            }
          ],
          "selects": {}
        },
        "edition": "2018",
        "version": "1.0.5"
      },
      "license": "MIT OR Apache-2.0"
    },
    "proc-macro-error 1.0.4": {
      "name": "proc-macro-error",
      "version": "1.0.4",
      "repository": {
        "Http": {
          "url": "https://crates.io/api/v1/crates/proc-macro-error/1.0.4/download",
          "sha256": "da25490ff9892aab3fcf7c36f08cfb902dd3e71ca0f9f9517bea02a73a5ce38c"
        }
      },
      "targets": [
        {
          "Library": {
            "crate_name": "proc_macro_error",
            "crate_root": "src/lib.rs",
            "srcs": {
              "include": [
                "**/*.rs"
              ],
              "exclude": []
            }
          }
        },
        {
          "BuildScript": {
            "crate_name": "build_script_build",
            "crate_root": "build.rs",
            "srcs": {
              "include": [
                "**/*.rs"
              ],
              "exclude": []
            }
          }
        }
      ],
      "library_target_name": "proc_macro_error",
      "common_attrs": {
        "compile_data_glob": [
          "**"
        ],
        "crate_features": [
          "default",
          "syn",
          "syn-error"
        ],
        "deps": {
          "common": [
            {
              "id": "proc-macro-error 1.0.4",
              "target": "build_script_build"
            },
            {
              "id": "proc-macro2 1.0.42",
              "target": "proc_macro2"
            },
            {
              "id": "quote 1.0.20",
              "target": "quote"
            },
            {
              "id": "syn 1.0.98",
              "target": "syn"
            }
          ],
          "selects": {}
        },
        "edition": "2018",
        "proc_macro_deps": {
          "common": [
            {
              "id": "proc-macro-error-attr 1.0.4",
              "target": "proc_macro_error_attr"
            }
          ],
          "selects": {}
        },
        "version": "1.0.4"
      },
      "build_script_attrs": {
        "data_glob": [
          "**"
        ],
        "deps": {
          "common": [
            {
              "id": "version_check 0.9.4",
              "target": "version_check"
            }
          ],
          "selects": {}
        }
      },
      "license": "MIT OR Apache-2.0"
    },
    "proc-macro-error-attr 1.0.4": {
      "name": "proc-macro-error-attr",
      "version": "1.0.4",
      "repository": {
        "Http": {
          "url": "https://crates.io/api/v1/crates/proc-macro-error-attr/1.0.4/download",
          "sha256": "a1be40180e52ecc98ad80b184934baf3d0d29f979574e439af5a55274b35f869"
        }
      },
      "targets": [
        {
          "ProcMacro": {
            "crate_name": "proc_macro_error_attr",
            "crate_root": "src/lib.rs",
            "srcs": {
              "include": [
                "**/*.rs"
              ],
              "exclude": []
            }
          }
        },
        {
          "BuildScript": {
            "crate_name": "build_script_build",
            "crate_root": "build.rs",
            "srcs": {
              "include": [
                "**/*.rs"
              ],
              "exclude": []
            }
          }
        }
      ],
      "library_target_name": "proc_macro_error_attr",
      "common_attrs": {
        "compile_data_glob": [
          "**"
        ],
        "deps": {
          "common": [
            {
              "id": "proc-macro-error-attr 1.0.4",
              "target": "build_script_build"
            },
            {
              "id": "proc-macro2 1.0.42",
              "target": "proc_macro2"
            },
            {
              "id": "quote 1.0.20",
              "target": "quote"
            }
          ],
          "selects": {}
        },
        "edition": "2018",
        "version": "1.0.4"
      },
      "build_script_attrs": {
        "data_glob": [
          "**"
        ],
        "deps": {
          "common": [
            {
              "id": "version_check 0.9.4",
              "target": "version_check"
            }
          ],
          "selects": {}
        }
      },
      "license": "MIT OR Apache-2.0"
    },
    "proc-macro2 1.0.42": {
      "name": "proc-macro2",
      "version": "1.0.42",
      "repository": {
        "Http": {
          "url": "https://crates.io/api/v1/crates/proc-macro2/1.0.42/download",
          "sha256": "c278e965f1d8cf32d6e0e96de3d3e79712178ae67986d9cf9151f51e95aac89b"
        }
      },
      "targets": [
        {
          "Library": {
            "crate_name": "proc_macro2",
            "crate_root": "src/lib.rs",
            "srcs": {
              "include": [
                "**/*.rs"
              ],
              "exclude": []
            }
          }
        },
        {
          "BuildScript": {
            "crate_name": "build_script_build",
            "crate_root": "build.rs",
            "srcs": {
              "include": [
                "**/*.rs"
              ],
              "exclude": []
            }
          }
        }
      ],
      "library_target_name": "proc_macro2",
      "common_attrs": {
        "compile_data_glob": [
          "**"
        ],
        "crate_features": [
          "default",
          "proc-macro",
          "span-locations"
        ],
        "deps": {
          "common": [
            {
              "id": "proc-macro2 1.0.42",
              "target": "build_script_build"
            },
            {
              "id": "unicode-ident 1.0.2",
              "target": "unicode_ident"
            }
          ],
          "selects": {}
        },
        "edition": "2018",
        "version": "1.0.42"
      },
      "build_script_attrs": {
        "data_glob": [
          "**"
        ]
      },
      "license": "MIT OR Apache-2.0"
    },
    "quote 1.0.20": {
      "name": "quote",
      "version": "1.0.20",
      "repository": {
        "Http": {
          "url": "https://crates.io/api/v1/crates/quote/1.0.20/download",
          "sha256": "3bcdf212e9776fbcb2d23ab029360416bb1706b1aea2d1a5ba002727cbcab804"
        }
      },
      "targets": [
        {
          "Library": {
            "crate_name": "quote",
            "crate_root": "src/lib.rs",
            "srcs": {
              "include": [
                "**/*.rs"
              ],
              "exclude": []
            }
          }
        },
        {
          "BuildScript": {
            "crate_name": "build_script_build",
            "crate_root": "build.rs",
            "srcs": {
              "include": [
                "**/*.rs"
              ],
              "exclude": []
            }
          }
        }
      ],
      "library_target_name": "quote",
      "common_attrs": {
        "compile_data_glob": [
          "**"
        ],
        "crate_features": [
          "default",
          "proc-macro"
        ],
        "deps": {
          "common": [
            {
              "id": "proc-macro2 1.0.42",
              "target": "proc_macro2"
            },
            {
              "id": "quote 1.0.20",
              "target": "build_script_build"
            }
          ],
          "selects": {}
        },
        "edition": "2018",
        "version": "1.0.20"
      },
      "build_script_attrs": {
        "data_glob": [
          "**"
        ]
      },
      "license": "MIT OR Apache-2.0"
    },
    "rand 0.8.5": {
      "name": "rand",
      "version": "0.8.5",
      "repository": {
        "Http": {
          "url": "https://crates.io/api/v1/crates/rand/0.8.5/download",
          "sha256": "34af8d1a0e25924bc5b7c43c079c942339d8f0a8b57c39049bef581b46327404"
        }
      },
      "targets": [
        {
          "Library": {
            "crate_name": "rand",
            "crate_root": "src/lib.rs",
            "srcs": {
              "include": [
                "**/*.rs"
              ],
              "exclude": []
            }
          }
        }
      ],
      "library_target_name": "rand",
      "common_attrs": {
        "compile_data_glob": [
          "**"
        ],
        "crate_features": [
          "alloc",
          "default",
          "getrandom",
          "libc",
          "rand_chacha",
          "small_rng",
          "std",
          "std_rng"
        ],
        "deps": {
          "common": [
            {
              "id": "rand_chacha 0.3.1",
              "target": "rand_chacha"
            },
            {
              "id": "rand_core 0.6.3",
              "target": "rand_core"
            }
          ],
          "selects": {
            "cfg(unix)": [
              {
                "id": "libc 0.2.126",
                "target": "libc"
              }
            ]
          }
        },
        "edition": "2018",
        "version": "0.8.5"
      },
      "license": "MIT OR Apache-2.0"
    },
    "rand_chacha 0.3.1": {
      "name": "rand_chacha",
      "version": "0.3.1",
      "repository": {
        "Http": {
          "url": "https://crates.io/api/v1/crates/rand_chacha/0.3.1/download",
          "sha256": "e6c10a63a0fa32252be49d21e7709d4d4baf8d231c2dbce1eaa8141b9b127d88"
        }
      },
      "targets": [
        {
          "Library": {
            "crate_name": "rand_chacha",
            "crate_root": "src/lib.rs",
            "srcs": {
              "include": [
                "**/*.rs"
              ],
              "exclude": []
            }
          }
        }
      ],
      "library_target_name": "rand_chacha",
      "common_attrs": {
        "compile_data_glob": [
          "**"
        ],
        "crate_features": [
          "std"
        ],
        "deps": {
          "common": [
            {
              "id": "ppv-lite86 0.2.16",
              "target": "ppv_lite86"
            },
            {
              "id": "rand_core 0.6.3",
              "target": "rand_core"
            }
          ],
          "selects": {}
        },
        "edition": "2018",
        "version": "0.3.1"
      },
      "license": "MIT OR Apache-2.0"
    },
    "rand_core 0.6.3": {
      "name": "rand_core",
      "version": "0.6.3",
      "repository": {
        "Http": {
          "url": "https://crates.io/api/v1/crates/rand_core/0.6.3/download",
          "sha256": "d34f1408f55294453790c48b2f1ebbb1c5b4b7563eb1f418bcfcfdbb06ebb4e7"
        }
      },
      "targets": [
        {
          "Library": {
            "crate_name": "rand_core",
            "crate_root": "src/lib.rs",
            "srcs": {
              "include": [
                "**/*.rs"
              ],
              "exclude": []
            }
          }
        }
      ],
      "library_target_name": "rand_core",
      "common_attrs": {
        "compile_data_glob": [
          "**"
        ],
        "crate_features": [
          "alloc",
          "getrandom",
          "std"
        ],
        "deps": {
          "common": [
            {
              "id": "getrandom 0.2.7",
              "target": "getrandom"
            }
          ],
          "selects": {}
        },
        "edition": "2018",
        "version": "0.6.3"
      },
      "license": "MIT OR Apache-2.0"
    },
    "rawpointer 0.2.1": {
      "name": "rawpointer",
      "version": "0.2.1",
      "repository": {
        "Http": {
          "url": "https://crates.io/api/v1/crates/rawpointer/0.2.1/download",
          "sha256": "60a357793950651c4ed0f3f52338f53b2f809f32d83a07f72909fa13e4c6c1e3"
        }
      },
      "targets": [
        {
          "Library": {
            "crate_name": "rawpointer",
            "crate_root": "src/lib.rs",
            "srcs": {
              "include": [
                "**/*.rs"
              ],
              "exclude": []
            }
          }
        }
      ],
      "library_target_name": "rawpointer",
      "common_attrs": {
        "compile_data_glob": [
          "**"
        ],
        "edition": "2015",
        "version": "0.2.1"
      },
      "license": "MIT/Apache-2.0"
    },
    "rayon 1.5.3": {
      "name": "rayon",
      "version": "1.5.3",
      "repository": {
        "Http": {
          "url": "https://crates.io/api/v1/crates/rayon/1.5.3/download",
          "sha256": "bd99e5772ead8baa5215278c9b15bf92087709e9c1b2d1f97cdb5a183c933a7d"
        }
      },
      "targets": [
        {
          "Library": {
            "crate_name": "rayon",
            "crate_root": "src/lib.rs",
            "srcs": {
              "include": [
                "**/*.rs"
              ],
              "exclude": []
            }
          }
        },
        {
          "BuildScript": {
            "crate_name": "build_script_build",
            "crate_root": "build.rs",
            "srcs": {
              "include": [
                "**/*.rs"
              ],
              "exclude": []
            }
          }
        }
      ],
      "library_target_name": "rayon",
      "common_attrs": {
        "compile_data_glob": [
          "**"
        ],
        "deps": {
          "common": [
            {
              "id": "crossbeam-deque 0.8.2",
              "target": "crossbeam_deque"
            },
            {
              "id": "either 1.7.0",
              "target": "either"
            },
            {
              "id": "rayon 1.5.3",
              "target": "build_script_build"
            },
            {
              "id": "rayon-core 1.9.3",
              "target": "rayon_core"
            }
          ],
          "selects": {}
        },
        "edition": "2018",
        "version": "1.5.3"
      },
      "build_script_attrs": {
        "data_glob": [
          "**"
        ],
        "deps": {
          "common": [
            {
              "id": "autocfg 1.1.0",
              "target": "autocfg"
            }
          ],
          "selects": {}
        }
      },
      "license": "MIT OR Apache-2.0"
    },
    "rayon-core 1.9.3": {
      "name": "rayon-core",
      "version": "1.9.3",
      "repository": {
        "Http": {
          "url": "https://crates.io/api/v1/crates/rayon-core/1.9.3/download",
          "sha256": "258bcdb5ac6dad48491bb2992db6b7cf74878b0384908af124823d118c99683f"
        }
      },
      "targets": [
        {
          "Library": {
            "crate_name": "rayon_core",
            "crate_root": "src/lib.rs",
            "srcs": {
              "include": [
                "**/*.rs"
              ],
              "exclude": []
            }
          }
        },
        {
          "BuildScript": {
            "crate_name": "build_script_build",
            "crate_root": "build.rs",
            "srcs": {
              "include": [
                "**/*.rs"
              ],
              "exclude": []
            }
          }
        }
      ],
      "library_target_name": "rayon_core",
      "common_attrs": {
        "compile_data_glob": [
          "**"
        ],
        "deps": {
          "common": [
            {
              "id": "crossbeam-channel 0.5.6",
              "target": "crossbeam_channel"
            },
            {
              "id": "crossbeam-deque 0.8.2",
              "target": "crossbeam_deque"
            },
            {
              "id": "crossbeam-utils 0.8.11",
              "target": "crossbeam_utils"
            },
            {
              "id": "num_cpus 1.13.1",
              "target": "num_cpus"
            },
            {
              "id": "rayon-core 1.9.3",
              "target": "build_script_build"
            }
          ],
          "selects": {}
        },
        "edition": "2018",
        "version": "1.9.3"
      },
      "build_script_attrs": {
        "data_glob": [
          "**"
        ],
        "links": "rayon-core"
      },
      "license": "MIT OR Apache-2.0"
    },
    "redox_syscall 0.2.16": {
      "name": "redox_syscall",
      "version": "0.2.16",
      "repository": {
        "Http": {
          "url": "https://crates.io/api/v1/crates/redox_syscall/0.2.16/download",
          "sha256": "fb5a58c1855b4b6819d59012155603f0b22ad30cad752600aadfcb695265519a"
        }
      },
      "targets": [
        {
          "Library": {
            "crate_name": "syscall",
            "crate_root": "src/lib.rs",
            "srcs": {
              "include": [
                "**/*.rs"
              ],
              "exclude": []
            }
          }
        }
      ],
      "library_target_name": "syscall",
      "common_attrs": {
        "compile_data_glob": [
          "**"
        ],
        "deps": {
          "common": [
            {
              "id": "bitflags 1.3.2",
              "target": "bitflags"
            }
          ],
          "selects": {}
        },
        "edition": "2018",
        "version": "0.2.16"
      },
      "license": "MIT"
    },
    "regex 1.6.0": {
      "name": "regex",
      "version": "1.6.0",
      "repository": {
        "Http": {
          "url": "https://crates.io/api/v1/crates/regex/1.6.0/download",
          "sha256": "4c4eb3267174b8c6c2f654116623910a0fef09c4753f8dd83db29c48a0df988b"
        }
      },
      "targets": [
        {
          "Library": {
            "crate_name": "regex",
            "crate_root": "src/lib.rs",
            "srcs": {
              "include": [
                "**/*.rs"
              ],
              "exclude": []
            }
          }
        }
      ],
      "library_target_name": "regex",
      "common_attrs": {
        "compile_data_glob": [
          "**"
        ],
        "crate_features": [
          "aho-corasick",
<<<<<<< HEAD
=======
          "default",
>>>>>>> 9a37634f
          "memchr",
          "perf",
          "perf-cache",
          "perf-dfa",
          "perf-inline",
          "perf-literal",
<<<<<<< HEAD
          "std"
=======
          "std",
          "unicode",
          "unicode-age",
          "unicode-bool",
          "unicode-case",
          "unicode-gencat",
          "unicode-perl",
          "unicode-script",
          "unicode-segment"
>>>>>>> 9a37634f
        ],
        "deps": {
          "common": [
            {
              "id": "aho-corasick 0.7.18",
              "target": "aho_corasick"
            },
            {
              "id": "memchr 2.5.0",
              "target": "memchr"
            },
            {
              "id": "regex-syntax 0.6.27",
              "target": "regex_syntax"
            }
          ],
          "selects": {}
        },
        "edition": "2018",
        "version": "1.6.0"
      },
      "license": "MIT OR Apache-2.0"
    },
    "regex-automata 0.1.10": {
      "name": "regex-automata",
      "version": "0.1.10",
      "repository": {
        "Http": {
          "url": "https://crates.io/api/v1/crates/regex-automata/0.1.10/download",
          "sha256": "6c230d73fb8d8c1b9c0b3135c5142a8acee3a0558fb8db5cf1cb65f8d7862132"
        }
      },
      "targets": [
        {
          "Library": {
            "crate_name": "regex_automata",
            "crate_root": "src/lib.rs",
            "srcs": {
              "include": [
                "**/*.rs"
              ],
              "exclude": []
            }
          }
        }
      ],
      "library_target_name": "regex_automata",
      "common_attrs": {
        "compile_data_glob": [
          "**"
        ],
        "edition": "2015",
        "version": "0.1.10"
      },
      "license": "Unlicense/MIT"
    },
    "regex-syntax 0.6.27": {
      "name": "regex-syntax",
      "version": "0.6.27",
      "repository": {
        "Http": {
          "url": "https://crates.io/api/v1/crates/regex-syntax/0.6.27/download",
          "sha256": "a3f87b73ce11b1619a3c6332f45341e0047173771e8b8b73f87bfeefb7b56244"
        }
      },
      "targets": [
        {
          "Library": {
            "crate_name": "regex_syntax",
            "crate_root": "src/lib.rs",
            "srcs": {
              "include": [
                "**/*.rs"
              ],
              "exclude": []
            }
          }
        }
      ],
      "library_target_name": "regex_syntax",
      "common_attrs": {
        "compile_data_glob": [
          "**"
        ],
        "crate_features": [
          "default",
          "unicode",
          "unicode-age",
          "unicode-bool",
          "unicode-case",
          "unicode-gencat",
          "unicode-perl",
          "unicode-script",
          "unicode-segment"
        ],
        "edition": "2018",
        "version": "0.6.27"
      },
      "license": "MIT OR Apache-2.0"
    },
    "remove_dir_all 0.5.3": {
      "name": "remove_dir_all",
      "version": "0.5.3",
      "repository": {
        "Http": {
          "url": "https://crates.io/api/v1/crates/remove_dir_all/0.5.3/download",
          "sha256": "3acd125665422973a33ac9d3dd2df85edad0f4ae9b00dafb1a05e43a9f5ef8e7"
        }
      },
      "targets": [
        {
          "Library": {
            "crate_name": "remove_dir_all",
            "crate_root": "src/lib.rs",
            "srcs": {
              "include": [
                "**/*.rs"
              ],
              "exclude": []
            }
          }
        }
      ],
      "library_target_name": "remove_dir_all",
      "common_attrs": {
        "compile_data_glob": [
          "**"
        ],
        "deps": {
          "common": [],
          "selects": {
            "cfg(windows)": [
              {
                "id": "winapi 0.3.9",
                "target": "winapi"
              }
            ]
          }
        },
        "edition": "2015",
        "version": "0.5.3"
      },
      "license": "MIT/Apache-2.0"
    },
    "reqwest 0.11.11": {
      "name": "reqwest",
      "version": "0.11.11",
      "repository": {
        "Http": {
          "url": "https://crates.io/api/v1/crates/reqwest/0.11.11/download",
          "sha256": "b75aa69a3f06bbcc66ede33af2af253c6f7a86b1ca0033f60c580a27074fbf92"
        }
      },
      "targets": [
        {
          "Library": {
            "crate_name": "reqwest",
            "crate_root": "src/lib.rs",
            "srcs": {
              "include": [
                "**/*.rs"
              ],
              "exclude": []
            }
          }
        }
      ],
      "library_target_name": "reqwest",
      "common_attrs": {
        "compile_data_glob": [
          "**"
        ],
        "crate_features": [
          "__rustls",
          "__tls",
          "blocking",
          "default",
          "default-tls",
          "hyper-rustls",
          "hyper-tls",
          "native-tls-crate",
          "rustls",
          "rustls-pemfile",
          "rustls-tls",
          "rustls-tls-webpki-roots",
          "tokio-native-tls",
          "tokio-rustls",
          "webpki-roots"
        ],
        "deps": {
          "common": [
            {
              "id": "base64 0.13.0",
              "target": "base64"
            },
            {
              "id": "bytes 1.2.1",
              "target": "bytes"
            },
            {
              "id": "http 0.2.8",
              "target": "http"
            },
            {
              "id": "serde 1.0.141",
              "target": "serde"
            },
            {
              "id": "serde_urlencoded 0.7.1",
              "target": "serde_urlencoded"
            },
            {
              "id": "tower-service 0.3.2",
              "target": "tower_service"
            },
            {
              "id": "url 2.2.2",
              "target": "url"
            }
          ],
          "selects": {
            "cfg(not(target_arch = \"wasm32\"))": [
              {
                "id": "encoding_rs 0.8.31",
                "target": "encoding_rs"
              },
              {
                "id": "futures-core 0.3.21",
                "target": "futures_core"
              },
              {
                "id": "futures-util 0.3.21",
                "target": "futures_util"
              },
              {
                "id": "h2 0.3.13",
                "target": "h2"
              },
              {
                "id": "http-body 0.4.5",
                "target": "http_body"
              },
              {
                "id": "hyper 0.14.20",
                "target": "hyper"
              },
              {
                "id": "hyper-rustls 0.23.0",
                "target": "hyper_rustls"
              },
              {
                "id": "hyper-tls 0.5.0",
                "target": "hyper_tls"
              },
              {
                "id": "ipnet 2.5.0",
                "target": "ipnet"
              },
              {
                "id": "lazy_static 1.4.0",
                "target": "lazy_static"
              },
              {
                "id": "log 0.4.17",
                "target": "log"
              },
              {
                "id": "mime 0.3.16",
                "target": "mime"
              },
              {
                "id": "native-tls 0.2.10",
                "target": "native_tls",
                "alias": "native_tls_crate"
              },
              {
                "id": "percent-encoding 2.1.0",
                "target": "percent_encoding"
              },
              {
                "id": "pin-project-lite 0.2.9",
                "target": "pin_project_lite"
              },
              {
                "id": "rustls 0.20.6",
                "target": "rustls"
              },
              {
                "id": "rustls-pemfile 1.0.0",
                "target": "rustls_pemfile"
              },
              {
                "id": "tokio 1.20.1",
                "target": "tokio"
              },
              {
                "id": "tokio-native-tls 0.3.0",
                "target": "tokio_native_tls"
              },
              {
                "id": "tokio-rustls 0.23.4",
                "target": "tokio_rustls"
              },
              {
                "id": "webpki-roots 0.22.4",
                "target": "webpki_roots"
              }
            ],
            "cfg(target_arch = \"wasm32\")": [
              {
                "id": "js-sys 0.3.59",
                "target": "js_sys"
              },
              {
                "id": "serde_json 1.0.82",
                "target": "serde_json"
              },
              {
                "id": "wasm-bindgen 0.2.82",
                "target": "wasm_bindgen"
              },
              {
                "id": "wasm-bindgen-futures 0.4.32",
                "target": "wasm_bindgen_futures"
              },
              {
                "id": "web-sys 0.3.59",
                "target": "web_sys"
              }
            ],
            "cfg(windows)": [
              {
                "id": "winreg 0.10.1",
                "target": "winreg"
              }
            ]
          }
        },
        "edition": "2018",
        "version": "0.11.11"
      },
      "license": "MIT/Apache-2.0"
    },
    "ring 0.16.20": {
      "name": "ring",
      "version": "0.16.20",
      "repository": {
        "Http": {
          "url": "https://crates.io/api/v1/crates/ring/0.16.20/download",
          "sha256": "3053cf52e236a3ed746dfc745aa9cacf1b791d846bdaf412f60a8d7d6e17c8fc"
        }
      },
      "targets": [
        {
          "Library": {
            "crate_name": "ring",
            "crate_root": "src/lib.rs",
            "srcs": {
              "include": [
                "**/*.rs"
              ],
              "exclude": []
            }
          }
        },
        {
          "BuildScript": {
            "crate_name": "build_script_build",
            "crate_root": "build.rs",
            "srcs": {
              "include": [
                "**/*.rs"
              ],
              "exclude": []
            }
          }
        }
      ],
      "library_target_name": "ring",
      "common_attrs": {
        "compile_data_glob": [
          "**"
        ],
        "crate_features": [
          "alloc",
          "default",
          "dev_urandom_fallback",
          "once_cell"
        ],
        "deps": {
          "common": [
            {
              "id": "ring 0.16.20",
              "target": "build_script_build"
            },
            {
              "id": "untrusted 0.7.1",
              "target": "untrusted"
            }
          ],
          "selects": {
            "cfg(all(target_arch = \"wasm32\", target_vendor = \"unknown\", target_os = \"unknown\", target_env = \"\"))": [
              {
                "id": "web-sys 0.3.59",
                "target": "web_sys"
              }
            ],
            "cfg(any(target_arch = \"x86\", target_arch = \"x86_64\", all(any(target_arch = \"aarch64\", target_arch = \"arm\"), any(target_os = \"android\", target_os = \"fuchsia\", target_os = \"linux\"))))": [
              {
                "id": "spin 0.5.2",
                "target": "spin"
              }
            ],
            "cfg(any(target_os = \"android\", target_os = \"linux\"))": [
              {
                "id": "libc 0.2.126",
                "target": "libc"
              },
              {
                "id": "once_cell 1.13.0",
                "target": "once_cell"
              }
            ],
            "cfg(any(target_os = \"dragonfly\", target_os = \"freebsd\", target_os = \"illumos\", target_os = \"netbsd\", target_os = \"openbsd\", target_os = \"solaris\"))": [
              {
                "id": "once_cell 1.13.0",
                "target": "once_cell"
              }
            ],
            "cfg(target_os = \"windows\")": [
              {
                "id": "winapi 0.3.9",
                "target": "winapi"
              }
            ]
          }
        },
        "edition": "2018",
        "version": "0.16.20"
      },
      "build_script_attrs": {
        "data_glob": [
          "**"
        ],
        "deps": {
          "common": [
            {
              "id": "cc 1.0.73",
              "target": "cc"
            }
          ],
          "selects": {}
        },
        "links": "ring-asm"
      },
      "license": null
    },
    "risc0-build 0.10.0": {
      "name": "risc0-build",
      "version": "0.10.0",
      "repository": null,
      "targets": [
        {
          "Library": {
            "crate_name": "risc0_build",
            "crate_root": "src/lib.rs",
            "srcs": {
              "include": [
                "**/*.rs"
              ],
              "exclude": []
            }
          }
        }
      ],
      "library_target_name": "risc0_build",
      "common_attrs": {
        "compile_data_glob": [
          "**"
        ],
        "deps": {
          "common": [
            {
              "id": "cargo_metadata 0.15.0",
              "target": "cargo_metadata"
            },
            {
              "id": "reqwest 0.11.11",
              "target": "reqwest"
            },
            {
              "id": "serde 1.0.141",
              "target": "serde"
            },
            {
              "id": "serde_json 1.0.82",
              "target": "serde_json"
            },
            {
              "id": "sha2 0.10.2",
              "target": "sha2"
            },
            {
              "id": "zip 0.6.2",
              "target": "zip"
            }
          ],
          "selects": {}
        },
        "edition": "2021",
        "version": "0.10.0"
      },
      "license": "Apache-2.0"
    },
    "risc0-core-sys 0.10.0": {
      "name": "risc0-core-sys",
      "version": "0.10.0",
      "repository": null,
      "targets": [
        {
          "Library": {
            "crate_name": "risc0_core_sys",
            "crate_root": "lib.rs",
            "srcs": {
              "include": [
                "**/*.rs"
              ],
              "exclude": []
            }
          }
        },
        {
          "BuildScript": {
            "crate_name": "build_script_build",
            "crate_root": "build.rs",
            "srcs": {
              "include": [
                "**/*.rs"
              ],
              "exclude": []
            }
          }
        }
      ],
      "library_target_name": "risc0_core_sys",
      "common_attrs": {
        "compile_data_glob": [
          "**"
        ],
        "deps": {
          "common": [
            {
              "id": "cxx 1.0.72",
              "target": "cxx"
            },
            {
              "id": "risc0-core-sys 0.10.0",
              "target": "build_script_build"
            }
          ],
          "selects": {}
        },
        "edition": "2021",
        "version": "0.10.0"
      },
      "build_script_attrs": {
        "data_glob": [
          "**"
        ],
        "deps": {
          "common": [
            {
              "id": "cxx-build 1.0.72",
              "target": "cxx_build"
            }
          ],
          "selects": {}
        },
        "links": "risc0-core-sys"
      },
      "license": "Apache-2.0"
    },
    "risc0-make-id 0.1.0": {
      "name": "risc0-make-id",
      "version": "0.1.0",
      "repository": null,
      "targets": [
        {
          "Binary": {
            "crate_name": "risc0-make-id",
            "crate_root": "src/main.rs",
            "srcs": {
              "include": [
                "**/*.rs"
              ],
              "exclude": []
            }
          }
        }
      ],
      "library_target_name": null,
      "common_attrs": {
        "compile_data_glob": [
          "**"
        ],
        "deps": {
          "common": [
            {
              "id": "clap 3.2.16",
              "target": "clap"
            }
          ],
          "selects": {}
        },
        "edition": "2021",
        "version": "0.1.0"
      },
      "license": null
    },
    "risc0-r0vm 0.1.0": {
      "name": "risc0-r0vm",
      "version": "0.1.0",
      "repository": null,
      "targets": [
        {
          "Binary": {
            "crate_name": "r0vm",
            "crate_root": "src/bin/r0vm.rs",
            "srcs": {
              "include": [
                "**/*.rs"
              ],
              "exclude": []
            }
          }
        }
      ],
      "library_target_name": null,
      "common_attrs": {
        "compile_data_glob": [
          "**"
        ],
        "deps": {
          "common": [
            {
              "id": "bytemuck 1.11.0",
              "target": "bytemuck"
            },
            {
              "id": "clap 3.2.16",
              "target": "clap"
            }
          ],
          "selects": {}
        },
        "deps_dev": {
          "common": [
            {
              "id": "anyhow 1.0.59",
              "target": "anyhow"
            },
            {
              "id": "assert_cmd 2.0.4",
              "target": "assert_cmd"
            },
            {
              "id": "assert_fs 1.0.7",
              "target": "assert_fs"
            }
          ],
          "selects": {}
        },
        "edition": "2021",
        "version": "0.1.0"
      },
      "license": null
    },
    "risc0-zkp 0.10.0": {
      "name": "risc0-zkp",
      "version": "0.10.0",
      "repository": null,
      "targets": [
        {
          "Library": {
            "crate_name": "risc0_zkp",
            "crate_root": "src/lib.rs",
            "srcs": {
              "include": [
                "**/*.rs"
              ],
              "exclude": []
            }
          }
        }
      ],
      "library_target_name": "risc0_zkp",
      "common_attrs": {
        "compile_data_glob": [
          "**"
        ],
        "crate_features": [
          "default",
          "hal",
          "prove",
          "std",
          "verify"
        ],
        "deps": {
          "common": [
            {
              "id": "anyhow 1.0.59",
              "target": "anyhow"
            },
            {
              "id": "array-init 2.0.1",
              "target": "array_init"
            },
            {
              "id": "bytemuck 1.11.0",
              "target": "bytemuck"
            },
            {
              "id": "downcast-rs 1.2.0",
              "target": "downcast_rs"
            },
            {
              "id": "log 0.4.17",
              "target": "log"
            },
            {
              "id": "ndarray 0.15.6",
              "target": "ndarray"
            },
            {
              "id": "rand 0.8.5",
              "target": "rand"
            },
            {
              "id": "rand_core 0.6.3",
              "target": "rand_core"
            },
            {
              "id": "rayon 1.5.3",
              "target": "rayon"
            },
            {
              "id": "serde 1.0.141",
              "target": "serde"
            },
            {
              "id": "sha2 0.10.2",
              "target": "sha2"
            }
          ],
          "selects": {}
        },
        "deps_dev": {
          "common": [
            {
              "id": "criterion 0.3.6",
              "target": "criterion"
            }
          ],
          "selects": {}
        },
        "edition": "2021",
        "proc_macro_deps": {
          "common": [
            {
              "id": "paste 1.0.7",
              "target": "paste"
            }
          ],
          "selects": {}
        },
        "version": "0.10.0"
      },
      "license": "Apache-2.0"
    },
    "risc0-zkp-sys 0.10.0": {
      "name": "risc0-zkp-sys",
      "version": "0.10.0",
      "repository": null,
      "targets": [
        {
          "Library": {
            "crate_name": "risc0_zkp_sys",
            "crate_root": "lib.rs",
            "srcs": {
              "include": [
                "**/*.rs"
              ],
              "exclude": []
            }
          }
        },
        {
          "BuildScript": {
            "crate_name": "build_script_build",
            "crate_root": "build.rs",
            "srcs": {
              "include": [
                "**/*.rs"
              ],
              "exclude": []
            }
          }
        }
      ],
      "library_target_name": "risc0_zkp_sys",
      "common_attrs": {
        "compile_data_glob": [
          "**"
        ],
        "deps": {
          "common": [
            {
              "id": "cxx 1.0.72",
              "target": "cxx"
            },
            {
              "id": "log 0.4.17",
              "target": "log"
            },
            {
              "id": "risc0-zkp-sys 0.10.0",
              "target": "build_script_build"
            },
            {
              "id": "tbb-sys 1.1.0+2021.5.0",
              "target": "tbb_sys"
            }
          ],
          "selects": {}
        },
        "edition": "2021",
        "version": "0.10.0"
      },
      "build_script_attrs": {
        "data_glob": [
          "**"
        ],
        "deps": {
          "common": [
            {
              "id": "cxx-build 1.0.72",
              "target": "cxx_build"
            }
          ],
          "selects": {}
        },
        "links": "risc0-zkp-sys"
      },
      "license": "Apache-2.0"
    },
    "risc0-zkvm 0.10.0": {
      "name": "risc0-zkvm",
      "version": "0.10.0",
      "repository": null,
      "targets": [
        {
          "Library": {
            "crate_name": "risc0_zkvm",
            "crate_root": "src/lib.rs",
            "srcs": {
              "include": [
                "**/*.rs"
              ],
              "exclude": []
            }
          }
        },
        {
          "BuildScript": {
            "crate_name": "build_script_build",
            "crate_root": "build.rs",
            "srcs": {
              "include": [
                "**/*.rs"
              ],
              "exclude": []
            }
          }
        }
      ],
      "library_target_name": "risc0_zkvm",
      "common_attrs": {
        "compile_data_glob": [
          "**"
        ],
        "crate_features": [
          "circuit",
          "default",
          "host",
          "prove",
          "std",
          "verify"
        ],
        "deps": {
          "common": [
            {
              "id": "bytemuck 1.11.0",
              "target": "bytemuck"
            },
            {
              "id": "risc0-zkvm 0.10.0",
              "target": "build_script_build"
            },
            {
              "id": "serde 1.0.141",
              "target": "serde"
            }
          ],
          "selects": {
            "cfg(not(target_arch = \"riscv32\"))": [
              {
                "id": "anyhow 1.0.59",
                "target": "anyhow"
              },
              {
                "id": "cxx 1.0.72",
                "target": "cxx"
              },
              {
                "id": "log 0.4.17",
                "target": "log"
              },
              {
                "id": "rand 0.8.5",
                "target": "rand"
              },
              {
                "id": "sha2 0.10.2",
                "target": "sha2"
              },
              {
                "id": "xmas-elf 0.8.0",
                "target": "xmas_elf"
              }
            ]
          }
        },
        "deps_dev": {
          "common": [
            {
              "id": "tempfile 3.3.0",
              "target": "tempfile"
            }
          ],
          "selects": {
            "cfg(not(target_arch = \"riscv32\"))": [
              {
                "id": "env_logger 0.9.0",
                "target": "env_logger"
              }
            ]
          }
        },
        "edition": "2021",
        "proc_macro_deps": {
          "common": [],
          "selects": {
            "cfg(not(target_arch = \"riscv32\"))": [
              {
                "id": "ctor 0.1.23",
                "target": "ctor"
              }
            ]
          }
        },
        "version": "0.10.0"
      },
      "build_script_attrs": {
        "data_glob": [
          "**"
        ]
      },
      "license": "Apache-2.0"
    },
    "risc0-zkvm-circuit 0.10.0": {
      "name": "risc0-zkvm-circuit",
      "version": "0.10.0",
      "repository": null,
      "targets": [
        {
          "Library": {
            "crate_name": "risc0_zkvm_circuit",
            "crate_root": "src/lib.rs",
            "srcs": {
              "include": [
                "**/*.rs"
              ],
              "exclude": []
            }
          }
        }
      ],
      "library_target_name": "risc0_zkvm_circuit",
      "common_attrs": {
        "compile_data_glob": [
          "**"
        ],
        "deps": {
          "common": [
            {
              "id": "log 0.4.17",
              "target": "log"
            }
          ],
          "selects": {}
        },
        "deps_dev": {
          "common": [
            {
              "id": "env_logger 0.9.0",
              "target": "env_logger"
            }
          ],
          "selects": {}
        },
        "edition": "2021",
        "version": "0.10.0"
      },
      "license": "Apache-2.0"
    },
    "risc0-zkvm-circuit-gen 0.10.0": {
      "name": "risc0-zkvm-circuit-gen",
      "version": "0.10.0",
      "repository": null,
      "targets": [
        {
          "Library": {
            "crate_name": "risc0_zkvm_circuit_gen",
            "crate_root": "lib.rs",
            "srcs": {
              "include": [
                "**/*.rs"
              ],
              "exclude": []
            }
          }
        },
        {
          "BuildScript": {
            "crate_name": "build_script_build",
            "crate_root": "build.rs",
            "srcs": {
              "include": [
                "**/*.rs"
              ],
              "exclude": []
            }
          }
        }
      ],
      "library_target_name": "risc0_zkvm_circuit_gen",
      "common_attrs": {
        "compile_data_glob": [
          "**"
        ],
        "deps": {
          "common": [
            {
              "id": "risc0-zkvm-circuit-gen 0.10.0",
              "target": "build_script_build"
            }
          ],
          "selects": {}
        },
        "edition": "2021",
        "version": "0.10.0"
      },
      "build_script_attrs": {
        "data_glob": [
          "**"
        ],
        "links": "risc0-zkvm-circuit-gen"
      },
      "license": "Apache-2.0"
    },
    "risc0-zkvm-circuit-sys 0.10.0": {
      "name": "risc0-zkvm-circuit-sys",
      "version": "0.10.0",
      "repository": null,
      "targets": [
        {
          "Library": {
            "crate_name": "risc0_zkvm_circuit_sys",
            "crate_root": "lib.rs",
            "srcs": {
              "include": [
                "**/*.rs"
              ],
              "exclude": []
            }
          }
        },
        {
          "BuildScript": {
            "crate_name": "build_script_build",
            "crate_root": "build.rs",
            "srcs": {
              "include": [
                "**/*.rs"
              ],
              "exclude": []
            }
          }
        }
      ],
      "library_target_name": "risc0_zkvm_circuit_sys",
      "common_attrs": {
        "compile_data_glob": [
          "**"
        ],
        "deps": {
          "common": [
            {
              "id": "anyhow 1.0.59",
              "target": "anyhow"
            },
            {
              "id": "cxx 1.0.72",
              "target": "cxx"
            },
            {
              "id": "risc0-zkvm-circuit-sys 0.10.0",
              "target": "build_script_build"
            }
          ],
          "selects": {}
        },
        "edition": "2021",
        "version": "0.10.0"
      },
      "build_script_attrs": {
        "data_glob": [
          "**"
        ],
        "deps": {
          "common": [
            {
              "id": "cxx-build 1.0.72",
              "target": "cxx_build"
            }
          ],
          "selects": {}
        },
        "links": "risc0-zkvm-circuit-sys"
      },
      "license": "Apache-2.0"
    },
    "risc0-zkvm-methods 0.1.0": {
      "name": "risc0-zkvm-methods",
      "version": "0.1.0",
      "repository": null,
      "targets": [
        {
          "Library": {
            "crate_name": "risc0_zkvm_methods",
            "crate_root": "src/lib.rs",
            "srcs": {
              "include": [
                "**/*.rs"
              ],
              "exclude": []
            }
          }
        },
        {
          "BuildScript": {
            "crate_name": "build_script_build",
            "crate_root": "build.rs",
            "srcs": {
              "include": [
                "**/*.rs"
              ],
              "exclude": []
            }
          }
        }
      ],
      "library_target_name": "risc0_zkvm_methods",
      "common_attrs": {
        "compile_data_glob": [
          "**"
        ],
        "deps": {
          "common": [
            {
              "id": "risc0-zkvm-methods 0.1.0",
              "target": "build_script_build"
            }
          ],
          "selects": {}
        },
        "edition": "2021",
        "version": "0.1.0"
      },
      "build_script_attrs": {
        "data_glob": [
          "**"
        ]
      },
      "license": null
    },
    "risc0-zkvm-platform 0.10.0": {
      "name": "risc0-zkvm-platform",
      "version": "0.10.0",
      "repository": null,
      "targets": [
        {
          "Library": {
            "crate_name": "risc0_zkvm_platform",
            "crate_root": "src/lib.rs",
            "srcs": {
              "include": [
                "**/*.rs"
              ],
              "exclude": []
            }
          }
        }
      ],
      "library_target_name": "risc0_zkvm_platform",
      "common_attrs": {
        "compile_data_glob": [
          "**"
        ],
        "edition": "2021",
        "version": "0.10.0"
      },
      "license": "Apache-2.0"
    },
    "risc0-zkvm-platform-sys 0.10.0": {
      "name": "risc0-zkvm-platform-sys",
      "version": "0.10.0",
      "repository": null,
      "targets": [
        {
          "Library": {
            "crate_name": "risc0_zkvm_platform_sys",
            "crate_root": "src/lib.rs",
            "srcs": {
              "include": [
                "**/*.rs"
              ],
              "exclude": []
            }
          }
        },
        {
          "BuildScript": {
            "crate_name": "build_script_build",
            "crate_root": "build.rs",
            "srcs": {
              "include": [
                "**/*.rs"
              ],
              "exclude": []
            }
          }
        }
      ],
      "library_target_name": "risc0_zkvm_platform_sys",
      "common_attrs": {
        "compile_data_glob": [
          "**"
        ],
        "deps": {
          "common": [
            {
              "id": "cxx 1.0.72",
              "target": "cxx"
            },
            {
              "id": "risc0-zkvm-platform-sys 0.10.0",
              "target": "build_script_build"
            }
          ],
          "selects": {}
        },
        "edition": "2021",
        "version": "0.10.0"
      },
      "build_script_attrs": {
        "data_glob": [
          "**"
        ],
        "deps": {
          "common": [
            {
              "id": "cxx-build 1.0.72",
              "target": "cxx_build"
            }
          ],
          "selects": {}
        },
        "links": "risc0-zkvm-platform-sys"
      },
      "license": "Apache-2.0"
    },
    "risc0-zkvm-sys 0.10.0": {
      "name": "risc0-zkvm-sys",
      "version": "0.10.0",
      "repository": null,
      "targets": [
        {
          "Library": {
            "crate_name": "risc0_zkvm_sys",
            "crate_root": "lib.rs",
            "srcs": {
              "include": [
                "**/*.rs"
              ],
              "exclude": []
            }
          }
        },
        {
          "BuildScript": {
            "crate_name": "build_script_build",
            "crate_root": "build.rs",
            "srcs": {
              "include": [
                "**/*.rs"
              ],
              "exclude": []
            }
          }
        }
      ],
      "library_target_name": "risc0_zkvm_sys",
      "common_attrs": {
        "compile_data_glob": [
          "**"
        ],
        "deps": {
          "common": [
            {
              "id": "cxx 1.0.72",
              "target": "cxx"
            },
            {
              "id": "risc0-zkvm-sys 0.10.0",
              "target": "build_script_build"
            },
            {
              "id": "tbb-sys 1.1.0+2021.5.0",
              "target": "tbb_sys"
            }
          ],
          "selects": {}
        },
        "edition": "2021",
        "version": "0.10.0"
      },
      "build_script_attrs": {
        "data_glob": [
          "**"
        ],
        "deps": {
          "common": [
            {
              "id": "cxx-build 1.0.72",
              "target": "cxx_build"
            }
          ],
          "selects": {}
        },
        "links": "risc0-zkvm-sys"
      },
      "license": "Apache-2.0"
    },
    "rustls 0.20.6": {
      "name": "rustls",
      "version": "0.20.6",
      "repository": {
        "Http": {
          "url": "https://crates.io/api/v1/crates/rustls/0.20.6/download",
          "sha256": "5aab8ee6c7097ed6057f43c187a62418d0c05a4bd5f18b3571db50ee0f9ce033"
        }
      },
      "targets": [
        {
          "Library": {
            "crate_name": "rustls",
            "crate_root": "src/lib.rs",
            "srcs": {
              "include": [
                "**/*.rs"
              ],
              "exclude": []
            }
          }
        },
        {
          "BuildScript": {
            "crate_name": "build_script_build",
            "crate_root": "build.rs",
            "srcs": {
              "include": [
                "**/*.rs"
              ],
              "exclude": []
            }
          }
        }
      ],
      "library_target_name": "rustls",
      "common_attrs": {
        "compile_data_glob": [
          "**"
        ],
        "crate_features": [
          "dangerous_configuration",
          "default",
          "log",
          "logging",
          "tls12"
        ],
        "deps": {
          "common": [
            {
              "id": "log 0.4.17",
              "target": "log"
            },
            {
              "id": "ring 0.16.20",
              "target": "ring"
            },
            {
              "id": "rustls 0.20.6",
              "target": "build_script_build"
            },
            {
              "id": "sct 0.7.0",
              "target": "sct"
            },
            {
              "id": "webpki 0.22.0",
              "target": "webpki"
            }
          ],
          "selects": {}
        },
        "edition": "2018",
        "version": "0.20.6"
      },
      "build_script_attrs": {
        "data_glob": [
          "**"
        ]
      },
      "license": "Apache-2.0/ISC/MIT"
    },
    "rustls-pemfile 1.0.0": {
      "name": "rustls-pemfile",
      "version": "1.0.0",
      "repository": {
        "Http": {
          "url": "https://crates.io/api/v1/crates/rustls-pemfile/1.0.0/download",
          "sha256": "e7522c9de787ff061458fe9a829dc790a3f5b22dc571694fc5883f448b94d9a9"
        }
      },
      "targets": [
        {
          "Library": {
            "crate_name": "rustls_pemfile",
            "crate_root": "src/lib.rs",
            "srcs": {
              "include": [
                "**/*.rs"
              ],
              "exclude": []
            }
          }
        }
      ],
      "library_target_name": "rustls_pemfile",
      "common_attrs": {
        "compile_data_glob": [
          "**"
        ],
        "deps": {
          "common": [
            {
              "id": "base64 0.13.0",
              "target": "base64"
            }
          ],
          "selects": {}
        },
        "edition": "2018",
        "version": "1.0.0"
      },
      "license": "Apache-2.0/ISC/MIT"
    },
    "ryu 1.0.10": {
      "name": "ryu",
      "version": "1.0.10",
      "repository": {
        "Http": {
          "url": "https://crates.io/api/v1/crates/ryu/1.0.10/download",
          "sha256": "f3f6f92acf49d1b98f7a81226834412ada05458b7364277387724a237f062695"
        }
      },
      "targets": [
        {
          "Library": {
            "crate_name": "ryu",
            "crate_root": "src/lib.rs",
            "srcs": {
              "include": [
                "**/*.rs"
              ],
              "exclude": []
            }
          }
        }
      ],
      "library_target_name": "ryu",
      "common_attrs": {
        "compile_data_glob": [
          "**"
        ],
        "edition": "2018",
        "version": "1.0.10"
      },
      "license": "Apache-2.0 OR BSL-1.0"
    },
    "same-file 1.0.6": {
      "name": "same-file",
      "version": "1.0.6",
      "repository": {
        "Http": {
          "url": "https://crates.io/api/v1/crates/same-file/1.0.6/download",
          "sha256": "93fc1dc3aaa9bfed95e02e6eadabb4baf7e3078b0bd1b4d7b6b0b68378900502"
        }
      },
      "targets": [
        {
          "Library": {
            "crate_name": "same_file",
            "crate_root": "src/lib.rs",
            "srcs": {
              "include": [
                "**/*.rs"
              ],
              "exclude": []
            }
          }
        }
      ],
      "library_target_name": "same_file",
      "common_attrs": {
        "compile_data_glob": [
          "**"
        ],
        "deps": {
          "common": [],
          "selects": {
            "cfg(windows)": [
              {
                "id": "winapi-util 0.1.5",
                "target": "winapi_util"
              }
            ]
          }
        },
        "edition": "2018",
        "version": "1.0.6"
      },
      "license": "Unlicense/MIT"
    },
    "schannel 0.1.20": {
      "name": "schannel",
      "version": "0.1.20",
      "repository": {
        "Http": {
          "url": "https://crates.io/api/v1/crates/schannel/0.1.20/download",
          "sha256": "88d6731146462ea25d9244b2ed5fd1d716d25c52e4d54aa4fb0f3c4e9854dbe2"
        }
      },
      "targets": [
        {
          "Library": {
            "crate_name": "schannel",
            "crate_root": "src/lib.rs",
            "srcs": {
              "include": [
                "**/*.rs"
              ],
              "exclude": []
            }
          }
        }
      ],
      "library_target_name": "schannel",
      "common_attrs": {
        "compile_data_glob": [
          "**"
        ],
        "deps": {
          "common": [
            {
              "id": "lazy_static 1.4.0",
              "target": "lazy_static"
            },
            {
              "id": "windows-sys 0.36.1",
              "target": "windows_sys"
            }
          ],
          "selects": {}
        },
        "edition": "2018",
        "version": "0.1.20"
      },
      "license": "MIT"
    },
    "scopeguard 1.1.0": {
      "name": "scopeguard",
      "version": "1.1.0",
      "repository": {
        "Http": {
          "url": "https://crates.io/api/v1/crates/scopeguard/1.1.0/download",
          "sha256": "d29ab0c6d3fc0ee92fe66e2d99f700eab17a8d57d1c1d3b748380fb20baa78cd"
        }
      },
      "targets": [
        {
          "Library": {
            "crate_name": "scopeguard",
            "crate_root": "src/lib.rs",
            "srcs": {
              "include": [
                "**/*.rs"
              ],
              "exclude": []
            }
          }
        }
      ],
      "library_target_name": "scopeguard",
      "common_attrs": {
        "compile_data_glob": [
          "**"
        ],
        "edition": "2015",
        "version": "1.1.0"
      },
      "license": "MIT/Apache-2.0"
    },
    "scratch 1.0.1": {
      "name": "scratch",
      "version": "1.0.1",
      "repository": {
        "Http": {
          "url": "https://crates.io/api/v1/crates/scratch/1.0.1/download",
          "sha256": "96311ef4a16462c757bb6a39152c40f58f31cd2602a40fceb937e2bc34e6cbab"
        }
      },
      "targets": [
        {
          "Library": {
            "crate_name": "scratch",
            "crate_root": "src/lib.rs",
            "srcs": {
              "include": [
                "**/*.rs"
              ],
              "exclude": []
            }
          }
        },
        {
          "BuildScript": {
            "crate_name": "build_script_build",
            "crate_root": "build.rs",
            "srcs": {
              "include": [
                "**/*.rs"
              ],
              "exclude": []
            }
          }
        }
      ],
      "library_target_name": "scratch",
      "common_attrs": {
        "compile_data_glob": [
          "**"
        ],
        "deps": {
          "common": [
            {
              "id": "scratch 1.0.1",
              "target": "build_script_build"
            }
          ],
          "selects": {}
        },
        "edition": "2015",
        "version": "1.0.1"
      },
      "build_script_attrs": {
        "data_glob": [
          "**"
        ]
      },
      "license": "MIT OR Apache-2.0"
    },
    "sct 0.7.0": {
      "name": "sct",
      "version": "0.7.0",
      "repository": {
        "Http": {
          "url": "https://crates.io/api/v1/crates/sct/0.7.0/download",
          "sha256": "d53dcdb7c9f8158937a7981b48accfd39a43af418591a5d008c7b22b5e1b7ca4"
        }
      },
      "targets": [
        {
          "Library": {
            "crate_name": "sct",
            "crate_root": "src/lib.rs",
            "srcs": {
              "include": [
                "**/*.rs"
              ],
              "exclude": []
            }
          }
        }
      ],
      "library_target_name": "sct",
      "common_attrs": {
        "compile_data_glob": [
          "**"
        ],
        "deps": {
          "common": [
            {
              "id": "ring 0.16.20",
              "target": "ring"
            },
            {
              "id": "untrusted 0.7.1",
              "target": "untrusted"
            }
          ],
          "selects": {}
        },
        "edition": "2018",
        "version": "0.7.0"
      },
      "license": "Apache-2.0/ISC/MIT"
    },
    "security-framework 2.6.1": {
      "name": "security-framework",
      "version": "2.6.1",
      "repository": {
        "Http": {
          "url": "https://crates.io/api/v1/crates/security-framework/2.6.1/download",
          "sha256": "2dc14f172faf8a0194a3aded622712b0de276821addc574fa54fc0a1167e10dc"
        }
      },
      "targets": [
        {
          "Library": {
            "crate_name": "security_framework",
            "crate_root": "src/lib.rs",
            "srcs": {
              "include": [
                "**/*.rs"
              ],
              "exclude": []
            }
          }
        }
      ],
      "library_target_name": "security_framework",
      "common_attrs": {
        "compile_data_glob": [
          "**"
        ],
        "crate_features": [
          "OSX_10_9",
          "default"
        ],
        "deps": {
          "common": [
            {
              "id": "bitflags 1.3.2",
              "target": "bitflags"
            },
            {
              "id": "core-foundation 0.9.3",
              "target": "core_foundation"
            },
            {
              "id": "core-foundation-sys 0.8.3",
              "target": "core_foundation_sys"
            },
            {
              "id": "libc 0.2.126",
              "target": "libc"
            },
            {
              "id": "security-framework-sys 2.6.1",
              "target": "security_framework_sys"
            }
          ],
          "selects": {}
        },
        "edition": "2018",
        "version": "2.6.1"
      },
      "license": "MIT OR Apache-2.0"
    },
    "security-framework-sys 2.6.1": {
      "name": "security-framework-sys",
      "version": "2.6.1",
      "repository": {
        "Http": {
          "url": "https://crates.io/api/v1/crates/security-framework-sys/2.6.1/download",
          "sha256": "0160a13a177a45bfb43ce71c01580998474f556ad854dcbca936dd2841a5c556"
        }
      },
      "targets": [
        {
          "Library": {
            "crate_name": "security_framework_sys",
            "crate_root": "src/lib.rs",
            "srcs": {
              "include": [
                "**/*.rs"
              ],
              "exclude": []
            }
          }
        }
      ],
      "library_target_name": "security_framework_sys",
      "common_attrs": {
        "compile_data_glob": [
          "**"
        ],
        "crate_features": [
          "OSX_10_9",
          "default"
        ],
        "deps": {
          "common": [
            {
              "id": "core-foundation-sys 0.8.3",
              "target": "core_foundation_sys"
            },
            {
              "id": "libc 0.2.126",
              "target": "libc"
            }
          ],
          "selects": {}
        },
        "edition": "2018",
        "version": "2.6.1"
      },
      "license": "MIT OR Apache-2.0"
    },
    "semver 1.0.12": {
      "name": "semver",
      "version": "1.0.12",
      "repository": {
        "Http": {
          "url": "https://crates.io/api/v1/crates/semver/1.0.12/download",
          "sha256": "a2333e6df6d6598f2b1974829f853c2b4c5f4a6e503c10af918081aa6f8564e1"
        }
      },
      "targets": [
        {
          "Library": {
            "crate_name": "semver",
            "crate_root": "src/lib.rs",
            "srcs": {
              "include": [
                "**/*.rs"
              ],
              "exclude": []
            }
          }
        },
        {
          "BuildScript": {
            "crate_name": "build_script_build",
            "crate_root": "build.rs",
            "srcs": {
              "include": [
                "**/*.rs"
              ],
              "exclude": []
            }
          }
        }
      ],
      "library_target_name": "semver",
      "common_attrs": {
        "compile_data_glob": [
          "**"
        ],
        "crate_features": [
          "default",
          "serde",
          "std"
        ],
        "deps": {
          "common": [
            {
              "id": "semver 1.0.12",
              "target": "build_script_build"
            },
            {
              "id": "serde 1.0.141",
              "target": "serde"
            }
          ],
          "selects": {}
        },
        "edition": "2018",
        "version": "1.0.12"
      },
      "build_script_attrs": {
        "data_glob": [
          "**"
        ]
      },
      "license": "MIT OR Apache-2.0"
    },
    "serde 1.0.141": {
      "name": "serde",
      "version": "1.0.141",
      "repository": {
        "Http": {
          "url": "https://crates.io/api/v1/crates/serde/1.0.141/download",
          "sha256": "7af873f2c95b99fcb0bd0fe622a43e29514658873c8ceba88c4cb88833a22500"
        }
      },
      "targets": [
        {
          "Library": {
            "crate_name": "serde",
            "crate_root": "src/lib.rs",
            "srcs": {
              "include": [
                "**/*.rs"
              ],
              "exclude": []
            }
          }
        },
        {
          "BuildScript": {
            "crate_name": "build_script_build",
            "crate_root": "build.rs",
            "srcs": {
              "include": [
                "**/*.rs"
              ],
              "exclude": []
            }
          }
        }
      ],
      "library_target_name": "serde",
      "common_attrs": {
        "compile_data_glob": [
          "**"
        ],
        "crate_features": [
          "default",
          "derive",
          "serde_derive",
          "std"
        ],
        "deps": {
          "common": [
            {
              "id": "serde 1.0.141",
              "target": "build_script_build"
            }
          ],
          "selects": {}
        },
        "edition": "2015",
        "proc_macro_deps": {
          "common": [
            {
              "id": "serde_derive 1.0.141",
              "target": "serde_derive"
            }
          ],
          "selects": {}
        },
        "version": "1.0.141"
      },
      "build_script_attrs": {
        "data_glob": [
          "**"
        ]
      },
      "license": "MIT OR Apache-2.0"
    },
    "serde_cbor 0.11.2": {
      "name": "serde_cbor",
      "version": "0.11.2",
      "repository": {
        "Http": {
          "url": "https://crates.io/api/v1/crates/serde_cbor/0.11.2/download",
          "sha256": "2bef2ebfde456fb76bbcf9f59315333decc4fda0b2b44b420243c11e0f5ec1f5"
        }
      },
      "targets": [
        {
          "Library": {
            "crate_name": "serde_cbor",
            "crate_root": "src/lib.rs",
            "srcs": {
              "include": [
                "**/*.rs"
              ],
              "exclude": []
            }
          }
        }
      ],
      "library_target_name": "serde_cbor",
      "common_attrs": {
        "compile_data_glob": [
          "**"
        ],
        "crate_features": [
          "default",
          "std"
        ],
        "deps": {
          "common": [
            {
              "id": "half 1.8.2",
              "target": "half"
            },
            {
              "id": "serde 1.0.141",
              "target": "serde"
            }
          ],
          "selects": {}
        },
        "edition": "2018",
        "version": "0.11.2"
      },
      "license": "MIT/Apache-2.0"
    },
    "serde_derive 1.0.141": {
      "name": "serde_derive",
      "version": "1.0.141",
      "repository": {
        "Http": {
          "url": "https://crates.io/api/v1/crates/serde_derive/1.0.141/download",
          "sha256": "75743a150d003dd863b51dc809bcad0d73f2102c53632f1e954e738192a3413f"
        }
      },
      "targets": [
        {
          "ProcMacro": {
            "crate_name": "serde_derive",
            "crate_root": "src/lib.rs",
            "srcs": {
              "include": [
                "**/*.rs"
              ],
              "exclude": []
            }
          }
        },
        {
          "BuildScript": {
            "crate_name": "build_script_build",
            "crate_root": "build.rs",
            "srcs": {
              "include": [
                "**/*.rs"
              ],
              "exclude": []
            }
          }
        }
      ],
      "library_target_name": "serde_derive",
      "common_attrs": {
        "compile_data_glob": [
          "**"
        ],
        "crate_features": [
          "default"
        ],
        "deps": {
          "common": [
            {
              "id": "proc-macro2 1.0.42",
              "target": "proc_macro2"
            },
            {
              "id": "quote 1.0.20",
              "target": "quote"
            },
            {
              "id": "serde_derive 1.0.141",
              "target": "build_script_build"
            },
            {
              "id": "syn 1.0.98",
              "target": "syn"
            }
          ],
          "selects": {}
        },
        "edition": "2015",
        "version": "1.0.141"
      },
      "build_script_attrs": {
        "data_glob": [
          "**"
        ]
      },
      "license": "MIT OR Apache-2.0"
    },
    "serde_json 1.0.82": {
      "name": "serde_json",
      "version": "1.0.82",
      "repository": {
        "Http": {
          "url": "https://crates.io/api/v1/crates/serde_json/1.0.82/download",
          "sha256": "82c2c1fdcd807d1098552c5b9a36e425e42e9fbd7c6a37a8425f390f781f7fa7"
        }
      },
      "targets": [
        {
          "Library": {
            "crate_name": "serde_json",
            "crate_root": "src/lib.rs",
            "srcs": {
              "include": [
                "**/*.rs"
              ],
              "exclude": []
            }
          }
        },
        {
          "BuildScript": {
            "crate_name": "build_script_build",
            "crate_root": "build.rs",
            "srcs": {
              "include": [
                "**/*.rs"
              ],
              "exclude": []
            }
          }
        }
      ],
      "library_target_name": "serde_json",
      "common_attrs": {
        "compile_data_glob": [
          "**"
        ],
        "crate_features": [
          "default",
          "std",
          "unbounded_depth"
        ],
        "deps": {
          "common": [
            {
              "id": "itoa 1.0.2",
              "target": "itoa"
            },
            {
              "id": "ryu 1.0.10",
              "target": "ryu"
            },
            {
              "id": "serde 1.0.141",
              "target": "serde"
            },
            {
              "id": "serde_json 1.0.82",
              "target": "build_script_build"
            }
          ],
          "selects": {}
        },
        "edition": "2018",
        "version": "1.0.82"
      },
      "build_script_attrs": {
        "data_glob": [
          "**"
        ]
      },
      "license": "MIT OR Apache-2.0"
    },
    "serde_urlencoded 0.7.1": {
      "name": "serde_urlencoded",
      "version": "0.7.1",
      "repository": {
        "Http": {
          "url": "https://crates.io/api/v1/crates/serde_urlencoded/0.7.1/download",
          "sha256": "d3491c14715ca2294c4d6a88f15e84739788c1d030eed8c110436aafdaa2f3fd"
        }
      },
      "targets": [
        {
          "Library": {
            "crate_name": "serde_urlencoded",
            "crate_root": "src/lib.rs",
            "srcs": {
              "include": [
                "**/*.rs"
              ],
              "exclude": []
            }
          }
        }
      ],
      "library_target_name": "serde_urlencoded",
      "common_attrs": {
        "compile_data_glob": [
          "**"
        ],
        "deps": {
          "common": [
            {
              "id": "form_urlencoded 1.0.1",
              "target": "form_urlencoded"
            },
            {
              "id": "itoa 1.0.2",
              "target": "itoa"
            },
            {
              "id": "ryu 1.0.10",
              "target": "ryu"
            },
            {
              "id": "serde 1.0.141",
              "target": "serde"
            }
          ],
          "selects": {}
        },
        "edition": "2018",
        "version": "0.7.1"
      },
      "license": "MIT/Apache-2.0"
    },
    "sha1 0.10.1": {
      "name": "sha1",
      "version": "0.10.1",
      "repository": {
        "Http": {
          "url": "https://crates.io/api/v1/crates/sha1/0.10.1/download",
          "sha256": "c77f4e7f65455545c2153c1253d25056825e77ee2533f0e41deb65a93a34852f"
        }
      },
      "targets": [
        {
          "Library": {
            "crate_name": "sha1",
            "crate_root": "src/lib.rs",
            "srcs": {
              "include": [
                "**/*.rs"
              ],
              "exclude": []
            }
          }
        }
      ],
      "library_target_name": "sha1",
      "common_attrs": {
        "compile_data_glob": [
          "**"
        ],
        "crate_features": [
          "default",
          "std"
        ],
        "deps": {
          "common": [
            {
              "id": "cfg-if 1.0.0",
              "target": "cfg_if"
            },
            {
              "id": "digest 0.10.3",
              "target": "digest"
            }
          ],
          "selects": {
            "cfg(any(target_arch = \"aarch64\", target_arch = \"x86\", target_arch = \"x86_64\"))": [
              {
                "id": "cpufeatures 0.2.2",
                "target": "cpufeatures"
              }
            ]
          }
        },
        "edition": "2018",
        "version": "0.10.1"
      },
      "license": "MIT OR Apache-2.0"
    },
    "sha2 0.10.2": {
      "name": "sha2",
      "version": "0.10.2",
      "repository": {
        "Http": {
          "url": "https://crates.io/api/v1/crates/sha2/0.10.2/download",
          "sha256": "55deaec60f81eefe3cce0dc50bda92d6d8e88f2a27df7c5033b42afeb1ed2676"
        }
      },
      "targets": [
        {
          "Library": {
            "crate_name": "sha2",
            "crate_root": "src/lib.rs",
            "srcs": {
              "include": [
                "**/*.rs"
              ],
              "exclude": []
            }
          }
        }
      ],
      "library_target_name": "sha2",
      "common_attrs": {
        "compile_data_glob": [
          "**"
        ],
        "crate_features": [
          "compress",
          "default",
          "std"
        ],
        "deps": {
          "common": [
            {
              "id": "cfg-if 1.0.0",
              "target": "cfg_if"
            },
            {
              "id": "digest 0.10.3",
              "target": "digest"
            }
          ],
          "selects": {
            "cfg(any(target_arch = \"aarch64\", target_arch = \"x86_64\", target_arch = \"x86\"))": [
              {
                "id": "cpufeatures 0.2.2",
                "target": "cpufeatures"
              }
            ]
          }
        },
        "edition": "2018",
        "version": "0.10.2"
      },
      "license": "MIT OR Apache-2.0"
    },
    "slab 0.4.7": {
      "name": "slab",
      "version": "0.4.7",
      "repository": {
        "Http": {
          "url": "https://crates.io/api/v1/crates/slab/0.4.7/download",
          "sha256": "4614a76b2a8be0058caa9dbbaf66d988527d86d003c11a94fbd335d7661edcef"
        }
      },
      "targets": [
        {
          "Library": {
            "crate_name": "slab",
            "crate_root": "src/lib.rs",
            "srcs": {
              "include": [
                "**/*.rs"
              ],
              "exclude": []
            }
          }
        },
        {
          "BuildScript": {
            "crate_name": "build_script_build",
            "crate_root": "build.rs",
            "srcs": {
              "include": [
                "**/*.rs"
              ],
              "exclude": []
            }
          }
        }
      ],
      "library_target_name": "slab",
      "common_attrs": {
        "compile_data_glob": [
          "**"
        ],
        "crate_features": [
          "default",
          "std"
        ],
        "deps": {
          "common": [
            {
              "id": "slab 0.4.7",
              "target": "build_script_build"
            }
          ],
          "selects": {}
        },
        "edition": "2018",
        "version": "0.4.7"
      },
      "build_script_attrs": {
        "data_glob": [
          "**"
        ],
        "deps": {
          "common": [
            {
              "id": "autocfg 1.1.0",
              "target": "autocfg"
            }
          ],
          "selects": {}
        }
      },
      "license": "MIT"
    },
    "socket2 0.4.4": {
      "name": "socket2",
      "version": "0.4.4",
      "repository": {
        "Http": {
          "url": "https://crates.io/api/v1/crates/socket2/0.4.4/download",
          "sha256": "66d72b759436ae32898a2af0a14218dbf55efde3feeb170eb623637db85ee1e0"
        }
      },
      "targets": [
        {
          "Library": {
            "crate_name": "socket2",
            "crate_root": "src/lib.rs",
            "srcs": {
              "include": [
                "**/*.rs"
              ],
              "exclude": []
            }
          }
        }
      ],
      "library_target_name": "socket2",
      "common_attrs": {
        "compile_data_glob": [
          "**"
        ],
        "crate_features": [
          "all"
        ],
        "deps": {
          "common": [],
          "selects": {
            "cfg(unix)": [
              {
                "id": "libc 0.2.126",
                "target": "libc"
              }
            ],
            "cfg(windows)": [
              {
                "id": "winapi 0.3.9",
                "target": "winapi"
              }
            ]
          }
        },
        "edition": "2018",
        "version": "0.4.4"
      },
      "license": "MIT OR Apache-2.0"
    },
    "spin 0.5.2": {
      "name": "spin",
      "version": "0.5.2",
      "repository": {
        "Http": {
          "url": "https://crates.io/api/v1/crates/spin/0.5.2/download",
          "sha256": "6e63cff320ae2c57904679ba7cb63280a3dc4613885beafb148ee7bf9aa9042d"
        }
      },
      "targets": [
        {
          "Library": {
            "crate_name": "spin",
            "crate_root": "src/lib.rs",
            "srcs": {
              "include": [
                "**/*.rs"
              ],
              "exclude": []
            }
          }
        }
      ],
      "library_target_name": "spin",
      "common_attrs": {
        "compile_data_glob": [
          "**"
        ],
        "edition": "2015",
        "version": "0.5.2"
      },
      "license": "MIT"
    },
    "strsim 0.10.0": {
      "name": "strsim",
      "version": "0.10.0",
      "repository": {
        "Http": {
          "url": "https://crates.io/api/v1/crates/strsim/0.10.0/download",
          "sha256": "73473c0e59e6d5812c5dfe2a064a6444949f089e20eec9a2e5506596494e4623"
        }
      },
      "targets": [
        {
          "Library": {
            "crate_name": "strsim",
            "crate_root": "src/lib.rs",
            "srcs": {
              "include": [
                "**/*.rs"
              ],
              "exclude": []
            }
          }
        }
      ],
      "library_target_name": "strsim",
      "common_attrs": {
        "compile_data_glob": [
          "**"
        ],
        "edition": "2015",
        "version": "0.10.0"
      },
      "license": "MIT"
    },
    "subtle 2.4.1": {
      "name": "subtle",
      "version": "2.4.1",
      "repository": {
        "Http": {
          "url": "https://crates.io/api/v1/crates/subtle/2.4.1/download",
          "sha256": "6bdef32e8150c2a081110b42772ffe7d7c9032b606bc226c8260fd97e0976601"
        }
      },
      "targets": [
        {
          "Library": {
            "crate_name": "subtle",
            "crate_root": "src/lib.rs",
            "srcs": {
              "include": [
                "**/*.rs"
              ],
              "exclude": []
            }
          }
        }
      ],
      "library_target_name": "subtle",
      "common_attrs": {
        "compile_data_glob": [
          "**"
        ],
        "edition": "2015",
        "version": "2.4.1"
      },
      "license": "BSD-3-Clause"
    },
    "syn 1.0.98": {
      "name": "syn",
      "version": "1.0.98",
      "repository": {
        "Http": {
          "url": "https://crates.io/api/v1/crates/syn/1.0.98/download",
          "sha256": "c50aef8a904de4c23c788f104b7dddc7d6f79c647c7c8ce4cc8f73eb0ca773dd"
        }
      },
      "targets": [
        {
          "Library": {
            "crate_name": "syn",
            "crate_root": "src/lib.rs",
            "srcs": {
              "include": [
                "**/*.rs"
              ],
              "exclude": []
            }
          }
        },
        {
          "BuildScript": {
            "crate_name": "build_script_build",
            "crate_root": "build.rs",
            "srcs": {
              "include": [
                "**/*.rs"
              ],
              "exclude": []
            }
          }
        }
      ],
      "library_target_name": "syn",
      "common_attrs": {
        "compile_data_glob": [
          "**"
        ],
        "crate_features": [
          "clone-impls",
          "default",
          "derive",
          "full",
          "parsing",
          "printing",
          "proc-macro",
          "quote",
          "visit"
        ],
        "deps": {
          "common": [
            {
              "id": "proc-macro2 1.0.42",
              "target": "proc_macro2"
            },
            {
              "id": "quote 1.0.20",
              "target": "quote"
            },
            {
              "id": "syn 1.0.98",
              "target": "build_script_build"
            },
            {
              "id": "unicode-ident 1.0.2",
              "target": "unicode_ident"
            }
          ],
          "selects": {}
        },
        "edition": "2018",
        "version": "1.0.98"
      },
      "build_script_attrs": {
        "data_glob": [
          "**"
        ]
      },
      "license": "MIT OR Apache-2.0"
    },
    "tbb-sys 1.1.0+2021.5.0": {
      "name": "tbb-sys",
      "version": "1.1.0+2021.5.0",
      "repository": {
        "Http": {
          "url": "https://crates.io/api/v1/crates/tbb-sys/1.1.0+2021.5.0/download",
          "sha256": "be3fe1690d40f14fcc2bf483f3615e89b9c39d342aeb4a1bd94058aef0a2d8ee"
        }
      },
      "targets": [
        {
          "Library": {
            "crate_name": "tbb_sys",
            "crate_root": "src/lib.rs",
            "srcs": {
              "include": [
                "**/*.rs"
              ],
              "exclude": []
            }
          }
        },
        {
          "BuildScript": {
            "crate_name": "build_script_build",
            "crate_root": "build.rs",
            "srcs": {
              "include": [
                "**/*.rs"
              ],
              "exclude": []
            }
          }
        }
      ],
      "library_target_name": "tbb_sys",
      "common_attrs": {
        "compile_data_glob": [
          "**"
        ],
        "deps": {
          "common": [
            {
              "id": "tbb-sys 1.1.0+2021.5.0",
              "target": "build_script_build"
            }
          ],
          "selects": {}
        },
        "edition": "2021",
        "version": "1.1.0+2021.5.0"
      },
      "build_script_attrs": {
        "data_glob": [
          "**"
        ],
        "deps": {
          "common": [
            {
              "id": "cc 1.0.73",
              "target": "cc"
            },
            {
              "id": "glob 0.3.0",
              "target": "glob"
            }
          ],
          "selects": {}
        },
        "links": "tbb"
      },
      "license": "Apache-2.0"
    },
    "tempfile 3.3.0": {
      "name": "tempfile",
      "version": "3.3.0",
      "repository": {
        "Http": {
          "url": "https://crates.io/api/v1/crates/tempfile/3.3.0/download",
          "sha256": "5cdb1ef4eaeeaddc8fbd371e5017057064af0911902ef36b39801f67cc6d79e4"
        }
      },
      "targets": [
        {
          "Library": {
            "crate_name": "tempfile",
            "crate_root": "src/lib.rs",
            "srcs": {
              "include": [
                "**/*.rs"
              ],
              "exclude": []
            }
          }
        }
      ],
      "library_target_name": "tempfile",
      "common_attrs": {
        "compile_data_glob": [
          "**"
        ],
        "deps": {
          "common": [
            {
              "id": "cfg-if 1.0.0",
              "target": "cfg_if"
            },
            {
              "id": "fastrand 1.8.0",
              "target": "fastrand"
            },
            {
              "id": "remove_dir_all 0.5.3",
              "target": "remove_dir_all"
            }
          ],
          "selects": {
            "cfg(any(unix, target_os = \"wasi\"))": [
              {
                "id": "libc 0.2.126",
                "target": "libc"
              }
            ],
            "cfg(target_os = \"redox\")": [
              {
                "id": "redox_syscall 0.2.16",
                "target": "syscall"
              }
            ],
            "cfg(windows)": [
              {
                "id": "winapi 0.3.9",
                "target": "winapi"
              }
            ]
          }
        },
        "edition": "2018",
        "version": "3.3.0"
      },
      "license": "MIT OR Apache-2.0"
    },
    "termcolor 1.1.3": {
      "name": "termcolor",
      "version": "1.1.3",
      "repository": {
        "Http": {
          "url": "https://crates.io/api/v1/crates/termcolor/1.1.3/download",
          "sha256": "bab24d30b911b2376f3a13cc2cd443142f0c81dda04c118693e35b3835757755"
        }
      },
      "targets": [
        {
          "Library": {
            "crate_name": "termcolor",
            "crate_root": "src/lib.rs",
            "srcs": {
              "include": [
                "**/*.rs"
              ],
              "exclude": []
            }
          }
        }
      ],
      "library_target_name": "termcolor",
      "common_attrs": {
        "compile_data_glob": [
          "**"
        ],
        "deps": {
          "common": [],
          "selects": {
            "cfg(windows)": [
              {
                "id": "winapi-util 0.1.5",
                "target": "winapi_util"
              }
            ]
          }
        },
        "edition": "2018",
        "version": "1.1.3"
      },
      "license": "Unlicense OR MIT"
    },
    "termtree 0.2.4": {
      "name": "termtree",
      "version": "0.2.4",
      "repository": {
        "Http": {
          "url": "https://crates.io/api/v1/crates/termtree/0.2.4/download",
          "sha256": "507e9898683b6c43a9aa55b64259b721b52ba226e0f3779137e50ad114a4c90b"
        }
      },
      "targets": [
        {
          "Library": {
            "crate_name": "termtree",
            "crate_root": "src/lib.rs",
            "srcs": {
              "include": [
                "**/*.rs"
              ],
              "exclude": []
            }
          }
        }
      ],
      "library_target_name": "termtree",
      "common_attrs": {
        "compile_data_glob": [
          "**"
        ],
        "edition": "2018",
        "version": "0.2.4"
      },
      "license": "MIT"
    },
    "textwrap 0.11.0": {
      "name": "textwrap",
      "version": "0.11.0",
      "repository": {
        "Http": {
          "url": "https://crates.io/api/v1/crates/textwrap/0.11.0/download",
          "sha256": "d326610f408c7a4eb6f51c37c330e496b08506c9457c9d34287ecc38809fb060"
        }
      },
      "targets": [
        {
          "Library": {
            "crate_name": "textwrap",
            "crate_root": "src/lib.rs",
            "srcs": {
              "include": [
                "**/*.rs"
              ],
              "exclude": []
            }
          }
        }
      ],
      "library_target_name": "textwrap",
      "common_attrs": {
        "compile_data_glob": [
          "**"
        ],
        "deps": {
          "common": [
            {
              "id": "unicode-width 0.1.9",
              "target": "unicode_width"
            }
          ],
          "selects": {}
        },
        "edition": "2015",
        "version": "0.11.0"
      },
      "license": "MIT"
    },
    "textwrap 0.15.0": {
      "name": "textwrap",
      "version": "0.15.0",
      "repository": {
        "Http": {
          "url": "https://crates.io/api/v1/crates/textwrap/0.15.0/download",
          "sha256": "b1141d4d61095b28419e22cb0bbf02755f5e54e0526f97f1e3d1d160e60885fb"
        }
      },
      "targets": [
        {
          "Library": {
            "crate_name": "textwrap",
            "crate_root": "src/lib.rs",
            "srcs": {
              "include": [
                "**/*.rs"
              ],
              "exclude": []
            }
          }
        }
      ],
      "library_target_name": "textwrap",
      "common_attrs": {
        "compile_data_glob": [
          "**"
        ],
        "edition": "2018",
        "version": "0.15.0"
      },
      "license": "MIT"
    },
<<<<<<< HEAD
    "time 0.3.12": {
=======
    "thread_local 1.1.4": {
      "name": "thread_local",
      "version": "1.1.4",
      "repository": {
        "Http": {
          "url": "https://crates.io/api/v1/crates/thread_local/1.1.4/download",
          "sha256": "5516c27b78311c50bf42c071425c560ac799b11c30b31f87e3081965fe5e0180"
        }
      },
      "targets": [
        {
          "Library": {
            "crate_name": "thread_local",
            "crate_root": "src/lib.rs",
            "srcs": {
              "include": [
                "**/*.rs"
              ],
              "exclude": []
            }
          }
        }
      ],
      "library_target_name": "thread_local",
      "common_attrs": {
        "compile_data_glob": [
          "**"
        ],
        "deps": {
          "common": [
            {
              "id": "once_cell 1.13.0",
              "target": "once_cell"
            }
          ],
          "selects": {}
        },
        "edition": "2018",
        "version": "1.1.4"
      },
      "license": "Apache-2.0/MIT"
    },
    "time 0.3.11": {
>>>>>>> 9a37634f
      "name": "time",
      "version": "0.3.12",
      "repository": {
        "Http": {
          "url": "https://crates.io/api/v1/crates/time/0.3.12/download",
          "sha256": "74b7cc93fc23ba97fde84f7eea56c55d1ba183f495c6715defdfc7b9cb8c870f"
        }
      },
      "targets": [
        {
          "Library": {
            "crate_name": "time",
            "crate_root": "src/lib.rs",
            "srcs": {
              "include": [
                "**/*.rs"
              ],
              "exclude": []
            }
          }
        }
      ],
      "library_target_name": "time",
      "common_attrs": {
        "compile_data_glob": [
          "**"
        ],
        "crate_features": [
          "alloc",
          "default",
          "formatting",
          "itoa",
          "macros",
          "std",
          "time-macros"
        ],
        "deps": {
          "common": [
            {
              "id": "itoa 1.0.2",
              "target": "itoa"
            }
          ],
          "selects": {
            "cfg(all(target_arch = \"wasm32\", not(any(target_os = \"emscripten\", target_os = \"wasi\"))))": [
              {
                "id": "js-sys 0.3.59",
                "target": "js_sys"
              }
            ],
            "cfg(target_family = \"unix\")": [
              {
                "id": "libc 0.2.126",
                "target": "libc"
              },
              {
                "id": "num_threads 0.1.6",
                "target": "num_threads"
              }
            ]
          }
        },
        "edition": "2021",
        "proc_macro_deps": {
          "common": [
            {
              "id": "time-macros 0.2.4",
              "target": "time_macros"
            }
          ],
          "selects": {}
        },
        "version": "0.3.12"
      },
      "license": "MIT OR Apache-2.0"
    },
    "time-macros 0.2.4": {
      "name": "time-macros",
      "version": "0.2.4",
      "repository": {
        "Http": {
          "url": "https://crates.io/api/v1/crates/time-macros/0.2.4/download",
          "sha256": "42657b1a6f4d817cda8e7a0ace261fe0cc946cf3a80314390b22cc61ae080792"
        }
      },
      "targets": [
        {
          "ProcMacro": {
            "crate_name": "time_macros",
            "crate_root": "src/lib.rs",
            "srcs": {
              "include": [
                "**/*.rs"
              ],
              "exclude": []
            }
          }
        }
      ],
      "library_target_name": "time_macros",
      "common_attrs": {
        "compile_data_glob": [
          "**"
        ],
        "edition": "2018",
        "version": "0.2.4"
      },
      "license": "MIT OR Apache-2.0"
    },
    "tinytemplate 1.2.1": {
      "name": "tinytemplate",
      "version": "1.2.1",
      "repository": {
        "Http": {
          "url": "https://crates.io/api/v1/crates/tinytemplate/1.2.1/download",
          "sha256": "be4d6b5f19ff7664e8c98d03e2139cb510db9b0a60b55f8e8709b689d939b6bc"
        }
      },
      "targets": [
        {
          "Library": {
            "crate_name": "tinytemplate",
            "crate_root": "src/lib.rs",
            "srcs": {
              "include": [
                "**/*.rs"
              ],
              "exclude": []
            }
          }
        }
      ],
      "library_target_name": "tinytemplate",
      "common_attrs": {
        "compile_data_glob": [
          "**"
        ],
        "deps": {
          "common": [
            {
              "id": "serde 1.0.141",
              "target": "serde"
            },
            {
              "id": "serde_json 1.0.82",
              "target": "serde_json"
            }
          ],
          "selects": {}
        },
        "edition": "2015",
        "version": "1.2.1"
      },
      "license": "Apache-2.0 OR MIT"
    },
    "tinyvec 1.6.0": {
      "name": "tinyvec",
      "version": "1.6.0",
      "repository": {
        "Http": {
          "url": "https://crates.io/api/v1/crates/tinyvec/1.6.0/download",
          "sha256": "87cc5ceb3875bb20c2890005a4e226a4651264a5c75edb2421b52861a0a0cb50"
        }
      },
      "targets": [
        {
          "Library": {
            "crate_name": "tinyvec",
            "crate_root": "src/lib.rs",
            "srcs": {
              "include": [
                "**/*.rs"
              ],
              "exclude": []
            }
          }
        }
      ],
      "library_target_name": "tinyvec",
      "common_attrs": {
        "compile_data_glob": [
          "**"
        ],
        "crate_features": [
          "alloc",
          "default",
          "tinyvec_macros"
        ],
        "deps": {
          "common": [
            {
              "id": "tinyvec_macros 0.1.0",
              "target": "tinyvec_macros"
            }
          ],
          "selects": {}
        },
        "edition": "2018",
        "version": "1.6.0"
      },
      "license": "Zlib OR Apache-2.0 OR MIT"
    },
    "tinyvec_macros 0.1.0": {
      "name": "tinyvec_macros",
      "version": "0.1.0",
      "repository": {
        "Http": {
          "url": "https://crates.io/api/v1/crates/tinyvec_macros/0.1.0/download",
          "sha256": "cda74da7e1a664f795bb1f8a87ec406fb89a02522cf6e50620d016add6dbbf5c"
        }
      },
      "targets": [
        {
          "Library": {
            "crate_name": "tinyvec_macros",
            "crate_root": "src/lib.rs",
            "srcs": {
              "include": [
                "**/*.rs"
              ],
              "exclude": []
            }
          }
        }
      ],
      "library_target_name": "tinyvec_macros",
      "common_attrs": {
        "compile_data_glob": [
          "**"
        ],
        "edition": "2018",
        "version": "0.1.0"
      },
      "license": "MIT OR Apache-2.0 OR Zlib"
    },
    "tokio 1.20.1": {
      "name": "tokio",
      "version": "1.20.1",
      "repository": {
        "Http": {
          "url": "https://crates.io/api/v1/crates/tokio/1.20.1/download",
          "sha256": "7a8325f63a7d4774dd041e363b2409ed1c5cbbd0f867795e661df066b2b0a581"
        }
      },
      "targets": [
        {
          "Library": {
            "crate_name": "tokio",
            "crate_root": "src/lib.rs",
            "srcs": {
              "include": [
                "**/*.rs"
              ],
              "exclude": []
            }
          }
        },
        {
          "BuildScript": {
            "crate_name": "build_script_build",
            "crate_root": "build.rs",
            "srcs": {
              "include": [
                "**/*.rs"
              ],
              "exclude": []
            }
          }
        }
      ],
      "library_target_name": "tokio",
      "common_attrs": {
        "compile_data_glob": [
          "**"
        ],
        "crate_features": [
          "bytes",
          "default",
          "io-util",
          "libc",
          "memchr",
          "mio",
          "net",
          "num_cpus",
          "once_cell",
          "rt",
          "rt-multi-thread",
          "socket2",
          "sync",
          "time",
          "winapi"
        ],
        "deps": {
          "common": [
            {
              "id": "bytes 1.2.1",
              "target": "bytes"
            },
            {
              "id": "memchr 2.5.0",
              "target": "memchr"
            },
            {
              "id": "mio 0.8.4",
              "target": "mio"
            },
            {
              "id": "num_cpus 1.13.1",
              "target": "num_cpus"
            },
            {
              "id": "once_cell 1.13.0",
              "target": "once_cell"
            },
            {
              "id": "pin-project-lite 0.2.9",
              "target": "pin_project_lite"
            },
            {
              "id": "socket2 0.4.4",
              "target": "socket2"
            },
            {
              "id": "tokio 1.20.1",
              "target": "build_script_build"
            }
          ],
          "selects": {
            "cfg(unix)": [
              {
                "id": "libc 0.2.126",
                "target": "libc"
              }
            ],
            "cfg(windows)": [
              {
                "id": "winapi 0.3.9",
                "target": "winapi"
              }
            ]
          }
        },
        "edition": "2018",
        "version": "1.20.1"
      },
      "build_script_attrs": {
        "data_glob": [
          "**"
        ],
        "deps": {
          "common": [
            {
              "id": "autocfg 1.1.0",
              "target": "autocfg"
            }
          ],
          "selects": {}
        }
      },
      "license": "MIT"
    },
    "tokio-native-tls 0.3.0": {
      "name": "tokio-native-tls",
      "version": "0.3.0",
      "repository": {
        "Http": {
          "url": "https://crates.io/api/v1/crates/tokio-native-tls/0.3.0/download",
          "sha256": "f7d995660bd2b7f8c1568414c1126076c13fbb725c40112dc0120b78eb9b717b"
        }
      },
      "targets": [
        {
          "Library": {
            "crate_name": "tokio_native_tls",
            "crate_root": "src/lib.rs",
            "srcs": {
              "include": [
                "**/*.rs"
              ],
              "exclude": []
            }
          }
        }
      ],
      "library_target_name": "tokio_native_tls",
      "common_attrs": {
        "compile_data_glob": [
          "**"
        ],
        "deps": {
          "common": [
            {
              "id": "native-tls 0.2.10",
              "target": "native_tls"
            },
            {
              "id": "tokio 1.20.1",
              "target": "tokio"
            }
          ],
          "selects": {}
        },
        "edition": "2018",
        "version": "0.3.0"
      },
      "license": "MIT"
    },
    "tokio-rustls 0.23.4": {
      "name": "tokio-rustls",
      "version": "0.23.4",
      "repository": {
        "Http": {
          "url": "https://crates.io/api/v1/crates/tokio-rustls/0.23.4/download",
          "sha256": "c43ee83903113e03984cb9e5cebe6c04a5116269e900e3ddba8f068a62adda59"
        }
      },
      "targets": [
        {
          "Library": {
            "crate_name": "tokio_rustls",
            "crate_root": "src/lib.rs",
            "srcs": {
              "include": [
                "**/*.rs"
              ],
              "exclude": []
            }
          }
        }
      ],
      "library_target_name": "tokio_rustls",
      "common_attrs": {
        "compile_data_glob": [
          "**"
        ],
        "crate_features": [
          "default",
          "logging",
          "tls12"
        ],
        "deps": {
          "common": [
            {
              "id": "rustls 0.20.6",
              "target": "rustls"
            },
            {
              "id": "tokio 1.20.1",
              "target": "tokio"
            },
            {
              "id": "webpki 0.22.0",
              "target": "webpki"
            }
          ],
          "selects": {}
        },
        "edition": "2018",
        "version": "0.23.4"
      },
      "license": "MIT/Apache-2.0"
    },
    "tokio-util 0.7.3": {
      "name": "tokio-util",
      "version": "0.7.3",
      "repository": {
        "Http": {
          "url": "https://crates.io/api/v1/crates/tokio-util/0.7.3/download",
          "sha256": "cc463cd8deddc3770d20f9852143d50bf6094e640b485cb2e189a2099085ff45"
        }
      },
      "targets": [
        {
          "Library": {
            "crate_name": "tokio_util",
            "crate_root": "src/lib.rs",
            "srcs": {
              "include": [
                "**/*.rs"
              ],
              "exclude": []
            }
          }
        }
      ],
      "library_target_name": "tokio_util",
      "common_attrs": {
        "compile_data_glob": [
          "**"
        ],
        "crate_features": [
          "codec",
          "default",
          "tracing"
        ],
        "deps": {
          "common": [
            {
              "id": "bytes 1.2.1",
              "target": "bytes"
            },
            {
              "id": "futures-core 0.3.21",
              "target": "futures_core"
            },
            {
              "id": "futures-sink 0.3.21",
              "target": "futures_sink"
            },
            {
              "id": "pin-project-lite 0.2.9",
              "target": "pin_project_lite"
            },
            {
              "id": "tokio 1.20.1",
              "target": "tokio"
            },
            {
              "id": "tracing 0.1.36",
              "target": "tracing"
            }
          ],
          "selects": {}
        },
        "edition": "2018",
        "version": "0.7.3"
      },
      "license": "MIT"
    },
    "tower-service 0.3.2": {
      "name": "tower-service",
      "version": "0.3.2",
      "repository": {
        "Http": {
          "url": "https://crates.io/api/v1/crates/tower-service/0.3.2/download",
          "sha256": "b6bc1c9ce2b5135ac7f93c72918fc37feb872bdc6a5533a8b85eb4b86bfdae52"
        }
      },
      "targets": [
        {
          "Library": {
            "crate_name": "tower_service",
            "crate_root": "src/lib.rs",
            "srcs": {
              "include": [
                "**/*.rs"
              ],
              "exclude": []
            }
          }
        }
      ],
      "library_target_name": "tower_service",
      "common_attrs": {
        "compile_data_glob": [
          "**"
        ],
        "edition": "2018",
        "version": "0.3.2"
      },
      "license": "MIT"
    },
    "tracing 0.1.36": {
      "name": "tracing",
      "version": "0.1.36",
      "repository": {
        "Http": {
          "url": "https://crates.io/api/v1/crates/tracing/0.1.36/download",
          "sha256": "2fce9567bd60a67d08a16488756721ba392f24f29006402881e43b19aac64307"
        }
      },
      "targets": [
        {
          "Library": {
            "crate_name": "tracing",
            "crate_root": "src/lib.rs",
            "srcs": {
              "include": [
                "**/*.rs"
              ],
              "exclude": []
            }
          }
        }
      ],
      "library_target_name": "tracing",
      "common_attrs": {
        "compile_data_glob": [
          "**"
        ],
        "crate_features": [
          "std"
        ],
        "deps": {
          "common": [
            {
              "id": "cfg-if 1.0.0",
              "target": "cfg_if"
            },
            {
              "id": "pin-project-lite 0.2.9",
              "target": "pin_project_lite"
            },
            {
              "id": "tracing-core 0.1.29",
              "target": "tracing_core"
            }
          ],
          "selects": {}
        },
        "edition": "2018",
        "version": "0.1.36"
      },
      "license": "MIT"
    },
    "tracing-core 0.1.29": {
      "name": "tracing-core",
      "version": "0.1.29",
      "repository": {
        "Http": {
          "url": "https://crates.io/api/v1/crates/tracing-core/0.1.29/download",
          "sha256": "5aeea4303076558a00714b823f9ad67d58a3bbda1df83d8827d21193156e22f7"
        }
      },
      "targets": [
        {
          "Library": {
            "crate_name": "tracing_core",
            "crate_root": "src/lib.rs",
            "srcs": {
              "include": [
                "**/*.rs"
              ],
              "exclude": []
            }
          }
        }
      ],
      "library_target_name": "tracing_core",
      "common_attrs": {
        "compile_data_glob": [
          "**"
        ],
        "crate_features": [
          "once_cell",
          "std"
        ],
        "deps": {
          "common": [
            {
              "id": "once_cell 1.13.0",
              "target": "once_cell"
            }
          ],
          "selects": {}
        },
        "edition": "2018",
        "version": "0.1.29"
      },
      "license": "MIT"
    },
    "try-lock 0.2.3": {
      "name": "try-lock",
      "version": "0.2.3",
      "repository": {
        "Http": {
          "url": "https://crates.io/api/v1/crates/try-lock/0.2.3/download",
          "sha256": "59547bce71d9c38b83d9c0e92b6066c4253371f15005def0c30d9657f50c7642"
        }
      },
      "targets": [
        {
          "Library": {
            "crate_name": "try_lock",
            "crate_root": "src/lib.rs",
            "srcs": {
              "include": [
                "**/*.rs"
              ],
              "exclude": []
            }
          }
        }
      ],
      "library_target_name": "try_lock",
      "common_attrs": {
        "compile_data_glob": [
          "**"
        ],
        "edition": "2015",
        "version": "0.2.3"
      },
      "license": "MIT"
    },
    "typenum 1.15.0": {
      "name": "typenum",
      "version": "1.15.0",
      "repository": {
        "Http": {
          "url": "https://crates.io/api/v1/crates/typenum/1.15.0/download",
          "sha256": "dcf81ac59edc17cc8697ff311e8f5ef2d99fcbd9817b34cec66f90b6c3dfd987"
        }
      },
      "targets": [
        {
          "Library": {
            "crate_name": "typenum",
            "crate_root": "src/lib.rs",
            "srcs": {
              "include": [
                "**/*.rs"
              ],
              "exclude": []
            }
          }
        },
        {
          "BuildScript": {
            "crate_name": "build_script_main",
            "crate_root": "build/main.rs",
            "srcs": {
              "include": [
                "**/*.rs"
              ],
              "exclude": []
            }
          }
        }
      ],
      "library_target_name": "typenum",
      "common_attrs": {
        "compile_data_glob": [
          "**"
        ],
        "deps": {
          "common": [
            {
              "id": "typenum 1.15.0",
              "target": "build_script_main"
            }
          ],
          "selects": {}
        },
        "edition": "2018",
        "version": "1.15.0"
      },
      "build_script_attrs": {
        "data_glob": [
          "**"
        ]
      },
      "license": "MIT OR Apache-2.0"
    },
    "unicode-bidi 0.3.8": {
      "name": "unicode-bidi",
      "version": "0.3.8",
      "repository": {
        "Http": {
          "url": "https://crates.io/api/v1/crates/unicode-bidi/0.3.8/download",
          "sha256": "099b7128301d285f79ddd55b9a83d5e6b9e97c92e0ea0daebee7263e932de992"
        }
      },
      "targets": [
        {
          "Library": {
            "crate_name": "unicode_bidi",
            "crate_root": "src/lib.rs",
            "srcs": {
              "include": [
                "**/*.rs"
              ],
              "exclude": []
            }
          }
        }
      ],
      "library_target_name": "unicode_bidi",
      "common_attrs": {
        "compile_data_glob": [
          "**"
        ],
        "crate_features": [
          "default",
          "hardcoded-data",
          "std"
        ],
        "edition": "2018",
        "version": "0.3.8"
      },
      "license": "MIT OR Apache-2.0"
    },
    "unicode-ident 1.0.2": {
      "name": "unicode-ident",
      "version": "1.0.2",
      "repository": {
        "Http": {
          "url": "https://crates.io/api/v1/crates/unicode-ident/1.0.2/download",
          "sha256": "15c61ba63f9235225a22310255a29b806b907c9b8c964bcbd0a2c70f3f2deea7"
        }
      },
      "targets": [
        {
          "Library": {
            "crate_name": "unicode_ident",
            "crate_root": "src/lib.rs",
            "srcs": {
              "include": [
                "**/*.rs"
              ],
              "exclude": []
            }
          }
        }
      ],
      "library_target_name": "unicode_ident",
      "common_attrs": {
        "compile_data_glob": [
          "**"
        ],
        "edition": "2018",
        "version": "1.0.2"
      },
      "license": "(MIT OR Apache-2.0) AND Unicode-DFS-2016"
    },
    "unicode-normalization 0.1.21": {
      "name": "unicode-normalization",
      "version": "0.1.21",
      "repository": {
        "Http": {
          "url": "https://crates.io/api/v1/crates/unicode-normalization/0.1.21/download",
          "sha256": "854cbdc4f7bc6ae19c820d44abdc3277ac3e1b2b93db20a636825d9322fb60e6"
        }
      },
      "targets": [
        {
          "Library": {
            "crate_name": "unicode_normalization",
            "crate_root": "src/lib.rs",
            "srcs": {
              "include": [
                "**/*.rs"
              ],
              "exclude": []
            }
          }
        }
      ],
      "library_target_name": "unicode_normalization",
      "common_attrs": {
        "compile_data_glob": [
          "**"
        ],
        "crate_features": [
          "default",
          "std"
        ],
        "deps": {
          "common": [
            {
              "id": "tinyvec 1.6.0",
              "target": "tinyvec"
            }
          ],
          "selects": {}
        },
        "edition": "2018",
        "version": "0.1.21"
      },
      "license": "MIT/Apache-2.0"
    },
    "unicode-width 0.1.9": {
      "name": "unicode-width",
      "version": "0.1.9",
      "repository": {
        "Http": {
          "url": "https://crates.io/api/v1/crates/unicode-width/0.1.9/download",
          "sha256": "3ed742d4ea2bd1176e236172c8429aaf54486e7ac098db29ffe6529e0ce50973"
        }
      },
      "targets": [
        {
          "Library": {
            "crate_name": "unicode_width",
            "crate_root": "src/lib.rs",
            "srcs": {
              "include": [
                "**/*.rs"
              ],
              "exclude": []
            }
          }
        }
      ],
      "library_target_name": "unicode_width",
      "common_attrs": {
        "compile_data_glob": [
          "**"
        ],
        "crate_features": [
          "default"
        ],
        "edition": "2015",
        "version": "0.1.9"
      },
      "license": "MIT/Apache-2.0"
    },
    "untrusted 0.7.1": {
      "name": "untrusted",
      "version": "0.7.1",
      "repository": {
        "Http": {
          "url": "https://crates.io/api/v1/crates/untrusted/0.7.1/download",
          "sha256": "a156c684c91ea7d62626509bce3cb4e1d9ed5c4d978f7b4352658f96a4c26b4a"
        }
      },
      "targets": [
        {
          "Library": {
            "crate_name": "untrusted",
            "crate_root": "src/untrusted.rs",
            "srcs": {
              "include": [
                "**/*.rs"
              ],
              "exclude": []
            }
          }
        }
      ],
      "library_target_name": "untrusted",
      "common_attrs": {
        "compile_data_glob": [
          "**"
        ],
        "edition": "2018",
        "version": "0.7.1"
      },
      "license": "ISC"
    },
    "url 2.2.2": {
      "name": "url",
      "version": "2.2.2",
      "repository": {
        "Http": {
          "url": "https://crates.io/api/v1/crates/url/2.2.2/download",
          "sha256": "a507c383b2d33b5fc35d1861e77e6b383d158b2da5e14fe51b83dfedf6fd578c"
        }
      },
      "targets": [
        {
          "Library": {
            "crate_name": "url",
            "crate_root": "src/lib.rs",
            "srcs": {
              "include": [
                "**/*.rs"
              ],
              "exclude": []
            }
          }
        }
      ],
      "library_target_name": "url",
      "common_attrs": {
        "compile_data_glob": [
          "**"
        ],
        "deps": {
          "common": [
            {
              "id": "form_urlencoded 1.0.1",
              "target": "form_urlencoded"
            },
            {
              "id": "idna 0.2.3",
              "target": "idna"
            },
            {
              "id": "matches 0.1.9",
              "target": "matches"
            },
            {
              "id": "percent-encoding 2.1.0",
              "target": "percent_encoding"
            }
          ],
          "selects": {}
        },
        "edition": "2018",
        "version": "2.2.2"
      },
      "license": "MIT/Apache-2.0"
    },
    "vcpkg 0.2.15": {
      "name": "vcpkg",
      "version": "0.2.15",
      "repository": {
        "Http": {
          "url": "https://crates.io/api/v1/crates/vcpkg/0.2.15/download",
          "sha256": "accd4ea62f7bb7a82fe23066fb0957d48ef677f6eeb8215f372f52e48bb32426"
        }
      },
      "targets": [
        {
          "Library": {
            "crate_name": "vcpkg",
            "crate_root": "src/lib.rs",
            "srcs": {
              "include": [
                "**/*.rs"
              ],
              "exclude": []
            }
          }
        }
      ],
      "library_target_name": "vcpkg",
      "common_attrs": {
        "compile_data_glob": [
          "**"
        ],
        "edition": "2015",
        "version": "0.2.15"
      },
      "license": "MIT/Apache-2.0"
    },
    "version_check 0.9.4": {
      "name": "version_check",
      "version": "0.9.4",
      "repository": {
        "Http": {
          "url": "https://crates.io/api/v1/crates/version_check/0.9.4/download",
          "sha256": "49874b5167b65d7193b8aba1567f5c7d93d001cafc34600cee003eda787e483f"
        }
      },
      "targets": [
        {
          "Library": {
            "crate_name": "version_check",
            "crate_root": "src/lib.rs",
            "srcs": {
              "include": [
                "**/*.rs"
              ],
              "exclude": []
            }
          }
        }
      ],
      "library_target_name": "version_check",
      "common_attrs": {
        "compile_data_glob": [
          "**"
        ],
        "edition": "2015",
        "version": "0.9.4"
      },
      "license": "MIT/Apache-2.0"
    },
    "wait-timeout 0.2.0": {
      "name": "wait-timeout",
      "version": "0.2.0",
      "repository": {
        "Http": {
          "url": "https://crates.io/api/v1/crates/wait-timeout/0.2.0/download",
          "sha256": "9f200f5b12eb75f8c1ed65abd4b2db8a6e1b138a20de009dacee265a2498f3f6"
        }
      },
      "targets": [
        {
          "Library": {
            "crate_name": "wait_timeout",
            "crate_root": "src/lib.rs",
            "srcs": {
              "include": [
                "**/*.rs"
              ],
              "exclude": []
            }
          }
        },
        {
          "Binary": {
            "crate_name": "exit",
            "crate_root": "src/bin/exit.rs",
            "srcs": {
              "include": [
                "**/*.rs"
              ],
              "exclude": []
            }
          }
        },
        {
          "Binary": {
            "crate_name": "sleep",
            "crate_root": "src/bin/sleep.rs",
            "srcs": {
              "include": [
                "**/*.rs"
              ],
              "exclude": []
            }
          }
        },
        {
          "Binary": {
            "crate_name": "reader",
            "crate_root": "src/bin/reader.rs",
            "srcs": {
              "include": [
                "**/*.rs"
              ],
              "exclude": []
            }
          }
        }
      ],
      "library_target_name": "wait_timeout",
      "common_attrs": {
        "compile_data_glob": [
          "**"
        ],
        "deps": {
          "common": [],
          "selects": {
            "cfg(unix)": [
              {
                "id": "libc 0.2.126",
                "target": "libc"
              }
            ]
          }
        },
        "edition": "2015",
        "version": "0.2.0"
      },
      "license": "MIT/Apache-2.0"
    },
    "walkdir 2.3.2": {
      "name": "walkdir",
      "version": "2.3.2",
      "repository": {
        "Http": {
          "url": "https://crates.io/api/v1/crates/walkdir/2.3.2/download",
          "sha256": "808cf2735cd4b6866113f648b791c6adc5714537bc222d9347bb203386ffda56"
        }
      },
      "targets": [
        {
          "Library": {
            "crate_name": "walkdir",
            "crate_root": "src/lib.rs",
            "srcs": {
              "include": [
                "**/*.rs"
              ],
              "exclude": []
            }
          }
        }
      ],
      "library_target_name": "walkdir",
      "common_attrs": {
        "compile_data_glob": [
          "**"
        ],
        "deps": {
          "common": [
            {
              "id": "same-file 1.0.6",
              "target": "same_file"
            }
          ],
          "selects": {
            "cfg(windows)": [
              {
                "id": "winapi 0.3.9",
                "target": "winapi"
              },
              {
                "id": "winapi-util 0.1.5",
                "target": "winapi_util"
              }
            ]
          }
        },
        "edition": "2018",
        "version": "2.3.2"
      },
      "license": "Unlicense/MIT"
    },
    "want 0.3.0": {
      "name": "want",
      "version": "0.3.0",
      "repository": {
        "Http": {
          "url": "https://crates.io/api/v1/crates/want/0.3.0/download",
          "sha256": "1ce8a968cb1cd110d136ff8b819a556d6fb6d919363c61534f6860c7eb172ba0"
        }
      },
      "targets": [
        {
          "Library": {
            "crate_name": "want",
            "crate_root": "src/lib.rs",
            "srcs": {
              "include": [
                "**/*.rs"
              ],
              "exclude": []
            }
          }
        }
      ],
      "library_target_name": "want",
      "common_attrs": {
        "compile_data_glob": [
          "**"
        ],
        "deps": {
          "common": [
            {
              "id": "log 0.4.17",
              "target": "log"
            },
            {
              "id": "try-lock 0.2.3",
              "target": "try_lock"
            }
          ],
          "selects": {}
        },
        "edition": "2018",
        "version": "0.3.0"
      },
      "license": "MIT"
    },
    "wasi 0.11.0+wasi-snapshot-preview1": {
      "name": "wasi",
      "version": "0.11.0+wasi-snapshot-preview1",
      "repository": {
        "Http": {
          "url": "https://crates.io/api/v1/crates/wasi/0.11.0+wasi-snapshot-preview1/download",
          "sha256": "9c8d87e72b64a3b4db28d11ce29237c246188f4f51057d65a7eab63b7987e423"
        }
      },
      "targets": [
        {
          "Library": {
            "crate_name": "wasi",
            "crate_root": "src/lib.rs",
            "srcs": {
              "include": [
                "**/*.rs"
              ],
              "exclude": []
            }
          }
        }
      ],
      "library_target_name": "wasi",
      "common_attrs": {
        "compile_data_glob": [
          "**"
        ],
        "crate_features": [
          "default",
          "std"
        ],
        "edition": "2018",
        "version": "0.11.0+wasi-snapshot-preview1"
      },
      "license": "Apache-2.0 WITH LLVM-exception OR Apache-2.0 OR MIT"
    },
    "wasm-bindgen 0.2.82": {
      "name": "wasm-bindgen",
      "version": "0.2.82",
      "repository": {
        "Http": {
          "url": "https://crates.io/api/v1/crates/wasm-bindgen/0.2.82/download",
          "sha256": "fc7652e3f6c4706c8d9cd54832c4a4ccb9b5336e2c3bd154d5cccfbf1c1f5f7d"
        }
      },
      "targets": [
        {
          "Library": {
            "crate_name": "wasm_bindgen",
            "crate_root": "src/lib.rs",
            "srcs": {
              "include": [
                "**/*.rs"
              ],
              "exclude": []
            }
          }
        },
        {
          "BuildScript": {
            "crate_name": "build_script_build",
            "crate_root": "build.rs",
            "srcs": {
              "include": [
                "**/*.rs"
              ],
              "exclude": []
            }
          }
        }
      ],
      "library_target_name": "wasm_bindgen",
      "common_attrs": {
        "compile_data_glob": [
          "**"
        ],
        "crate_features": [
          "default",
          "spans",
          "std"
        ],
        "deps": {
          "common": [
            {
              "id": "cfg-if 1.0.0",
              "target": "cfg_if"
            },
            {
              "id": "wasm-bindgen 0.2.82",
              "target": "build_script_build"
            }
          ],
          "selects": {}
        },
        "edition": "2018",
        "proc_macro_deps": {
          "common": [
            {
              "id": "wasm-bindgen-macro 0.2.82",
              "target": "wasm_bindgen_macro"
            }
          ],
          "selects": {}
        },
        "version": "0.2.82"
      },
      "build_script_attrs": {
        "data_glob": [
          "**"
        ]
      },
      "license": "MIT/Apache-2.0"
    },
    "wasm-bindgen-backend 0.2.82": {
      "name": "wasm-bindgen-backend",
      "version": "0.2.82",
      "repository": {
        "Http": {
          "url": "https://crates.io/api/v1/crates/wasm-bindgen-backend/0.2.82/download",
          "sha256": "662cd44805586bd52971b9586b1df85cdbbd9112e4ef4d8f41559c334dc6ac3f"
        }
      },
      "targets": [
        {
          "Library": {
            "crate_name": "wasm_bindgen_backend",
            "crate_root": "src/lib.rs",
            "srcs": {
              "include": [
                "**/*.rs"
              ],
              "exclude": []
            }
          }
        }
      ],
      "library_target_name": "wasm_bindgen_backend",
      "common_attrs": {
        "compile_data_glob": [
          "**"
        ],
        "crate_features": [
          "spans"
        ],
        "deps": {
          "common": [
            {
              "id": "bumpalo 3.10.0",
              "target": "bumpalo"
            },
            {
              "id": "log 0.4.17",
              "target": "log"
            },
            {
              "id": "once_cell 1.13.0",
              "target": "once_cell"
            },
            {
              "id": "proc-macro2 1.0.42",
              "target": "proc_macro2"
            },
            {
              "id": "quote 1.0.20",
              "target": "quote"
            },
            {
              "id": "syn 1.0.98",
              "target": "syn"
            },
            {
              "id": "wasm-bindgen-shared 0.2.82",
              "target": "wasm_bindgen_shared"
            }
          ],
          "selects": {}
        },
        "edition": "2018",
        "version": "0.2.82"
      },
      "license": "MIT/Apache-2.0"
    },
    "wasm-bindgen-futures 0.4.32": {
      "name": "wasm-bindgen-futures",
      "version": "0.4.32",
      "repository": {
        "Http": {
          "url": "https://crates.io/api/v1/crates/wasm-bindgen-futures/0.4.32/download",
          "sha256": "fa76fb221a1f8acddf5b54ace85912606980ad661ac7a503b4570ffd3a624dad"
        }
      },
      "targets": [
        {
          "Library": {
            "crate_name": "wasm_bindgen_futures",
            "crate_root": "src/lib.rs",
            "srcs": {
              "include": [
                "**/*.rs"
              ],
              "exclude": []
            }
          }
        }
      ],
      "library_target_name": "wasm_bindgen_futures",
      "common_attrs": {
        "compile_data_glob": [
          "**"
        ],
        "deps": {
          "common": [
            {
              "id": "cfg-if 1.0.0",
              "target": "cfg_if"
            },
            {
              "id": "js-sys 0.3.59",
              "target": "js_sys"
            },
            {
              "id": "wasm-bindgen 0.2.82",
              "target": "wasm_bindgen"
            }
          ],
          "selects": {
            "cfg(target_feature = \"atomics\")": [
              {
                "id": "web-sys 0.3.59",
                "target": "web_sys"
              }
            ]
          }
        },
        "edition": "2018",
        "version": "0.4.32"
      },
      "license": "MIT/Apache-2.0"
    },
    "wasm-bindgen-macro 0.2.82": {
      "name": "wasm-bindgen-macro",
      "version": "0.2.82",
      "repository": {
        "Http": {
          "url": "https://crates.io/api/v1/crates/wasm-bindgen-macro/0.2.82/download",
          "sha256": "b260f13d3012071dfb1512849c033b1925038373aea48ced3012c09df952c602"
        }
      },
      "targets": [
        {
          "ProcMacro": {
            "crate_name": "wasm_bindgen_macro",
            "crate_root": "src/lib.rs",
            "srcs": {
              "include": [
                "**/*.rs"
              ],
              "exclude": []
            }
          }
        }
      ],
      "library_target_name": "wasm_bindgen_macro",
      "common_attrs": {
        "compile_data_glob": [
          "**"
        ],
        "crate_features": [
          "spans"
        ],
        "deps": {
          "common": [
            {
              "id": "quote 1.0.20",
              "target": "quote"
            },
            {
              "id": "wasm-bindgen-macro-support 0.2.82",
              "target": "wasm_bindgen_macro_support"
            }
          ],
          "selects": {}
        },
        "edition": "2018",
        "version": "0.2.82"
      },
      "license": "MIT/Apache-2.0"
    },
    "wasm-bindgen-macro-support 0.2.82": {
      "name": "wasm-bindgen-macro-support",
      "version": "0.2.82",
      "repository": {
        "Http": {
          "url": "https://crates.io/api/v1/crates/wasm-bindgen-macro-support/0.2.82/download",
          "sha256": "5be8e654bdd9b79216c2929ab90721aa82faf65c48cdf08bdc4e7f51357b80da"
        }
      },
      "targets": [
        {
          "Library": {
            "crate_name": "wasm_bindgen_macro_support",
            "crate_root": "src/lib.rs",
            "srcs": {
              "include": [
                "**/*.rs"
              ],
              "exclude": []
            }
          }
        }
      ],
      "library_target_name": "wasm_bindgen_macro_support",
      "common_attrs": {
        "compile_data_glob": [
          "**"
        ],
        "crate_features": [
          "spans"
        ],
        "deps": {
          "common": [
            {
              "id": "proc-macro2 1.0.42",
              "target": "proc_macro2"
            },
            {
              "id": "quote 1.0.20",
              "target": "quote"
            },
            {
              "id": "syn 1.0.98",
              "target": "syn"
            },
            {
              "id": "wasm-bindgen-backend 0.2.82",
              "target": "wasm_bindgen_backend"
            },
            {
              "id": "wasm-bindgen-shared 0.2.82",
              "target": "wasm_bindgen_shared"
            }
          ],
          "selects": {}
        },
        "edition": "2018",
        "version": "0.2.82"
      },
      "license": "MIT/Apache-2.0"
    },
    "wasm-bindgen-shared 0.2.82": {
      "name": "wasm-bindgen-shared",
      "version": "0.2.82",
      "repository": {
        "Http": {
          "url": "https://crates.io/api/v1/crates/wasm-bindgen-shared/0.2.82/download",
          "sha256": "6598dd0bd3c7d51095ff6531a5b23e02acdc81804e30d8f07afb77b7215a140a"
        }
      },
      "targets": [
        {
          "Library": {
            "crate_name": "wasm_bindgen_shared",
            "crate_root": "src/lib.rs",
            "srcs": {
              "include": [
                "**/*.rs"
              ],
              "exclude": []
            }
          }
        },
        {
          "BuildScript": {
            "crate_name": "build_script_build",
            "crate_root": "build.rs",
            "srcs": {
              "include": [
                "**/*.rs"
              ],
              "exclude": []
            }
          }
        }
      ],
      "library_target_name": "wasm_bindgen_shared",
      "common_attrs": {
        "compile_data_glob": [
          "**"
        ],
        "deps": {
          "common": [
            {
              "id": "wasm-bindgen-shared 0.2.82",
              "target": "build_script_build"
            }
          ],
          "selects": {}
        },
        "edition": "2018",
        "version": "0.2.82"
      },
      "build_script_attrs": {
        "data_glob": [
          "**"
        ],
        "links": "wasm_bindgen"
      },
      "license": "MIT/Apache-2.0"
    },
    "web-sys 0.3.59": {
      "name": "web-sys",
      "version": "0.3.59",
      "repository": {
        "Http": {
          "url": "https://crates.io/api/v1/crates/web-sys/0.3.59/download",
          "sha256": "ed055ab27f941423197eb86b2035720b1a3ce40504df082cac2ecc6ed73335a1"
        }
      },
      "targets": [
        {
          "Library": {
            "crate_name": "web_sys",
            "crate_root": "src/lib.rs",
            "srcs": {
              "include": [
                "**/*.rs"
              ],
              "exclude": []
            }
          }
        }
      ],
      "library_target_name": "web_sys",
      "common_attrs": {
        "compile_data_glob": [
          "**"
        ],
        "crate_features": [
          "Blob",
          "BlobPropertyBag",
          "CanvasRenderingContext2d",
          "Crypto",
          "Document",
          "DomRect",
          "DomRectReadOnly",
          "Element",
          "Event",
          "EventTarget",
          "File",
          "FormData",
          "Headers",
          "HtmlCanvasElement",
          "HtmlElement",
          "MessageEvent",
          "Node",
          "Request",
          "RequestCredentials",
          "RequestInit",
          "RequestMode",
          "Response",
          "ServiceWorkerGlobalScope",
          "Window",
          "Worker",
          "WorkerGlobalScope"
        ],
        "deps": {
          "common": [
            {
              "id": "js-sys 0.3.59",
              "target": "js_sys"
            },
            {
              "id": "wasm-bindgen 0.2.82",
              "target": "wasm_bindgen"
            }
          ],
          "selects": {}
        },
        "edition": "2018",
        "version": "0.3.59"
      },
      "license": "MIT/Apache-2.0"
    },
    "webpki 0.22.0": {
      "name": "webpki",
      "version": "0.22.0",
      "repository": {
        "Http": {
          "url": "https://crates.io/api/v1/crates/webpki/0.22.0/download",
          "sha256": "f095d78192e208183081cc07bc5515ef55216397af48b873e5edcd72637fa1bd"
        }
      },
      "targets": [
        {
          "Library": {
            "crate_name": "webpki",
            "crate_root": "src/lib.rs",
            "srcs": {
              "include": [
                "**/*.rs"
              ],
              "exclude": []
            }
          }
        }
      ],
      "library_target_name": "webpki",
      "common_attrs": {
        "compile_data_glob": [
          "**"
        ],
        "crate_features": [
          "alloc",
          "std"
        ],
        "deps": {
          "common": [
            {
              "id": "ring 0.16.20",
              "target": "ring"
            },
            {
              "id": "untrusted 0.7.1",
              "target": "untrusted"
            }
          ],
          "selects": {}
        },
        "edition": "2018",
        "version": "0.22.0"
      },
      "license": null
    },
    "webpki-roots 0.22.4": {
      "name": "webpki-roots",
      "version": "0.22.4",
      "repository": {
        "Http": {
          "url": "https://crates.io/api/v1/crates/webpki-roots/0.22.4/download",
          "sha256": "f1c760f0d366a6c24a02ed7816e23e691f5d92291f94d15e836006fd11b04daf"
        }
      },
      "targets": [
        {
          "Library": {
            "crate_name": "webpki_roots",
            "crate_root": "src/lib.rs",
            "srcs": {
              "include": [
                "**/*.rs"
              ],
              "exclude": []
            }
          }
        },
        {
          "Binary": {
            "crate_name": "process_cert",
            "crate_root": "src/bin/process_cert.rs",
            "srcs": {
              "include": [
                "**/*.rs"
              ],
              "exclude": []
            }
          }
        }
      ],
      "library_target_name": "webpki_roots",
      "common_attrs": {
        "compile_data_glob": [
          "**"
        ],
        "deps": {
          "common": [
            {
              "id": "webpki 0.22.0",
              "target": "webpki"
            }
          ],
          "selects": {}
        },
        "edition": "2018",
        "version": "0.22.4"
      },
      "license": "MPL-2.0"
    },
    "winapi 0.3.9": {
      "name": "winapi",
      "version": "0.3.9",
      "repository": {
        "Http": {
          "url": "https://crates.io/api/v1/crates/winapi/0.3.9/download",
          "sha256": "5c839a674fcd7a98952e593242ea400abe93992746761e38641405d28b00f419"
        }
      },
      "targets": [
        {
          "Library": {
            "crate_name": "winapi",
            "crate_root": "src/lib.rs",
            "srcs": {
              "include": [
                "**/*.rs"
              ],
              "exclude": []
            }
          }
        },
        {
          "BuildScript": {
            "crate_name": "build_script_build",
            "crate_root": "build.rs",
            "srcs": {
              "include": [
                "**/*.rs"
              ],
              "exclude": []
            }
          }
        }
      ],
      "library_target_name": "winapi",
      "common_attrs": {
        "compile_data_glob": [
          "**"
        ],
        "crate_features": [
          "consoleapi",
          "errhandlingapi",
          "fileapi",
          "handleapi",
          "impl-debug",
          "impl-default",
          "minwinbase",
          "minwindef",
          "namedpipeapi",
          "ntsecapi",
          "processenv",
          "std",
          "timezoneapi",
          "winbase",
          "wincon",
          "winerror",
          "winnt",
          "winreg",
          "ws2ipdef",
          "ws2tcpip",
          "wtypesbase"
        ],
        "deps": {
          "common": [
            {
              "id": "winapi 0.3.9",
              "target": "build_script_build"
            }
          ],
          "selects": {
            "i686-pc-windows-gnu": [
              {
                "id": "winapi-i686-pc-windows-gnu 0.4.0",
                "target": "winapi_i686_pc_windows_gnu"
              }
            ],
            "x86_64-pc-windows-gnu": [
              {
                "id": "winapi-x86_64-pc-windows-gnu 0.4.0",
                "target": "winapi_x86_64_pc_windows_gnu"
              }
            ]
          }
        },
        "edition": "2015",
        "version": "0.3.9"
      },
      "build_script_attrs": {
        "data_glob": [
          "**"
        ]
      },
      "license": "MIT/Apache-2.0"
    },
    "winapi-i686-pc-windows-gnu 0.4.0": {
      "name": "winapi-i686-pc-windows-gnu",
      "version": "0.4.0",
      "repository": {
        "Http": {
          "url": "https://crates.io/api/v1/crates/winapi-i686-pc-windows-gnu/0.4.0/download",
          "sha256": "ac3b87c63620426dd9b991e5ce0329eff545bccbbb34f3be09ff6fb6ab51b7b6"
        }
      },
      "targets": [
        {
          "Library": {
            "crate_name": "winapi_i686_pc_windows_gnu",
            "crate_root": "src/lib.rs",
            "srcs": {
              "include": [
                "**/*.rs"
              ],
              "exclude": []
            }
          }
        },
        {
          "BuildScript": {
            "crate_name": "build_script_build",
            "crate_root": "build.rs",
            "srcs": {
              "include": [
                "**/*.rs"
              ],
              "exclude": []
            }
          }
        }
      ],
      "library_target_name": "winapi_i686_pc_windows_gnu",
      "common_attrs": {
        "compile_data_glob": [
          "**"
        ],
        "deps": {
          "common": [
            {
              "id": "winapi-i686-pc-windows-gnu 0.4.0",
              "target": "build_script_build"
            }
          ],
          "selects": {}
        },
        "edition": "2015",
        "version": "0.4.0"
      },
      "build_script_attrs": {
        "data_glob": [
          "**"
        ]
      },
      "license": "MIT/Apache-2.0"
    },
    "winapi-util 0.1.5": {
      "name": "winapi-util",
      "version": "0.1.5",
      "repository": {
        "Http": {
          "url": "https://crates.io/api/v1/crates/winapi-util/0.1.5/download",
          "sha256": "70ec6ce85bb158151cae5e5c87f95a8e97d2c0c4b001223f33a334e3ce5de178"
        }
      },
      "targets": [
        {
          "Library": {
            "crate_name": "winapi_util",
            "crate_root": "src/lib.rs",
            "srcs": {
              "include": [
                "**/*.rs"
              ],
              "exclude": []
            }
          }
        }
      ],
      "library_target_name": "winapi_util",
      "common_attrs": {
        "compile_data_glob": [
          "**"
        ],
        "deps": {
          "common": [],
          "selects": {
            "cfg(windows)": [
              {
                "id": "winapi 0.3.9",
                "target": "winapi"
              }
            ]
          }
        },
        "edition": "2018",
        "version": "0.1.5"
      },
      "license": "Unlicense/MIT"
    },
    "winapi-x86_64-pc-windows-gnu 0.4.0": {
      "name": "winapi-x86_64-pc-windows-gnu",
      "version": "0.4.0",
      "repository": {
        "Http": {
          "url": "https://crates.io/api/v1/crates/winapi-x86_64-pc-windows-gnu/0.4.0/download",
          "sha256": "712e227841d057c1ee1cd2fb22fa7e5a5461ae8e48fa2ca79ec42cfc1931183f"
        }
      },
      "targets": [
        {
          "Library": {
            "crate_name": "winapi_x86_64_pc_windows_gnu",
            "crate_root": "src/lib.rs",
            "srcs": {
              "include": [
                "**/*.rs"
              ],
              "exclude": []
            }
          }
        },
        {
          "BuildScript": {
            "crate_name": "build_script_build",
            "crate_root": "build.rs",
            "srcs": {
              "include": [
                "**/*.rs"
              ],
              "exclude": []
            }
          }
        }
      ],
      "library_target_name": "winapi_x86_64_pc_windows_gnu",
      "common_attrs": {
        "compile_data_glob": [
          "**"
        ],
        "deps": {
          "common": [
            {
              "id": "winapi-x86_64-pc-windows-gnu 0.4.0",
              "target": "build_script_build"
            }
          ],
          "selects": {}
        },
        "edition": "2015",
        "version": "0.4.0"
      },
      "build_script_attrs": {
        "data_glob": [
          "**"
        ]
      },
      "license": "MIT/Apache-2.0"
    },
    "windows-sys 0.36.1": {
      "name": "windows-sys",
      "version": "0.36.1",
      "repository": {
        "Http": {
          "url": "https://crates.io/api/v1/crates/windows-sys/0.36.1/download",
          "sha256": "ea04155a16a59f9eab786fe12a4a450e75cdb175f9e0d80da1e17db09f55b8d2"
        }
      },
      "targets": [
        {
          "Library": {
            "crate_name": "windows_sys",
            "crate_root": "src/lib.rs",
            "srcs": {
              "include": [
                "**/*.rs"
              ],
              "exclude": []
            }
          }
        }
      ],
      "library_target_name": "windows_sys",
      "common_attrs": {
        "compile_data_glob": [
          "**"
        ],
        "crate_features": [
          "Win32",
          "Win32_Foundation",
          "Win32_Networking",
          "Win32_Networking_WinSock",
          "Win32_Security",
          "Win32_Security_Authentication",
          "Win32_Security_Authentication_Identity",
          "Win32_Security_Credentials",
          "Win32_Security_Cryptography",
          "Win32_Storage",
          "Win32_Storage_FileSystem",
          "Win32_System",
          "Win32_System_IO",
          "Win32_System_Memory",
          "Win32_System_Pipes",
          "Win32_System_WindowsProgramming",
          "default"
        ],
        "deps": {
          "common": [],
          "selects": {
            "aarch64-pc-windows-msvc": [
              {
                "id": "windows_aarch64_msvc 0.36.1",
                "target": "windows_aarch64_msvc"
              }
            ],
            "aarch64-uwp-windows-msvc": [
              {
                "id": "windows_aarch64_msvc 0.36.1",
                "target": "windows_aarch64_msvc"
              }
            ],
            "i686-pc-windows-gnu": [
              {
                "id": "windows_i686_gnu 0.36.1",
                "target": "windows_i686_gnu"
              }
            ],
            "i686-pc-windows-msvc": [
              {
                "id": "windows_i686_msvc 0.36.1",
                "target": "windows_i686_msvc"
              }
            ],
            "i686-uwp-windows-gnu": [
              {
                "id": "windows_i686_gnu 0.36.1",
                "target": "windows_i686_gnu"
              }
            ],
            "i686-uwp-windows-msvc": [
              {
                "id": "windows_i686_msvc 0.36.1",
                "target": "windows_i686_msvc"
              }
            ],
            "x86_64-pc-windows-gnu": [
              {
                "id": "windows_x86_64_gnu 0.36.1",
                "target": "windows_x86_64_gnu"
              }
            ],
            "x86_64-pc-windows-msvc": [
              {
                "id": "windows_x86_64_msvc 0.36.1",
                "target": "windows_x86_64_msvc"
              }
            ],
            "x86_64-uwp-windows-gnu": [
              {
                "id": "windows_x86_64_gnu 0.36.1",
                "target": "windows_x86_64_gnu"
              }
            ],
            "x86_64-uwp-windows-msvc": [
              {
                "id": "windows_x86_64_msvc 0.36.1",
                "target": "windows_x86_64_msvc"
              }
            ]
          }
        },
        "edition": "2018",
        "version": "0.36.1"
      },
      "license": "MIT OR Apache-2.0"
    },
    "windows_aarch64_msvc 0.36.1": {
      "name": "windows_aarch64_msvc",
      "version": "0.36.1",
      "repository": {
        "Http": {
          "url": "https://crates.io/api/v1/crates/windows_aarch64_msvc/0.36.1/download",
          "sha256": "9bb8c3fd39ade2d67e9874ac4f3db21f0d710bee00fe7cab16949ec184eeaa47"
        }
      },
      "targets": [
        {
          "Library": {
            "crate_name": "windows_aarch64_msvc",
            "crate_root": "src/lib.rs",
            "srcs": {
              "include": [
                "**/*.rs"
              ],
              "exclude": []
            }
          }
        },
        {
          "BuildScript": {
            "crate_name": "build_script_build",
            "crate_root": "build.rs",
            "srcs": {
              "include": [
                "**/*.rs"
              ],
              "exclude": []
            }
          }
        }
      ],
      "library_target_name": "windows_aarch64_msvc",
      "common_attrs": {
        "compile_data_glob": [
          "**"
        ],
        "deps": {
          "common": [
            {
              "id": "windows_aarch64_msvc 0.36.1",
              "target": "build_script_build"
            }
          ],
          "selects": {}
        },
        "edition": "2018",
        "version": "0.36.1"
      },
      "build_script_attrs": {
        "data_glob": [
          "**"
        ]
      },
      "license": "MIT OR Apache-2.0"
    },
    "windows_i686_gnu 0.36.1": {
      "name": "windows_i686_gnu",
      "version": "0.36.1",
      "repository": {
        "Http": {
          "url": "https://crates.io/api/v1/crates/windows_i686_gnu/0.36.1/download",
          "sha256": "180e6ccf01daf4c426b846dfc66db1fc518f074baa793aa7d9b9aaeffad6a3b6"
        }
      },
      "targets": [
        {
          "Library": {
            "crate_name": "windows_i686_gnu",
            "crate_root": "src/lib.rs",
            "srcs": {
              "include": [
                "**/*.rs"
              ],
              "exclude": []
            }
          }
        },
        {
          "BuildScript": {
            "crate_name": "build_script_build",
            "crate_root": "build.rs",
            "srcs": {
              "include": [
                "**/*.rs"
              ],
              "exclude": []
            }
          }
        }
      ],
      "library_target_name": "windows_i686_gnu",
      "common_attrs": {
        "compile_data_glob": [
          "**"
        ],
        "deps": {
          "common": [
            {
              "id": "windows_i686_gnu 0.36.1",
              "target": "build_script_build"
            }
          ],
          "selects": {}
        },
        "edition": "2018",
        "version": "0.36.1"
      },
      "build_script_attrs": {
        "data_glob": [
          "**"
        ]
      },
      "license": "MIT OR Apache-2.0"
    },
    "windows_i686_msvc 0.36.1": {
      "name": "windows_i686_msvc",
      "version": "0.36.1",
      "repository": {
        "Http": {
          "url": "https://crates.io/api/v1/crates/windows_i686_msvc/0.36.1/download",
          "sha256": "e2e7917148b2812d1eeafaeb22a97e4813dfa60a3f8f78ebe204bcc88f12f024"
        }
      },
      "targets": [
        {
          "Library": {
            "crate_name": "windows_i686_msvc",
            "crate_root": "src/lib.rs",
            "srcs": {
              "include": [
                "**/*.rs"
              ],
              "exclude": []
            }
          }
        },
        {
          "BuildScript": {
            "crate_name": "build_script_build",
            "crate_root": "build.rs",
            "srcs": {
              "include": [
                "**/*.rs"
              ],
              "exclude": []
            }
          }
        }
      ],
      "library_target_name": "windows_i686_msvc",
      "common_attrs": {
        "compile_data_glob": [
          "**"
        ],
        "deps": {
          "common": [
            {
              "id": "windows_i686_msvc 0.36.1",
              "target": "build_script_build"
            }
          ],
          "selects": {}
        },
        "edition": "2018",
        "version": "0.36.1"
      },
      "build_script_attrs": {
        "data_glob": [
          "**"
        ]
      },
      "license": "MIT OR Apache-2.0"
    },
    "windows_x86_64_gnu 0.36.1": {
      "name": "windows_x86_64_gnu",
      "version": "0.36.1",
      "repository": {
        "Http": {
          "url": "https://crates.io/api/v1/crates/windows_x86_64_gnu/0.36.1/download",
          "sha256": "4dcd171b8776c41b97521e5da127a2d86ad280114807d0b2ab1e462bc764d9e1"
        }
      },
      "targets": [
        {
          "Library": {
            "crate_name": "windows_x86_64_gnu",
            "crate_root": "src/lib.rs",
            "srcs": {
              "include": [
                "**/*.rs"
              ],
              "exclude": []
            }
          }
        },
        {
          "BuildScript": {
            "crate_name": "build_script_build",
            "crate_root": "build.rs",
            "srcs": {
              "include": [
                "**/*.rs"
              ],
              "exclude": []
            }
          }
        }
      ],
      "library_target_name": "windows_x86_64_gnu",
      "common_attrs": {
        "compile_data_glob": [
          "**"
        ],
        "deps": {
          "common": [
            {
              "id": "windows_x86_64_gnu 0.36.1",
              "target": "build_script_build"
            }
          ],
          "selects": {}
        },
        "edition": "2018",
        "version": "0.36.1"
      },
      "build_script_attrs": {
        "data_glob": [
          "**"
        ]
      },
      "license": "MIT OR Apache-2.0"
    },
    "windows_x86_64_msvc 0.36.1": {
      "name": "windows_x86_64_msvc",
      "version": "0.36.1",
      "repository": {
        "Http": {
          "url": "https://crates.io/api/v1/crates/windows_x86_64_msvc/0.36.1/download",
          "sha256": "c811ca4a8c853ef420abd8592ba53ddbbac90410fab6903b3e79972a631f7680"
        }
      },
      "targets": [
        {
          "Library": {
            "crate_name": "windows_x86_64_msvc",
            "crate_root": "src/lib.rs",
            "srcs": {
              "include": [
                "**/*.rs"
              ],
              "exclude": []
            }
          }
        },
        {
          "BuildScript": {
            "crate_name": "build_script_build",
            "crate_root": "build.rs",
            "srcs": {
              "include": [
                "**/*.rs"
              ],
              "exclude": []
            }
          }
        }
      ],
      "library_target_name": "windows_x86_64_msvc",
      "common_attrs": {
        "compile_data_glob": [
          "**"
        ],
        "deps": {
          "common": [
            {
              "id": "windows_x86_64_msvc 0.36.1",
              "target": "build_script_build"
            }
          ],
          "selects": {}
        },
        "edition": "2018",
        "version": "0.36.1"
      },
      "build_script_attrs": {
        "data_glob": [
          "**"
        ]
      },
      "license": "MIT OR Apache-2.0"
    },
    "winreg 0.10.1": {
      "name": "winreg",
      "version": "0.10.1",
      "repository": {
        "Http": {
          "url": "https://crates.io/api/v1/crates/winreg/0.10.1/download",
          "sha256": "80d0f4e272c85def139476380b12f9ac60926689dd2e01d4923222f40580869d"
        }
      },
      "targets": [
        {
          "Library": {
            "crate_name": "winreg",
            "crate_root": "src/lib.rs",
            "srcs": {
              "include": [
                "**/*.rs"
              ],
              "exclude": []
            }
          }
        },
        {
          "BuildScript": {
            "crate_name": "build_script_build",
            "crate_root": "build.rs",
            "srcs": {
              "include": [
                "**/*.rs"
              ],
              "exclude": []
            }
          }
        }
      ],
      "library_target_name": "winreg",
      "common_attrs": {
        "compile_data_glob": [
          "**"
        ],
        "deps": {
          "common": [
            {
              "id": "winapi 0.3.9",
              "target": "winapi"
            },
            {
              "id": "winreg 0.10.1",
              "target": "build_script_build"
            }
          ],
          "selects": {}
        },
        "edition": "2015",
        "version": "0.10.1"
      },
      "build_script_attrs": {
        "data_glob": [
          "**"
        ]
      },
      "license": "MIT"
    },
    "xmas-elf 0.8.0": {
      "name": "xmas-elf",
      "version": "0.8.0",
      "repository": {
        "Http": {
          "url": "https://crates.io/api/v1/crates/xmas-elf/0.8.0/download",
          "sha256": "8d29b4d8e7beaceb4e77447ba941a7600d23d0319ab52da0461abea214832d5a"
        }
      },
      "targets": [
        {
          "Library": {
            "crate_name": "xmas_elf",
            "crate_root": "src/lib.rs",
            "srcs": {
              "include": [
                "**/*.rs"
              ],
              "exclude": []
            }
          }
        },
        {
          "Binary": {
            "crate_name": "xmas_elf",
            "crate_root": "src/bin/main.rs",
            "srcs": {
              "include": [
                "**/*.rs"
              ],
              "exclude": []
            }
          }
        }
      ],
      "library_target_name": "xmas_elf",
      "common_attrs": {
        "compile_data_glob": [
          "**"
        ],
        "deps": {
          "common": [
            {
              "id": "zero 0.1.2",
              "target": "zero"
            }
          ],
          "selects": {}
        },
        "edition": "2015",
        "version": "0.8.0"
      },
      "license": "Apache-2.0 OR MIT"
    },
    "zero 0.1.2": {
      "name": "zero",
      "version": "0.1.2",
      "repository": {
        "Http": {
          "url": "https://crates.io/api/v1/crates/zero/0.1.2/download",
          "sha256": "5f1bc8a6b2005884962297587045002d8cfb8dcec9db332f4ca216ddc5de82c5"
        }
      },
      "targets": [
        {
          "Library": {
            "crate_name": "zero",
            "crate_root": "src/lib.rs",
            "srcs": {
              "include": [
                "**/*.rs"
              ],
              "exclude": []
            }
          }
        }
      ],
      "library_target_name": "zero",
      "common_attrs": {
        "compile_data_glob": [
          "**"
        ],
        "edition": "2015",
        "version": "0.1.2"
      },
      "license": "Apache-2.0/MIT"
    },
    "zip 0.6.2": {
      "name": "zip",
      "version": "0.6.2",
      "repository": {
        "Http": {
          "url": "https://crates.io/api/v1/crates/zip/0.6.2/download",
          "sha256": "bf225bcf73bb52cbb496e70475c7bd7a3f769df699c0020f6c7bd9a96dcf0b8d"
        }
      },
      "targets": [
        {
          "Library": {
            "crate_name": "zip",
            "crate_root": "src/lib.rs",
            "srcs": {
              "include": [
                "**/*.rs"
              ],
              "exclude": []
            }
          }
        }
      ],
      "library_target_name": "zip",
      "common_attrs": {
        "compile_data_glob": [
          "**"
        ],
        "crate_features": [
          "aes",
          "aes-crypto",
          "bzip2",
          "constant_time_eq",
          "default",
          "deflate",
          "flate2",
          "hmac",
          "pbkdf2",
          "sha1",
          "time",
          "zstd"
        ],
        "deps": {
          "common": [
            {
              "id": "aes 0.7.5",
              "target": "aes"
            },
            {
              "id": "byteorder 1.4.3",
              "target": "byteorder"
            },
            {
              "id": "bzip2 0.4.3",
              "target": "bzip2"
            },
            {
              "id": "constant_time_eq 0.1.5",
              "target": "constant_time_eq"
            },
            {
              "id": "crc32fast 1.3.2",
              "target": "crc32fast"
            },
            {
              "id": "flate2 1.0.24",
              "target": "flate2"
            },
            {
              "id": "hmac 0.12.1",
              "target": "hmac"
            },
            {
              "id": "pbkdf2 0.10.1",
              "target": "pbkdf2"
            },
            {
              "id": "sha1 0.10.1",
              "target": "sha1"
            },
            {
              "id": "time 0.3.12",
              "target": "time"
            },
            {
              "id": "zstd 0.10.2+zstd.1.5.2",
              "target": "zstd"
            }
          ],
          "selects": {
            "cfg(any(all(target_arch = \"arm\", target_pointer_width = \"32\"), target_arch = \"mips\", target_arch = \"powerpc\"))": [
              {
                "id": "crossbeam-utils 0.8.11",
                "target": "crossbeam_utils"
              }
            ]
          }
        },
        "edition": "2018",
        "version": "0.6.2"
      },
      "license": "MIT"
    },
    "zstd 0.10.2+zstd.1.5.2": {
      "name": "zstd",
      "version": "0.10.2+zstd.1.5.2",
      "repository": {
        "Http": {
          "url": "https://crates.io/api/v1/crates/zstd/0.10.2+zstd.1.5.2/download",
          "sha256": "5f4a6bd64f22b5e3e94b4e238669ff9f10815c27a5180108b849d24174a83847"
        }
      },
      "targets": [
        {
          "Library": {
            "crate_name": "zstd",
            "crate_root": "src/lib.rs",
            "srcs": {
              "include": [
                "**/*.rs"
              ],
              "exclude": []
            }
          }
        }
      ],
      "library_target_name": "zstd",
      "common_attrs": {
        "compile_data_glob": [
          "**"
        ],
        "crate_features": [
          "arrays",
          "default",
          "legacy"
        ],
        "deps": {
          "common": [
            {
              "id": "zstd-safe 4.1.6+zstd.1.5.2",
              "target": "zstd_safe"
            }
          ],
          "selects": {}
        },
        "edition": "2018",
        "version": "0.10.2+zstd.1.5.2"
      },
      "license": "MIT"
    },
    "zstd-safe 4.1.6+zstd.1.5.2": {
      "name": "zstd-safe",
      "version": "4.1.6+zstd.1.5.2",
      "repository": {
        "Http": {
          "url": "https://crates.io/api/v1/crates/zstd-safe/4.1.6+zstd.1.5.2/download",
          "sha256": "94b61c51bb270702d6167b8ce67340d2754b088d0c091b06e593aa772c3ee9bb"
        }
      },
      "targets": [
        {
          "Library": {
            "crate_name": "zstd_safe",
            "crate_root": "src/lib.rs",
            "srcs": {
              "include": [
                "**/*.rs"
              ],
              "exclude": []
            }
          }
        },
        {
          "BuildScript": {
            "crate_name": "build_script_build",
            "crate_root": "build.rs",
            "srcs": {
              "include": [
                "**/*.rs"
              ],
              "exclude": []
            }
          }
        }
      ],
      "library_target_name": "zstd_safe",
      "common_attrs": {
        "compile_data_glob": [
          "**"
        ],
        "crate_features": [
          "arrays",
          "legacy",
          "std"
        ],
        "deps": {
          "common": [
            {
              "id": "libc 0.2.126",
              "target": "libc"
            },
            {
              "id": "zstd-safe 4.1.6+zstd.1.5.2",
              "target": "build_script_build"
            },
            {
              "id": "zstd-sys 1.6.3+zstd.1.5.2",
              "target": "zstd_sys"
            }
          ],
          "selects": {}
        },
        "edition": "2018",
        "version": "4.1.6+zstd.1.5.2"
      },
      "build_script_attrs": {
        "data_glob": [
          "**"
        ]
      },
      "license": "MIT/Apache-2.0"
    },
    "zstd-sys 1.6.3+zstd.1.5.2": {
      "name": "zstd-sys",
      "version": "1.6.3+zstd.1.5.2",
      "repository": {
        "Http": {
          "url": "https://crates.io/api/v1/crates/zstd-sys/1.6.3+zstd.1.5.2/download",
          "sha256": "fc49afa5c8d634e75761feda8c592051e7eeb4683ba827211eb0d731d3402ea8"
        }
      },
      "targets": [
        {
          "Library": {
            "crate_name": "zstd_sys",
            "crate_root": "src/lib.rs",
            "srcs": {
              "include": [
                "**/*.rs"
              ],
              "exclude": []
            }
          }
        },
        {
          "BuildScript": {
            "crate_name": "build_script_build",
            "crate_root": "build.rs",
            "srcs": {
              "include": [
                "**/*.rs"
              ],
              "exclude": []
            }
          }
        }
      ],
      "library_target_name": "zstd_sys",
      "common_attrs": {
        "compile_data_glob": [
          "**"
        ],
        "crate_features": [
          "legacy",
          "std"
        ],
        "deps": {
          "common": [
            {
              "id": "libc 0.2.126",
              "target": "libc"
            },
            {
              "id": "zstd-sys 1.6.3+zstd.1.5.2",
              "target": "build_script_build"
            }
          ],
          "selects": {}
        },
        "edition": "2018",
        "version": "1.6.3+zstd.1.5.2"
      },
      "build_script_attrs": {
        "data_glob": [
          "**"
        ],
        "deps": {
          "common": [
            {
              "id": "cc 1.0.73",
              "target": "cc"
            }
          ],
          "selects": {}
        },
        "links": "zstd"
      },
      "license": "MIT/Apache-2.0"
    }
  },
  "binary_crates": [
    "assert_cmd 2.0.4",
    "cc 1.0.73",
    "clap 3.2.16",
    "wait-timeout 0.2.0",
    "webpki-roots 0.22.4",
    "xmas-elf 0.8.0"
  ],
  "workspace_members": {
    "direct-cargo-bazel-deps 0.0.1": "",
    "risc0-build 0.10.0": "risc0/zkvm/sdk/rust/build",
    "risc0-core-sys 0.10.0": "risc0/core",
    "risc0-make-id 0.1.0": "risc0/zkvm/prove/make-id",
    "risc0-r0vm 0.1.0": "risc0/zkvm/r0vm",
    "risc0-zkp 0.10.0": "risc0/zkp/rust",
    "risc0-zkp-sys 0.10.0": "risc0/zkp",
    "risc0-zkvm 0.10.0": "risc0/zkvm/sdk/rust",
    "risc0-zkvm-circuit 0.10.0": "risc0/zkvm/sdk/rust/circuit",
    "risc0-zkvm-circuit-gen 0.10.0": "risc0/zkvm/circuit/make-circuit",
    "risc0-zkvm-circuit-sys 0.10.0": "risc0/zkvm/circuit",
    "risc0-zkvm-methods 0.1.0": "risc0/zkvm/sdk/rust/methods",
    "risc0-zkvm-platform 0.10.0": "risc0/zkvm/sdk/rust/platform",
    "risc0-zkvm-platform-sys 0.10.0": "risc0/zkvm/platform",
    "risc0-zkvm-sys 0.10.0": "risc0/zkvm"
  },
  "conditions": {
    "aarch64-apple-darwin": [
      "aarch64-apple-darwin"
    ],
    "aarch64-linux-android": [
      "aarch64-linux-android"
    ],
    "aarch64-pc-windows-msvc": [],
    "aarch64-uwp-windows-msvc": [],
    "cfg(all(any(target_arch = \"x86_64\", target_arch = \"aarch64\"), target_os = \"hermit\"))": [],
    "cfg(all(target_arch = \"aarch64\", target_os = \"linux\"))": [
      "aarch64-unknown-linux-gnu"
    ],
    "cfg(all(target_arch = \"wasm32\", not(any(target_os = \"emscripten\", target_os = \"wasi\"))))": [
      "wasm32-unknown-unknown"
    ],
    "cfg(all(target_arch = \"wasm32\", not(target_os = \"emscripten\")))": [
      "wasm32-unknown-unknown",
      "wasm32-wasi"
    ],
    "cfg(all(target_arch = \"wasm32\", not(target_os = \"wasi\")))": [
      "wasm32-unknown-unknown"
    ],
    "cfg(all(target_arch = \"wasm32\", target_vendor = \"unknown\", target_os = \"unknown\", target_env = \"\"))": [
      "wasm32-unknown-unknown"
    ],
    "cfg(any(all(target_arch = \"arm\", target_pointer_width = \"32\"), target_arch = \"mips\", target_arch = \"powerpc\"))": [
      "arm-unknown-linux-gnueabi",
      "armv7-linux-androideabi",
      "armv7-unknown-linux-gnueabi",
      "powerpc-unknown-linux-gnu"
    ],
    "cfg(any(target_arch = \"aarch64\", target_arch = \"x86\", target_arch = \"x86_64\"))": [
      "aarch64-apple-darwin",
      "aarch64-apple-ios",
      "aarch64-apple-ios-sim",
      "aarch64-linux-android",
      "aarch64-unknown-linux-gnu",
      "i686-apple-darwin",
      "i686-linux-android",
      "i686-pc-windows-msvc",
      "i686-unknown-freebsd",
      "i686-unknown-linux-gnu",
      "x86_64-apple-darwin",
      "x86_64-apple-ios",
      "x86_64-linux-android",
      "x86_64-pc-windows-msvc",
      "x86_64-unknown-freebsd",
      "x86_64-unknown-linux-gnu"
    ],
    "cfg(any(target_arch = \"aarch64\", target_arch = \"x86_64\", target_arch = \"x86\"))": [
      "aarch64-apple-darwin",
      "aarch64-apple-ios",
      "aarch64-apple-ios-sim",
      "aarch64-linux-android",
      "aarch64-unknown-linux-gnu",
      "i686-apple-darwin",
      "i686-linux-android",
      "i686-pc-windows-msvc",
      "i686-unknown-freebsd",
      "i686-unknown-linux-gnu",
      "x86_64-apple-darwin",
      "x86_64-apple-ios",
      "x86_64-linux-android",
      "x86_64-pc-windows-msvc",
      "x86_64-unknown-freebsd",
      "x86_64-unknown-linux-gnu"
    ],
    "cfg(any(target_arch = \"x86\", target_arch = \"x86_64\", all(any(target_arch = \"aarch64\", target_arch = \"arm\"), any(target_os = \"android\", target_os = \"fuchsia\", target_os = \"linux\"))))": [
      "aarch64-linux-android",
      "aarch64-unknown-linux-gnu",
      "arm-unknown-linux-gnueabi",
      "armv7-linux-androideabi",
      "armv7-unknown-linux-gnueabi",
      "i686-apple-darwin",
      "i686-linux-android",
      "i686-pc-windows-msvc",
      "i686-unknown-freebsd",
      "i686-unknown-linux-gnu",
      "x86_64-apple-darwin",
      "x86_64-apple-ios",
      "x86_64-linux-android",
      "x86_64-pc-windows-msvc",
      "x86_64-unknown-freebsd",
      "x86_64-unknown-linux-gnu"
    ],
    "cfg(any(target_os = \"android\", target_os = \"linux\"))": [
      "aarch64-linux-android",
      "aarch64-unknown-linux-gnu",
      "arm-unknown-linux-gnueabi",
      "armv7-linux-androideabi",
      "armv7-unknown-linux-gnueabi",
      "i686-linux-android",
      "i686-unknown-linux-gnu",
      "powerpc-unknown-linux-gnu",
      "s390x-unknown-linux-gnu",
      "x86_64-linux-android",
      "x86_64-unknown-linux-gnu"
    ],
    "cfg(any(target_os = \"dragonfly\", target_os = \"freebsd\", target_os = \"illumos\", target_os = \"netbsd\", target_os = \"openbsd\", target_os = \"solaris\"))": [
      "i686-unknown-freebsd",
      "x86_64-unknown-freebsd"
    ],
    "cfg(any(target_os = \"macos\", target_os = \"ios\"))": [
      "aarch64-apple-darwin",
      "aarch64-apple-ios",
      "aarch64-apple-ios-sim",
      "i686-apple-darwin",
      "x86_64-apple-darwin",
      "x86_64-apple-ios"
    ],
    "cfg(any(target_os = \"macos\", target_os = \"ios\", target_os = \"freebsd\"))": [
      "aarch64-apple-darwin",
      "aarch64-apple-ios",
      "aarch64-apple-ios-sim",
      "i686-apple-darwin",
      "i686-unknown-freebsd",
      "x86_64-apple-darwin",
      "x86_64-apple-ios",
      "x86_64-unknown-freebsd"
    ],
    "cfg(any(unix, target_os = \"wasi\"))": [
      "aarch64-apple-darwin",
      "aarch64-apple-ios",
      "aarch64-apple-ios-sim",
      "aarch64-linux-android",
      "aarch64-unknown-linux-gnu",
      "arm-unknown-linux-gnueabi",
      "armv7-linux-androideabi",
      "armv7-unknown-linux-gnueabi",
      "i686-apple-darwin",
      "i686-linux-android",
      "i686-unknown-freebsd",
      "i686-unknown-linux-gnu",
      "powerpc-unknown-linux-gnu",
      "s390x-unknown-linux-gnu",
      "wasm32-wasi",
      "x86_64-apple-darwin",
      "x86_64-apple-ios",
      "x86_64-linux-android",
      "x86_64-unknown-freebsd",
      "x86_64-unknown-linux-gnu"
    ],
    "cfg(not(any(target_os = \"windows\", target_os = \"macos\", target_os = \"ios\")))": [
      "aarch64-linux-android",
      "aarch64-unknown-linux-gnu",
      "arm-unknown-linux-gnueabi",
      "armv7-linux-androideabi",
      "armv7-unknown-linux-gnueabi",
      "i686-linux-android",
      "i686-unknown-freebsd",
      "i686-unknown-linux-gnu",
      "powerpc-unknown-linux-gnu",
      "riscv32imc-unknown-none-elf",
      "s390x-unknown-linux-gnu",
      "wasm32-unknown-unknown",
      "wasm32-wasi",
      "x86_64-linux-android",
      "x86_64-unknown-freebsd",
      "x86_64-unknown-linux-gnu"
    ],
    "cfg(not(target_arch = \"riscv32\"))": [
      "aarch64-apple-darwin",
      "aarch64-apple-ios",
      "aarch64-apple-ios-sim",
      "aarch64-linux-android",
      "aarch64-unknown-linux-gnu",
      "arm-unknown-linux-gnueabi",
      "armv7-linux-androideabi",
      "armv7-unknown-linux-gnueabi",
      "i686-apple-darwin",
      "i686-linux-android",
      "i686-pc-windows-msvc",
      "i686-unknown-freebsd",
      "i686-unknown-linux-gnu",
      "powerpc-unknown-linux-gnu",
      "s390x-unknown-linux-gnu",
      "wasm32-unknown-unknown",
      "wasm32-wasi",
      "x86_64-apple-darwin",
      "x86_64-apple-ios",
      "x86_64-linux-android",
      "x86_64-pc-windows-msvc",
      "x86_64-unknown-freebsd",
      "x86_64-unknown-linux-gnu"
    ],
    "cfg(not(target_arch = \"wasm32\"))": [
      "aarch64-apple-darwin",
      "aarch64-apple-ios",
      "aarch64-apple-ios-sim",
      "aarch64-linux-android",
      "aarch64-unknown-linux-gnu",
      "arm-unknown-linux-gnueabi",
      "armv7-linux-androideabi",
      "armv7-unknown-linux-gnueabi",
      "i686-apple-darwin",
      "i686-linux-android",
      "i686-pc-windows-msvc",
      "i686-unknown-freebsd",
      "i686-unknown-linux-gnu",
      "powerpc-unknown-linux-gnu",
      "riscv32imc-unknown-none-elf",
      "s390x-unknown-linux-gnu",
      "x86_64-apple-darwin",
      "x86_64-apple-ios",
      "x86_64-linux-android",
      "x86_64-pc-windows-msvc",
      "x86_64-unknown-freebsd",
      "x86_64-unknown-linux-gnu"
    ],
    "cfg(not(windows))": [
      "aarch64-apple-darwin",
      "aarch64-apple-ios",
      "aarch64-apple-ios-sim",
      "aarch64-linux-android",
      "aarch64-unknown-linux-gnu",
      "arm-unknown-linux-gnueabi",
      "armv7-linux-androideabi",
      "armv7-unknown-linux-gnueabi",
      "i686-apple-darwin",
      "i686-linux-android",
      "i686-unknown-freebsd",
      "i686-unknown-linux-gnu",
      "powerpc-unknown-linux-gnu",
      "riscv32imc-unknown-none-elf",
      "s390x-unknown-linux-gnu",
      "wasm32-unknown-unknown",
      "wasm32-wasi",
      "x86_64-apple-darwin",
      "x86_64-apple-ios",
      "x86_64-linux-android",
      "x86_64-unknown-freebsd",
      "x86_64-unknown-linux-gnu"
    ],
    "cfg(target_arch = \"wasm32\")": [
      "wasm32-unknown-unknown",
      "wasm32-wasi"
    ],
    "cfg(target_env = \"msvc\")": [
      "i686-pc-windows-msvc",
      "x86_64-pc-windows-msvc"
    ],
    "cfg(target_family = \"unix\")": [
      "aarch64-apple-darwin",
      "aarch64-apple-ios",
      "aarch64-apple-ios-sim",
      "aarch64-linux-android",
      "aarch64-unknown-linux-gnu",
      "arm-unknown-linux-gnueabi",
      "armv7-linux-androideabi",
      "armv7-unknown-linux-gnueabi",
      "i686-apple-darwin",
      "i686-linux-android",
      "i686-unknown-freebsd",
      "i686-unknown-linux-gnu",
      "powerpc-unknown-linux-gnu",
      "s390x-unknown-linux-gnu",
      "x86_64-apple-darwin",
      "x86_64-apple-ios",
      "x86_64-linux-android",
      "x86_64-unknown-freebsd",
      "x86_64-unknown-linux-gnu"
    ],
    "cfg(target_feature = \"atomics\")": [],
    "cfg(target_os = \"hermit\")": [],
    "cfg(target_os = \"redox\")": [],
    "cfg(target_os = \"wasi\")": [
      "wasm32-wasi"
    ],
    "cfg(target_os = \"windows\")": [
      "i686-pc-windows-msvc",
      "x86_64-pc-windows-msvc"
    ],
    "cfg(unix)": [
      "aarch64-apple-darwin",
      "aarch64-apple-ios",
      "aarch64-apple-ios-sim",
      "aarch64-linux-android",
      "aarch64-unknown-linux-gnu",
      "arm-unknown-linux-gnueabi",
      "armv7-linux-androideabi",
      "armv7-unknown-linux-gnueabi",
      "i686-apple-darwin",
      "i686-linux-android",
      "i686-unknown-freebsd",
      "i686-unknown-linux-gnu",
      "powerpc-unknown-linux-gnu",
      "s390x-unknown-linux-gnu",
      "x86_64-apple-darwin",
      "x86_64-apple-ios",
      "x86_64-linux-android",
      "x86_64-unknown-freebsd",
      "x86_64-unknown-linux-gnu"
    ],
    "cfg(windows)": [
      "i686-pc-windows-msvc",
      "x86_64-pc-windows-msvc"
    ],
    "i686-pc-windows-gnu": [],
    "i686-pc-windows-msvc": [
      "i686-pc-windows-msvc"
    ],
    "i686-uwp-windows-gnu": [],
    "i686-uwp-windows-msvc": [],
    "x86_64-pc-windows-gnu": [],
    "x86_64-pc-windows-msvc": [
      "x86_64-pc-windows-msvc"
    ],
    "x86_64-uwp-windows-gnu": [],
    "x86_64-uwp-windows-msvc": []
  }
}<|MERGE_RESOLUTION|>--- conflicted
+++ resolved
@@ -1,9 +1,5 @@
 {
-<<<<<<< HEAD
-  "checksum": "18343d744841d97dfdecb1957d521a9e4290baa611a427fe654663e0a00c2e40",
-=======
-  "checksum": "70f8671ac6ca1cdf0badd788634b77171a178fcf12f5ffb55fbc14c2c26f0a8e",
->>>>>>> 9a37634f
+  "checksum": "a029e847b62d9cdb9508843f8edecab6f72a8cac072a43bece02a26b0f304161",
   "crates": {
     "adler 1.0.2": {
       "name": "adler",
@@ -141,11 +137,7 @@
       },
       "license": "Unlicense/MIT"
     },
-<<<<<<< HEAD
     "anyhow 1.0.59": {
-=======
-    "anyhow 1.0.58": {
->>>>>>> 9a37634f
       "name": "anyhow",
       "version": "1.0.59",
       "repository": {
@@ -8066,19 +8058,13 @@
         ],
         "crate_features": [
           "aho-corasick",
-<<<<<<< HEAD
-=======
           "default",
->>>>>>> 9a37634f
           "memchr",
           "perf",
           "perf-cache",
           "perf-dfa",
           "perf-inline",
           "perf-literal",
-<<<<<<< HEAD
-          "std"
-=======
           "std",
           "unicode",
           "unicode-age",
@@ -8088,7 +8074,6 @@
           "unicode-perl",
           "unicode-script",
           "unicode-segment"
->>>>>>> 9a37634f
         ],
         "deps": {
           "common": [
@@ -11071,9 +11056,6 @@
       },
       "license": "MIT"
     },
-<<<<<<< HEAD
-    "time 0.3.12": {
-=======
     "thread_local 1.1.4": {
       "name": "thread_local",
       "version": "1.1.4",
@@ -11116,8 +11098,7 @@
       },
       "license": "Apache-2.0/MIT"
     },
-    "time 0.3.11": {
->>>>>>> 9a37634f
+    "time 0.3.12": {
       "name": "time",
       "version": "0.3.12",
       "repository": {
