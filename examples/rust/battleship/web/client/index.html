--- conflicted
+++ resolved
@@ -8,276 +8,10 @@
   <link rel="preload" href="/client_bg.wasm" as="fetch" type="application/wasm" crossorigin="" />
   <link rel="modulepreload" href="/client.js" />
   <link rel="stylesheet" href="index.css">
+  <script src="https://cdn.jsdelivr.net/npm/near-api-js@0.41.0/dist/near-api-js.min.js"></script>
 </head>
 
 <body>
-<<<<<<< HEAD
-<div class="header">
-    <img src="assets/risc0/banner.png">
-  </div>
-  <br />
-  <div class="gamefield">
-    <div class="playerField">
-      <h3 class="playerName">{player1}</h3>
-      <table class="matrix">
-        <tbody>
-          <tr>
-            <td><span class="dot red"></span></td>
-            <td><span class="dot white"></span></td>
-            <td><span class="dot white"></span></td>
-            <td><span class="dot white"></span></td>
-            <td><span class="dot"></span></td>
-            <td><span class="dot"></span></td>
-            <td><span class="dot"></span></td>
-            <td><span class="dot"></span></td>
-            <td><span class="dot"></span></td>
-            <td><img  src="assets/Carrier/vUpperCarrier.png"></td>
-          </tr>
-          <tr>
-            <td><span class="dot"></span></td>
-            <td><span class="dot"></span></td>
-            <td><span class="dot"></span></td>
-            <td><span class="dot"></span></td>
-            <td><span class="dot"></span></td>
-            <td><span class="dot"></span></td>
-            <td><span class="dot"></span></td>
-            <td><span class="dot"></span></td>
-            <td><span class="dot"></span></td>
-            <td><img  src="assets/Carrier/vUpperMiddleCarrier.png"></td>
-          </tr>
-          <tr>
-            <td><span class="dot"></span></td>
-            <td><span class="dot"></span></td>
-            <td><span class="dot"></span></td>
-            <td><img  src="assets/Destroyer/hLowerDestroyer.png"></td>
-            <td><img  src="assets/Destroyer/hUpperDestroyer.png"></td>
-            <td><span class="dot"></span></td>
-            <td><span class="dot"></span></td>
-            <td><span class="dot"></span></td>
-            <td><span class="dot"></span></td>
-            <td><img  src="assets/Carrier/vMiddleCarrier.png"></td>
-          </tr>
-          <tr>
-            <td><span class="dot"></span></td>
-            <td><span class="dot"></span></td>
-            <td><span class="dot"></span></td>
-            <td><span class="dot"></span></td>
-            <td><span class="dot"></span></td>
-            <td><span class="dot"></span></td>
-            <td><span class="dot"></span></td>
-            <td><span class="dot"></span></td>
-            <td><span class="dot"></span></td>
-            <td><img  src="assets/Carrier/vLowerMiddleCarrier.png"></td>
-          </tr>
-          <tr>
-            <td><span class="dot"></span></td>
-            <td><span class="dot"></span></td>
-            <td><span class="dot"></span></td>
-            <td><span class="dot"></span></td>
-            <td><span class="dot"></span></td>
-            <td><span class="dot"></span></td>
-            <td><span class="dot"></span></td>
-            <td><span class="dot"></span></td>
-            <td><span class="dot"></span></td>
-            <td><img  src="assets/Carrier/vLowerCarrier.png"></td>
-          </tr>
-          <tr>
-            <td><span class="dot"></span></td>
-            <td><span class="dot"></span></td>
-            <td><span class="dot"></span></td>
-            <td><span class="dot"></span></td>
-            <td><span class="dot"></span></td>
-            <td><span class="dot"></span></td>
-            <td><span class="dot"></span></td>
-            <td><span class="dot"></span></td>
-            <td><span class="dot"></span></td>
-            <td><img  src="assets/Battleship/vUpperBattleship.png"></td>
-          </tr>
-          <tr>
-            <td><span class="dot"></span></td>
-            <td><span class="dot"></span></td>
-            <td><span class="dot"></span></td>
-            <td><span class="dot"></span></td>
-            <td><span class="dot white"></span></td>
-            <td><span class="dot red"></span></td>
-            <td><span class="dot"></span></td>
-            <td><span class="dot"></span></td>
-            <td><span class="dot"></span></td>
-            <td><img  src="assets/Battleship/vUpperMiddleBattleship.png"></td>
-          </tr>
-          <tr>
-            <td><span class="dot"></span></td>
-            <td><span class="dot"></span></td>
-            <td><span class="dot"></span></td>
-            <td><span class="dot"></span></td>
-            <td><span class="dot"></span></td>
-            <td><span class="dot"></span></td>
-            <td><span class="dot"></span></td>
-            <td><span class="dot"></span></td>
-            <td><span class="dot"></span></td>
-            <td><img  src="assets/Battleship/vLowerMiddleBattleship.png"></td>
-          </tr>
-          <tr>
-            <td><span class="dot"></span></td>
-            <td><span class="dot"></span></td>
-            <td><span class="dot white"></span></td>
-            <td><span class="dot"></span></td>
-            <td><span class="dot"></span></td>
-            <td><span class="dot"></span></td>
-            <td><span class="dot"></span></td>
-            <td><span class="dot"></span></td>
-            <td><span class="dot"></span></td>
-            <td><img  src="assets/Battleship/vLowerBattleship.png"></td>
-          </tr>
-          <tr>
-            <td><span class="dot white"></span></td>
-            <td><span class="dot"></span></td>
-            <td><span class="dot"></span></td>
-            <td><span class="dot"></span></td>
-            <td><span class="dot"></span></td>
-            <td><span class="dot"></span></td>
-            <td><span class="dot red"></span></td>
-            <td><span class="dot"></span></td>
-            <td><span class="dot"></span></td>
-            <td><span class="dot"></span></td>
-          </tr>
-        </tbody>
-      </table>
-    </div>
-    <hr />
-    <div class="cpuField">
-      <h3 class="playerName">CPU</h3>
-      <table class="matrix">
-
-        <tbody>
-          <tr>
-            <td><span class="dot red"></span></td>
-            <td><span class="dot white"></span></td>
-            <td><span class="dot white"></span></td>
-            <td><span class="dot white"></span></td>
-            <td><span class="dot"></span></td>
-            <td><span class="dot"></span></td>
-            <td><span class="dot"></span></td>
-            <td><span class="dot"></span></td>
-            <td><img  src="assets/Carrier/vUpperCarrier.png"></td>
-            <td><span class="dot"></span></td>
-          </tr>
-          <tr>
-            <td><span class="dot"></span></td>
-            <td><span class="dot"></span></td>
-            <td><span class="dot"></span></td>
-            <td><span class="dot"></span></td>
-            <td><span class="dot"></span></td>
-            <td><span class="dot"></span></td>
-            <td><span class="dot"></span></td>
-            <td><span class="dot"></span></td>
-            <td><img  src="assets/Carrier/vUpperMiddleCarrier.png"></td>
-            <td><span class="dot"></span></td>
-          </tr>
-          <tr>
-            <td><span class="dot"></span></td>
-            <td><span class="dot"></span></td>
-            <td><span class="dot"></span></td>
-            <td><img  src="assets/Destroyer/hLowerDestroyer.png"></td>
-            <td><img  src="assets/Destroyer/hUpperDestroyer.png"></td>
-            <td><span class="dot"></span></td>
-            <td><span class="dot"></span></td>
-            <td><span class="dot"></span></td>
-            <td><img  src="assets/Carrier/vMiddleCarrier.png"></td>
-            <td><span class="dot"></span></td>
-          </tr>
-          <tr>
-            <td><span class="dot"></span></td>
-            <td><span class="dot"></span></td>
-            <td><span class="dot"></span></td>
-            <td><span class="dot"></span></td>
-            <td><span class="dot"></span></td>
-            <td><span class="dot"></span></td>
-            <td><span class="dot"></span></td>
-            <td><span class="dot"></span></td>
-            <td><img  src="assets/Carrier/vLowerMiddleCarrier.png"></td>
-            <td><span class="dot"></span></td>
-          </tr>
-          <tr>
-            <td><span class="dot"></span></td>
-            <td><span class="dot"></span></td>
-            <td><span class="dot"></span></td>
-            <td><span class="dot"></span></td>
-            <td><span class="dot"></span></td>
-            <td><span class="dot"></span></td>
-            <td><span class="dot"></span></td>
-            <td><span class="dot"></span></td>
-            <td><img  src="assets/Carrier/vLowerCarrier.png"></td>
-            <td><span class="dot"></span></td>
-          </tr>
-          <tr>
-            <td><span class="dot"></span></td>
-            <td><span class="dot"></span></td>
-            <td><span class="dot"></span></td>
-            <td><span class="dot"></span></td>
-            <td><span class="dot"></span></td>
-            <td><span class="dot"></span></td>
-            <td><span class="dot"></span></td>
-            <td><span class="dot"></span></td>
-            <td><span class="dot"></span></td>
-            <td><span class="dot"></span></td>
-          </tr>
-          <tr>
-            <td><span class="dot"></span></td>
-            <td><span class="dot"></span></td>
-            <td><span class="dot"></span></td>
-            <td><span class="dot"></span></td>
-            <td><span class="dot white"></span></td>
-            <td><span class="dot red"></span></td>
-            <td><span class="dot"></span></td>
-            <td><span class="dot"></span></td>
-            <td><span class="dot"></span></td>
-            <td><span class="dot"></span></td>
-          </tr>
-          <tr>
-            <td><span class="dot"></span></td>
-            <td><span class="dot"></span></td>
-            <td><span class="dot"></span></td>
-            <td><span class="dot"></span></td>
-            <td><span class="dot"></span></td>
-            <td><span class="dot"></span></td>
-            <td><span class="dot"></span></td>
-            <td><span class="dot"></span></td>
-            <td><span class="dot"></span></td>
-            <td><span class="dot"></span></td>
-          </tr>
-          <tr>
-            <td><span class="dot"></span></td>
-            <td><span class="dot"></span></td>
-            <td><span class="dot white"></span></td>
-            <td><span class="dot"></span></td>
-            <td><span class="dot"></span></td>
-            <td><span class="dot"></span></td>
-            <td><span class="dot"></span></td>
-            <td><span class="dot"></span></td>
-            <td><span class="dot"></span></td>
-            <td><span class="dot"></span></td>
-          </tr>
-          <tr>
-            <td><span class="dot white"></span></td>
-            <td><span class="dot"></span></td>
-            <td><span class="dot"></span></td>
-            <td><span class="dot"></span></td>
-            <td><span class="dot"></span></td>
-            <td><span class="dot"></span></td>
-            <td><span class="dot red"></span></td>
-            <td><span class="dot"></span></td>
-            <td><span class="dot"></span></td>
-            <td><span class="dot"></span></td>
-          </tr>
-        </tbody>
-      </table>
-    </div>
-  </div>
-  <br />
-  <br />
-=======
-  <script src="https://cdn.jsdelivr.net/npm/near-api-js@0.41.0/dist/near-api-js.min.js"></script>
   <script>
     const networkId = 'testnet';
     const appName = 'flaub.testnet';
@@ -327,9 +61,7 @@
     function turn(contract, name, receipt_str, shot_x, shot_y) {
       return contract.turn({ name, receipt_str, shot_x, shot_y }, gas);
     }
-
   </script>
->>>>>>> ac2d2f3c
   <script type="module">
     import init from '/client.js';
     init('/client_bg.wasm');
