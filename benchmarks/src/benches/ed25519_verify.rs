// Copyright 2023 RISC Zero, Inc.
//
// Licensed under the Apache License, Version 2.0 (the "License");
// you may not use this file except in compliance with the License.
// You may obtain a copy of the License at
//
//     http://www.apache.org/licenses/LICENSE-2.0
//
// Unless required by applicable law or agreed to in writing, software
// distributed under the License is distributed on an "AS IS" BASIS,
// WITHOUT WARRANTIES OR CONDITIONS OF ANY KIND, either express or implied.
// See the License for the specific language governing permissions and
// limitations under the License.

use std::time::{Instant, Duration};

use ed25519_dalek::{Signature, Signer, SigningKey, VerifyingKey};
use rand_core::OsRng;
use risc0_zkvm::{
<<<<<<< HEAD
    default_prover, serde::from_slice, sha::DIGEST_WORDS, ExecutorEnv, ExecutorImpl,
    MemoryImage, ProverOpts, Receipt, Session, VerifierContext,
=======
    default_prover, sha::DIGEST_WORDS, ExecutorEnv, ExitCode, LocalProver, MemoryImage, Prover,
    ProverOpts, Receipt, Session, VerifierContext,
>>>>>>> 9034e2d5
};

use crate::{get_cycles, get_image, Benchmark, BenchmarkAverage};

pub struct Job {
    pub spec: u32,
    pub image: MemoryImage,
    pub session: Option<Session>,
    pub verifying_key: VerifyingKey,
    pub message: Vec<u8>,
    pub signature: Signature,
}

pub fn new_jobs() -> Vec<<Job as Benchmark>::Spec> {
    vec![1]
}

const METHOD_ID: [u32; DIGEST_WORDS] = risc0_benchmark_methods::ED25519_VERIFY_ID;
const METHOD_PATH: &'static str = risc0_benchmark_methods::ED25519_VERIFY_PATH;

impl Benchmark for Job {
    const NAME: &'static str = "ed25519_verify";
    type Spec = u32;
    type ComputeOut = (VerifyingKey, Vec<u8>);
    type ProofType = Receipt;

    fn job_size(spec: &Self::Spec) -> u32 {
        *spec
    }

    fn output_size_bytes(_output: &Self::ComputeOut, proof: &Self::ProofType) -> u32 {
        proof.journal.bytes.len() as u32
    }

    fn proof_size_bytes(proof: &Self::ProofType) -> u32 {
        (proof
            .inner
            .composite()
            .unwrap()
            .segments
            .iter()
            .fold(0, |acc, segment| acc + segment.get_seal_bytes().len())) as u32
    }

    fn new(spec: Self::Spec) -> Self {
        let image = get_image(METHOD_PATH);

        // Generate a random ed25519 keypair and sign the message.
        let signing_key: SigningKey = SigningKey::generate(&mut OsRng);
        let verifying_key: VerifyingKey = signing_key.verifying_key();
        let message =
            b"This is a message that will be signed, and verified within the zkVM".to_vec();
        let signature: Signature = signing_key.sign(&message);
        let session = None;

        Job {
            spec,
            image,
            session,
            verifying_key,
            message,
            signature,
        }
    }

    fn spec(&self) -> &Self::Spec {
        &self.spec
    }

    fn host_compute(&mut self) -> Option<Self::ComputeOut> {
        Some((self.verifying_key, self.message.clone()))
    }

    fn guest_compute(&mut self) -> (Self::ComputeOut, Self::ProofType) {
        let receipt = self.session.as_ref().unwrap().prove().expect("receipt");

        let (encoded_verifying_key, receipt_message) = receipt.journal.decode().unwrap();
        let verifying_key = VerifyingKey::from_bytes(&encoded_verifying_key).unwrap();

        ((verifying_key, receipt_message), receipt)
    }

    fn exec_compute(&mut self) -> (u32, u32, Duration) {
        let env = ExecutorEnv::builder()
            .write(&(
                self.spec,
                self.verifying_key.as_bytes(),
                self.message.clone(),
                self.signature.to_bytes().to_vec(),
            ))
            .unwrap()
            .build()
            .unwrap();

        let mut exec = ExecutorImpl::new(env, self.image.clone()).unwrap();
        let start = Instant::now();
        let session = exec.run().unwrap();
        let elapsed = start.elapsed();
        let segments = session.resolve().unwrap();
        let (exec_cycles, prove_cycles) = get_cycles(segments);
        self.session = Some(session);
        (prove_cycles as u32, exec_cycles as u32, elapsed)
    }

    fn verify_proof(&self, _output: &Self::ComputeOut, proof: &Self::ProofType) -> bool {
        let result = proof.verify(METHOD_ID);

        match result {
            Ok(_) => true,
            Err(err) => {
                println!("{}", err);
                false
            }
        }
    }
}

impl BenchmarkAverage for Job {
    const NAME: &'static str = "ed25519";
    type Spec = u32;

    fn job_size(spec: &Self::Spec) -> u32 {
        *spec
    }

    fn new(spec: Self::Spec) -> Self {
        let image = get_image(METHOD_PATH);

        // Generate a random ed25519 keypair and sign the message.
        let signing_key: SigningKey = SigningKey::generate(&mut OsRng);
        let verifying_key: VerifyingKey = signing_key.verifying_key();
        let message =
            b"This is a message that will be signed, and verified within the zkVM".to_vec();
        let signature: Signature = signing_key.sign(&message);
        let session = None;

        Job {
            spec,
            image,
            session,
            verifying_key,
            message,
            signature,
        }
    }

    fn spec(&self) -> &Self::Spec {
        &self.spec
    }

    fn guest_compute(&mut self) -> Duration {
        let env = ExecutorEnv::builder()
            .write(&(
                self.spec,
                self.verifying_key.as_bytes(),
                self.message.clone(),
                self.signature.to_bytes().to_vec(),
            ))
            .unwrap()
            .build()
            .unwrap();
        let prover = default_prover();
        let start = Instant::now();
        prover.prove(
                env,
                &VerifierContext::default(),
                &ProverOpts::default(),
                self.image.clone(),
            )
            .expect("receipt");
        let elapsed = start.elapsed();
        elapsed
    }
}<|MERGE_RESOLUTION|>--- conflicted
+++ resolved
@@ -17,13 +17,8 @@
 use ed25519_dalek::{Signature, Signer, SigningKey, VerifyingKey};
 use rand_core::OsRng;
 use risc0_zkvm::{
-<<<<<<< HEAD
     default_prover, serde::from_slice, sha::DIGEST_WORDS, ExecutorEnv, ExecutorImpl,
     MemoryImage, ProverOpts, Receipt, Session, VerifierContext,
-=======
-    default_prover, sha::DIGEST_WORDS, ExecutorEnv, ExitCode, LocalProver, MemoryImage, Prover,
-    ProverOpts, Receipt, Session, VerifierContext,
->>>>>>> 9034e2d5
 };
 
 use crate::{get_cycles, get_image, Benchmark, BenchmarkAverage};
