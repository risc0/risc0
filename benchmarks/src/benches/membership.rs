--- conflicted
+++ resolved
@@ -100,16 +100,8 @@
     }
 
     fn guest_compute(&mut self) -> (Self::ComputeOut, Self::ProofType) {
-<<<<<<< HEAD
         let receipt = self.session.as_ref().unwrap().prove().expect("receipt");
-        let (leaf, root) = from_slice::<(Digest, Digest), _>(&receipt.journal)
-            .unwrap()
-            .try_into()
-            .unwrap();
-=======
-        let receipt = self.session.prove().expect("receipt");
         let (leaf, root) = receipt.journal.decode().unwrap();
->>>>>>> 9034e2d5
         ((leaf, root), receipt)
     }
 
