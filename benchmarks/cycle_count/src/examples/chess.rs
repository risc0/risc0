// Copyright 2023 RISC Zero, Inc.
//
// Licensed under the Apache License, Version 2.0 (the "License");
// you may not use this file except in compliance with the License.
// You may obtain a copy of the License at
//
//     http://www.apache.org/licenses/LICENSE-2.0
//
// Unless required by applicable law or agreed to in writing, software
// distributed under the License is distributed on an "AS IS" BASIS,
// WITHOUT WARRANTIES OR CONDITIONS OF ANY KIND, either express or implied.
// See the License for the specific language governing permissions and
// limitations under the License.

<<<<<<< HEAD
use risc0_zkvm::{ExecutorEnv, MemoryImage};
=======
use risc0_zkvm::{serde::to_vec, ExecutorEnv};
>>>>>>> b1752002

use crate::{exec_compute, CycleCounter};

pub struct Job<'a> {
    pub env: ExecutorEnv<'a>,
}

const METHOD_ELF: &'static [u8] = chess_methods::CHECKMATE_ELF;

impl CycleCounter for Job<'_> {
    const NAME: &'static str = "chess";

    fn new() -> Self {
        let mv = "Qxf7".to_string();
        let board =
            "r1bqkb1r/pppp1ppp/2n2n2/4p2Q/2B1P3/8/PPPP1PPP/RNB1K1NR w KQkq - 4 4".to_string();
        let input = chess_core::Inputs { board, mv };
        let env = ExecutorEnv::builder()
            .write(&input)
            .unwrap()
            .build()
            .unwrap();

        Job { env }
    }

    fn exec_compute(&mut self) -> u32 {
        exec_compute(METHOD_ELF, self.env.clone())
    }
}<|MERGE_RESOLUTION|>--- conflicted
+++ resolved
@@ -12,11 +12,7 @@
 // See the License for the specific language governing permissions and
 // limitations under the License.
 
-<<<<<<< HEAD
-use risc0_zkvm::{ExecutorEnv, MemoryImage};
-=======
-use risc0_zkvm::{serde::to_vec, ExecutorEnv};
->>>>>>> b1752002
+use risc0_zkvm::ExecutorEnv;
 
 use crate::{exec_compute, CycleCounter};
 
