--- conflicted
+++ resolved
@@ -22,12 +22,6 @@
 tar = "0.4.41"
 tempfile = "3.10.1"
 termcolor = "1.4.1"
-<<<<<<< HEAD
-thiserror = "1.0.61"
-tokio = { version = "1.38.0", features = ["rt-multi-thread", "macros"] }
-xz = "0.1.0"
-=======
 thiserror = "1.0.63"
 tokio = { version = "1.39.1", features = ["rt-multi-thread", "macros"] }
-xz = "0.1.0"
->>>>>>> 2206284c
+xz = "0.1.0"