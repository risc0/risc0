# `rzup`

Install, update, or revert to a specific RISC Zero version.

## Install

<!-- TODO: Replace this friendly redirect URL once set up -->

```sh
curl -L https://risczero.com/install | bash
```

## Usage

To install the latest RISC Zero release version:

```sh
rzup install
```

To install a specific release version:

```sh
rzup install --version <VERSION>
```

Where `VERSION` can be replaced with a specified RISC Zero release (e.g.,
`1.0.0`). See our [releases](https://github.com/risc0/risc0/releases) for more
information.

To enable verbose installation logs:

```sh
rzup --verbose install
```

To view usage/help information:

```sh
rzup --help
```

---
<<<<<<< HEAD

**Tip**: Most flags have a single character shorthand. See `rzup -h` for more information.
=======
**Tip**: Most flags have a single-character shorthand. See `rzup -h` for more information.
>>>>>>> c71a847e
<|MERGE_RESOLUTION|>--- conflicted
+++ resolved
@@ -40,10 +40,6 @@
 rzup --help
 ```
 
----
-<<<<<<< HEAD
+***
 
-**Tip**: Most flags have a single character shorthand. See `rzup -h` for more information.
-=======
-**Tip**: Most flags have a single-character shorthand. See `rzup -h` for more information.
->>>>>>> c71a847e
+**Tip**: Most flags have a single-character shorthand. See `rzup -h` for more information.