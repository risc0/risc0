--- conflicted
+++ resolved
@@ -79,7 +79,6 @@
     }
 
     pub fn list_component_versions(&self, env: &Environment, id: &str) -> Result<Vec<Version>> {
-<<<<<<< HEAD
         let mut versions = Vec::new();
 
         // Handle virtual components first
@@ -128,13 +127,6 @@
                         message: format!("Failed to parse version from directory: {}", dir_name),
                     });
                 }
-=======
-        let mut versions = Paths::list_component_versions(env, id)?;
-        let legacy_versions = Paths::list_legacy_versions(env, id)?;
-        for legacy_version in legacy_versions {
-            if !versions.contains(&legacy_version) {
-                versions.push(legacy_version);
->>>>>>> de6b48c6
             }
         }
 
