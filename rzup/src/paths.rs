use crate::env::Environment;
use crate::error::Result;
use std::collections::HashSet;

use crate::distribution::Platform;
use crate::events::RzupEvent;
use semver::Version;
use std::path::PathBuf;

pub struct Paths;

impl Paths {
    pub fn get_component_dir(env: &Environment, component_id: &str) -> Result<PathBuf> {
        match component_id {
            "rust" => Ok(env.root_dir().join("toolchains")),
            "cargo-risczero" | "r0vm" => Ok(env.root_dir().join("extensions")),
            _ => Ok(env.root_dir().join(component_id)), // Default for new components
        }
    }

    pub fn get_version_dir(
        env: &Environment,
        component_id: &str,
        version: &Version,
    ) -> Result<PathBuf> {
        let base_path = Self::get_component_dir(env, component_id)?;
        Ok(base_path.join(format!("v{}-{}-{}", version, component_id, env.platform())))
    }

    pub fn get_bin_dir(
        env: &Environment,
        component_id: &str,
        version: &Version,
    ) -> Result<PathBuf> {
        let version_dir = Self::get_version_dir(env, component_id, version)?;
        Ok(version_dir.join("bin"))
    }

    pub fn get_bin_path(
        env: &Environment,
        component_id: &str,
        version: &Version,
        bin: &str,
    ) -> Result<PathBuf> {
        let bin_dir = Self::get_bin_dir(env, component_id, version)?;
        Ok(bin_dir.join(bin))
    }

    pub fn version_exists(
        env: &Environment,
        component_id: &str,
        version: &Version,
    ) -> Result<bool> {
<<<<<<< HEAD
        let component_dir = Self::get_component_dir(env, component_id)?;
        if !component_dir.exists() {
            return Ok(false);
        }

        for entry in std::fs::read_dir(component_dir)? {
            let entry = entry?;
            if !entry.path().is_dir() {
                continue;
            }

            let dir_name = entry.file_name().to_string_lossy().to_string();
            if let Some(parsed_version) = Self::parse_version_from_path(&dir_name, component_id) {
                if parsed_version == *version {
                    return Ok(true);
                }
            }
        }

        Ok(false)
=======
        // Check both formats
        Ok(Self::get_version_dir(env, component_id, version)?.exists()
            || Self::get_legacy_version_dir(env, component_id, version)?.exists())
>>>>>>> de6b48c6
    }

    pub fn create_version_dirs(
        env: &Environment,
        component_id: &str,
        version: &Version,
    ) -> Result<()> {
        let component_dir = Self::get_component_dir(env, component_id)?;
        if !component_dir.exists() {
            env.emit(RzupEvent::Debug {
                message: format!("Creating component directory: {}", component_dir.display()),
            });
            std::fs::create_dir_all(&component_dir)?;
        }

        let version_dir = Self::get_version_dir(env, component_id, version)?;
        if !version_dir.exists() {
            env.emit(RzupEvent::Debug {
                message: format!("Creating version directory: {}", version_dir.display()),
            });
            std::fs::create_dir_all(&version_dir)?;
        }

        if component_id != "rust" {
            let bin_dir = version_dir.join("bin");
            if !bin_dir.exists() {
                env.emit(RzupEvent::Debug {
                    message: format!("Creating bin directory: {}", bin_dir.display()),
                });
                std::fs::create_dir_all(bin_dir)?;
            }
        }

        // Also ensure tmp directory exists
        let tmp_dir = env.tmp_dir();
        if !tmp_dir.exists() {
            env.emit(RzupEvent::Debug {
                message: format!("Creating tmp directory: {}", tmp_dir.display()),
            });
            std::fs::create_dir_all(tmp_dir)?;
        }

        Ok(())
    }

    pub fn cleanup_version(env: &Environment, component_id: &str, version: &Version) -> Result<()> {
        let version_dir = Self::get_version_dir(env, component_id, version)?;
        if version_dir.exists() {
            std::fs::remove_dir_all(&version_dir)?;
        }

        let component_dir = Self::get_component_dir(env, component_id)?;
        if component_dir.exists() && std::fs::read_dir(&component_dir)?.count() == 0 {
            std::fs::remove_dir(component_dir)?;
        }

        Ok(())
    }

<<<<<<< HEAD
    pub fn parse_version_from_path(dir_name: &str, component_id: &str) -> Option<Version> {
        fn extract_version(version_part: &str) -> Option<Version> {
            let segments: Vec<&str> = version_part.split('-').collect();
            match segments.len() {
                1 => Version::parse(version_part).ok(),
                2 | 3 => {
                    let version_with_pre = format!("{}-{}", segments[0], segments[1]);
                    Version::parse(&version_with_pre).ok()
                }
                _ => None,
            }
        }

        let result = if dir_name.starts_with("r0.") && component_id == "rust" {
            // Handle legacy rust format
            dir_name
                .strip_prefix("r0.")
                .and_then(|v| v.split('-').next())
                .and_then(|v| Version::parse(v).ok())
        } else if dir_name.starts_with('v') {
            if let Some(version_part) = dir_name.strip_prefix('v') {
                if version_part.contains(&format!("-{}-", component_id)) {
                    // New format with platform suffix
                    version_part
                        .split(&format!("-{}-", component_id))
                        .next()
                        .and_then(extract_version)
                } else if version_part.ends_with(component_id) {
                    // Legacy format without platform suffix
                    version_part
                        .split(&format!("-{}", component_id))
                        .next()
                        .and_then(extract_version)
                } else {
                    extract_version(version_part.split('-').next()?)
                }
            } else {
                None
            }
        } else {
            None
        };

        result
=======
    pub(crate) fn get_legacy_version_dir(
        env: &Environment,
        component_id: &str,
        version: &Version,
    ) -> Result<PathBuf> {
        let platform = Platform::detect();
        match component_id {
            "rust" => Ok(env.root_dir().join("toolchains").join(format!(
                "r0.{}-risc0-rust-{}",
                version,
                platform.target_triple()
            ))),
            "cargo-risczero" => Ok(env
                .root_dir()
                .join("extensions")
                .join(format!("v{}-cargo-risczero", version))),
            "r0vm" => Ok(env
                .root_dir()
                .join("extensions")
                .join(format!("v{}-cargo-risczero", version))),
            // For unknown components, use a consistent legacy format (mainly for testing)
            _ => Ok(env
                .root_dir()
                .join(component_id)
                .join(format!("v{}-{}", version, component_id))),
        }
    }

    pub fn list_component_versions(env: &Environment, component_id: &str) -> Result<Vec<Version>> {
        let mut versions = HashSet::new(); // Use HashSet to deduplicate
        let component_dir = Self::get_component_dir(env, component_id)?;

        env.emit(RzupEvent::Debug {
            message: format!("Scanning directory: {}", component_dir.display()),
        });

        if !component_dir.exists() {
            return Ok(Vec::new());
        }

        for entry in std::fs::read_dir(component_dir)? {
            let entry = entry?;
            if !entry.path().is_dir() {
                continue;
            }

            let file_name = entry.file_name();
            let name = file_name.to_string_lossy();

            env.emit(RzupEvent::Debug {
                message: format!("Found directory: {}", name),
            });

            let version_str = match component_id {
                "rust" => name
                    .strip_prefix("r0.")
                    .and_then(|s| s.split("-risc0-rust").next()),
                "cargo-risczero" => name
                    .strip_prefix('v')
                    .and_then(|s| s.split("-cargo-risczero").next()),
                _ => None,
            };

            if let Some(v_str) = version_str {
                if let Ok(v) = Version::parse(v_str) {
                    env.emit(RzupEvent::Debug {
                        message: format!("Adding version: {}", v),
                    });
                    versions.insert(v);
                }
            }
        }

        let mut versions: Vec<_> = versions.into_iter().collect();
        versions.sort();

        Ok(versions)
    }

    pub fn list_legacy_versions(env: &Environment, component_id: &str) -> Result<Vec<Version>> {
        let mut versions = HashSet::new();

        match component_id {
            "rust" => {
                let toolchain_dir = env.root_dir().join("toolchains");
                if toolchain_dir.exists() {
                    for entry in std::fs::read_dir(toolchain_dir)? {
                        let entry = entry?;
                        let name = entry.file_name().to_string_lossy().to_string();

                        if let Some(v_str) = name
                            .strip_prefix("r0.")
                            .and_then(|s| s.split("-risc0-rust").next())
                        {
                            if let Ok(v) = Version::parse(v_str) {
                                versions.insert(v);
                            }
                        }
                    }
                }
            }
            "cargo-risczero" => {
                let ext_dir = env.root_dir().join("extensions");
                if ext_dir.exists() {
                    for entry in std::fs::read_dir(ext_dir)? {
                        let entry = entry?;
                        let name = entry.file_name().to_string_lossy().to_string();

                        if let Some(v_str) = name
                            .strip_prefix('v')
                            .and_then(|s| s.split("-cargo-risczero").next())
                        {
                            if let Ok(v) = Version::parse(v_str) {
                                versions.insert(v);
                            }
                        }
                    }
                }
            }
            _ => {}
        }

        let mut versions: Vec<_> = versions.into_iter().collect();
        versions.sort();
        Ok(versions)
>>>>>>> de6b48c6
    }
}

#[cfg(test)]
mod tests {
    use super::*;
    use semver::Version;
    use tempfile::TempDir;

    fn setup_test_env() -> (TempDir, Environment) {
        let tmp_dir = TempDir::new().unwrap();
        let env = Environment::with_root(tmp_dir.path()).unwrap();
        (tmp_dir, env)
    }

    #[test]
    fn test_parse_legacy_rust_version() {
        let dir_name = "r0.1.81.0-risc0-rust-aarch64-apple-darwin";
        let version = Paths::parse_version_from_path(dir_name, "rust");
        assert_eq!(version, Version::parse("1.81.0").ok());
    }

    #[test]
    fn test_parse_legacy_cargo_risczero_version() {
        let dir_name = "v1.2.1-rc.0-cargo-risczero";
        let version = Paths::parse_version_from_path(dir_name, "cargo-risczero");
        assert_eq!(version, Version::parse("1.2.1-rc.0").ok());
    }

    #[test]
    fn test_parse_new_format_version() {
        let dir_name = "v1.2.0-cargo-risczero-aarch64-apple-darwin";
        let version = Paths::parse_version_from_path(dir_name, "cargo-risczero");
        assert_eq!(version, Version::parse("1.2.0").ok());
    }

    #[test]
    fn test_parse_new_rust_format_version() {
        let dir_name = "v1.79.0-rust-aarch64-apple-darwin";
        let version = Paths::parse_version_from_path(dir_name, "rust");
        assert_eq!(version, Version::parse("1.79.0").ok());
    }
    #[test]
    fn test_component_paths() {
        let (_tmp_dir, env) = setup_test_env();
        let version = Version::new(1, 0, 0);
        let component_id = "test-component";

        // Test component directory path
        let component_dir = Paths::get_component_dir(&env, component_id).unwrap();
        assert_eq!(component_dir, env.root_dir().join("extensions"));

        // Test version directory path
        let version_dir = Paths::get_version_dir(&env, component_id, &version).unwrap();
        assert_eq!(
            version_dir,
<<<<<<< HEAD
            env.root_dir()
                .join("extensions")
                .join(format!("v{}-{}-{}", version, component_id, env.platform()))
=======
            env.root_dir().join(component_id).join(format!(
                "v{}-{}-{}",
                version,
                component_id,
                env.platform()
            ))
>>>>>>> de6b48c6
        );

        // Test bin directory path
        let bin_dir = Paths::get_bin_dir(&env, component_id, &version).unwrap();
        assert_eq!(
            bin_dir,
            env.root_dir()
<<<<<<< HEAD
                .join("extensions")
=======
                .join(component_id)
>>>>>>> de6b48c6
                .join(format!("v{}-{}-{}", version, component_id, env.platform()))
                .join("bin")
        );
    }

    #[test]
    fn test_directory_creation_and_cleanup() {
        let (_tmp_dir, env) = setup_test_env();
        let version = Version::new(1, 0, 0);
        let component_id = "test-component";

        // Test directory creation
        Paths::create_version_dirs(&env, component_id, &version).unwrap();
        assert!(Paths::version_exists(&env, component_id, &version).unwrap());

        // Test directory cleanup
        Paths::cleanup_version(&env, component_id, &version).unwrap();
        assert!(!Paths::version_exists(&env, component_id, &version).unwrap());
    }
}<|MERGE_RESOLUTION|>--- conflicted
+++ resolved
@@ -51,7 +51,6 @@
         component_id: &str,
         version: &Version,
     ) -> Result<bool> {
-<<<<<<< HEAD
         let component_dir = Self::get_component_dir(env, component_id)?;
         if !component_dir.exists() {
             return Ok(false);
@@ -72,11 +71,6 @@
         }
 
         Ok(false)
-=======
-        // Check both formats
-        Ok(Self::get_version_dir(env, component_id, version)?.exists()
-            || Self::get_legacy_version_dir(env, component_id, version)?.exists())
->>>>>>> de6b48c6
     }
 
     pub fn create_version_dirs(
@@ -136,7 +130,6 @@
         Ok(())
     }
 
-<<<<<<< HEAD
     pub fn parse_version_from_path(dir_name: &str, component_id: &str) -> Option<Version> {
         fn extract_version(version_part: &str) -> Option<Version> {
             let segments: Vec<&str> = version_part.split('-').collect();
@@ -181,133 +174,6 @@
         };
 
         result
-=======
-    pub(crate) fn get_legacy_version_dir(
-        env: &Environment,
-        component_id: &str,
-        version: &Version,
-    ) -> Result<PathBuf> {
-        let platform = Platform::detect();
-        match component_id {
-            "rust" => Ok(env.root_dir().join("toolchains").join(format!(
-                "r0.{}-risc0-rust-{}",
-                version,
-                platform.target_triple()
-            ))),
-            "cargo-risczero" => Ok(env
-                .root_dir()
-                .join("extensions")
-                .join(format!("v{}-cargo-risczero", version))),
-            "r0vm" => Ok(env
-                .root_dir()
-                .join("extensions")
-                .join(format!("v{}-cargo-risczero", version))),
-            // For unknown components, use a consistent legacy format (mainly for testing)
-            _ => Ok(env
-                .root_dir()
-                .join(component_id)
-                .join(format!("v{}-{}", version, component_id))),
-        }
-    }
-
-    pub fn list_component_versions(env: &Environment, component_id: &str) -> Result<Vec<Version>> {
-        let mut versions = HashSet::new(); // Use HashSet to deduplicate
-        let component_dir = Self::get_component_dir(env, component_id)?;
-
-        env.emit(RzupEvent::Debug {
-            message: format!("Scanning directory: {}", component_dir.display()),
-        });
-
-        if !component_dir.exists() {
-            return Ok(Vec::new());
-        }
-
-        for entry in std::fs::read_dir(component_dir)? {
-            let entry = entry?;
-            if !entry.path().is_dir() {
-                continue;
-            }
-
-            let file_name = entry.file_name();
-            let name = file_name.to_string_lossy();
-
-            env.emit(RzupEvent::Debug {
-                message: format!("Found directory: {}", name),
-            });
-
-            let version_str = match component_id {
-                "rust" => name
-                    .strip_prefix("r0.")
-                    .and_then(|s| s.split("-risc0-rust").next()),
-                "cargo-risczero" => name
-                    .strip_prefix('v')
-                    .and_then(|s| s.split("-cargo-risczero").next()),
-                _ => None,
-            };
-
-            if let Some(v_str) = version_str {
-                if let Ok(v) = Version::parse(v_str) {
-                    env.emit(RzupEvent::Debug {
-                        message: format!("Adding version: {}", v),
-                    });
-                    versions.insert(v);
-                }
-            }
-        }
-
-        let mut versions: Vec<_> = versions.into_iter().collect();
-        versions.sort();
-
-        Ok(versions)
-    }
-
-    pub fn list_legacy_versions(env: &Environment, component_id: &str) -> Result<Vec<Version>> {
-        let mut versions = HashSet::new();
-
-        match component_id {
-            "rust" => {
-                let toolchain_dir = env.root_dir().join("toolchains");
-                if toolchain_dir.exists() {
-                    for entry in std::fs::read_dir(toolchain_dir)? {
-                        let entry = entry?;
-                        let name = entry.file_name().to_string_lossy().to_string();
-
-                        if let Some(v_str) = name
-                            .strip_prefix("r0.")
-                            .and_then(|s| s.split("-risc0-rust").next())
-                        {
-                            if let Ok(v) = Version::parse(v_str) {
-                                versions.insert(v);
-                            }
-                        }
-                    }
-                }
-            }
-            "cargo-risczero" => {
-                let ext_dir = env.root_dir().join("extensions");
-                if ext_dir.exists() {
-                    for entry in std::fs::read_dir(ext_dir)? {
-                        let entry = entry?;
-                        let name = entry.file_name().to_string_lossy().to_string();
-
-                        if let Some(v_str) = name
-                            .strip_prefix('v')
-                            .and_then(|s| s.split("-cargo-risczero").next())
-                        {
-                            if let Ok(v) = Version::parse(v_str) {
-                                versions.insert(v);
-                            }
-                        }
-                    }
-                }
-            }
-            _ => {}
-        }
-
-        let mut versions: Vec<_> = versions.into_iter().collect();
-        versions.sort();
-        Ok(versions)
->>>>>>> de6b48c6
     }
 }
 
@@ -364,18 +230,9 @@
         let version_dir = Paths::get_version_dir(&env, component_id, &version).unwrap();
         assert_eq!(
             version_dir,
-<<<<<<< HEAD
             env.root_dir()
                 .join("extensions")
                 .join(format!("v{}-{}-{}", version, component_id, env.platform()))
-=======
-            env.root_dir().join(component_id).join(format!(
-                "v{}-{}-{}",
-                version,
-                component_id,
-                env.platform()
-            ))
->>>>>>> de6b48c6
         );
 
         // Test bin directory path
@@ -383,11 +240,7 @@
         assert_eq!(
             bin_dir,
             env.root_dir()
-<<<<<<< HEAD
                 .join("extensions")
-=======
-                .join(component_id)
->>>>>>> de6b48c6
                 .join(format!("v{}-{}-{}", version, component_id, env.platform()))
                 .join("bin")
         );
