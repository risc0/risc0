#[cfg(feature = "cli")]
pub mod cli;
mod components;
mod distribution;
mod env;

mod events;
mod paths;
mod registry;
mod settings;

pub mod error;

use env::Environment;
use events::RzupEvent;
use paths::Paths;
use registry::Registry;
use semver::Version;
use settings::Settings;
use std::collections::HashMap;
use std::path::PathBuf;

pub use error::{Result, RzupError};

/// Rzup manages the RISC Zero toolchain components by handling installation, uninstallation,
/// and version management of various tools like the Rust toolchain and cargo extensions.
pub struct Rzup {
    environment: Environment,
    registry: Registry,
}

impl Rzup {
    /// Creates a new Rzup instance using default environment paths.
    ///
    /// This will initialize the registry, settings, and scan the environment for installed components.
    pub fn new() -> Result<Self> {
        let environment = Environment::new()?;
        let mut registry = Registry::new(&environment)?;
        Self::initialize_settings(&environment, &mut registry)?;
        registry.scan_environment(&environment)?;

        Ok(Self {
            environment,
            registry,
        })
    }

    /// Creates a new Rzup instance with a custom root directory.
    ///
    /// # Arguments
    /// * `root` - The root directory path for storing components and settings
    pub fn with_root<P: Into<PathBuf>>(root: P) -> Result<Self> {
        let environment = Environment::with_root(root)?;
        let mut registry = Registry::new(&environment)?;
        Self::initialize_settings(&environment, &mut registry)?;
        registry.scan_environment(&environment)?;

        Ok(Self {
            environment,
            registry,
        })
    }

    fn initialize_settings(environment: &Environment, registry: &mut Registry) -> Result<()> {
        if !environment.settings_path().exists() {
            environment.emit(RzupEvent::Debug {
                message: format!(
                    "Creating new settings file at {}",
                    environment.settings_path().display()
                ),
            });
        }
        registry.settings().save(environment)?;
        Ok(())
    }

    /// Sets an event handler for receiving notifications about operations.
    ///
    /// # Arguments
    /// * `handler` - Function that will be called for each event
    pub fn set_event_handler<F>(&mut self, handler: F)
    where
        F: Fn(RzupEvent) + Send + Sync + 'static,
    {
        self.environment.set_event_handler(handler);
    }

    /// Installs all default components.
    ///
    /// # Arguments
    /// * `force` - If true, reinstalls even if already installed
    pub fn install_all(&mut self, force: bool) -> Result<()> {
        self.registry
            .install_all_components(&self.environment, force)?;
        self.registry.scan_environment(&self.environment)?;
        Ok(())
    }

    /// Installs a specific component version.
    ///
    /// # Arguments
    /// * `component` - Component identifier (e.g. "rust", "cargo-risczero")
    /// * `version` - Specific version to install, or None for latest
    /// * `force` - If true, reinstalls even if already installed
    pub fn install_component(
        &mut self,
        component: &str,
        version: Option<Version>,
        force: bool,
    ) -> Result<()> {
        self.registry
            .install_component(&self.environment, component, version, force)?;
        self.registry.scan_environment(&self.environment)?;
        Ok(())
    }

    /// Uninstalls a specific component version.
    ///
    /// # Arguments
    /// * `component` - Component identifier
    /// * `version` - Version to uninstall
    pub fn uninstall_component(&mut self, component: &str, version: Version) -> Result<()> {
        self.registry
            .uninstall_component(&self.environment, component, version)?;
        self.registry.scan_environment(&self.environment)?;
        Ok(())
    }

    /// Lists all installed versions of a component.
    ///
    /// # Arguments
    /// * `id` - Component identifier
    pub fn list_versions(&self, id: &str) -> Result<Vec<Version>> {
        self.registry.list_component_versions(&self.environment, id)
    }

    /// Gets the currently active version of a component and its path.
    ///
    /// # Arguments
    /// * `id` - Component identifier
    pub fn get_active_version(&self, id: &str) -> Result<Option<(Version, std::path::PathBuf)>> {
        self.registry
            .get_active_component_version(&self.environment, id)
    }

    fn emit(&self, event: RzupEvent) {
        self.environment.emit(event)
    }

    /// Fetches the latest available version of a component.
    ///
    /// # Arguments
    /// * `id` - Component identifier
    pub fn get_latest_version(&self, id: &str) -> Result<Version> {
        let component = self.registry.create_component(id)?;
        component.get_latest_version(&self.environment)
    }

    /// Sets the active version for a component.
    ///
    /// # Arguments
    /// * `id` - Component identifier
    /// * `version` - Version to set as active
    pub fn set_active_version(&mut self, id: &str, version: Version) -> Result<()> {
        self.registry
            .set_active_component_version(&self.environment, id, version)
    }

    /// Checks if a specific version of a component exists.
    ///
    /// # Arguments
    /// * `id` - Component identifier
    /// * `version` - Version to check
    pub fn version_exists(&self, id: &str, version: &Version) -> Result<bool> {
        Paths::version_exists(&self.environment, id, version)
    }

    /// Gets the settings manager.
    pub fn settings(&self) -> &Settings {
        self.registry.settings()
    }

    pub fn latest_version(&self, component_id: &str) -> Result<Version> {
        let components = &self.registry.components;
        let component = components.get(component_id).unwrap();
        component.get_latest_version(&self.environment)
    }

    /// Gets the mapping of all installed versions and their paths for a component.
    ///
    /// # Arguments
    /// * `component_id` - Component identifier
    pub fn installed_versions(&self, component_id: &str) -> HashMap<Version, PathBuf> {
        let mut versions = HashMap::new();

        if let Ok(component_dir) = Paths::get_component_dir(&self.environment, component_id) {
            if let Ok(entries) = std::fs::read_dir(component_dir) {
                for entry in entries.filter_map(|e| e.ok()) {
                    let file_name = entry.file_name().to_string_lossy().to_string();
                    if let Some(version_str) = file_name
                        .strip_prefix('v')
                        .and_then(|s| s.strip_suffix(&format!("-{}", component_id)))
                    {
                        if let Ok(version) = Version::parse(version_str) {
                            versions.insert(version, entry.path());
                        }
                    }
                }
            }
        }

        versions
    }

    /// Checks if a specific version of a component is installed.
    ///
    /// # Arguments
    /// * `component_id` - Component identifier
    /// * `version` - Version to check
    pub fn is_installed(&self, component_id: &str, version: &Version) -> bool {
        Paths::version_exists(&self.environment, component_id, version).unwrap_or(false)
    }

    /// Gets the binary path for a component version.
    ///
    /// For virtual components, returns the path within the parent component.
    ///
    /// # Arguments
    /// * `component_id` - Component identifier
    /// * `version` - Version to get path for
    pub fn get_bin_path(&self, component_id: &str, version: &Version) -> Result<Option<PathBuf>> {
        let component = self.registry.create_component(component_id)?;

        if component.is_virtual() {
            // look at parent
            let parent_id = component.parent_component().ok_or_else(|| {
                RzupError::ComponentNotFound(format!(
                    "Virtual component {} has no parent",
                    component_id
                ))
            })?;

            if Paths::version_exists(&self.environment, parent_id, version)? {
                Ok(Some(Paths::get_bin_path(
                    &self.environment,
                    parent_id,
                    version,
                    component_id,
                )?))
            } else {
                Ok(None)
            }
        } else if Paths::version_exists(&self.environment, component_id, version)? {
            Ok(Some(Paths::get_bin_dir(
                &self.environment,
                component_id,
                version,
            )?))
        } else {
            Ok(None)
        }
    }

    /// Ensures version directories exist for a component.
    ///
    /// Creates the necessary directory structure if it doesn't exist.
    ///
    /// # Arguments
    /// * `component_id` - Component identifier
    /// * `version` - Version to create directories for
    pub fn ensure_version_dirs(&self, component_id: &str, version: &Version) -> Result<()> {
        Paths::create_version_dirs(&self.environment, component_id, version)
    }

    /// Gets the component directory path.
    ///
    /// # Arguments
    /// * `component_id` - Component identifier
    pub fn get_component_dir(&self, component_id: &str) -> Result<PathBuf> {
        Paths::get_component_dir(&self.environment, component_id)
    }

    /// Gets the version-specific directory path for a component.
    ///
    /// # Arguments
    /// * `component_id` - Component identifier
    /// * `version` - Version to get directory for
    pub fn get_version_dir(&self, component_id: &str, version: &Version) -> Result<PathBuf> {
        Paths::get_version_dir(&self.environment, component_id, version)
    }
}
#[cfg(test)]
mod tests {
    use super::*;
    use tempfile::TempDir;

    fn setup_test_env() -> (TempDir, Rzup) {
        let tmp_dir = TempDir::new().unwrap();
        let rzup = Rzup::with_root(tmp_dir.path()).unwrap();
        (tmp_dir, rzup)
    }

    #[test]
    fn test_rzup_initialization() {
        let (_tmp_dir, rzup) = setup_test_env();
        assert!(rzup.settings().get_active_version("rust").is_none());
        assert!(rzup
            .settings()
            .get_active_version("cargo-risczero")
            .is_none());
    }

    #[test]
<<<<<<< HEAD
    fn test_install_and_uninstall_component() {
        let (_tmp_dir, mut rzup) = setup_test_env();
        let cargo_risczero_version = Version::new(1, 0, 0);

        // Test installation
        rzup.install_component("cargo-risczero", Some(cargo_risczero_version.clone()), false)
            .unwrap();
        assert!(rzup.is_installed("cargo-risczero", &cargo_risczero_version));
        assert_eq!(
            rzup.settings()
                .get_active_version("cargo-risczero")
                .unwrap(),
            cargo_risczero_version
        );

        // Test uninstallation
        rzup.uninstall_component("cargo-risczero", cargo_risczero_version.clone())
            .unwrap();
        assert!(!rzup.is_installed("cargo-risczero", &cargo_risczero_version));


        // Rust
        let rust_version = Version::new(1, 79, 0);
        rzup.install_component("rust", Some(rust_version.clone()), false)
            .unwrap();
        assert!(rzup.is_installed("rust", &rust_version));

        // Test uninstallation
        rzup.uninstall_component("rust", rust_version.clone())
            .unwrap();
        assert!(!rzup.is_installed("rust", &rust_version));


=======
    fn test_path_operations() {
        let (_tmp_dir, rzup) = setup_test_env();
        let version = Version::new(1, 2, 0);
        let component_id = "cargo-risczero";

        // Create necessary directories without actual installation
        rzup.ensure_version_dirs(component_id, &version).unwrap();

        // Create the bin directory for the component
        let bin_dir = rzup.get_version_dir(component_id, &version).unwrap();
        std::fs::create_dir_all(&bin_dir).unwrap();

        // Test binary path retrieval with platform-specific path
        let bin_path = rzup.get_bin_path(component_id, &version).unwrap();
        assert!(bin_path.is_some());
        let bin_path = bin_path.unwrap();
        assert!(bin_path.ends_with(format!(
            "v{}-{}-{}/bin",
            version,
            component_id,
            rzup.environment.platform()
        )));

        // Test virtual component (r0vm is inside cargo-risczero's bin directory)
        let virtual_component = "r0vm";
        let virtual_bin_path = rzup.get_bin_path(virtual_component, &version).unwrap();
        assert!(virtual_bin_path.is_some());
        let virtual_bin_path = virtual_bin_path.unwrap();
        assert!(virtual_bin_path.ends_with(format!("bin/{}", virtual_component)));
    }

    #[test]
    #[ignore = "requires GitHub API access"]
    fn test_install_all() {
        let (_tmp_dir, mut rzup) = setup_test_env();

        // Use install_all
        match rzup.install_all(true) {
            Ok(_) => {
                // Verify installations
                let rust_versions = rzup.installed_versions("rust");
                assert!(!rust_versions.is_empty(), "No rust versions found");

                let cargo_versions = rzup.installed_versions("cargo-risczero");
                assert!(
                    !cargo_versions.is_empty(),
                    "No cargo-risczero versions found"
                );

                // Verify active versions are set
                assert!(
                    rzup.get_active_version("rust").unwrap().is_some(),
                    "No active rust version"
                );
                assert!(
                    rzup.get_active_version("cargo-risczero").unwrap().is_some(),
                    "No active cargo-risczero version"
                );
            }
            Err(RzupError::RateLimited(_)) => {
                println!("Skipping test due to GitHub rate limiting");
            }
            Err(e) => panic!("Unexpected error: {}", e),
        }
>>>>>>> de6b48c6
    }

    #[test]
    fn test_install_and_uninstall_component() {
        let (_tmp_dir, mut rzup) = setup_test_env();
        let version = Version::new(1, 2, 0);
        let component_id = "cargo-risczero";

        // Create necessary directories without actual installation
        rzup.ensure_version_dirs(component_id, &version).unwrap();

<<<<<<< HEAD
        // Test binary path retrieval
        let bin_path = rzup.get_bin_path(component_id, &version).unwrap();
        assert!(bin_path.is_some());
        assert!(bin_path
            .unwrap()
            .ends_with(format!("v{}-{}-{}/bin", version, component_id, rzup.environment.platform())));
=======
        // Create a mock binary to simulate installation
        let bin_dir = rzup.get_version_dir(component_id, &version).unwrap();
        std::fs::create_dir_all(&bin_dir).unwrap();
        std::fs::write(bin_dir.join(component_id), "mock binary").unwrap();
>>>>>>> de6b48c6

        // Set the version as active
        rzup.set_active_version(component_id, version.clone())
            .unwrap();

        // Verify installation
        assert!(rzup.is_installed(component_id, &version));
        assert_eq!(
            rzup.settings().get_active_version(component_id).unwrap(),
            version
        );

        // Test uninstallation
        rzup.uninstall_component(component_id, version.clone())
            .unwrap();
        assert!(!rzup.is_installed(component_id, &version));
    }
}<|MERGE_RESOLUTION|>--- conflicted
+++ resolved
@@ -311,41 +311,6 @@
     }
 
     #[test]
-<<<<<<< HEAD
-    fn test_install_and_uninstall_component() {
-        let (_tmp_dir, mut rzup) = setup_test_env();
-        let cargo_risczero_version = Version::new(1, 0, 0);
-
-        // Test installation
-        rzup.install_component("cargo-risczero", Some(cargo_risczero_version.clone()), false)
-            .unwrap();
-        assert!(rzup.is_installed("cargo-risczero", &cargo_risczero_version));
-        assert_eq!(
-            rzup.settings()
-                .get_active_version("cargo-risczero")
-                .unwrap(),
-            cargo_risczero_version
-        );
-
-        // Test uninstallation
-        rzup.uninstall_component("cargo-risczero", cargo_risczero_version.clone())
-            .unwrap();
-        assert!(!rzup.is_installed("cargo-risczero", &cargo_risczero_version));
-
-
-        // Rust
-        let rust_version = Version::new(1, 79, 0);
-        rzup.install_component("rust", Some(rust_version.clone()), false)
-            .unwrap();
-        assert!(rzup.is_installed("rust", &rust_version));
-
-        // Test uninstallation
-        rzup.uninstall_component("rust", rust_version.clone())
-            .unwrap();
-        assert!(!rzup.is_installed("rust", &rust_version));
-
-
-=======
     fn test_path_operations() {
         let (_tmp_dir, rzup) = setup_test_env();
         let version = Version::new(1, 2, 0);
@@ -410,46 +375,68 @@
             }
             Err(e) => panic!("Unexpected error: {}", e),
         }
->>>>>>> de6b48c6
     }
 
     #[test]
     fn test_install_and_uninstall_component() {
         let (_tmp_dir, mut rzup) = setup_test_env();
-        let version = Version::new(1, 2, 0);
+        let cargo_risczero_version = Version::new(1, 0, 0);
+
+        // Test installation
+        rzup.install_component("cargo-risczero", Some(cargo_risczero_version.clone()), false)
+            .unwrap();
+        assert!(rzup.is_installed("cargo-risczero", &cargo_risczero_version));
+        assert_eq!(
+            rzup.settings()
+                .get_active_version("cargo-risczero")
+                .unwrap(),
+            cargo_risczero_version
+        );
+
+        // Test uninstallation
+        rzup.uninstall_component("cargo-risczero", cargo_risczero_version.clone())
+            .unwrap();
+        assert!(!rzup.is_installed("cargo-risczero", &cargo_risczero_version));
+
+
+        // Rust
+        let rust_version = Version::new(1, 79, 0);
+        rzup.install_component("rust", Some(rust_version.clone()), false)
+            .unwrap();
+        assert!(rzup.is_installed("rust", &rust_version));
+
+        // Test uninstallation
+        rzup.uninstall_component("rust", rust_version.clone())
+            .unwrap();
+        assert!(!rzup.is_installed("rust", &rust_version));
+
+
+    }
+
+    #[test]
+    fn test_path_operations() {
+        let tmp_dir = TempDir::new().unwrap();
+        let rzup = Rzup::with_root(tmp_dir.path()).unwrap();
+        let version = Version::new(1, 0, 0);
         let component_id = "cargo-risczero";
 
-        // Create necessary directories without actual installation
+        // Test directory creation
         rzup.ensure_version_dirs(component_id, &version).unwrap();
-
-<<<<<<< HEAD
+        assert!(rzup.is_installed(component_id, &version));
+
         // Test binary path retrieval
         let bin_path = rzup.get_bin_path(component_id, &version).unwrap();
         assert!(bin_path.is_some());
         assert!(bin_path
             .unwrap()
             .ends_with(format!("v{}-{}-{}/bin", version, component_id, rzup.environment.platform())));
-=======
-        // Create a mock binary to simulate installation
-        let bin_dir = rzup.get_version_dir(component_id, &version).unwrap();
-        std::fs::create_dir_all(&bin_dir).unwrap();
-        std::fs::write(bin_dir.join(component_id), "mock binary").unwrap();
->>>>>>> de6b48c6
-
-        // Set the version as active
-        rzup.set_active_version(component_id, version.clone())
-            .unwrap();
-
-        // Verify installation
-        assert!(rzup.is_installed(component_id, &version));
-        assert_eq!(
-            rzup.settings().get_active_version(component_id).unwrap(),
-            version
-        );
-
-        // Test uninstallation
-        rzup.uninstall_component(component_id, version.clone())
-            .unwrap();
-        assert!(!rzup.is_installed(component_id, &version));
+
+        // Test virtual component
+        let virtual_component = "r0vm";
+        let virtual_bin_path = rzup.get_bin_path(virtual_component, &version).unwrap();
+        assert!(virtual_bin_path.is_some());
+        assert!(virtual_bin_path
+            .unwrap()
+            .ends_with(format!("bin/{}", virtual_component)));
     }
 }