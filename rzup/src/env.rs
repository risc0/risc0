--- conflicted
+++ resolved
@@ -39,14 +39,10 @@
             settings_file,
             event_handler: None,
             platform,
-<<<<<<< HEAD
         };
 
         env.ensure_directories()?;
         Ok(env)
-=======
-        })
->>>>>>> de6b48c6
     }
 
     pub fn new() -> Result<Self> {
