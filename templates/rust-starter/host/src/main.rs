// TODO: Update the name of the method loaded by the prover. E.g., if the method
// is `multiply`, replace `METHOD_NAME_ELF` with `MULTIPLY_ELF` and replace
// `METHOD_NAME_ID` with `MULTIPLY_ID`
use methods::{METHOD_NAME_ELF, METHOD_NAME_ID};
<<<<<<< HEAD
use risc0_zkvm::Prover;
use risc0_zkvm::serde::{from_slice, to_vec};
=======
use risc0_zkvm::{Executor, ExecutorEnv};
// TODO: Uncomment the `use` line below for serialization helper functions for
// communication with the guest
// use risc0_zkvm::serde::{from_slice, to_vec}
>>>>>>> e7b3a92f

fn main() {
    let env = ExecutorEnv::default();
    let mut exec = Executor::from_elf(env, METHOD_NAME_ELF).unwrap();
    let session = exec.run().unwrap();
    let receipt = session.prove().unwrap();

    // TODO: Implement code for transmitting or serializing the receipt for
    // other parties to verify here

    // Optional: Verify receipt to confirm that recipients will also be able to
    // verify your receipt
    receipt.verify(METHOD_NAME_ID).unwrap();
}<|MERGE_RESOLUTION|>--- conflicted
+++ resolved
@@ -2,15 +2,8 @@
 // is `multiply`, replace `METHOD_NAME_ELF` with `MULTIPLY_ELF` and replace
 // `METHOD_NAME_ID` with `MULTIPLY_ID`
 use methods::{METHOD_NAME_ELF, METHOD_NAME_ID};
-<<<<<<< HEAD
-use risc0_zkvm::Prover;
+use risc0_zkvm::{Executor, ExecutorEnv};
 use risc0_zkvm::serde::{from_slice, to_vec};
-=======
-use risc0_zkvm::{Executor, ExecutorEnv};
-// TODO: Uncomment the `use` line below for serialization helper functions for
-// communication with the guest
-// use risc0_zkvm::serde::{from_slice, to_vec}
->>>>>>> e7b3a92f
 
 fn main() {
     let env = ExecutorEnv::default();
