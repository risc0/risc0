# buildifier: disable=module-docstring
load("@bazel_tools//tools/build_defs/repo:utils.bzl", "maybe")
load("@rules_rust//rust/private:common.bzl", "rust_common")
load(
    "@rules_rust//rust/private:repository_utils.bzl",
    "BUILD_for_toolchain",
    "DEFAULT_STATIC_RUST_URL_TEMPLATES",
    "DEFAULT_TOOLCHAIN_NAME_PREFIX",
    "check_version_valid",
    "load_llvm_tools",
    "load_rust_compiler",
    "load_rust_src",
    "load_rust_stdlib",
    "load_rustc_dev_nightly",
    "load_rustfmt",
    "serialized_constraint_set_from_triple",
)

DEFAULT_TOOLCHAIN_TRIPLES = {
    "aarch64-apple-darwin": "rust_darwin_aarch64",
    "x86_64-apple-darwin": "rust_darwin_x86_64",
    "x86_64-pc-windows-msvc": "rust_windows_x86_64",
    "x86_64-unknown-linux-gnu": "rust_linux_x86_64",
}

def _build_sysroot(ctx, target_triple, target_json):
    target_json = ctx.path(Label(target_json))
    out_dir = "lib/rustlib/{}/lib".format(target_triple)

    ctx.download_and_extract(
        url = "https://github.com/rust-lang/compiler-builtins/archive/refs/tags/0.1.69.tar.gz",
        output = "compiler-builtins",
        sha256 = "8a1ee7a73db97d66a5e3c3f30b03c88280ca2d3be475f434e5c62df9f44718fb",
        stripPrefix = "compiler-builtins-0.1.69",
    )

    ctx.execute([
        "bin/rustc",
        "lib/rustlib/src/library/core/src/lib.rs",
        "--crate-name=core",
        "--crate-type=lib",
        "--edition=2021",
        "--codegen=opt-level=3",
        "--target={}".format(target_json),
        "--out-dir={}".format(out_dir),
    ], quiet = False)

    ctx.execute([
        "bin/rustc",
        "compiler-builtins/src/lib.rs",
        "--crate-name=compiler_builtins",
        "--crate-type=lib",
        "--codegen=opt-level=3",
        "--cfg",
        "feature=\"compiler-builtins\"",
        "--cfg",
        "feature=\"default\"",
        "--cfg",
        "feature=\"mem\"",
        "--target={}".format(target_json),
        "--out-dir={}".format(out_dir),
    ], quiet = False)

    ctx.execute([
        "bin/rustc",
        "lib/rustlib/src/library/alloc/src/lib.rs",
        "--crate-name=alloc",
        "--crate-type=lib",
        "--edition=2021",
        "--codegen=opt-level=3",
        "--target={}".format(target_json),
        "--out-dir={}".format(out_dir),
    ], quiet = False)

def _rust_toolchain_repository_impl(ctx):
    """The implementation of the rust toolchain repository rule."""
    ctx.report_progress("Fetching {}".format(ctx.name))

    check_version_valid(ctx.attr.version, ctx.attr.iso_date)

    # Conditionally download rustc sources. Generally used for `rust-analyzer`
    load_rust_src(ctx)

    build_components = [load_rust_compiler(ctx)]

    if ctx.attr.rustfmt_version:
        build_components.append(load_rustfmt(ctx))

    # Rust 1.45.0 and nightly builds after 2020-05-22 need the llvm-tools gzip to get the libLLVM dylib
    if ctx.attr.version >= "1.45.0" or (ctx.attr.version == "nightly" and ctx.attr.iso_date > "2020-05-22"):
        load_llvm_tools(ctx, ctx.attr.exec_triple)

    for target_triple in [ctx.attr.exec_triple] + ctx.attr.extra_target_triples:
        build_components.append(load_rust_stdlib(ctx, target_triple))

        # extra_target_triples contains targets such as wasm, which don't have rustc_dev components
        if ctx.attr.dev_components and target_triple not in ctx.attr.extra_target_triples:
            load_rustc_dev_nightly(ctx, target_triple)

    for target_triple, toolchain in ctx.attr.extra_toolchains.items():
        target_json = toolchain[0]
        _build_sysroot(ctx, target_triple, target_json)

        build_components.append(toolchain[1].format(
            toolchain_name = "{toolchain_prefix}_{target_triple}".format(
                toolchain_prefix = ctx.attr.toolchain_name_prefix,
                target_triple = target_triple,
            ),
            exec_triple = ctx.attr.exec_triple,
            target_triple = target_triple,
            target_json = target_json,
            workspace_name = ctx.attr.name,
            default_edition = ctx.attr.edition,
        ))

    ctx.file("WORKSPACE.bazel", "")
    ctx.file("BUILD.bazel", "\n".join(build_components))

def _rust_toolchain_repository_proxy_impl(ctx):
    ctx.report_progress("Fetching {}".format(ctx.name))

    build_components = []
    for target_triple in [ctx.attr.exec_triple] + ctx.attr.extra_target_triples:
        build_components.append(BUILD_for_toolchain(
            name = "{toolchain_prefix}_{target_triple}".format(
                toolchain_prefix = ctx.attr.toolchain_name_prefix,
                target_triple = target_triple,
            ),
            exec_triple = ctx.attr.exec_triple,
            parent_workspace_name = ctx.attr.parent_workspace_name,
            target_triple = target_triple,
        ))

    for target_triple, toolchain in ctx.attr.extra_toolchains.items():
        build_components.append(toolchain.format(
            name = "{toolchain_prefix}_{target_triple}".format(
                toolchain_prefix = ctx.attr.toolchain_name_prefix,
                target_triple = target_triple,
            ),
            exec_constraint_sets_serialized = serialized_constraint_set_from_triple(ctx.attr.exec_triple),
            parent_workspace_name = ctx.attr.parent_workspace_name,
        ))

    ctx.file("WORKSPACE.bazel", "")
    ctx.file("BUILD.bazel", "\n".join(build_components))

rust_toolchain_repository = repository_rule(
    attrs = {
        "dev_components": attr.bool(default = False),
        "edition": attr.string(default = rust_common.default_edition),
        "exec_triple": attr.string(mandatory = True),
        "extra_toolchains": attr.string_list_dict(),
<<<<<<< HEAD
<<<<<<< Updated upstream
=======
        "extra_target_triples": attr.string_list(),
        "include_rustc_srcs": attr.bool(default = True),
>>>>>>> Stashed changes
=======
        "include_rustc_srcs": attr.bool(default = True),
>>>>>>> 56d76815
        "iso_date": attr.string(),
        "rustfmt_version": attr.string(),
        "sha256s": attr.string_dict(),
        "toolchain_name_prefix": attr.string(),
        "urls": attr.string_list(default = DEFAULT_STATIC_RUST_URL_TEMPLATES),
        "version": attr.string(mandatory = True),
    },
    implementation = _rust_toolchain_repository_impl,
)

rust_toolchain_repository_proxy = repository_rule(
    attrs = {
        "exec_triple": attr.string(mandatory = True),
        "extra_toolchains": attr.string_dict(),
        "extra_target_triples": attr.string_list(),
        "parent_workspace_name": attr.string(mandatory = True),
        "toolchain_name_prefix": attr.string(),
    },
    implementation = _rust_toolchain_repository_proxy_impl,
)

def _rust_repository_set(
        name,
        version,
        exec_triple,
        extra_target_triples = ["wasm32-unknown-unknown", "wasm32-wasi"],
        iso_date = None,
        rustfmt_version = None,
        edition = None,
        dev_components = False,
        urls = DEFAULT_STATIC_RUST_URL_TEMPLATES,
        register_toolchain = True):
    extra_toolchains = {
        "riscv32im-unknown-none-elf": [
            "@risc0//bazel/rules/rust:riscv32im-unknown-none-elf.json",
            """
load("@rules_rust//rust:toolchain.bzl", "rust_stdlib_filegroup")

rust_stdlib_filegroup(
    name = "rust_std-{target_triple}",
    srcs = glob(["lib/rustlib/{target_triple}/lib/*.rlib"]),
    visibility = ["//visibility:public"],
)

rust_toolchain(
    name = "{toolchain_name}_impl",
    rust_doc = "@{workspace_name}//:rustdoc",
    rust_std = "@{workspace_name}//:rust_std-{target_triple}",
    rustc = "@{workspace_name}//:rustc",
    rustfmt = "@{workspace_name}//:rustfmt_bin",
    cargo = "@{workspace_name}//:cargo",
    clippy_driver = "@{workspace_name}//:clippy_driver_bin",
    rustc_lib = "@{workspace_name}//:rustc_lib",
    rustc_srcs = "@{workspace_name}//lib/rustlib/src:rustc_srcs",
    binary_ext = "",
    staticlib_ext = ".a",
    dylib_ext = ".so",
    stdlib_linkflags = [],
    os = "none",
    default_edition = "{default_edition}",
    exec_triple = "{exec_triple}",
    target_json = "{target_json}",
    visibility = ["//visibility:public"],
)
""",
        ],
    }

    rust_toolchain_repository(
        name = name,
        exec_triple = exec_triple,
        extra_toolchains = extra_toolchains,
        extra_target_triples = extra_target_triples,
        iso_date = iso_date,
        toolchain_name_prefix = DEFAULT_TOOLCHAIN_NAME_PREFIX,
        version = version,
        rustfmt_version = rustfmt_version,
        edition = edition,
        dev_components = dev_components,
        urls = urls,
    )

    extra_toolchains = {
        "riscv32im-unknown-none-elf": """
toolchain(
    name = "{name}",
    exec_compatible_with = {exec_constraint_sets_serialized},
    target_compatible_with = [
        "@risc0//bazel/platform/cpu:riscv32im",
        "@risc0//bazel/platform/os:risc0"
    ],
    toolchain = "@{parent_workspace_name}//:{name}_impl",
    toolchain_type = "@rules_rust//rust:toolchain",
)
""",
    }

    rust_toolchain_repository_proxy(
        name = name + "_toolchains",
        exec_triple = exec_triple,
        extra_toolchains = extra_toolchains,
        extra_target_triples = extra_target_triples,
        parent_workspace_name = name,
        toolchain_name_prefix = DEFAULT_TOOLCHAIN_NAME_PREFIX,
    )

    all_toolchain_names = []
    for target_triple in [exec_triple] + extra_toolchains.keys() + extra_target_triples:
        all_toolchain_names.append("@{name}_toolchains//:{toolchain_name_prefix}_{triple}".format(
            name = name,
            toolchain_name_prefix = DEFAULT_TOOLCHAIN_NAME_PREFIX,
            triple = target_triple,
        ))

    # Register toolchains
    if register_toolchain:
        native.register_toolchains(*all_toolchain_names)
        native.register_toolchains(str(Label("@rules_rust//rust/private/dummy_cc_toolchain:dummy_cc_wasm32_toolchain")))

def rust_repositories(
        version = rust_common.default_version,
        iso_date = None,
        rustfmt_version = None,
        edition = None,
        dev_components = False,
        urls = DEFAULT_STATIC_RUST_URL_TEMPLATES):
    for exec_triple, name in DEFAULT_TOOLCHAIN_TRIPLES.items():
        maybe(
            _rust_repository_set,
            name = name,
            dev_components = dev_components,
            edition = edition,
            exec_triple = exec_triple,
            iso_date = iso_date,
            rustfmt_version = rustfmt_version,
            urls = urls,
            version = version,
        )<|MERGE_RESOLUTION|>--- conflicted
+++ resolved
@@ -150,15 +150,8 @@
         "edition": attr.string(default = rust_common.default_edition),
         "exec_triple": attr.string(mandatory = True),
         "extra_toolchains": attr.string_list_dict(),
-<<<<<<< HEAD
-<<<<<<< Updated upstream
-=======
         "extra_target_triples": attr.string_list(),
         "include_rustc_srcs": attr.bool(default = True),
->>>>>>> Stashed changes
-=======
-        "include_rustc_srcs": attr.bool(default = True),
->>>>>>> 56d76815
         "iso_date": attr.string(),
         "rustfmt_version": attr.string(),
         "sha256s": attr.string_dict(),
