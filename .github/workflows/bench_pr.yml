name: Benchmark Check

on:
  pull_request:
    branches: [ main ]
    # Only run benchmarks on changes to following paths:
    paths:
      - 'risc0/**'
      - '.github/workflows/bench_*'

  workflow_dispatch:

jobs:
  bench:
    runs-on: [self-hosted, bench, "${{ matrix.os }}", "${{ matrix.device }}"]

    strategy:
      fail-fast: false
      matrix:
        os: [Linux, macOS]
        feature: [default]
        device: [cpu]
        include:
          - os: Linux
            feature: cuda
            device: nvidia_rtx_a5000
          - os: macOS
            feature: metal
            device: intel_uhd_630

    env:
      FEATURE: ${{ matrix.feature }}
      RUSTC_WRAPPER: sccache

    steps:
      - uses: actions/checkout@v3
<<<<<<< HEAD
      - uses: risc0/actions-rs-toolchain@v1
        with:
          toolchain: stable
      - uses: actions/checkout@v3

      # Commit just for testing with pending PR, replace with `@risc0`
      - uses: risc0/criterion-compare-action@parker/md-output-mode
        id: criterion-cmp
=======
      - uses: ./.github/actions/rustup
      - uses: ./.github/actions/sccache
      - uses: risc0/criterion-compare-action@risc0
>>>>>>> ef78f00b
        with:
          benchName: fib
          branchName: main
          features: ${{ matrix.feature }}
          prettyName: "${{ matrix.os }}-${{ matrix.feature }}"
          outputMarkdown: true

      - name: Write compare markdown to file
        run: echo "${{ steps.criterion-cmp.outputs.markdown }}" > output.md

      - uses: actions/upload-artifact@v3
        with:
          name: ${{ hashFiles('matrix') || 'none' }}
          path: output.md
          if-no-files-found: error

  create-comment:
    runs-on:  ubuntu-22.04
    needs: [ bench ]
    steps:
      - uses: actions/download-artifact@v3
      - run: |
          file_data="$(cat */output.md)"
          echo "all_md=$file_data" >> $GITHUB_OUTPUT
        id: download

      - uses: actions/github-script@v3
        with:
          github-token: ${{secrets.GITHUB_TOKEN}}
          script: |
            github.issues.createComment({
              issue_number: context.issue.number,
              owner: context.repo.owner,
              repo: context.repo.repo,
              body: `${{ steps.download.output.all_md }}`
            })<|MERGE_RESOLUTION|>--- conflicted
+++ resolved
@@ -34,20 +34,9 @@
 
     steps:
       - uses: actions/checkout@v3
-<<<<<<< HEAD
-      - uses: risc0/actions-rs-toolchain@v1
-        with:
-          toolchain: stable
-      - uses: actions/checkout@v3
-
-      # Commit just for testing with pending PR, replace with `@risc0`
-      - uses: risc0/criterion-compare-action@parker/md-output-mode
-        id: criterion-cmp
-=======
       - uses: ./.github/actions/rustup
       - uses: ./.github/actions/sccache
-      - uses: risc0/criterion-compare-action@risc0
->>>>>>> ef78f00b
+      - uses: risc0/criterion-compare-action@parker/md-output-mode
         with:
           benchName: fib
           branchName: main
