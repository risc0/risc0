--- conflicted
+++ resolved
@@ -562,28 +562,13 @@
   browser:
     if: needs.changes.outputs.browser == 'true'
     needs: changes
-<<<<<<< HEAD
-    runs-on: ubuntu-latest
-
-=======
     runs-on: [self-hosted, cluster, Linux, X64, cpu]
     env:
       RISC0_BUILD_LOCKED: 1
->>>>>>> 3f00e1fa
-    steps:
-      - uses: actions/checkout@v4
-      - uses: ./.github/actions/rustup
-      - uses: ./.github/actions/sccache
-<<<<<<< HEAD
-        with: { key: Linux-default }
-
-      - name: Install RISC0 toolchains
-        run: |
-          cargo run --bin rzup -- --verbose install --force rust $RISC0_RUST_TOOLCHAIN_VERSION
-          cargo run --bin rzup -- --verbose install --force cpp  $RISC0_CPP_TOOLCHAIN_VERSION
-
-      - name: Build browser verifier
-=======
+    steps:
+      - uses: actions/checkout@v4
+      - uses: ./.github/actions/rustup
+      - uses: ./.github/actions/sccache
       - uses: baptiste0928/cargo-install@v3
         with:
           crate: wasm-pack
@@ -594,7 +579,6 @@
       - run: |
           npm install
           npm test -- --firefox
->>>>>>> 3f00e1fa
         working-directory: examples/browser-verify
         run: cargo build --release
       - run: sccache --show-stats
