--- conflicted
+++ resolved
@@ -77,11 +77,7 @@
       - run: cargo xtask gen-receipt
       - run: cargo test -F $FEATURE -F profiler
       - run: cargo test -F $FEATURE --tests -- --ignored
-<<<<<<< HEAD
-      - run: cargo build --manifest-path risc0/wasm/Cargo.toml --target wasm32-unknown-unknown
-=======
       - run: cargo test --manifest-path bonsai/examples/governance/Cargo.toml
->>>>>>> 76da671e
         if: matrix.device == 'cpu'
       - run: cargo check -F $FEATURE --benches
       - run: cargo check -p bootstrap
