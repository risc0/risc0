--- conflicted
+++ resolved
@@ -69,12 +69,8 @@
           node-version: 18
       - uses: risc0/foundry-toolchain@2fe7e70b520f62368a0e3c464f997df07ede420f
       - uses: ./.github/actions/sccache
-<<<<<<< HEAD
-      - uses: ./.github/actions/svm
-=======
       - uses: ./.github/actions/rosetta
       - run: cargo xtask install
->>>>>>> 822567c2
       - run: cargo test -F $FEATURE -F profiler
       - run: cargo test -F $FEATURE --tests -- --ignored
       - run: cargo test --manifest-path bonsai/examples/governance/Cargo.toml
