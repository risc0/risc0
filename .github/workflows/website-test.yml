--- conflicted
+++ resolved
@@ -14,14 +14,10 @@
   doc-test:
     runs-on: [self-hosted, prod, Linux, cpu]
     steps:
-<<<<<<< HEAD
-      - uses: actions/checkout@v3
+      - uses: actions/checkout@v4
         with:
           # Recursive checkout required to build Solidity contracts and bindings.
           submodules: recursive
-=======
-      - uses: actions/checkout@v4
->>>>>>> c027693c
       - uses: ./.github/actions/rustup
       - uses: risc0/foundry-toolchain@2fe7e70b520f62368a0e3c464f997df07ede420f
       - run: cargo run --bin cargo-risczero --no-default-features -- risczero install
