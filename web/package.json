--- conflicted
+++ resolved
@@ -1,85 +1,57 @@
 {
-  "name": "web",
-  "private": true,
-  "workspaces": ["apps/*", "packages/*"],
-  "scripts": {
-    "build": "turbo build",
-    "check": "bunx @biomejs/biome check --write --unsafe .",
-    "ci": "bunx @biomejs/biome ci .",
-    "dev": "turbo dev",
-    "test": "turbo test",
-    "typecheck": "turbo typecheck"
-  },
-  "dependencies": {
-    "@joshdavenport/tailwindcss-filter-order": "0.2.0",
-    "@poppinss/intl-formatter": "3.0.3",
-    "@risc0/ui": "0.0.194",
-    "@t3-oss/env-nextjs": "0.11.1",
-    "@tanstack/match-sorter-utils": "8.19.4",
-    "@tanstack/react-table": "8.20.5",
-    "@vercel/analytics": "1.3.1",
-<<<<<<< HEAD
-    "@vercel/speed-insights": "1.0.12",
-    "deepmerge": "4.3.1",
-    "framer-motion": "11.11.9",
-    "lucide-react": "0.453.0",
-    "next": "15.0.0",
-=======
-    "@vercel/speed-insights": "1.0.13",
-    "chart.js": "2.9.4",
-    "deepmerge": "4.3.1",
-    "framer-motion": "11.11.9",
-    "lucide-react": "0.453.0",
-    "next": "14.2.14",
->>>>>>> 6a0e99fd
-    "next-themes": "0.3.0",
-    "prism-react-renderer": "2.4.0",
-    "radash": "12.1.0",
-    "react": "19.0.0-rc-e210d081-20240909",
-    "react-dom": "19.0.0-rc-e210d081-20240909",
-    "react-rainbow-ascii": "1.0.3",
-    "sharp": "0.33.5",
-<<<<<<< HEAD
-=======
-    "turbo": "2.2.3",
-    "typescript": "5.6.3",
->>>>>>> 6a0e99fd
-    "zod": "3.23.8"
-  },
-  "devDependencies": {
-    "@biomejs/biome": "1.9.4",
-<<<<<<< HEAD
-    "@next/bundle-analyzer": "15.0.0",
-    "@testing-library/jest-dom": "6.6.2",
-    "@total-typescript/ts-reset": "0.6.1",
-    "@types/chart.js": "2.9.41",
-    "@types/jest": "29.5.13",
-    "@types/ms": "0.7.34",
-    "@types/node": "22.7.7",
-    "@types/react": "18.3.11",
-    "@types/react-dom": "18.3.1",
-    "@vitejs/plugin-react-swc": "3.7.1",
-    "happy-dom": "15.7.4",
-    "turbo": "2.2.3",
-    "typescript": "5.6.3",
-    "vitest": "2.1.3"
-  },
-  "packageManager": "bun@1.1.32",
-  "overrides": {
-    "react-is": "19.0.0-rc-6f23540c7d-20240528"
-  }
-=======
-    "@next/bundle-analyzer": "14.2.14",
-    "@testing-library/jest-dom": "6.6.2",
-    "@types/chart.js": "2.9.41",
-    "@types/jest": "29.5.14",
-    "@types/node": "22.7.9",
-    "@types/react": "18.3.12",
-    "@types/react-dom": "18.3.1",
-    "@vitejs/plugin-react-swc": "3.7.1",
-    "happy-dom": "15.7.4",
-    "vitest": "2.1.3"
-  },
-  "packageManager": "bun@1.1.33"
->>>>>>> 6a0e99fd
+	"name": "web",
+	"private": true,
+	"workspaces": ["apps/*", "packages/*"],
+	"scripts": {
+		"build": "turbo build",
+		"check": "bunx @biomejs/biome check --write --unsafe .",
+		"ci": "bunx @biomejs/biome ci .",
+		"dev": "turbo dev",
+		"test": "turbo test",
+		"typecheck": "turbo typecheck"
+	},
+	"dependencies": {
+		"@joshdavenport/tailwindcss-filter-order": "0.2.0",
+		"@poppinss/intl-formatter": "3.0.3",
+		"@risc0/ui": "0.0.196",
+		"@t3-oss/env-nextjs": "0.11.1",
+		"@tanstack/match-sorter-utils": "8.19.4",
+		"@tanstack/react-table": "8.20.5",
+		"@vercel/analytics": "1.3.2",
+		"@vercel/speed-insights": "1.0.14",
+		"chart.js": "2.9.4",
+		"deepmerge": "4.3.1",
+		"framer-motion": "11.11.10",
+		"lucide-react": "0.453.0",
+		"next": "15.0.1",
+		"next-themes": "0.3.0",
+		"prism-react-renderer": "2.4.0",
+		"radash": "12.1.0",
+		"react": "19.0.0-rc-e210d081-20240909",
+		"react-dom": "19.0.0-rc-e210d081-20240909",
+		"react-rainbow-ascii": "1.0.3",
+		"sharp": "0.33.5",
+		"zod": "3.23.8"
+	},
+	"devDependencies": {
+		"@biomejs/biome": "1.9.4",
+		"@next/bundle-analyzer": "15.0.1",
+		"@testing-library/jest-dom": "6.6.2",
+		"@total-typescript/ts-reset": "0.6.1",
+		"@types/chart.js": "2.9.41",
+		"@types/jest": "29.5.14",
+		"@types/ms": "0.7.34",
+		"@types/node": "22.8.0",
+		"@types/react": "18.3.12",
+		"@types/react-dom": "18.3.1",
+		"@vitejs/plugin-react-swc": "3.7.1",
+		"happy-dom": "15.7.4",
+		"turbo": "2.2.3",
+		"typescript": "5.6.3",
+		"vitest": "2.1.3"
+	},
+	"packageManager": "bun@1.1.33",
+	"overrides": {
+		"react-is": "19.0.0-rc-6f23540c7d-20240528"
+	}
 }