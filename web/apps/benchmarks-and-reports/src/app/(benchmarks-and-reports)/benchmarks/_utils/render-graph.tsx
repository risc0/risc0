import { Badge } from "@risc0/ui/badge";
import { Card, CardContent, CardHeader, CardTitle } from "@risc0/ui/card";
import { type ChartConfig, ChartContainer, ChartTooltip } from "@risc0/ui/chart";
import { joinWords } from "@risc0/ui/utils/join-words";
import { Area, AreaChart, CartesianGrid, Label, XAxis, YAxis } from "recharts";
import type { FormattedDataSetEntry } from "./collect-benches-per-test-case";

function CustomTooltip({ active, payload }: any) {
  if (active && payload && payload.length) {
    const data = payload[0].payload;
    return (
      <div className="w-[480px] rounded-md bg-black p-2 text-white shadow-2xl">
        <div>
          Commit{" "}
          <Badge className="p-0" variant="secondary">
            {data.commit}
          </Badge>
        </div>
        <br />
        <div className="line-clamp-4">{data.commitMessage}</div>
        <br />
        <div className="text-[11px]">
          {`Commited on ${new Date(data.commitTimestamp).toUTCString()} by`}{" "}
          <Badge className="p-0" variant="secondary">
            @{data.committer}
          </Badge>
        </div>
      </div>
    );
  }

  return null;
}

const chartConfig = {
  chartConfig: {
    label: "chartConfig",
    color: "hsl(var(--primary))",
  },
} satisfies ChartConfig;

export function renderGraph({
  platformName,
  benchName,
  dataset,
}: { platformName: string; benchName: string; dataset: FormattedDataSetEntry[] }) {
  const chartData = dataset.map((entry) => ({
    commit: entry.commit.id.slice(0, 7),
    value: entry.bench.value,
    commitUrl: entry.commit.url,
    commitMessage: entry.commit.message,
    commitTimestamp: entry.commit.timestamp,
    committer: entry.commit.committer.username,
  }));

  return (
    <Card id={`${platformName}-${benchName}`} className="relative w-full border-none bg-transparent pt-8">
      <CardHeader className="pt-0">
        <CardTitle className="flex flex-row items-baseline gap-5">
          <span className="font-mono">{benchName}</span>
          <span className="text-muted-foreground text-xs">{joinWords(platformName)}</span>
        </CardTitle>
      </CardHeader>
      <CardContent>
        <ChartContainer config={chartConfig} className="h-[320px] w-full">
          <AreaChart
            accessibilityLayer
            data={chartData}
            margin={{
              left: 12,
              right: 12,
            }}
          >
            <CartesianGrid />
            <defs>
              <linearGradient id="fill" x1="0" y1="0" x2="0" y2="1">
                <stop offset="5%" stopColor="var(--color-chartConfig)" stopOpacity={1} />
                <stop offset="95%" stopColor="var(--color-chartConfig)" stopOpacity={0.6} />
              </linearGradient>
            </defs>

            <Area
              animationDuration={500}
              dataKey="value"
              type="monotone"
              fill="url(#fill)"
              fillOpacity={0.2}
              stroke="var(--color-chartConfig)"
              activeDot={{
                r: 8,
                cursor: "pointer",
                onClick: (_, { index }: any) => {
                  if (chartData[index]?.commitUrl) {
                    window.open(chartData[index].commitUrl);
                  }
                },
              }}
            />

            <XAxis dataKey="commit" tickLine={false} axisLine={false} />

            <YAxis
              dataKey="value"
              tickLine={false}
              axisLine={false}
              domain={[0, (dataMax) => (dataMax * 1.25).toFixed(0)]}
            >
              <Label angle={270} offset={8} position="left" style={{ textAnchor: "middle" }}>
                Hz
              </Label>
            </YAxis>

<<<<<<< HEAD
            <ChartTooltip cursor={false} content={<CustomTooltip />} />
          </AreaChart>
        </ChartContainer>
      </CardContent>
    </Card>
=======
  return (
    <div className="relative min-h-80 w-full" key={`graph-${platformName}-${benchName}`}>
      <Chart id={`${platformName}-${benchName}`} type="line" data={data} options={options} />
    </div>
>>>>>>> 514d2a85
  );
}<|MERGE_RESOLUTION|>--- conflicted
+++ resolved
@@ -1,126 +1,145 @@
 import { Badge } from "@risc0/ui/badge";
 import { Card, CardContent, CardHeader, CardTitle } from "@risc0/ui/card";
-import { type ChartConfig, ChartContainer, ChartTooltip } from "@risc0/ui/chart";
+import {
+	type ChartConfig,
+	ChartContainer,
+	ChartTooltip,
+} from "@risc0/ui/chart";
 import { joinWords } from "@risc0/ui/utils/join-words";
 import { Area, AreaChart, CartesianGrid, Label, XAxis, YAxis } from "recharts";
 import type { FormattedDataSetEntry } from "./collect-benches-per-test-case";
 
 function CustomTooltip({ active, payload }: any) {
-  if (active && payload && payload.length) {
-    const data = payload[0].payload;
-    return (
-      <div className="w-[480px] rounded-md bg-black p-2 text-white shadow-2xl">
-        <div>
-          Commit{" "}
-          <Badge className="p-0" variant="secondary">
-            {data.commit}
-          </Badge>
-        </div>
-        <br />
-        <div className="line-clamp-4">{data.commitMessage}</div>
-        <br />
-        <div className="text-[11px]">
-          {`Commited on ${new Date(data.commitTimestamp).toUTCString()} by`}{" "}
-          <Badge className="p-0" variant="secondary">
-            @{data.committer}
-          </Badge>
-        </div>
-      </div>
-    );
-  }
+	if (active && payload && payload.length) {
+		const data = payload[0].payload;
+		return (
+			<div className="w-[480px] rounded-md bg-black p-2 text-white shadow-2xl">
+				<div>
+					Commit{" "}
+					<Badge className="p-0" variant="secondary">
+						{data.commit}
+					</Badge>
+				</div>
+				<br />
+				<div className="line-clamp-4">{data.commitMessage}</div>
+				<br />
+				<div className="text-[11px]">
+					{`Commited on ${new Date(data.commitTimestamp).toUTCString()} by`}{" "}
+					<Badge className="p-0" variant="secondary">
+						@{data.committer}
+					</Badge>
+				</div>
+			</div>
+		);
+	}
 
-  return null;
+	return null;
 }
 
 const chartConfig = {
-  chartConfig: {
-    label: "chartConfig",
-    color: "hsl(var(--primary))",
-  },
+	chartConfig: {
+		label: "chartConfig",
+		color: "hsl(var(--primary))",
+	},
 } satisfies ChartConfig;
 
 export function renderGraph({
-  platformName,
-  benchName,
-  dataset,
-}: { platformName: string; benchName: string; dataset: FormattedDataSetEntry[] }) {
-  const chartData = dataset.map((entry) => ({
-    commit: entry.commit.id.slice(0, 7),
-    value: entry.bench.value,
-    commitUrl: entry.commit.url,
-    commitMessage: entry.commit.message,
-    commitTimestamp: entry.commit.timestamp,
-    committer: entry.commit.committer.username,
-  }));
+	platformName,
+	benchName,
+	dataset,
+}: {
+	platformName: string;
+	benchName: string;
+	dataset: FormattedDataSetEntry[];
+}) {
+	const chartData = dataset.map((entry) => ({
+		commit: entry.commit.id.slice(0, 7),
+		value: entry.bench.value,
+		commitUrl: entry.commit.url,
+		commitMessage: entry.commit.message,
+		commitTimestamp: entry.commit.timestamp,
+		committer: entry.commit.committer.username,
+	}));
 
-  return (
-    <Card id={`${platformName}-${benchName}`} className="relative w-full border-none bg-transparent pt-8">
-      <CardHeader className="pt-0">
-        <CardTitle className="flex flex-row items-baseline gap-5">
-          <span className="font-mono">{benchName}</span>
-          <span className="text-muted-foreground text-xs">{joinWords(platformName)}</span>
-        </CardTitle>
-      </CardHeader>
-      <CardContent>
-        <ChartContainer config={chartConfig} className="h-[320px] w-full">
-          <AreaChart
-            accessibilityLayer
-            data={chartData}
-            margin={{
-              left: 12,
-              right: 12,
-            }}
-          >
-            <CartesianGrid />
-            <defs>
-              <linearGradient id="fill" x1="0" y1="0" x2="0" y2="1">
-                <stop offset="5%" stopColor="var(--color-chartConfig)" stopOpacity={1} />
-                <stop offset="95%" stopColor="var(--color-chartConfig)" stopOpacity={0.6} />
-              </linearGradient>
-            </defs>
+	return (
+		<Card
+			id={`${platformName}-${benchName}`}
+			className="relative w-full border-none bg-transparent pt-8"
+		>
+			<CardHeader className="pt-0">
+				<CardTitle className="flex flex-row items-baseline gap-5">
+					<span className="font-mono">{benchName}</span>
+					<span className="text-muted-foreground text-xs">
+						{joinWords(platformName)}
+					</span>
+				</CardTitle>
+			</CardHeader>
+			<CardContent>
+				<ChartContainer config={chartConfig} className="h-[320px] w-full">
+					<AreaChart
+						accessibilityLayer
+						data={chartData}
+						margin={{
+							left: 12,
+							right: 12,
+						}}
+					>
+						<CartesianGrid />
+						<defs>
+							<linearGradient id="fill" x1="0" y1="0" x2="0" y2="1">
+								<stop
+									offset="5%"
+									stopColor="var(--color-chartConfig)"
+									stopOpacity={1}
+								/>
+								<stop
+									offset="95%"
+									stopColor="var(--color-chartConfig)"
+									stopOpacity={0.6}
+								/>
+							</linearGradient>
+						</defs>
 
-            <Area
-              animationDuration={500}
-              dataKey="value"
-              type="monotone"
-              fill="url(#fill)"
-              fillOpacity={0.2}
-              stroke="var(--color-chartConfig)"
-              activeDot={{
-                r: 8,
-                cursor: "pointer",
-                onClick: (_, { index }: any) => {
-                  if (chartData[index]?.commitUrl) {
-                    window.open(chartData[index].commitUrl);
-                  }
-                },
-              }}
-            />
+						<Area
+							animationDuration={500}
+							dataKey="value"
+							type="monotone"
+							fill="url(#fill)"
+							fillOpacity={0.2}
+							stroke="var(--color-chartConfig)"
+							activeDot={{
+								r: 8,
+								cursor: "pointer",
+								onClick: (_, { index }: any) => {
+									if (chartData[index]?.commitUrl) {
+										window.open(chartData[index].commitUrl);
+									}
+								},
+							}}
+						/>
 
-            <XAxis dataKey="commit" tickLine={false} axisLine={false} />
+						<XAxis dataKey="commit" tickLine={false} axisLine={false} />
 
-            <YAxis
-              dataKey="value"
-              tickLine={false}
-              axisLine={false}
-              domain={[0, (dataMax) => (dataMax * 1.25).toFixed(0)]}
-            >
-              <Label angle={270} offset={8} position="left" style={{ textAnchor: "middle" }}>
-                Hz
-              </Label>
-            </YAxis>
+						<YAxis
+							dataKey="value"
+							tickLine={false}
+							axisLine={false}
+							domain={[0, (dataMax) => (dataMax * 1.25).toFixed(0)]}
+						>
+							<Label
+								angle={270}
+								offset={8}
+								position="left"
+								style={{ textAnchor: "middle" }}
+							>
+								Hz
+							</Label>
+						</YAxis>
 
-<<<<<<< HEAD
-            <ChartTooltip cursor={false} content={<CustomTooltip />} />
-          </AreaChart>
-        </ChartContainer>
-      </CardContent>
-    </Card>
-=======
-  return (
-    <div className="relative min-h-80 w-full" key={`graph-${platformName}-${benchName}`}>
-      <Chart id={`${platformName}-${benchName}`} type="line" data={data} options={options} />
-    </div>
->>>>>>> 514d2a85
-  );
+						<ChartTooltip cursor={false} content={<CustomTooltip />} />
+					</AreaChart>
+				</ChartContainer>
+			</CardContent>
+		</Card>
+	);
 }