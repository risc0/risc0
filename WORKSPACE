--- conflicted
+++ resolved
@@ -108,11 +108,6 @@
 
 crates_repository(
     name = "crates_host",
-<<<<<<< HEAD
-    cargo_config = "//:.cargo/config.toml",
-=======
-    # cargo_config = "//:.cargo/config.toml",
->>>>>>> 684c2929
     lockfile = "//:Cargo-host.Bazel.lock",
     manifests = [
         "//:Cargo.toml",
