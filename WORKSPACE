--- conflicted
+++ resolved
@@ -99,13 +99,9 @@
         "//examples/rust/battleship:Cargo.toml",
         "//examples/rust/battleship/core:Cargo.toml",
         "//examples/rust/digital_signature:Cargo.toml",
-<<<<<<< HEAD
         "//examples/rust/digital_signature/proof:Cargo.toml",
         "//examples/rust/votingmachine:Cargo.toml",
         "//examples/rust/votingmachine/proof:Cargo.toml",
-=======
-        "//examples/rust/digital_signature/core:Cargo.toml",
->>>>>>> 83feb3a0
     ],
     resolver = "@rules_rust_crate_universe_bootstrap//:crate_universe_resolver",
     supported_targets = [
