--- conflicted
+++ resolved
@@ -12,38 +12,28 @@
 // See the License for the specific language governing permissions and
 // limitations under the License.
 
-<<<<<<< HEAD
 #[cfg(feature = "experimental")]
-use cargo_risczero::commands::build::BuildSubcommand;
-=======
+use cargo_risczero::BuildSubcommand;
+
 use anyhow::Result;
->>>>>>> 33720825
 use cargo_risczero::{Cargo, RisczeroCmd};
 use clap::Parser;
 use tracing_subscriber::EnvFilter;
 
-<<<<<<< HEAD
-fn main() -> anyhow::Result<()> {
-=======
 fn main() -> Result<()> {
->>>>>>> 33720825
     tracing_subscriber::fmt()
         .with_env_filter(EnvFilter::from_default_env())
         .init();
 
     let Cargo::Risczero(args) = Cargo::parse();
     match args.command {
-<<<<<<< HEAD
-        RisczeroCmd::New(new) => new.run(),
-        #[cfg(feature = "experimental")]
-        RisczeroCmd::Build(build) => build.run(BuildSubcommand::Build),
-        #[cfg(feature = "experimental")]
-        RisczeroCmd::Test(build) => build.run(BuildSubcommand::Test),
-=======
         RisczeroCmd::Build(cmd) => cmd.run(),
         RisczeroCmd::BuildToolchain(cmd) => cmd.run(),
         RisczeroCmd::Install(cmd) => cmd.run(),
         RisczeroCmd::New(cmd) => cmd.run(),
->>>>>>> 33720825
+        #[cfg(feature = "experimental")]
+        RisczeroCmd::BuildCrate(build) => build.run(BuildSubcommand::Build),
+        #[cfg(feature = "experimental")]
+        RisczeroCmd::Test(build) => build.run(BuildSubcommand::Test),
     }
 }