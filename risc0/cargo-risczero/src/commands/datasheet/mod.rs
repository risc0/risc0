// Copyright 2024 RISC Zero, Inc.
//
// Licensed under the Apache License, Version 2.0 (the "License");
// you may not use this file except in compliance with the License.
// You may obtain a copy of the License at
//
//     http://www.apache.org/licenses/LICENSE-2.0
//
// Unless required by applicable law or agreed to in writing, software
// distributed under the License is distributed on an "AS IS" BASIS,
// WITHOUT WARRANTIES OR CONDITIONS OF ANY KIND, either express or implied.
// See the License for the specific language governing permissions and
// limitations under the License.

use std::{
    hint::black_box,
    path::PathBuf,
    time::{Duration, Instant},
};

use ::serde::Serialize;
use anyhow::Result;
use clap::ValueEnum;
use risc0_zkp::MAX_CYCLES_PO2;
use risc0_zkvm::{
    ApiClient, Asset, AssetRequest, ExecutorEnv, ExecutorEnvBuilder, ProveInfo, ProverOpts,
    ReceiptClaim, ReceiptKind, SegmentInfo, SessionInfo, SuccinctReceipt, VerifierContext,
    RECURSION_PO2,
};
use serde_with::{serde_as, DurationSeconds};
use tabled::{settings::Style, Table, Tabled};

/// `cargo risczero datasheet`
#[derive(clap::Parser)]
#[non_exhaustive]
pub struct Datasheet {
    /// Filter which benchmarks to run.
    #[arg(name = "BENCHMARKS")]
    pub filter: Vec<Benchmark>,

    /// Path to the RISC Zero server.
    #[arg(long, value_name = "PATH", env = "RISC0_SERVER_PATH")]
    pub r0vm: Option<PathBuf>,

    /// Path to the JSON results file.
    #[arg(long, value_name = "PATH")]
    pub json: Option<PathBuf>,

    /// Max size for composite runs.
    #[arg(long, default_value_t = 20, value_parser = parse_po2)]
    pub max_po2: u32,
}

#[derive(Clone, Copy, Debug, PartialEq, Eq, ValueEnum)]
#[non_exhaustive]
#[clap(rename_all = "snake_case")]
pub enum Benchmark {
    Execute,
    Rv32im,
    Lift,
    Join,
    Succinct,
    IdentityP254,
}

/// Pre-compiled program that simply loops `count: u32` times (read from stdin).
const LOOP_ELF: &[u8] = include_bytes!("loop.bin");

/// Powers-of-two for cycles, paired with the number of loop iterations used to
/// achieve that many cycles.
const CYCLES_PO2_ITERS: &[(u32, u32)] = &[
    (15, 1),               // 15, 32K
    (16, 1024 * 8),        // 16, 64K
    (17, 1024 * 32),       // 17, 128K
    (18, 1024 * 64),       // 18, 256K
    (19, 1024 * 128),      // 19, 512K
    (20, 1024 * 256),      // 20, 1M
    (21, 1024 * 256 * 3),  // 21, 2M
    (22, 1024 * 256 * 7),  // 22, 4M
    (23, 1024 * 256 * 15), // 23, 8M
    (24, 1024 * 256 * 31), // 24, 16M
];

const MIN_CYCLES_PO2: u32 = CYCLES_PO2_ITERS[0].0;

fn parse_po2(s: &str) -> Result<u32, String> {
    let po2 = s.parse().map_err(|_| format!("`{s}` must be an integer"))?;

    if (MIN_CYCLES_PO2..=MAX_CYCLES_PO2 as u32).contains(&po2) {
        Ok(po2)
    } else {
        Err(format!(
            "po2 must be in range: {MIN_CYCLES_PO2}-{MAX_CYCLES_PO2}"
        ))
    }
}

impl Datasheet {
    /// Returns which benchmarks the user has chosen to run.
    ///
    /// Each benchmark is provided at most once in enum case order.
    fn benchmarks(&self) -> impl Iterator<Item = Benchmark> + '_ {
        Benchmark::value_variants()
            .iter()
            .filter(|benchmark| self.filter.is_empty() || self.filter.contains(benchmark))
            .copied()
    }

    /// Creates a connection to the zkVM server (`r0vm` executable).
    ///
    /// The path is provided by `--r0vm`, `$RISC0_SERVER_PATH`, or searching
    /// `$PATH`.
    fn connect_to_server(&self) -> Result<ApiClient> {
        if let Some(server_path) = &self.r0vm {
            ApiClient::new_sub_process(server_path)
        } else {
            ApiClient::from_env()
        }
    }

    pub fn run(&self) -> Result<()> {
        let client = self.connect_to_server()?;

        // Run warmup prior to proving to ensure GPU kernels are compiled and
        // ready to use.
        println!("warmup");
        _ = black_box(util::prove(
            &client,
            &util::loop_env(0)?,
            LOOP_ELF,
            &ProverOpts::all_po2s().with_receipt_kind(ReceiptKind::Succinct),
        )?);

        let mut data = Vec::new();

        for benchmark in self.benchmarks() {
            match benchmark {
                Benchmark::Rv32im => {
                    for hashfn in ["sha-256", "poseidon2"] {
                        for &(po2, iters) in CYCLES_PO2_ITERS
                            .iter()
                            .filter(|(po2, _)| *po2 <= self.max_po2)
                        {
                            data.push(benches::rv32im(&client, hashfn, iters, po2)?);
                        }
                    }
                }

                Benchmark::Execute => data.push(benches::execute(&client, 128 * 1024)?),
                Benchmark::Succinct => data.push(benches::succinct(&client, 64 * 1024)?),
                Benchmark::Lift => data.push(benches::lift(&client)?),
                Benchmark::Join => data.push(benches::join(&client)?),
                Benchmark::IdentityP254 => data.push(benches::identity_p254(&client)?),
            }
        }

        // Emit results to stdout as pretty table.
        println!("{}", Table::new(&data).with(Style::modern()));

        // Emit results to path as JSON if requested.
        if let Some(json_path) = &self.json {
            let json = serde_json::to_string_pretty(&data)?;

            if let Some(json_dir) = json_path.parent() {
                std::fs::create_dir_all(json_dir)?;
            }

            std::fs::write(json_path, json)?;
        }

        Ok(())
    }
}

// TODO: Emit RAM use.
#[serde_as]
#[derive(Debug, Serialize, Tabled)]
struct BenchmarkData {
    name: &'static str,
    hashfn: String,

    /// Cycles per second.
    #[tabled(display_with = "display::hertz")]
    throughput: f64,

    #[serde_as(as = "DurationSeconds")]
    #[tabled(display_with = "display::duration")]
    duration: Duration,

    /// Either user execution cycle count or the total cycle count.
    ///
    /// When this is the total cycle count, it includes overhead associated with
    /// continuations and padding up to the nearest power of 2.
    #[tabled(display_with = "display::cycles")]
    cycles: u64,

    #[tabled(display_with = "display::bytes")]
    seal: u64,
}

mod util {
    use super::*;

    pub fn execute(client: &ApiClient, env: &ExecutorEnv, elf: &[u8]) -> Result<SessionInfo> {
        execute_with_segments(client, env, elf, |_, _| Ok(()))
    }

    pub fn execute_with_segments<F>(
        client: &ApiClient,
        env: &ExecutorEnv,
        elf: &[u8],
        segment_callback: F,
    ) -> Result<SessionInfo>
    where
        F: FnMut(SegmentInfo, Asset) -> Result<()>,
    {
        let binary = Asset::Inline(elf.to_vec().into());
        let segments_out = AssetRequest::Inline;
        client.execute(env, binary, segments_out, segment_callback)
    }

    pub fn prove(
        client: &ApiClient,
        env: &ExecutorEnv,
        elf: &[u8],
        opts: &ProverOpts,
    ) -> Result<ProveInfo> {
        let image_id = risc0_zkvm::compute_image_id(elf)?;
        let binary = risc0_zkvm::Asset::Inline(elf.to_vec().into());
        let prove_info = client.prove(env, opts, binary)?;

        let ctx = VerifierContext::all_po2s();
        if opts.prove_guest_errors {
            prove_info.receipt.verify_integrity_with_context(&ctx)?;
        } else {
            prove_info.receipt.verify_with_context(&ctx, image_id)?;
        }

        Ok(prove_info)
    }

    pub fn loop_env<'a>(iters: u32) -> Result<ExecutorEnv<'a>> {
        loop_env_builder(iters).build()
    }

    pub fn loop_env_builder<'a>(iters: u32) -> ExecutorEnvBuilder<'a> {
        let mut builder = ExecutorEnvBuilder::default();
        builder.write_slice(&iters.to_le_bytes());
        builder
    }
}

/// Benchmark implementations.
mod benches {
    use risc0_zkvm::InnerReceipt;

    use super::*;

    const RECURSION_CYCLES: u64 = 1 << RECURSION_PO2;

    pub fn execute(client: &ApiClient, iters: u32) -> Result<BenchmarkData> {
        println!("execute: {iters}");

        let env = util::loop_env(iters)?;
        let (session, duration) = try_time(|| util::execute(client, &env, LOOP_ELF))?;

        // NOTE: We use user cycles as the total because there is no proving.
        let cycles = session.cycles();

        Ok(BenchmarkData {
            name: "execute",
            hashfn: "N/A".into(),
            throughput: cycles as f64 / duration.as_secs_f64(),
            duration,
            cycles,
            seal: 0,
        })
    }

    pub fn rv32im(client: &ApiClient, hashfn: &str, iters: u32, po2: u32) -> Result<BenchmarkData> {
        let expected_cycles = 1u64 << po2;
        println!("rv32im ({hashfn}): {expected_cycles}");

<<<<<<< HEAD
        let opts = ProverOpts::all_po2s().with_hashfn(hashfn.to_string());
        let env = util::loop_env(iters)?;
=======
        let opts = ProverOpts::default().with_hashfn(hashfn.to_string());
        let env = util::loop_env_builder(iters)
            .segment_limit_po2(po2)
            .build()?;

>>>>>>> 429ae93a
        let (info, duration) = try_time(|| util::prove(client, &env, LOOP_ELF, &opts))?;

        let cycles = info.stats.total_cycles;
        assert_eq!(
            cycles, expected_cycles,
            "Incorrect cycle count for po2={po2}"
        );

        Ok(BenchmarkData {
            name: "rv32im",
            hashfn: hashfn.into(),
            seal: info.receipt.inner.composite()?.seal_size() as u64,
            throughput: cycles as f64 / duration.as_secs_f64(),
            duration,
            cycles,
        })
    }

    pub fn succinct(client: &ApiClient, iters: u32) -> Result<BenchmarkData> {
        println!("succinct: {iters}");

        let opts = ProverOpts::all_po2s().with_receipt_kind(ReceiptKind::Succinct);
        let env = util::loop_env(iters)?;
        let (info, duration) = try_time(|| util::prove(client, &env, LOOP_ELF, &opts))?;

        let cycles = info.stats.total_cycles;

        Ok(BenchmarkData {
            name: "succinct",
            hashfn: opts.hashfn,
            seal: info.receipt.inner.succinct()?.seal_size() as u64,
            throughput: cycles as f64 / duration.as_secs_f64(),
            duration,
            cycles,
        })
    }

    pub fn lift(client: &ApiClient) -> Result<BenchmarkData> {
        println!("lift");

        let env = util::loop_env(0)?;
        let opts = ProverOpts::all_po2s();

        let segment: Asset = {
            let mut segment_count = 0;
            let mut segment = None::<Asset>;

            util::execute_with_segments(client, &env, LOOP_ELF, |_, next_segment| {
                segment_count += 1;
                segment = Some(next_segment);
                Ok(())
            })?;

            assert_eq!(segment_count, 1);
            segment.unwrap()
        };

        let receipt = client.prove_segment(&opts, segment, AssetRequest::Inline)?;

        let (receipt, duration) =
            try_time(|| client.lift(&opts, receipt.try_into()?, AssetRequest::Inline))?;

        let cycles = RECURSION_CYCLES;

        Ok(BenchmarkData {
            name: "lift",
            hashfn: opts.hashfn,
            seal: receipt.seal_size() as u64,
            throughput: cycles as f64 / duration.as_secs_f64(),
            duration,
            cycles,
        })
    }

    pub fn join(client: &ApiClient) -> Result<BenchmarkData> {
        println!("join");

        // NOTE: Using too few iters results in error "segment limit too small
        // for instruction".
        let (po2, iters) = CYCLES_PO2_ITERS[1];

        let opts = ProverOpts::all_po2s();
        let env = util::loop_env_builder(iters)
            .segment_limit_po2(po2 - 1)
            .build()?;

        let prove_segment = |segment| -> Result<SuccinctReceipt<ReceiptClaim>> {
            let receipt = client.prove_segment(&opts, segment, AssetRequest::Inline)?;
            client.lift(&opts, receipt.try_into()?, AssetRequest::Inline)
        };

        let [left_segment, right_segment]: [Asset; 2] = {
            let mut segments = Vec::new();
            util::execute_with_segments(client, &env, LOOP_ELF, |_, segment| {
                segments.push(segment);
                Ok(())
            })?;

            assert!(segments.len() >= 2);
            let mut segments = segments.into_iter();
            [segments.next().unwrap(), segments.next().unwrap()]
        };

        let left_receipt = prove_segment(left_segment)?;
        let right_receipt = prove_segment(right_segment)?;

        let (receipt, duration) = try_time(|| {
            client.join(
                &opts,
                left_receipt.try_into()?,
                right_receipt.try_into()?,
                AssetRequest::Inline,
            )
        })?;

        let cycles = RECURSION_CYCLES;

        Ok(BenchmarkData {
            name: "join",
            hashfn: opts.hashfn,
            throughput: cycles as f64 / duration.as_secs_f64(),
            seal: receipt.seal_size() as u64,
            cycles,
            duration,
        })
    }

    pub fn identity_p254(client: &ApiClient) -> Result<BenchmarkData> {
        println!("identity_p254");

        let opts = ProverOpts::all_po2s().with_receipt_kind(ReceiptKind::Succinct);
        let info = util::prove(client, &util::loop_env(0)?, LOOP_ELF, &opts)?;

        let InnerReceipt::Succinct(receipt) = info.receipt.inner else {
            unreachable!();
        };

        let (receipt, duration) =
            try_time(|| client.identity_p254(&opts, receipt.try_into()?, AssetRequest::Inline))?;

        let cycles = RECURSION_CYCLES;
        let throughput = cycles as f64 / duration.as_secs_f64();

        Ok(BenchmarkData {
            name: "identity_p254",
            hashfn: opts.hashfn,
            seal: receipt.seal_size() as u64,
            throughput,
            cycles,
            duration,
        })
    }

    /// Measures the duration for executing `operation` once.
    fn time<T>(mut operation: impl FnOnce() -> T) -> (T, Duration) {
        // Make inputs opaque to the optimizer.
        operation = black_box(operation);

        let start = Instant::now();
        let mut output = operation();
        let duration = start.elapsed();

        // Make optimizer believe output is used.
        output = black_box(output);

        (output, duration)
    }

    /// Measures the duration for executing a fallible `operation` once.
    fn try_time<T>(operation: impl FnOnce() -> Result<T>) -> Result<(T, Duration)> {
        let (result, duration) = time(operation);
        Ok((result?, duration))
    }
}

/// Utilities to make data human-readable for displaying in a table.
mod display {
    use human_repr::*;

    use super::*;

    pub fn bytes(bytes: &u64) -> String {
        if *bytes == 0 {
            return "N/A".into();
        }
        bytes.human_count_bytes().to_string()
    }

    pub fn cycles(cycles: &u64) -> String {
        cycles.human_count_bare().to_string()
    }

    pub fn duration(duration: &Duration) -> String {
        duration.human_duration().to_string()
    }

    pub fn hertz(hertz: &f64) -> String {
        hertz.human_count("Hz").to_string()
    }
}<|MERGE_RESOLUTION|>--- conflicted
+++ resolved
@@ -281,16 +281,11 @@
         let expected_cycles = 1u64 << po2;
         println!("rv32im ({hashfn}): {expected_cycles}");
 
-<<<<<<< HEAD
         let opts = ProverOpts::all_po2s().with_hashfn(hashfn.to_string());
-        let env = util::loop_env(iters)?;
-=======
-        let opts = ProverOpts::default().with_hashfn(hashfn.to_string());
         let env = util::loop_env_builder(iters)
             .segment_limit_po2(po2)
             .build()?;
 
->>>>>>> 429ae93a
         let (info, duration) = try_time(|| util::prove(client, &env, LOOP_ELF, &opts))?;
 
         let cycles = info.stats.total_cycles;
