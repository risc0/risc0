--- conflicted
+++ resolved
@@ -213,18 +213,7 @@
         let tester = Tester::new("risc0/zkvm/methods/guest/Cargo.toml");
         tester.compare_image_id(
             "risc0_zkvm_methods_guest/multi_test",
-<<<<<<< HEAD
-            "448af258bf5d6b40a2978c7c541b00d1d4e5820f4fbe356bbefdbb4dcc833823",
-        );
-        tester.compare_image_id(
-            "risc0_zkvm_methods_guest/hello_commit",
-            "38eac167d2a869f3a76f12c4450b55b1647d4d2fdc237b2c1f9543e870ce10bb",
-        );
-        tester.compare_image_id(
-            "risc0_zkvm_methods_guest/slice_io",
-            "c2c1d8dc8a632907a8ece1a86794ca56bf37bc46c86148d72f6506e7d2b547b7",
-=======
-            "aa593b59f897db9926bf90d3c252f01eb6ed805ea0ab5894ead20e18397fae08",
+            "8bf529de97afff60d031915232bb296af6b32feeb927a5c6239ac94068db7735",
         );
         tester.compare_image_id(
             "risc0_zkvm_methods_guest/hello_commit",
@@ -232,8 +221,7 @@
         );
         tester.compare_image_id(
             "risc0_zkvm_methods_guest/slice_io",
-            "f5c6e9ed4296aff0db991f612794115010422465187a049ed72fb719ab94dcd9",
->>>>>>> 435cd219
+            "a51a4b747f18b7e5f36a016bdd6f885e8293dbfca2759d6667a6df8edd5f2489",
         );
     }
 }