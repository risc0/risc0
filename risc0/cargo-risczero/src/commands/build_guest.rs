--- conflicted
+++ resolved
@@ -214,11 +214,7 @@
         let tester = Tester::new("risc0/zkvm/methods/guest/Cargo.toml");
         tester.compare_image_id(
             "risc0_zkvm_methods_guest/multi_test",
-<<<<<<< HEAD
             "8bf529de97afff60d031915232bb296af6b32feeb927a5c6239ac94068db7735",
-=======
-            "c094a8253e33eefda14e0a3b96f192ab30d8f35cc640191cf0533e9371c8c74a",
->>>>>>> 87c2226c
         );
         tester.compare_image_id(
             "risc0_zkvm_methods_guest/hello_commit",
