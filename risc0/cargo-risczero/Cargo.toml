[package]
name = "cargo-risczero"
version = "4.0.0"
edition = { workspace = true }
license = { workspace = true }
homepage = { workspace = true }
repository = { workspace = true }
description = "RISC Zero CLI tools"
readme = "README.md"
keywords = ["risc0", "risczero", "tool", "cli", "generate"]

[package.metadata.docs.rs]
rustdoc-args = ["--cfg", "docsrs"]
# NOTE: cuda and metal are excluded because their build scripts require external tools.
features = ["docker", "r0vm"]

[[bin]]
name = "r0vm"
doc = false

[features]
cuda = ["risc0-zkvm/cuda"]
default = ["r0vm"]
docker = []
experimental = [
    "dep:tracing-subscriber",
    "dep:risc0-build",
    "dep:zip",
    "risc0-zkvm/prove",
    "risc0-build/unstable",
]
metal = ["risc0-zkvm/metal"]
r0vm = ["dep:risc0-r0vm"]
redis = ["risc0-zkvm/redis"]
r0vm-ver-compat = ["risc0-r0vm/r0vm-ver-compat"]

[dependencies]
anyhow = { version = "1.0", features = ["backtrace"] }
bincode = "1.3"
bonsai-sdk = { workspace = true }
cargo_metadata = "0.19.1"
clap = { version = "4.5", features = ["derive", "env"] }
clap-cargo = { version = "0.15.1", features = ["cargo_metadata"] }
const_format = "0.2"
hex = "0.4"
regex = "1.11.1"
risc0-binfmt = { workspace = true, optional = true }
risc0-build = { workspace = true }
risc0-r0vm = { workspace = true, optional = true }
risc0-zkos-v1compat = { workspace = true, optional = true }
risc0-zkvm = { workspace = true }
semver = "1"
serde_json = "1"
syn = "2.0.87"
tempfile = "3"
text_io = "0.1.12"
tokio = { version = "1.44.2", features = ["rt-multi-thread"] }
tracing-subscriber = { version = "0.3", features = ["env-filter"] }
zip = { version = "2.1", optional = true, default-features = false }

[build-dependencies]
cargo_metadata = "0.19.1"
risc0-build = { workspace = true, optional = true }
serde_json = "1"
tracing-subscriber = { version = "0.3", features = [
    "env-filter",
], optional = true }
<<<<<<< HEAD
zip = { version = "2.1", optional = true, default-features = false }

[package.metadata.docs.rs]
rustdoc-args = ["--cfg", "docsrs"]
# NOTE: cuda and metal are excluded because their build scripts require external tools.
features = ["docker", "r0vm"]

[features]
cuda = ["risc0-zkvm/cuda"]
default = ["r0vm"]
docker = []
experimental = [
  "dep:risc0-binfmt",
  "dep:risc0-build",
  "dep:risc0-zkos-v1compat",
  "dep:tracing-subscriber",
  "dep:zip",
  "risc0-build/unstable",
  "risc0-zkvm/prove",
]
metal = ["risc0-zkvm/metal"]
r0vm = ["dep:risc0-r0vm"]
redis = ["risc0-zkvm/redis"]
r0vm-ver-compat = ["risc0-r0vm/r0vm-ver-compat"]
=======
zip = { version = "2.1", optional = true, default-features = false }
>>>>>>> 9ec3d9b4
<|MERGE_RESOLUTION|>--- conflicted
+++ resolved
@@ -23,11 +23,13 @@
 default = ["r0vm"]
 docker = []
 experimental = [
-    "dep:tracing-subscriber",
-    "dep:risc0-build",
-    "dep:zip",
-    "risc0-zkvm/prove",
-    "risc0-build/unstable",
+  "dep:risc0-binfmt",
+  "dep:risc0-build",
+  "dep:risc0-zkos-v1compat",
+  "dep:tracing-subscriber",
+  "dep:zip",
+  "risc0-build/unstable",
+  "risc0-zkvm/prove",
 ]
 metal = ["risc0-zkvm/metal"]
 r0vm = ["dep:risc0-r0vm"]
@@ -65,31 +67,4 @@
 tracing-subscriber = { version = "0.3", features = [
     "env-filter",
 ], optional = true }
-<<<<<<< HEAD
-zip = { version = "2.1", optional = true, default-features = false }
-
-[package.metadata.docs.rs]
-rustdoc-args = ["--cfg", "docsrs"]
-# NOTE: cuda and metal are excluded because their build scripts require external tools.
-features = ["docker", "r0vm"]
-
-[features]
-cuda = ["risc0-zkvm/cuda"]
-default = ["r0vm"]
-docker = []
-experimental = [
-  "dep:risc0-binfmt",
-  "dep:risc0-build",
-  "dep:risc0-zkos-v1compat",
-  "dep:tracing-subscriber",
-  "dep:zip",
-  "risc0-build/unstable",
-  "risc0-zkvm/prove",
-]
-metal = ["risc0-zkvm/metal"]
-r0vm = ["dep:risc0-r0vm"]
-redis = ["risc0-zkvm/redis"]
-r0vm-ver-compat = ["risc0-r0vm/r0vm-ver-compat"]
-=======
-zip = { version = "2.1", optional = true, default-features = false }
->>>>>>> 9ec3d9b4
+zip = { version = "2.1", optional = true, default-features = false }