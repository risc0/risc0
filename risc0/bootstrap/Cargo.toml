--- conflicted
+++ resolved
@@ -5,12 +5,8 @@
 publish = false
 
 [dependencies]
-<<<<<<< HEAD
 risc0-zkp = { workspace = true }
-risc0-zkvm = { workspace = true }
-=======
 risc0-zkvm = { workspace = true, features = ["default"] }
->>>>>>> 5a92c1d5
 
 [package.metadata.release]
 release = false