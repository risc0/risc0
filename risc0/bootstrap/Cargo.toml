--- conflicted
+++ resolved
@@ -5,14 +5,7 @@
 publish = false
 
 [dependencies]
-<<<<<<< HEAD
-risc0-zkvm = { version = "1.0.0-rc.2", path = "../zkvm" }
-
-[features]
-cuda = ["risc0-zkvm/cuda"]
-=======
 risc0-zkvm = { workspace = true }
 
 [package.metadata.release]
-release = false
->>>>>>> f96a7e46
+release = false