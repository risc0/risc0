--- conflicted
+++ resolved
@@ -17,21 +17,9 @@
 use rand::thread_rng;
 
 use crate::{
-<<<<<<< HEAD
     adapter::{CircuitDef, CircuitStepContext, CustomStep},
-    core::{fp::Fp, sha::Sha, Random},
-=======
-    adapter::{CircuitDef, CircuitStepContext, CustomStep, PolyFpContext},
-    core::{
-        fp::Fp,
-        fp4::{Fp4, EXT_SIZE},
-        log2_ceil,
-        rou::ROU_FWD,
-        sha::Sha,
-    },
+    core::{fp::Fp, sha::Sha},
     field::Elem,
-    hal::Buffer,
->>>>>>> 09c32927
     prove::{executor::Executor, write_iop::WriteIOP, Circuit},
     taps::{RegisterGroup, TapSet},
     ZK_CYCLES,
