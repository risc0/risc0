// Copyright 2022 Risc0, Inc.
//
// Licensed under the Apache License, Version 2.0 (the "License");
// you may not use this file except in compliance with the License.
// You may obtain a copy of the License at
//
//     http://www.apache.org/licenses/LICENSE-2.0
//
// Unless required by applicable law or agreed to in writing, software
// distributed under the License is distributed on an "AS IS" BASIS,
// WITHOUT WARRANTIES OR CONDITIONS OF ANY KIND, either express or implied.
// See the License for the specific language governing permissions and
// limitations under the License.

use alloc::vec::Vec;

use log::debug;
use rand::RngCore;

use crate::{
    core::{
        fp::Fp,
        fp4::{Fp4, EXT_SIZE},
        log2_ceil,
        sha::Sha,
        Random,
    },
    hal::{Buffer, Hal},
    prove::{merkle::MerkleTreeProver, write_iop::WriteIOP},
    FRI_FOLD, FRI_MIN_DEGREE, INV_RATE, QUERIES,
};

struct ProveRoundInfo {
    size: usize,
    domain: usize,
    evaluated: Buffer<Fp>,
    coeffs: Buffer<Fp>,
    merkle: MerkleTreeProver,
}

impl ProveRoundInfo {
    /// Computes a round of the folding protocol. Takes in the coefficients of
    /// the current polynomial, and interacts with the IOP verifier to
    /// produce the evaluations of the polynomial, the merkle tree
    /// committing to the evaluation, and the coefficients of the folded
    /// polynomial.
    pub fn new<H: Hal, S: Sha>(hal: &H, iop: &mut WriteIOP<S>, coeffs: &Buffer<Fp>) -> Self {
<<<<<<< HEAD
        debug!("Doing FRI folding");
=======
        // LOG(1, "Doing FRI folding");
        // Get the number of coefficients of the polynomial over the extension field.
>>>>>>> 72b7cdf9
        let size = coeffs.size() / EXT_SIZE;
        // Get a larger domain to interpolate over.
        let domain = size * INV_RATE;
        // Allocate space in which to put the interpolated values.
        let evaluated = hal.alloc(domain * EXT_SIZE);
        // Put in the coefficients, padding out with zeros so that we are left with the
        // same polynomial represented by a larger coefficient list
        hal.batch_expand(&evaluated, coeffs, EXT_SIZE);
        // Evaluate the NTT in-place, filling the buffer with the evaluations of the
        // polynomial.
        hal.batch_evaluate_ntt(&evaluated, EXT_SIZE, log2_ceil(INV_RATE));
        // Compute a Merkle tree committing to the polynomial evaluations.
        let merkle = MerkleTreeProver::new(
            hal,
            &evaluated,
            domain / FRI_FOLD,
            FRI_FOLD * EXT_SIZE,
            QUERIES,
        );
        // Send the merkle tree (as a commitment) to the virtual IOP verifier
        merkle.commit(hal, iop);
        // Retrieve from the IOP verifier a random value to mix the polynomial slices.
        let fold_mix = Fp4::random(&mut iop.rng);
        // Create a buffer to hold the mixture of slices.
        let out_coeffs = hal.alloc(size / FRI_FOLD * EXT_SIZE);
        let mix = hal.copy_from([fold_mix].as_slice());
        // Compute the folded polynomial
        hal.fri_fold(&out_coeffs, coeffs, &mix);
        ProveRoundInfo {
            size,
            domain,
            evaluated,
            coeffs: out_coeffs,
            merkle,
        }
    }

    pub fn prove_query<S: Sha>(&mut self, iop: &mut WriteIOP<S>, pos: &mut usize) {
        // Compute which group we are in
        let group = *pos % (self.domain / FRI_FOLD);
        // Generate the proof
        self.merkle.prove(iop, group);
        // Update pos
        *pos = group;
    }
}

pub fn fri_prove<H: Hal, S: Sha, F>(hal: &H, iop: &mut WriteIOP<S>, coeffs: &Buffer<Fp>, mut f: F)
where
    F: FnMut(&mut WriteIOP<S>, usize),
{
    let orig_domain = coeffs.size() / EXT_SIZE * INV_RATE;
    let mut rounds = Vec::new();
    let mut coeffs = coeffs.clone();
    while coeffs.size() / EXT_SIZE > FRI_MIN_DEGREE {
        let round = ProveRoundInfo::new(hal, iop, &coeffs);
        coeffs = round.coeffs.clone();
        rounds.push(round);
    }
    // Put the final coefficients into natural order
    let final_coeffs = hal.alloc(coeffs.size());
    hal.eltwise_copy_fp(&final_coeffs, &coeffs);
    hal.batch_bit_reverse(&final_coeffs, EXT_SIZE);
    // Dump final polynomial + commit
    final_coeffs.view(&mut |view| {
        iop.write_fp_slice(view);
        let digest = iop.get_sha().hash_fps(view);
        iop.commit(&digest);
    });
    // Do queries
    debug!("Doing Queries");
    for _ in 0..QUERIES {
        // Get a 'random' index.
        let rng = iop.rng.next_u32() as usize;
        let mut pos = rng % orig_domain;
        // Do the 'inner' proof for this index
        f(iop, pos);
        // Write the per-round proofs
        for round in rounds.iter_mut() {
            round.prove_query(iop, &mut pos);
        }
    }
}<|MERGE_RESOLUTION|>--- conflicted
+++ resolved
@@ -45,12 +45,8 @@
     /// committing to the evaluation, and the coefficients of the folded
     /// polynomial.
     pub fn new<H: Hal, S: Sha>(hal: &H, iop: &mut WriteIOP<S>, coeffs: &Buffer<Fp>) -> Self {
-<<<<<<< HEAD
         debug!("Doing FRI folding");
-=======
-        // LOG(1, "Doing FRI folding");
         // Get the number of coefficients of the polynomial over the extension field.
->>>>>>> 72b7cdf9
         let size = coeffs.size() / EXT_SIZE;
         // Get a larger domain to interpolate over.
         let domain = size * INV_RATE;
