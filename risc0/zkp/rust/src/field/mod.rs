// Copyright 2022 Risc0, Inc.
//
// Licensed under the Apache License, Version 2.0 (the "License");
// you may not use this file except in compliance with the License.
// You may obtain a copy of the License at
//
//     http://www.apache.org/licenses/LICENSE-2.0
//
// Unless required by applicable law or agreed to in writing, software
// distributed under the License is distributed on an "AS IS" BASIS,
// WITHOUT WARRANTIES OR CONDITIONS OF ANY KIND, either express or implied.
// See the License for the specific language governing permissions and
// limitations under the License.

// TODO: Document better

use core::{cmp, ops};

/// Subfield elements that can be compared, copied, and operated
/// on via multiplication, addition, and subtraction
pub trait Elem:
    ops::Mul<Output = Self>
    + ops::MulAssign
    + ops::Add<Output = Self>
    + ops::AddAssign
    + ops::Sub<Output = Self>
    + ops::SubAssign
    + cmp::PartialEq
    + cmp::Eq
    + core::clone::Clone
    + core::marker::Copy
    + Sized
{
    /// Zero, the additive identity.
    const ZERO: Self;

    /// One, the multiplicative identity.
    const ONE: Self;

<<<<<<< HEAD
    /// Computes the multiplicative inverse of `x`, or `1 / x` in finite field
    /// terms.
=======
    /// Compute the multiplicative inverse of `x` (or `1 / x` in finite field
    /// terms).
>>>>>>> c0e362f8
    fn inv(self) -> Self;

    /// Return an element raised to the given power.
    fn pow(self, exp: usize) -> Self {
        let mut n = exp;
        let mut tot = Self::ONE;
        let mut x = self;
        while n != 0 {
            if n % 2 == 1 {
                tot *= x;
            }
            n = n / 2;
            x *= x;
        }
        tot
    }

    /// Returns a random valid field element.
    fn random(rng: &mut impl rand::Rng) -> Self;
}

<<<<<<< HEAD
/// A polynomial field extension
=======
/// A field extension which can be constructed from a subfield element [Elem]
>>>>>>> c0e362f8
pub trait ExtElem: Elem + ops::Mul<Self::SubElem, Output = Self> {
    type SubElem: Elem;

    const EXT_SIZE: usize;

    /// Construct a field element
    fn from_subfield(elem: &Self::SubElem) -> Self;
}

/// Roots of unity for the field whose elements are represented by [ExtElem] and
/// whose subfield elements are represented by [Elem]
pub trait RootsOfUnity: Sized + 'static {
<<<<<<< HEAD
    /// Maximum root of unity which is a power of 2 (i.e., there is
    /// a 2^MAX_ROU_PO2th root of unity, but no 2^(MAX_ROU_PO2+1)th.
    const MAX_ROU_PO2: usize;

    /// For each power of 2, provides the 'forward' root of unity for
=======
    /// Maximum root of unity which is a power of 2 (i.e., there is a
    /// 2^MAX_ROU_PO2th root of unity, but no 2^(MAX_ROU_PO2+1)th root.
    const MAX_ROU_PO2: usize;

    /// For each power of 2, the 'forward' root of unity for
>>>>>>> c0e362f8
    /// the po2.  That is, this list satisfies ROU_FWD\[i+1\] ^ 2 =
    /// ROU_FWD\[i\] in the prime field, which implies ROU_FWD\[i\] ^
    /// (2 ^ i) = 1.
    const ROU_FWD: &'static [Self];

<<<<<<< HEAD
    /// For each power of 2, provides the 'reverse' root of unity for
=======
    /// For each power of 2, the 'reverse' root of unity for
>>>>>>> c0e362f8
    /// the po2.  This list satisfies ROU_FWD\[i\] * ROU_REV\[i\] = 1
    /// in the prime field F_2013265921.
    const ROU_REV: &'static [Self];
}

#[cfg(test)]
pub mod test {
    use super::{Elem, RootsOfUnity};
    use core::fmt::Debug;
    use rand::Rng;

    pub fn test_roots_of_unity<F: Elem + RootsOfUnity + Debug>() {
        let mut cur: Option<F> = None;

        for &rou in F::ROU_FWD.iter().rev() {
            if let Some(ref mut curval) = &mut cur {
                *curval *= *curval;
                assert_eq!(*curval, rou);
            } else {
                cur = Some(rou);
            }
        }
        assert_eq!(cur, Some(F::ONE));

        for (&fwd, &rev) in F::ROU_FWD.iter().zip(F::ROU_REV.iter()) {
            assert_eq!(fwd * rev, F::ONE);
        }
    }

    fn non_zero_rand<F: Elem>(r: &mut impl Rng) -> F {
        loop {
            let val = F::random(r);
            if val != F::ZERO {
                return val;
            }
        }
    }
    pub fn test_field_ops<F: Elem>(p_u64: u64)
    where
        F: Into<u64> + From<u64> + Debug,
    {
        // For testng, we do 128-bit arithmetic so we don't have to worry about
        // overflows.
        let p: u128 = p_u64 as _;

        assert_eq!(F::from(0), F::ZERO);
        assert_eq!(F::from(p_u64), F::ZERO);
        assert_eq!(F::from(1), F::ONE);
        assert_eq!(F::from(p_u64 - 1) + F::from(1), F::ZERO);

        assert_eq!(F::ZERO.inv(), F::ZERO);
        assert_eq!(F::ONE.inv(), F::ONE);

        // Compare against many randomly generated numbers to make sure results match
        // the expected results for regular modular arithmetic.
        let mut rng = rand::thread_rng();

        for _ in 0..1000 {
            let x: F = non_zero_rand(&mut rng);
            let y: F = non_zero_rand(&mut rng);

            let xi: u128 = x.into() as _;
            let yi: u128 = y.into() as _;

            assert_eq!((x + y).into() as u128, (&xi + &yi) % p);
            assert_eq!((x * y).into() as u128, (&xi * &yi) % p);
            assert_eq!((x - y).into() as u128, (&xi + p - &yi) % p);

            let xinv = x.inv();
            if x != F::ONE {
                assert!(xinv != x);
            }
            assert_eq!(xinv * x, F::ONE);
        }
    }
}

<<<<<<< HEAD
/// The field extension for a field of order 15*2^27 + 1
/// Notably, its elements may be added without overflowing a 32-bit word
pub mod baby_bear;
=======
/// The field extension whose subfield is order 15*2^27 + 1;
/// this field choice allows 32-bit addition without overflow
pub mod baby_bear;
/// The field extension whose subfield is order 2^64 - 2^32 + 1;
/// this field choice allows for fast reduction
pub mod goldilocks;
>>>>>>> c0e362f8
<|MERGE_RESOLUTION|>--- conflicted
+++ resolved
@@ -37,13 +37,8 @@
     /// One, the multiplicative identity.
     const ONE: Self;
 
-<<<<<<< HEAD
-    /// Computes the multiplicative inverse of `x`, or `1 / x` in finite field
-    /// terms.
-=======
     /// Compute the multiplicative inverse of `x` (or `1 / x` in finite field
     /// terms).
->>>>>>> c0e362f8
     fn inv(self) -> Self;
 
     /// Return an element raised to the given power.
@@ -65,11 +60,7 @@
     fn random(rng: &mut impl rand::Rng) -> Self;
 }
 
-<<<<<<< HEAD
-/// A polynomial field extension
-=======
 /// A field extension which can be constructed from a subfield element [Elem]
->>>>>>> c0e362f8
 pub trait ExtElem: Elem + ops::Mul<Self::SubElem, Output = Self> {
     type SubElem: Elem;
 
@@ -82,29 +73,17 @@
 /// Roots of unity for the field whose elements are represented by [ExtElem] and
 /// whose subfield elements are represented by [Elem]
 pub trait RootsOfUnity: Sized + 'static {
-<<<<<<< HEAD
-    /// Maximum root of unity which is a power of 2 (i.e., there is
-    /// a 2^MAX_ROU_PO2th root of unity, but no 2^(MAX_ROU_PO2+1)th.
-    const MAX_ROU_PO2: usize;
-
-    /// For each power of 2, provides the 'forward' root of unity for
-=======
     /// Maximum root of unity which is a power of 2 (i.e., there is a
     /// 2^MAX_ROU_PO2th root of unity, but no 2^(MAX_ROU_PO2+1)th root.
     const MAX_ROU_PO2: usize;
 
     /// For each power of 2, the 'forward' root of unity for
->>>>>>> c0e362f8
     /// the po2.  That is, this list satisfies ROU_FWD\[i+1\] ^ 2 =
     /// ROU_FWD\[i\] in the prime field, which implies ROU_FWD\[i\] ^
     /// (2 ^ i) = 1.
     const ROU_FWD: &'static [Self];
 
-<<<<<<< HEAD
-    /// For each power of 2, provides the 'reverse' root of unity for
-=======
     /// For each power of 2, the 'reverse' root of unity for
->>>>>>> c0e362f8
     /// the po2.  This list satisfies ROU_FWD\[i\] * ROU_REV\[i\] = 1
     /// in the prime field F_2013265921.
     const ROU_REV: &'static [Self];
@@ -182,15 +161,9 @@
     }
 }
 
-<<<<<<< HEAD
-/// The field extension for a field of order 15*2^27 + 1
-/// Notably, its elements may be added without overflowing a 32-bit word
-pub mod baby_bear;
-=======
 /// The field extension whose subfield is order 15*2^27 + 1;
 /// this field choice allows 32-bit addition without overflow
 pub mod baby_bear;
 /// The field extension whose subfield is order 2^64 - 2^32 + 1;
 /// this field choice allows for fast reduction
-pub mod goldilocks;
->>>>>>> c0e362f8
+pub mod goldilocks;