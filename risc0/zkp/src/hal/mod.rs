// Copyright 2024 RISC Zero, Inc.
//
// Licensed under the Apache License, Version 2.0 (the "License");
// you may not use this file except in compliance with the License.
// You may obtain a copy of the License at
//
//     http://www.apache.org/licenses/LICENSE-2.0
//
// Unless required by applicable law or agreed to in writing, software
// distributed under the License is distributed on an "AS IS" BASIS,
// WITHOUT WARRANTIES OR CONDITIONS OF ANY KIND, either express or implied.
// See the License for the specific language governing permissions and
// limitations under the License.

//! Hardware Abstraction Layer (HAL) for accelerating the ZKP system.

pub mod cpu;
#[cfg(feature = "cuda")]
pub mod cuda;
pub mod dual;
#[cfg(any(all(target_os = "macos", target_arch = "aarch64"), target_os = "ios"))]
pub mod metal;

use std::{
    fmt::Debug,
    sync::{Mutex, OnceLock},
};

use risc0_core::{
    field::{Elem, ExtElem, Field, RootsOfUnity},
    scope,
};

use crate::{
    core::{digest::Digest, hash::HashSuite, poly::poly_divide},
    INV_RATE,
};

pub trait Buffer<T>: Clone {
    fn name(&self) -> &'static str;

    fn size(&self) -> usize;

    fn slice(&self, offset: usize, size: usize) -> Self;

    fn get_at(&self, idx: usize) -> T;

    fn view<F: FnOnce(&[T])>(&self, f: F);

    fn view_mut<F: FnOnce(&mut [T])>(&self, f: F);

    fn to_vec(&self) -> Vec<T>;
}

pub trait Hal {
    type Field: Field<Elem = Self::Elem, ExtElem = Self::ExtElem>;
    type Elem: Elem + RootsOfUnity;
    type ExtElem: ExtElem<SubElem = Self::Elem>;
    type Buffer<T: Clone + Debug + PartialEq>: Buffer<T>;

    const CHECK_SIZE: usize = INV_RATE * Self::ExtElem::EXT_SIZE;

    fn has_unified_memory(&self) -> bool;

    fn get_hash_suite(&self) -> &HashSuite<Self::Field>;

    fn alloc_digest(&self, name: &'static str, size: usize) -> Self::Buffer<Digest>;
    fn alloc_elem(&self, name: &'static str, size: usize) -> Self::Buffer<Self::Elem>;
    fn alloc_extelem(&self, name: &'static str, size: usize) -> Self::Buffer<Self::ExtElem>;
    fn alloc_u32(&self, name: &'static str, size: usize) -> Self::Buffer<u32>;

    fn alloc_elem_init(
        &self,
        name: &'static str,
        size: usize,
        value: Self::Elem,
    ) -> Self::Buffer<Self::Elem> {
        let buffer = self.alloc_elem(name, size);
        buffer.view_mut(|slice| {
            slice.fill(value);
        });
        buffer
    }

    fn alloc_extelem_zeroed(&self, name: &'static str, size: usize) -> Self::Buffer<Self::ExtElem> {
        let buffer = self.alloc_extelem(name, size);
        buffer.view_mut(|slice| {
            slice.fill(Self::ExtElem::ZERO);
        });
        buffer
    }

    fn copy_from_digest(&self, name: &'static str, slice: &[Digest]) -> Self::Buffer<Digest>;
    fn copy_from_elem(&self, name: &'static str, slice: &[Self::Elem]) -> Self::Buffer<Self::Elem>;
    fn copy_from_extelem(
        &self,
        name: &'static str,
        slice: &[Self::ExtElem],
    ) -> Self::Buffer<Self::ExtElem>;
    fn copy_from_u32(&self, name: &'static str, slice: &[u32]) -> Self::Buffer<u32>;

    fn batch_expand_into_evaluate_ntt(
        &self,
        output: &Self::Buffer<Self::Elem>,
        input: &Self::Buffer<Self::Elem>,
        count: usize,
        expand_bits: usize,
    );

    fn batch_interpolate_ntt(&self, io: &Self::Buffer<Self::Elem>, count: usize);

    fn batch_bit_reverse(&self, io: &Self::Buffer<Self::Elem>, count: usize);

    fn batch_evaluate_any(
        &self,
        coeffs: &Self::Buffer<Self::Elem>,
        poly_count: usize,
        which: &Self::Buffer<u32>,
        xs: &Self::Buffer<Self::ExtElem>,
        out: &Self::Buffer<Self::ExtElem>,
    );

    fn zk_shift(&self, io: &Self::Buffer<Self::Elem>, count: usize);

    #[allow(clippy::too_many_arguments)]
    fn mix_poly_coeffs(
        &self,
        out: &Self::Buffer<Self::ExtElem>,
        mix_start: &Self::ExtElem,
        mix: &Self::ExtElem,
        input: &Self::Buffer<Self::Elem>,
        combos: &Self::Buffer<u32>,
        input_size: usize,
        count: usize,
    );

    fn eltwise_add_elem(
        &self,
        output: &Self::Buffer<Self::Elem>,
        input1: &Self::Buffer<Self::Elem>,
        input2: &Self::Buffer<Self::Elem>,
    );

    fn eltwise_sum_extelem(
        &self,
        output: &Self::Buffer<Self::Elem>,
        input: &Self::Buffer<Self::ExtElem>,
    );

    fn eltwise_copy_elem(
        &self,
        output: &Self::Buffer<Self::Elem>,
        input: &Self::Buffer<Self::Elem>,
    );

    #[allow(clippy::too_many_arguments)]
    fn eltwise_copy_elem_slice(
        &self,
        into: &Self::Buffer<Self::Elem>,
        from: &[Self::Elem],
        from_rows: usize,
        from_cols: usize,
        from_offset: usize,
        from_stride: usize,
        into_offset: usize,
        into_stride: usize,
    );

    fn eltwise_zeroize_elem(&self, elems: &Self::Buffer<Self::Elem>);

    fn fri_fold(
        &self,
        output: &Self::Buffer<Self::Elem>,
        input: &Self::Buffer<Self::Elem>,
        mix: &Self::ExtElem,
    );

    fn hash_rows(&self, output: &Self::Buffer<Digest>, matrix: &Self::Buffer<Self::Elem>);

    fn hash_fold(&self, io: &Self::Buffer<Digest>, input_size: usize, output_size: usize);

    fn gather_sample(
        &self,
        dst: &Self::Buffer<Self::Elem>,
        src: &Self::Buffer<Self::Elem>,
        idx: usize,
        size: usize,
        stride: usize,
    );

    fn scatter(
        &self,
        into: &Self::Buffer<Self::Elem>,
        index: &[u32],
        offsets: &[u32],
        values: &[Self::Elem],
    );

    fn prefix_products(&self, io: &Self::Buffer<Self::ExtElem>);

    #[allow(clippy::too_many_arguments)]
    fn combos_prepare(
        &self,
        combos: &Self::Buffer<Self::ExtElem>,
        coeff_u: &[Self::ExtElem],
        combo_count: usize,
        cycles: usize,
        reg_sizes: &[u32],
        reg_combo_ids: &[u32],
        mix: &Self::ExtElem,
    ) {
        combos.view_mut(|combos| {
            scope!("combos_prepare", {
                let mut cur_pos = 0;
                let mut cur = Self::ExtElem::ONE;
                // Subtract the U coeffs from the combos
                for (reg_size, reg_combo_id) in reg_sizes.iter().zip(reg_combo_ids) {
                    let reg_size = *reg_size as usize;
                    let reg_combo_id = *reg_combo_id as usize;
                    for i in 0..reg_size {
                        combos[cycles * reg_combo_id + i] -= cur * coeff_u[cur_pos + i];
                    }
                    cur *= *mix;
                    cur_pos += reg_size;
                }
                // Subtract the final 'check' coefficients
                for _ in 0..Self::CHECK_SIZE {
                    combos[cycles * combo_count] -= cur * coeff_u[cur_pos];
                    cur_pos += 1;
                    cur *= *mix;
                }
            });
        });
    }

    fn combos_divide(
        &self,
        combos: &Self::Buffer<Self::ExtElem>,
        chunks: Vec<(usize, Vec<Self::ExtElem>)>,
        cycles: usize,
    ) {
        use rayon::prelude::*;

        scope!("combos_divide");

        combos.view_mut(|combos| {
            combos
                .par_chunks_exact_mut(cycles)
                .zip(chunks)
                .for_each(|(combo_slice, (i, pows))| {
                    for pow in pows {
<<<<<<< HEAD
                        let remainder = poly_divide(combo_slice, pow);
=======
                        let remainder = crate::core::poly::poly_divide(combo_slice, pow);
>>>>>>> 9dede3d9
                        assert_eq!(remainder, Self::ExtElem::ZERO, "i: {i}");
                    }
                });
        });
    }
}

pub trait CircuitHal<H: Hal> {
    fn accumulate(
        &self,
        ctrl: &H::Buffer<H::Elem>,
        io: &H::Buffer<H::Elem>,
        data: &H::Buffer<H::Elem>,
        mix: &H::Buffer<H::Elem>,
        accum: &H::Buffer<H::Elem>,
        steps: usize,
    );

    /// Compute check polynomial.
    fn eval_check(
        &self,
        check: &H::Buffer<H::Elem>,
        // Register groups, e.g. accum, code, data.  These should have one row for each cycle.
        groups: &[&H::Buffer<H::Elem>],
        // Globals.  These should have one row total.
        globals: &[&H::Buffer<H::Elem>],
        poly_mix: H::ExtElem,
        po2: usize,
        steps: usize,
    );
}

pub fn tracker() -> &'static Mutex<MemoryTracker> {
    static ONCE: OnceLock<Mutex<MemoryTracker>> = OnceLock::new();
    ONCE.get_or_init(|| Mutex::new(MemoryTracker::default()))
}

#[derive(Default)]
pub struct MemoryTracker {
    pub total: usize,
    pub peak: usize,
}

impl MemoryTracker {
    pub fn reset(&mut self) {
        self.total = 0;
        self.peak = 0;
    }

    pub fn alloc(&mut self, size: usize) {
        self.total += size;
        self.peak = self.peak.max(self.total);
    }

    pub fn free(&mut self, size: usize) {
        self.total = self.total.saturating_sub(size);
    }
}

#[cfg(test)]
#[allow(unused)]
mod testutil {
    use std::rc::Rc;

    use rand::{thread_rng, RngCore};
    use risc0_core::field::{
        baby_bear::{BabyBearElem, BabyBearExtElem},
        Elem, ExtElem,
    };

    use super::{dual::DualHal, Hal};
    use crate::{
        core::digest::Digest,
        hal::{cpu::CpuHal, Buffer},
        FRI_FOLD, INV_RATE,
    };

    const COUNTS: [usize; 7] = [1, 9, 12, 1001, 1024, 1025, 1024 * 1024];
    const DATA_SIZE: usize = 224;

    fn generate_elem<H: Hal, R: RngCore>(hal: &H, rng: &mut R, size: usize) -> H::Buffer<H::Elem> {
        let values: Vec<H::Elem> = (0..size).map(|_| H::Elem::random(rng)).collect();
        hal.copy_from_elem("values", &values)
    }

    fn generate_extelem<H: Hal, R: RngCore>(
        hal: &H,
        rng: &mut R,
        size: usize,
    ) -> H::Buffer<H::ExtElem> {
        let values: Vec<H::ExtElem> = (0..size).map(|_| H::ExtElem::random(rng)).collect();
        hal.copy_from_extelem("values", &values)
    }

    pub(crate) fn batch_bit_reverse<H: Hal>(hal_gpu: H) {
        let mut rng = thread_rng();
        let hal_cpu = CpuHal::new(hal_gpu.get_hash_suite().clone());
        let hal = DualHal::new(Rc::new(hal_cpu), Rc::new(hal_gpu));

        let steps = 1 << 12;
        let count = DATA_SIZE;
        let domain = steps * INV_RATE;
        let io_size = count * domain;

        let io = generate_elem(&hal, &mut rng, io_size);
        hal.batch_bit_reverse(&io, count);
    }

    pub(crate) fn batch_evaluate_any<H: Hal>(hal_gpu: H) {
        let mut rng = thread_rng();
        let hal_cpu = CpuHal::new(hal_gpu.get_hash_suite().clone());
        let hal = DualHal::new(Rc::new(hal_cpu), Rc::new(hal_gpu));

        let eval_size = 865;
        let poly_count = 223;
        let steps = 1 << 16;
        let coeffs_size = steps * poly_count;

        let z = H::ExtElem::random(&mut rng);
        let z_pow = z.pow(H::ExtElem::EXT_SIZE);

        let coeffs = generate_elem(&hal, &mut rng, coeffs_size);
        let which = hal.copy_from_u32("which", &vec![0; eval_size]);
        let xs = hal.copy_from_extelem("xs", &vec![z_pow; eval_size]);
        let out = hal.alloc_extelem("out", eval_size);

        hal.batch_evaluate_any(&coeffs, poly_count, &which, &xs, &out);
    }

    pub(crate) fn batch_expand_into_evaluate_ntt<H: Hal>(hal_gpu: H) {
        let mut rng = thread_rng();
        let hal_cpu = CpuHal::new(hal_gpu.get_hash_suite().clone());
        let hal = DualHal::new(Rc::new(hal_cpu), Rc::new(hal_gpu));

        let count = DATA_SIZE;
        let expand_bits = 2;
        let steps = 1 << 16;
        let domain = steps * INV_RATE;
        let input_size = count * steps;
        let output_size = count * domain;

        let input = generate_elem(&hal, &mut rng, input_size);
        let output = hal.alloc_elem("output", output_size);
        hal.batch_expand_into_evaluate_ntt(&output, &input, count, expand_bits);
    }

    pub(crate) fn batch_interpolate_ntt<H: Hal>(hal_gpu: H) {
        let mut rng = thread_rng();
        let hal_cpu = CpuHal::new(hal_gpu.get_hash_suite().clone());
        let hal = DualHal::new(Rc::new(hal_cpu), Rc::new(hal_gpu));

        let count = DATA_SIZE;
        let steps = 1 << 16;
        let domain = steps * INV_RATE;
        let io_size = count * domain;

        let io = generate_elem(&hal, &mut rng, io_size);
        hal.batch_interpolate_ntt(&io, count);
    }

    pub(crate) fn gather_sample<H: Hal>(hal: H) {
        let mut rng = thread_rng();
        let rows = 1000;
        let cols = 900;
        let idx = 400;
        let src_size = rows * cols;
        let src = hal.alloc_elem("src", src_size);
        let dst = hal.alloc_elem("dst", rows);
        src.view_mut(|buf| {
            for x in 0..cols {
                for y in 0..rows {
                    let value = H::Elem::random(&mut rng);
                    buf[y * cols + x] = value;
                }
            }
        });
        hal.gather_sample(&dst, &src, idx, rows, cols);
        src.view(|src| {
            dst.view(|dst| {
                for y in 0..rows {
                    assert_eq!(src[y * cols + idx], dst[y]);
                }
            });
        });
    }

    pub(crate) fn check_req<H: Hal>(hal: H) {
        let a = hal.alloc_elem("a", 10);
        let b = hal.alloc_elem("b", 20);
        hal.eltwise_add_elem(&a, &b, &b);
    }

    pub(crate) fn eltwise_add_elem<H: Hal>(hal_gpu: H) {
        for (x, count) in COUNTS.iter().enumerate() {
            let a = hal_gpu.alloc_elem("a", *count);
            let b = hal_gpu.alloc_elem("b", *count);
            let o = hal_gpu.alloc_elem("o", *count);
            let mut golden = Vec::with_capacity(*count);

            let mut rng = thread_rng();
            a.view_mut(|a| {
                b.view_mut(|b| {
                    assert_eq!(a.len(), b.len());
                    for i in 0..a.len() {
                        a[i] = H::Elem::random(&mut rng);
                        b[i] = H::Elem::random(&mut rng);
                    }
                    for i in 0..a.len() {
                        golden.push(a[i] + b[i]);
                    }
                });
            });

            hal_gpu.eltwise_add_elem(&o, &a, &b);

            o.view(|o| {
                for i in 0..o.len() {
                    assert_eq!(o[i], golden[i], "x: {x}, count: {count}, i: {i}");
                }
            });
        }
    }

    pub(crate) fn eltwise_copy_elem<H: Hal>(hal_gpu: H) {
        let mut rng = thread_rng();
        for count in COUNTS {
            let input = generate_elem(&hal_gpu, &mut rng, count);
            let output = hal_gpu.alloc_elem("output", count);
            hal_gpu.eltwise_copy_elem(&output, &input);
            output.view(|output| {
                input.view(|input| assert_eq!(output, input));
            });
        }
    }

    pub(crate) fn eltwise_sum_extelem<H: Hal>(hal_gpu: H) {
        const COUNT: usize = 1024 * 1024;

        let mut rng = thread_rng();
        let hal_cpu = CpuHal::new(hal_gpu.get_hash_suite().clone());
        let hal = DualHal::new(Rc::new(hal_cpu), Rc::new(hal_gpu));

        let input = generate_extelem(&hal, &mut rng, COUNT);
        let output = hal.alloc_elem("output", COUNT);
        hal.eltwise_sum_extelem(&output, &input);
    }

    pub(crate) fn fri_fold<H: Hal>(hal_gpu: H) {
        let mut rng = thread_rng();
        let hal_cpu = CpuHal::new(hal_gpu.get_hash_suite().clone());
        let hal = DualHal::new(Rc::new(hal_cpu), Rc::new(hal_gpu));
        for count in COUNTS {
            let output_size = count * H::ExtElem::EXT_SIZE;
            let input_size = output_size * FRI_FOLD;

            let output = hal.alloc_elem("output", output_size);
            let mix = H::ExtElem::random(&mut rng);
            let input = generate_elem(&hal, &mut rng, input_size);
            hal.fri_fold(&output, &input, &mix);
        }
    }

    pub(crate) fn mix_poly_coeffs<H: Hal>(hal_gpu: H) {
        let mut rng = thread_rng();
        let hal_cpu = CpuHal::new(hal_gpu.get_hash_suite().clone());
        let hal = DualHal::new(Rc::new(hal_cpu), Rc::new(hal_gpu));

        let combo_count = 100;
        let steps = 1 << 12;
        let domain = steps * INV_RATE;
        let input_size = H::CHECK_SIZE * domain;
        let output_size = steps * (combo_count + 1);
        let combos = vec![0; H::CHECK_SIZE];
        let mix_start = H::ExtElem::random(&mut rng);
        let mix = H::ExtElem::random(&mut rng);

        let output = hal.alloc_extelem("output", output_size);
        let combos = hal.copy_from_u32("combos", &combos);
        let input = generate_elem(&hal, &mut rng, input_size);

        hal.mix_poly_coeffs(
            &output,
            &mix_start,
            &mix,
            &input,
            &combos,
            H::CHECK_SIZE,
            steps,
        );
    }

    pub(crate) fn hash_fold<H: Hal>(hal_gpu: H) {
        const INPUTS: usize = 1024;
        const OUTPUTS: usize = INPUTS / 2;
        let mut rng = thread_rng();
        let hal_cpu = CpuHal::new(hal_gpu.get_hash_suite().clone());
        let hal = DualHal::new(Rc::new(hal_cpu), Rc::new(hal_gpu));
        let io = hal.alloc_digest("io", INPUTS * 2);
        io.view_mut(|g| {
            for i in 0..INPUTS {
                g[i + INPUTS] = Digest::from([
                    rng.next_u32() / 3,
                    rng.next_u32() / 3,
                    rng.next_u32() / 3,
                    rng.next_u32() / 3,
                    rng.next_u32() / 3,
                    rng.next_u32() / 3,
                    rng.next_u32() / 3,
                    rng.next_u32() / 3,
                ]);
            }
        });
        hal.hash_fold(&io, INPUTS, OUTPUTS);
    }

    pub(crate) fn hash_rows<H: Hal<Elem = BabyBearElem>>(hal_gpu: H) {
        let mut rng = thread_rng();
        let hal_cpu = CpuHal::new(hal_gpu.get_hash_suite().clone());
        let hal = DualHal::new(Rc::new(hal_cpu), Rc::new(hal_gpu));
        let rows = [1, 2, 3, 4, 10];
        let cols = [16, 32, 64, 128];
        for row_count in rows {
            for col_count in cols {
                let matrix_size = row_count * col_count;
                let matrix = generate_elem(&hal, &mut rng, matrix_size);
                let output = hal.alloc_digest("output", row_count);
                hal.hash_rows(&output, &matrix);
            }
        }
    }

    pub(crate) fn slice<H: Hal<Elem = BabyBearElem>>(hal_gpu: H) {
        let mut rng = thread_rng();
        let hal_cpu = CpuHal::new(hal_gpu.get_hash_suite().clone());
        let hal = DualHal::new(Rc::new(hal_cpu), Rc::new(hal_gpu));

        let rows = 4096;
        let cols = 256;
        let matrix_size = rows * cols;

        let nodes = hal.alloc_digest("nodes", rows * 2);
        let matrix = generate_elem(&hal, &mut rng, matrix_size);
        hal.hash_rows(&nodes.slice(rows, rows), &matrix);
    }

    pub(crate) fn zk_shift<H: Hal>(hal_gpu: H) {
        let mut rng = thread_rng();
        let hal_cpu = CpuHal::new(hal_gpu.get_hash_suite().clone());
        let hal = DualHal::new(Rc::new(hal_cpu), Rc::new(hal_gpu));
        let counts = [(1000, (1 << 8)), (900, (1 << 12))];
        for (poly_count, steps) in counts {
            let count = poly_count * steps;
            let io = generate_elem(&hal, &mut rng, count);
            hal.zk_shift(&io, poly_count);
        }
    }
}<|MERGE_RESOLUTION|>--- conflicted
+++ resolved
@@ -249,11 +249,7 @@
                 .zip(chunks)
                 .for_each(|(combo_slice, (i, pows))| {
                     for pow in pows {
-<<<<<<< HEAD
                         let remainder = poly_divide(combo_slice, pow);
-=======
-                        let remainder = crate::core::poly::poly_divide(combo_slice, pow);
->>>>>>> 9dede3d9
                         assert_eq!(remainder, Self::ExtElem::ZERO, "i: {i}");
                     }
                 });
