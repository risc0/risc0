--- conflicted
+++ resolved
@@ -26,11 +26,6 @@
     sync::{Mutex, OnceLock},
 };
 
-<<<<<<< HEAD
-use bytemuck::Pod;
-=======
-use lazy_static::lazy_static;
->>>>>>> f7b9f097
 use risc0_core::field::{Elem, ExtElem, Field, RootsOfUnity};
 
 use crate::{
