--- conflicted
+++ resolved
@@ -49,11 +49,7 @@
             .e_entry
             .try_into()
             .map_err(|err| anyhow!("e_entry was larger than 32 bits. {err}"))?;
-<<<<<<< HEAD
-        if entry >= max_mem || entry % 4 != 0 {
-=======
         if entry >= max_mem || entry % WORD_SIZE as u32 != 0 {
->>>>>>> b7ac357a
             bail!("Invalid entrypoint");
         }
         let segments = elf.segments().ok_or(anyhow!("Missing segment table"))?;
@@ -79,21 +75,14 @@
                 .p_vaddr
                 .try_into()
                 .map_err(|err| anyhow!("vaddr is larger than 32 bits. {err}"))?;
-<<<<<<< HEAD
-=======
             if vaddr % WORD_SIZE as u32 != 0 {
                 bail!("vaddr {vaddr:08x} is unaligned");
             }
->>>>>>> b7ac357a
             let offset: u32 = segment
                 .p_offset
                 .try_into()
                 .map_err(|err| anyhow!("offset is larger than 32 bits. {err}"))?;
-<<<<<<< HEAD
-            for i in (0..mem_size).step_by(4) {
-=======
             for i in (0..mem_size).step_by(WORD_SIZE) {
->>>>>>> b7ac357a
                 let addr = vaddr.checked_add(i).context("Invalid segment vaddr")?;
                 if addr >= max_mem {
                     bail!("Address [0x{addr:08x}] exceeds maximum address for guest programs [0x{max_mem:08x}]");
