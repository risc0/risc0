// Copyright 2024 RISC Zero, Inc.
//
// Licensed under the Apache License, Version 2.0 (the "License");
// you may not use this file except in compliance with the License.
// You may obtain a copy of the License at
//
//     http://www.apache.org/licenses/LICENSE-2.0
//
// Unless required by applicable law or agreed to in writing, software
// distributed under the License is distributed on an "AS IS" BASIS,
// WITHOUT WARRANTIES OR CONDITIONS OF ANY KIND, either express or implied.
// See the License for the specific language governing permissions and
// limitations under the License.

use std::{
    env, fs,
    path::{Path, PathBuf},
    process::Command,
};

use sha2::{Digest, Sha256};
use tempfile::tempdir_in;

const CUDA_INCS: &[(&str, &str)] = &[
    ("fp.h", include_str!("../kernels/cuda/fp.h")),
    ("fpext.h", include_str!("../kernels/cuda/fpext.h")),
];

const METAL_INCS: &[(&str, &str)] = &[
    ("fp.h", include_str!("../kernels/metal/fp.h")),
    ("fpext.h", include_str!("../kernels/metal/fpext.h")),
];

#[derive(Eq, PartialEq, Hash)]
pub enum KernelType {
    Cpp,
    Cuda,
    Metal,
}

pub struct KernelBuild {
    kernel_type: KernelType,
    flags: Vec<String>,
    files: Vec<PathBuf>,
    inc_dirs: Vec<PathBuf>,
    deps: Vec<PathBuf>,
}

impl KernelBuild {
    pub fn new(kernel_type: KernelType) -> Self {
        Self {
            kernel_type,
            flags: Vec::new(),
            files: Vec::new(),
            inc_dirs: Vec::new(),
            deps: Vec::new(),
        }
    }

    /// Add a directory to the `-I` or include path for headers
    pub fn include<P: AsRef<Path>>(&mut self, dir: P) -> &mut KernelBuild {
        self.inc_dirs.push(dir.as_ref().to_path_buf());
        self
    }

    /// Add an arbitrary flag to the invocation of the compiler
    pub fn flag(&mut self, flag: &str) -> &mut KernelBuild {
        self.flags.push(flag.to_string());
        self
    }

    /// Add a file which will be compiled
    pub fn file<P: AsRef<Path>>(&mut self, p: P) -> &mut KernelBuild {
        self.files.push(p.as_ref().to_path_buf());
        self
    }

    /// Add files which will be compiled
    pub fn files<P>(&mut self, p: P) -> &mut KernelBuild
    where
        P: IntoIterator,
        P::Item: AsRef<Path>,
    {
        for file in p.into_iter() {
            self.file(file);
        }
        self
    }

    /// Add a dependency
    pub fn dep<P: AsRef<Path>>(&mut self, p: P) -> &mut KernelBuild {
        self.deps.push(p.as_ref().to_path_buf());
        self
    }

    /// Add dependencies
    pub fn deps<P>(&mut self, p: P) -> &mut KernelBuild
    where
        P: IntoIterator,
        P::Item: AsRef<Path>,
    {
        for file in p.into_iter() {
            self.dep(file);
        }
        self
    }

    pub fn compile(&mut self, output: &str) {
        for src in self.files.iter() {
            println!("cargo:rerun-if-changed={}", src.display());
        }
        for dep in self.deps.iter() {
            println!("cargo:rerun-if-changed={}", dep.display());
        }
        match &self.kernel_type {
            KernelType::Cpp => self.compile_cpp(output),
            KernelType::Cuda => self.compile_cuda(output),
            KernelType::Metal => self.compile_metal(output),
        }
    }

    fn compile_cpp(&mut self, output: &str) {
        // It's *highly* recommended to install `sccache` and use this combined with
        // `RUSTC_WRAPPER=/path/to/sccache` to speed up rebuilds of C++ kernels
        cc::Build::new()
            .cpp(true)
            .debug(false)
            .files(&self.files)
            .flag_if_supported("/std:c++17")
            .flag_if_supported("-std=c++17")
            .flag_if_supported("-fno-var-tracking")
            .flag_if_supported("-fno-var-tracking-assignments")
            .flag_if_supported("-g0")
            .compile(output);
    }

    fn compile_cuda(&mut self, output: &str) {
        println!("cargo:rerun-if-env-changed=RISC0_CUDA_DEBUG");
        println!("cargo:rerun-if-env-changed=RISC0_CUDA_OPT");
        println!("cargo:rerun-if-env-changed=RISC0_NVCC_FLAGS");

        let mut flags = vec![];
        if let Some(prepend_flags) = env::var("NVCC_PREPEND_FLAGS").ok() {
            flags.push(prepend_flags);
        }

        // Note: we default to -O1 because O3 can upwards of 5 hours (or more)
        // to compile on the current CUDA toolchain. Using O1 only shows a ~10%
        // decrease in performance but a compile time in the minutes. Use
        // RISC0_CUDA_OPT=3 for any performance critical releases / builds / testing
        let ptx_opt_level = env::var("RISC0_CUDA_OPT").unwrap_or("1".into());

<<<<<<< HEAD
        fn enable_debug(output: &str) -> bool {
            if let Ok(debug) = env::var("RISC0_CUDA_DEBUG") {
                return debug.contains(output);
            }
            false
        }

        if enable_debug(output) {
            flags.push("-G".into());
        } else {
            flags.push(format!("--ptxas-options=-O{ptx_opt_level}"));
        }

        if let Some(append_flags) = env::var("NVCC_APPEND_FLAGS").ok() {
            flags.push(append_flags);
=======
        let mut flags = vec![];
        flags.push(format!("--ptxas-options=-O{ptx_opt_level}"));
        if let Ok(nvcc_flags) = env::var("RISC0_NVCC_FLAGS") {
            flags.push(nvcc_flags);
        } else {
            flags.push("-arch=native".into());
>>>>>>> 5084d52f
        }

        self.cached_compile(
            output,
            "fatbin",
            CUDA_INCS,
            &flags,
            |_out_dir, out_path, sys_inc_dir, flags| {
                let mut cmd = Command::new("nvcc");
                cmd.arg("--fatbin");
                cmd.arg("-o").arg(out_path);
                cmd.args(self.files.iter());
                cmd.arg("-I").arg(sys_inc_dir);

                for inc_dir in self.inc_dirs.iter() {
                    cmd.arg("-I").arg(inc_dir);
                }
                cmd.args(flags);
                let status = cmd
                    .status()
                    .expect("Failed to run 'nvcc', do you have the CUDA toolkit installed?");
                if !status.success() {
                    panic!("Failed to build CUDA kernel: {}", output);
                }
            },
        );
    }

    fn compile_metal(&mut self, output: &str) {
        self.cached_compile(
            output,
            "metallib",
            METAL_INCS,
            &[],
            |out_dir, out_path, sys_inc_dir, _flags| {
                let mut air_paths = vec![];
                for src in self.files.iter() {
                    let out_path = out_dir.join(src).with_extension("").with_extension("air");
                    if let Some(parent) = out_path.parent() {
                        fs::create_dir_all(parent).unwrap();
                    }
                    let mut cmd = Command::new("xcrun");
                    cmd.args(["--sdk", "macosx"]);
                    cmd.arg("metal");
                    cmd.arg("-o").arg(&out_path);
                    cmd.arg("-c").arg(src);
                    cmd.arg("-I").arg(sys_inc_dir);
                    for inc_dir in self.inc_dirs.iter() {
                        cmd.arg("-I").arg(inc_dir);
                    }
                    println!("Running: {:?}", cmd);
                    let status = cmd.status().unwrap();
                    if !status.success() {
                        panic!("Could not build metal kernels");
                    }
                    air_paths.push(out_path);
                }

                let result = Command::new("xcrun")
                    .args(["--sdk", "macosx"])
                    .arg("metallib")
                    .args(air_paths)
                    .arg("-o")
                    .arg(out_path)
                    .status()
                    .unwrap();
                if !result.success() {
                    panic!("Could not build metal kernels");
                }
            },
        );
    }

    fn cached_compile<F: Fn(&Path, &Path, &Path, &[String])>(
        &self,
        output: &str,
        extension: &str,
        assets: &[(&str, &str)],
        flags: &[String],
        inner: F,
    ) {
        let out_dir = env::var("OUT_DIR").map(PathBuf::from).unwrap();
        let out_path = out_dir.join(output).with_extension(extension);
        let sys_inc_dir = out_dir.join("_sys_");

        let cache_dir = risc0_cache();
        if !cache_dir.is_dir() {
            fs::create_dir_all(&cache_dir).unwrap();
        }

        let temp_dir = tempdir_in(&cache_dir).unwrap();
        let mut hasher = Hasher::new();
        for flag in flags {
            hasher.add_flag(flag);
        }
        for src in self.files.iter() {
            hasher.add_file(src);
        }
        for (name, contents) in assets {
            let path = sys_inc_dir.join(name);
            if let Some(parent) = path.parent() {
                fs::create_dir_all(parent).unwrap();
            }
            fs::write(&path, contents).unwrap();
            hasher.add_file(path);
        }
        for dep in self.deps.iter() {
            hasher.add_file(dep);
        }
        let digest = hasher.finalize();
        let cache_path = cache_dir.join(digest).with_extension(extension);
        if !cache_path.is_file() {
            let tmp_dir = temp_dir.path();
            let tmp_path = tmp_dir.join(output).with_extension(extension);
            inner(tmp_dir, &tmp_path, &sys_inc_dir, flags);
            fs::rename(tmp_path, &cache_path).unwrap();
        }
        fs::copy(cache_path, &out_path).unwrap();

        println!("cargo:{}={}", output, out_path.display());
    }
}

fn risc0_cache() -> PathBuf {
    directories::ProjectDirs::from("com.risczero", "RISC Zero", "risc0")
        .unwrap()
        .cache_dir()
        .into()
}

struct Hasher {
    sha: Sha256,
}

impl Hasher {
    pub fn new() -> Self {
        Self { sha: Sha256::new() }
    }

    pub fn add_flag(&mut self, flag: &str) {
        self.sha.update(flag);
    }

    pub fn add_file<P: AsRef<Path>>(&mut self, path: P) {
        let bytes = fs::read(path).unwrap();
        self.sha.update(bytes);
    }

    pub fn finalize(self) -> String {
        hex::encode(self.sha.finalize())
    }
}<|MERGE_RESOLUTION|>--- conflicted
+++ resolved
@@ -140,17 +140,12 @@
         println!("cargo:rerun-if-env-changed=RISC0_NVCC_FLAGS");
 
         let mut flags = vec![];
-        if let Some(prepend_flags) = env::var("NVCC_PREPEND_FLAGS").ok() {
-            flags.push(prepend_flags);
-        }
-
-        // Note: we default to -O1 because O3 can upwards of 5 hours (or more)
-        // to compile on the current CUDA toolchain. Using O1 only shows a ~10%
-        // decrease in performance but a compile time in the minutes. Use
-        // RISC0_CUDA_OPT=3 for any performance critical releases / builds / testing
-        let ptx_opt_level = env::var("RISC0_CUDA_OPT").unwrap_or("1".into());
-
-<<<<<<< HEAD
+        if let Ok(nvcc_flags) = env::var("RISC0_NVCC_FLAGS") {
+            flags.push(nvcc_flags);
+        } else {
+            flags.push("-arch=native".into());
+        }
+
         fn enable_debug(output: &str) -> bool {
             if let Ok(debug) = env::var("RISC0_CUDA_DEBUG") {
                 return debug.contains(output);
@@ -161,19 +156,16 @@
         if enable_debug(output) {
             flags.push("-G".into());
         } else {
+            // Note: we default to -O1 because O3 can upwards of 5 hours (or more)
+            // to compile on the current CUDA toolchain. Using O1 only shows a ~10%
+            // decrease in performance but a compile time in the minutes. Use
+            // RISC0_CUDA_OPT=3 for any performance critical releases / builds / testing
+            let ptx_opt_level = env::var("RISC0_CUDA_OPT").unwrap_or("1".into());
             flags.push(format!("--ptxas-options=-O{ptx_opt_level}"));
         }
 
         if let Some(append_flags) = env::var("NVCC_APPEND_FLAGS").ok() {
             flags.push(append_flags);
-=======
-        let mut flags = vec![];
-        flags.push(format!("--ptxas-options=-O{ptx_opt_level}"));
-        if let Ok(nvcc_flags) = env::var("RISC0_NVCC_FLAGS") {
-            flags.push(nvcc_flags);
-        } else {
-            flags.push("-arch=native".into());
->>>>>>> 5084d52f
         }
 
         self.cached_compile(
