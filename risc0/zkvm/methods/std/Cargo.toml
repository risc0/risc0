[workspace]

# Without resolver = "2", it seems that sometimes features get enabled
# in the guest based on features required by build dependencies.  If
# resolver = "2" causes other problems, this may need to be
# investigated further.
resolver = "2"

[package]
name = "risc0-zkvm-methods-std"
version = "0.1.0"
edition = "2021"

[dependencies]
<<<<<<< HEAD
bytemuck = "1.12"
nalgebra = "0.32"
risc0-zkp = { path = "../../../zkp", default-features = false }
=======
>>>>>>> d87e6daa
risc0-zkvm = { path = "../..", default-features = false, features = ["std"] }
risc0-zkvm-methods = { path = "..", default-features = false }

[profile.release]
lto = true
opt-level = 3

[profile.release.package.risc0-zkvm-methods-std]
# Include debug symbols so we can test the profiler.
debug = 1

[package.metadata.release]
release = false

[features]
test_feature1 = []
test_feature2 = []<|MERGE_RESOLUTION|>--- conflicted
+++ resolved
@@ -12,12 +12,6 @@
 edition = "2021"
 
 [dependencies]
-<<<<<<< HEAD
-bytemuck = "1.12"
-nalgebra = "0.32"
-risc0-zkp = { path = "../../../zkp", default-features = false }
-=======
->>>>>>> d87e6daa
 risc0-zkvm = { path = "../..", default-features = false, features = ["std"] }
 risc0-zkvm-methods = { path = "..", default-features = false }
 
