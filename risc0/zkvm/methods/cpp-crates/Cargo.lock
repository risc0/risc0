# This file is automatically @generated by Cargo.
# It is not intended for manual editing.
version = 3

[[package]]
name = "ahash"
version = "0.8.11"
source = "registry+https://github.com/rust-lang/crates.io-index"
checksum = "e89da841a80418a9b391ebaea17f5c112ffaaa96f621d2c285b5174da76b9011"
dependencies = [
 "cfg-if",
 "once_cell",
 "version_check",
 "zerocopy",
]

[[package]]
name = "anyhow"
version = "1.0.81"
source = "registry+https://github.com/rust-lang/crates.io-index"
checksum = "0952808a6c2afd1aa8947271f3a60f1a6763c7b912d210184c5149b5cf147247"

[[package]]
name = "ark-bn254"
version = "0.4.0"
source = "registry+https://github.com/rust-lang/crates.io-index"
checksum = "a22f4561524cd949590d78d7d4c5df8f592430d221f7f3c9497bbafd8972120f"
dependencies = [
 "ark-ec",
 "ark-ff",
 "ark-std",
]

[[package]]
name = "ark-crypto-primitives"
version = "0.4.0"
source = "registry+https://github.com/rust-lang/crates.io-index"
checksum = "1f3a13b34da09176a8baba701233fdffbaa7c1b1192ce031a3da4e55ce1f1a56"
dependencies = [
 "ark-ec",
 "ark-ff",
 "ark-relations",
 "ark-serialize",
 "ark-snark",
 "ark-std",
 "blake2",
 "derivative",
 "digest",
 "sha2",
]

[[package]]
name = "ark-ec"
version = "0.4.2"
source = "registry+https://github.com/rust-lang/crates.io-index"
checksum = "defd9a439d56ac24968cca0571f598a61bc8c55f71d50a89cda591cb750670ba"
dependencies = [
 "ark-ff",
 "ark-poly",
 "ark-serialize",
 "ark-std",
 "derivative",
 "hashbrown 0.13.2",
 "itertools",
 "num-traits",
 "zeroize",
]

[[package]]
name = "ark-ff"
version = "0.4.2"
source = "registry+https://github.com/rust-lang/crates.io-index"
checksum = "ec847af850f44ad29048935519032c33da8aa03340876d351dfab5660d2966ba"
dependencies = [
 "ark-ff-asm",
 "ark-ff-macros",
 "ark-serialize",
 "ark-std",
 "derivative",
 "digest",
 "itertools",
 "num-bigint",
 "num-traits",
 "paste",
 "rustc_version",
 "zeroize",
]

[[package]]
name = "ark-ff-asm"
version = "0.4.2"
source = "registry+https://github.com/rust-lang/crates.io-index"
checksum = "3ed4aa4fe255d0bc6d79373f7e31d2ea147bcf486cba1be5ba7ea85abdb92348"
dependencies = [
 "quote",
 "syn 1.0.109",
]

[[package]]
name = "ark-ff-macros"
version = "0.4.2"
source = "registry+https://github.com/rust-lang/crates.io-index"
checksum = "7abe79b0e4288889c4574159ab790824d0033b9fdcb2a112a3182fac2e514565"
dependencies = [
 "num-bigint",
 "num-traits",
 "proc-macro2",
 "quote",
 "syn 1.0.109",
]

[[package]]
name = "ark-groth16"
version = "0.4.0"
source = "registry+https://github.com/rust-lang/crates.io-index"
checksum = "20ceafa83848c3e390f1cbf124bc3193b3e639b3f02009e0e290809a501b95fc"
dependencies = [
 "ark-crypto-primitives",
 "ark-ec",
 "ark-ff",
 "ark-poly",
 "ark-relations",
 "ark-serialize",
 "ark-std",
]

[[package]]
name = "ark-poly"
version = "0.4.2"
source = "registry+https://github.com/rust-lang/crates.io-index"
checksum = "d320bfc44ee185d899ccbadfa8bc31aab923ce1558716e1997a1e74057fe86bf"
dependencies = [
 "ark-ff",
 "ark-serialize",
 "ark-std",
 "derivative",
 "hashbrown 0.13.2",
]

[[package]]
name = "ark-relations"
version = "0.4.0"
source = "registry+https://github.com/rust-lang/crates.io-index"
checksum = "00796b6efc05a3f48225e59cb6a2cda78881e7c390872d5786aaf112f31fb4f0"
dependencies = [
 "ark-ff",
 "ark-std",
 "tracing",
 "tracing-subscriber",
]

[[package]]
name = "ark-serialize"
version = "0.4.2"
source = "registry+https://github.com/rust-lang/crates.io-index"
checksum = "adb7b85a02b83d2f22f89bd5cac66c9c89474240cb6207cb1efc16d098e822a5"
dependencies = [
 "ark-serialize-derive",
 "ark-std",
 "digest",
 "num-bigint",
]

[[package]]
name = "ark-serialize-derive"
version = "0.4.2"
source = "registry+https://github.com/rust-lang/crates.io-index"
checksum = "ae3281bc6d0fd7e549af32b52511e1302185bd688fd3359fa36423346ff682ea"
dependencies = [
 "proc-macro2",
 "quote",
 "syn 1.0.109",
]

[[package]]
name = "ark-snark"
version = "0.4.0"
source = "registry+https://github.com/rust-lang/crates.io-index"
checksum = "84d3cc6833a335bb8a600241889ead68ee89a3cf8448081fb7694c0fe503da63"
dependencies = [
 "ark-ff",
 "ark-relations",
 "ark-serialize",
 "ark-std",
]

[[package]]
name = "ark-std"
version = "0.4.0"
source = "registry+https://github.com/rust-lang/crates.io-index"
checksum = "94893f1e0c6eeab764ade8dc4c0db24caf4fe7cbbaafc0eba0a9030f447b5185"
dependencies = [
 "num-traits",
 "rand",
]

[[package]]
name = "autocfg"
version = "1.2.0"
source = "registry+https://github.com/rust-lang/crates.io-index"
checksum = "f1fdabc7756949593fe60f30ec81974b613357de856987752631dea1e3394c80"

[[package]]
name = "bitflags"
version = "1.3.2"
source = "registry+https://github.com/rust-lang/crates.io-index"
checksum = "bef38d45163c2f1dde094a7dfd33ccf595c92905c8f8f4fdc18d06fb1037718a"

[[package]]
name = "bitflags"
version = "2.6.0"
source = "registry+https://github.com/rust-lang/crates.io-index"
checksum = "b048fb63fd8b5923fc5aa7b340d8e156aec7ec02f0c78fa8a6ddc2613f6f71de"

[[package]]
name = "blake2"
version = "0.10.6"
source = "registry+https://github.com/rust-lang/crates.io-index"
checksum = "46502ad458c9a52b69d4d4d32775c788b7a1b85e8bc9d482d92250fc0e3f8efe"
dependencies = [
 "digest",
]

[[package]]
name = "block"
version = "0.1.6"
source = "registry+https://github.com/rust-lang/crates.io-index"
checksum = "0d8c1fef690941d3e7788d328517591fecc684c084084702d6ff1641e993699a"

[[package]]
name = "block-buffer"
version = "0.10.4"
source = "registry+https://github.com/rust-lang/crates.io-index"
checksum = "3078c7629b62d3f0439517fa394996acacc5cbc91c5a20d8c658e77abd503a71"
dependencies = [
 "generic-array",
]

[[package]]
name = "blst"
version = "0.3.11"
source = "registry+https://github.com/rust-lang/crates.io-index"
checksum = "c94087b935a822949d3291a9989ad2b2051ea141eda0fd4e478a75f6aa3e604b"
dependencies = [
 "cc",
 "glob",
 "threadpool",
 "zeroize",
]

[[package]]
name = "borsh"
version = "1.5.1"
source = "registry+https://github.com/rust-lang/crates.io-index"
checksum = "a6362ed55def622cddc70a4746a68554d7b687713770de539e59a739b249f8ed"
dependencies = [
 "borsh-derive",
 "cfg_aliases",
]

[[package]]
name = "borsh-derive"
version = "1.5.1"
source = "registry+https://github.com/rust-lang/crates.io-index"
checksum = "c3ef8005764f53cd4dca619f5bf64cafd4664dada50ece25e4d81de54c80cc0b"
dependencies = [
 "once_cell",
 "proc-macro-crate",
 "proc-macro2",
 "quote",
 "syn 2.0.87",
 "syn_derive",
]

[[package]]
name = "bytemuck"
version = "1.20.0"
source = "registry+https://github.com/rust-lang/crates.io-index"
checksum = "8b37c88a63ffd85d15b406896cc343916d7cf57838a847b3a6f2ca5d39a5695a"
dependencies = [
 "bytemuck_derive",
]

[[package]]
name = "bytemuck_derive"
version = "1.6.0"
source = "registry+https://github.com/rust-lang/crates.io-index"
checksum = "4da9a32f3fed317401fa3c862968128267c3106685286e15d5aaa3d7389c2f60"
dependencies = [
 "proc-macro2",
 "quote",
 "syn 2.0.87",
]

[[package]]
name = "cc"
version = "1.0.90"
source = "registry+https://github.com/rust-lang/crates.io-index"
checksum = "8cd6604a82acf3039f1144f54b8eb34e91ffba622051189e71b781822d5ee1f5"

[[package]]
name = "cfg-if"
version = "1.0.0"
source = "registry+https://github.com/rust-lang/crates.io-index"
checksum = "baf1de4339761588bc0619e3cbc0120ee582ebb74b53b4efbf79117bd2da40fd"

[[package]]
name = "cfg_aliases"
version = "0.2.1"
source = "registry+https://github.com/rust-lang/crates.io-index"
checksum = "613afe47fcd5fac7ccf1db93babcb082c5994d996f20b8b159f2ad1658eb5724"

[[package]]
name = "const-oid"
version = "0.9.6"
source = "registry+https://github.com/rust-lang/crates.io-index"
checksum = "c2459377285ad874054d797f3ccebf984978aa39129f6eafde5cdc8315b612f8"

[[package]]
name = "core-foundation"
version = "0.9.4"
source = "registry+https://github.com/rust-lang/crates.io-index"
checksum = "91e195e091a93c46f7102ec7818a2aa394e1e1771c3ab4825963fa03e45afb8f"
dependencies = [
 "core-foundation-sys",
 "libc",
]

[[package]]
name = "core-foundation-sys"
version = "0.8.6"
source = "registry+https://github.com/rust-lang/crates.io-index"
checksum = "06ea2b9bc92be3c2baa9334a323ebca2d6f074ff852cd1d7b11064035cd3868f"

[[package]]
name = "core-graphics-types"
version = "0.1.3"
source = "registry+https://github.com/rust-lang/crates.io-index"
checksum = "45390e6114f68f718cc7a830514a96f903cccd70d02a8f6d9f643ac4ba45afaf"
dependencies = [
 "bitflags 1.3.2",
 "core-foundation",
 "libc",
]

[[package]]
name = "cpufeatures"
version = "0.2.12"
source = "registry+https://github.com/rust-lang/crates.io-index"
checksum = "53fe5e26ff1b7aef8bca9c6080520cfb8d9333c7568e1829cef191a9723e5504"
dependencies = [
 "libc",
]

[[package]]
name = "crypto-common"
version = "0.1.6"
source = "registry+https://github.com/rust-lang/crates.io-index"
checksum = "1bfb12502f3fc46cca1bb51ac28df9d618d813cdc3d2f25b9fe775a34af26bb3"
dependencies = [
 "generic-array",
 "typenum",
]

[[package]]
name = "derivative"
version = "2.2.0"
source = "registry+https://github.com/rust-lang/crates.io-index"
checksum = "fcc3dd5e9e9c0b295d6e1e4d811fb6f157d5ffd784b8d202fc62eac8035a770b"
dependencies = [
 "proc-macro2",
 "quote",
 "syn 1.0.109",
]

[[package]]
name = "digest"
version = "0.10.7"
source = "registry+https://github.com/rust-lang/crates.io-index"
checksum = "9ed9a281f7bc9b7576e61468ba615a66a5c8cfdff42420a70aa82701a3b1e292"
dependencies = [
 "block-buffer",
 "const-oid",
 "crypto-common",
 "subtle",
]

[[package]]
name = "downcast-rs"
version = "1.2.0"
source = "registry+https://github.com/rust-lang/crates.io-index"
checksum = "9ea835d29036a4087793836fa931b08837ad5e957da9e23886b29586fb9b6650"

[[package]]
name = "either"
version = "1.10.0"
source = "registry+https://github.com/rust-lang/crates.io-index"
checksum = "11157ac094ffbdde99aa67b23417ebdd801842852b500e395a45a9c0aac03e4a"

[[package]]
name = "elf"
version = "0.7.4"
source = "registry+https://github.com/rust-lang/crates.io-index"
checksum = "4445909572dbd556c457c849c4ca58623d84b27c8fff1e74b0b4227d8b90d17b"

[[package]]
name = "equivalent"
version = "1.0.1"
source = "registry+https://github.com/rust-lang/crates.io-index"
checksum = "5443807d6dff69373d433ab9ef5378ad8df50ca6298caf15de6e52e24aaf54d5"

[[package]]
name = "foreign-types"
version = "0.5.0"
source = "registry+https://github.com/rust-lang/crates.io-index"
checksum = "d737d9aa519fb7b749cbc3b962edcf310a8dd1f4b67c91c4f83975dbdd17d965"
dependencies = [
 "foreign-types-macros",
 "foreign-types-shared",
]

[[package]]
name = "foreign-types-macros"
version = "0.2.3"
source = "registry+https://github.com/rust-lang/crates.io-index"
checksum = "1a5c6c585bc94aaf2c7b51dd4c2ba22680844aba4c687be581871a6f518c5742"
dependencies = [
 "proc-macro2",
 "quote",
 "syn 2.0.87",
]

[[package]]
name = "foreign-types-shared"
version = "0.3.1"
source = "registry+https://github.com/rust-lang/crates.io-index"
checksum = "aa9a19cbb55df58761df49b23516a86d432839add4af60fc256da840f66ed35b"

[[package]]
name = "generic-array"
version = "0.14.7"
source = "registry+https://github.com/rust-lang/crates.io-index"
checksum = "85649ca51fd72272d7821adaf274ad91c288277713d9c18820d8499a7ff69e9a"
dependencies = [
 "typenum",
 "version_check",
]

[[package]]
name = "getrandom"
version = "0.2.12"
source = "registry+https://github.com/rust-lang/crates.io-index"
checksum = "190092ea657667030ac6a35e305e62fc4dd69fd98ac98631e5d3a2b1575a12b5"
dependencies = [
 "cfg-if",
 "libc",
 "wasi",
]

[[package]]
name = "glob"
version = "0.3.1"
source = "registry+https://github.com/rust-lang/crates.io-index"
checksum = "d2fabcfbdc87f4758337ca535fb41a6d701b65693ce38287d856d1674551ec9b"

[[package]]
name = "hashbrown"
version = "0.13.2"
source = "registry+https://github.com/rust-lang/crates.io-index"
checksum = "43a3c133739dddd0d2990f9a4bdf8eb4b21ef50e4851ca85ab661199821d510e"
dependencies = [
 "ahash",
]

[[package]]
name = "hashbrown"
version = "0.14.5"
source = "registry+https://github.com/rust-lang/crates.io-index"
checksum = "e5274423e17b7c9fc20b6e7e208532f9b19825d82dfd615708b70edd83df41f1"

[[package]]
name = "hermit-abi"
version = "0.3.9"
source = "registry+https://github.com/rust-lang/crates.io-index"
checksum = "d231dfb89cfffdbc30e7fc41579ed6066ad03abda9e567ccafae602b97ec5024"

[[package]]
name = "hex"
version = "0.4.3"
source = "registry+https://github.com/rust-lang/crates.io-index"
checksum = "7f24254aa9a54b5c858eaee2f5bccdb46aaf0e486a595ed5fd8f86ba55232a70"

[[package]]
name = "hex-literal"
version = "0.4.1"
source = "registry+https://github.com/rust-lang/crates.io-index"
checksum = "6fe2267d4ed49bc07b63801559be28c718ea06c4738b7a03c94df7386d2cde46"

[[package]]
name = "indexmap"
version = "2.3.0"
source = "registry+https://github.com/rust-lang/crates.io-index"
checksum = "de3fc2e30ba82dd1b3911c8de1ffc143c74a914a14e99514d7637e3099df5ea0"
dependencies = [
 "equivalent",
 "hashbrown 0.14.5",
]

[[package]]
name = "itertools"
version = "0.10.5"
source = "registry+https://github.com/rust-lang/crates.io-index"
checksum = "b0fd2260e829bddf4cb6ea802289de2f86d6a7a690192fbe91b3f46e0f2c8473"
dependencies = [
 "either",
]

[[package]]
name = "keccak"
version = "0.1.5"
source = "registry+https://github.com/rust-lang/crates.io-index"
checksum = "ecc2af9a1119c51f12a14607e783cb977bde58bc069ff0c3da1095e635d70654"
dependencies = [
 "cpufeatures",
]

[[package]]
name = "libc"
version = "0.2.153"
source = "registry+https://github.com/rust-lang/crates.io-index"
checksum = "9c198f91728a82281a64e1f4f9eeb25d82cb32a5de251c6bd1b5154d63a8e7bd"

[[package]]
name = "libm"
version = "0.2.8"
source = "registry+https://github.com/rust-lang/crates.io-index"
checksum = "4ec2a862134d2a7d32d7983ddcdd1c4923530833c9f2ea1a44fc5fa473989058"

[[package]]
name = "log"
version = "0.4.21"
source = "registry+https://github.com/rust-lang/crates.io-index"
checksum = "90ed8c1e510134f979dbc4f070f87d4313098b704861a105fe34231c70a3901c"

[[package]]
name = "malloc_buf"
version = "0.0.6"
source = "registry+https://github.com/rust-lang/crates.io-index"
checksum = "62bb907fe88d54d8d9ce32a3cceab4218ed2f6b7d35617cafe9adf84e43919cb"
dependencies = [
 "libc",
]

[[package]]
name = "memchr"
version = "2.7.4"
source = "registry+https://github.com/rust-lang/crates.io-index"
checksum = "78ca9ab1a0babb1e7d5695e3530886289c18cf2f87ec19a575a0abdce112e3a3"

[[package]]
name = "metal"
version = "0.29.0"
source = "registry+https://github.com/rust-lang/crates.io-index"
checksum = "7ecfd3296f8c56b7c1f6fbac3c71cefa9d78ce009850c45000015f206dc7fa21"
dependencies = [
 "bitflags 2.6.0",
 "block",
 "core-graphics-types",
 "foreign-types",
 "log",
 "objc",
 "paste",
]

[[package]]
name = "num-bigint"
version = "0.4.4"
source = "registry+https://github.com/rust-lang/crates.io-index"
checksum = "608e7659b5c3d7cba262d894801b9ec9d00de989e8a82bd4bef91d08da45cdc0"
dependencies = [
 "autocfg",
 "num-integer",
 "num-traits",
]

[[package]]
name = "num-integer"
version = "0.1.46"
source = "registry+https://github.com/rust-lang/crates.io-index"
checksum = "7969661fd2958a5cb096e56c8e1ad0444ac2bbcd0061bd28660485a44879858f"
dependencies = [
 "num-traits",
]

[[package]]
name = "num-traits"
version = "0.2.18"
source = "registry+https://github.com/rust-lang/crates.io-index"
checksum = "da0df0e5185db44f69b44f26786fe401b6c293d1907744beaa7fa62b2e5a517a"
dependencies = [
 "autocfg",
]

[[package]]
name = "num_cpus"
version = "1.16.0"
source = "registry+https://github.com/rust-lang/crates.io-index"
checksum = "4161fcb6d602d4d2081af7c3a45852d875a03dd337a6bfdd6e06407b61342a43"
dependencies = [
 "hermit-abi",
 "libc",
]

[[package]]
name = "objc"
version = "0.2.7"
source = "registry+https://github.com/rust-lang/crates.io-index"
checksum = "915b1b472bc21c53464d6c8461c9d3af805ba1ef837e1cac254428f4a77177b1"
dependencies = [
 "malloc_buf",
]

[[package]]
name = "once_cell"
version = "1.19.0"
source = "registry+https://github.com/rust-lang/crates.io-index"
checksum = "3fdb12b2476b595f9358c5161aa467c2438859caa136dec86c26fdd2efe17b92"

[[package]]
name = "paste"
version = "1.0.14"
source = "registry+https://github.com/rust-lang/crates.io-index"
checksum = "de3145af08024dea9fa9914f381a17b8fc6034dfb00f3a84013f7ff43f29ed4c"

[[package]]
name = "pin-project-lite"
version = "0.2.13"
source = "registry+https://github.com/rust-lang/crates.io-index"
checksum = "8afb450f006bf6385ca15ef45d71d2288452bc3683ce2e2cacc0d18e4be60b58"

[[package]]
name = "ppv-lite86"
version = "0.2.17"
source = "registry+https://github.com/rust-lang/crates.io-index"
checksum = "5b40af805b3121feab8a3c29f04d8ad262fa8e0561883e7653e024ae4479e6de"

[[package]]
name = "proc-macro-crate"
version = "3.1.0"
source = "registry+https://github.com/rust-lang/crates.io-index"
checksum = "6d37c51ca738a55da99dc0c4a34860fd675453b8b36209178c2249bb13651284"
dependencies = [
 "toml_edit",
]

[[package]]
name = "proc-macro-error"
version = "1.0.4"
source = "registry+https://github.com/rust-lang/crates.io-index"
checksum = "da25490ff9892aab3fcf7c36f08cfb902dd3e71ca0f9f9517bea02a73a5ce38c"
dependencies = [
 "proc-macro-error-attr",
 "proc-macro2",
 "quote",
 "version_check",
]

[[package]]
name = "proc-macro-error-attr"
version = "1.0.4"
source = "registry+https://github.com/rust-lang/crates.io-index"
checksum = "a1be40180e52ecc98ad80b184934baf3d0d29f979574e439af5a55274b35f869"
dependencies = [
 "proc-macro2",
 "quote",
 "version_check",
]

[[package]]
name = "proc-macro2"
version = "1.0.89"
source = "registry+https://github.com/rust-lang/crates.io-index"
checksum = "f139b0662de085916d1fb67d2b4169d1addddda1919e696f3252b740b629986e"
dependencies = [
 "unicode-ident",
]

[[package]]
name = "quote"
version = "1.0.35"
source = "registry+https://github.com/rust-lang/crates.io-index"
checksum = "291ec9ab5efd934aaf503a6466c5d5251535d108ee747472c3977cc5acc868ef"
dependencies = [
 "proc-macro2",
]

[[package]]
name = "rand"
version = "0.8.5"
source = "registry+https://github.com/rust-lang/crates.io-index"
checksum = "34af8d1a0e25924bc5b7c43c079c942339d8f0a8b57c39049bef581b46327404"
dependencies = [
 "libc",
 "rand_chacha",
 "rand_core",
]

[[package]]
name = "rand_chacha"
version = "0.3.1"
source = "registry+https://github.com/rust-lang/crates.io-index"
checksum = "e6c10a63a0fa32252be49d21e7709d4d4baf8d231c2dbce1eaa8141b9b127d88"
dependencies = [
 "ppv-lite86",
 "rand_core",
]

[[package]]
name = "rand_core"
version = "0.6.4"
source = "registry+https://github.com/rust-lang/crates.io-index"
checksum = "ec0be4795e2f6a28069bec0b5ff3e2ac9bafc99e6a9a7dc3547996c5c816922c"
dependencies = [
 "getrandom",
]

[[package]]
name = "risc0-binfmt"
<<<<<<< HEAD
version = "1.2.0"
=======
version = "1.3.0-alpha.1"
>>>>>>> b140442a
dependencies = [
 "anyhow",
 "borsh",
 "elf",
 "risc0-zkp",
 "risc0-zkvm-platform",
 "serde",
 "tracing",
]

[[package]]
name = "risc0-circuit-keccak"
version = "1.3.0-alpha.1"
dependencies = [
 "anyhow",
 "bytemuck",
 "paste",
 "risc0-binfmt",
 "risc0-circuit-recursion",
 "risc0-core",
 "risc0-zkp",
 "tracing",
]

[[package]]
name = "risc0-circuit-recursion"
<<<<<<< HEAD
version = "1.2.0"
=======
version = "1.3.0-alpha.1"
>>>>>>> b140442a
dependencies = [
 "anyhow",
 "bytemuck",
 "hex",
 "metal",
 "risc0-core",
 "risc0-zkp",
 "tracing",
]

[[package]]
name = "risc0-circuit-rv32im"
<<<<<<< HEAD
version = "1.2.0"
=======
version = "1.3.0-alpha.1"
>>>>>>> b140442a
dependencies = [
 "anyhow",
 "metal",
 "risc0-binfmt",
 "risc0-core",
 "risc0-zkp",
 "risc0-zkvm-platform",
 "serde",
 "tracing",
]

[[package]]
name = "risc0-core"
<<<<<<< HEAD
version = "1.2.0"
=======
version = "1.3.0-alpha.1"
>>>>>>> b140442a
dependencies = [
 "bytemuck",
 "rand_core",
]

[[package]]
name = "risc0-groth16"
<<<<<<< HEAD
version = "1.2.0"
=======
version = "1.3.0-alpha.1"
>>>>>>> b140442a
dependencies = [
 "anyhow",
 "ark-bn254",
 "ark-ec",
 "ark-groth16",
 "ark-serialize",
 "bytemuck",
 "hex",
 "num-bigint",
 "num-traits",
 "risc0-binfmt",
 "risc0-zkp",
 "serde",
 "stability",
]

[[package]]
name = "risc0-zkp"
<<<<<<< HEAD
version = "1.2.0"
=======
version = "1.3.0-alpha.1"
>>>>>>> b140442a
dependencies = [
 "anyhow",
 "blake2",
 "borsh",
 "bytemuck",
 "cfg-if",
 "digest",
 "hex",
 "hex-literal",
 "metal",
 "paste",
 "rand_core",
 "risc0-core",
 "risc0-zkvm-platform",
 "serde",
 "sha2",
 "tracing",
]

[[package]]
name = "risc0-zkvm"
<<<<<<< HEAD
version = "1.2.0"
=======
version = "1.3.0-alpha.1"
>>>>>>> b140442a
dependencies = [
 "anyhow",
 "borsh",
 "bytemuck",
 "getrandom",
 "hex",
 "risc0-binfmt",
 "risc0-circuit-keccak",
 "risc0-circuit-recursion",
 "risc0-circuit-rv32im",
 "risc0-core",
 "risc0-groth16",
 "risc0-zkp",
 "risc0-zkvm-platform",
 "rrs-lib",
 "semver",
 "serde",
 "sha2",
 "sha3",
 "stability",
 "tracing",
]

[[package]]
name = "risc0-zkvm-methods-cpp-crates"
version = "0.1.0"
dependencies = [
 "blst",
 "rand",
 "risc0-zkvm",
]

[[package]]
name = "risc0-zkvm-platform"
<<<<<<< HEAD
version = "1.2.0"
=======
version = "1.3.0-alpha.1"
>>>>>>> b140442a
dependencies = [
 "bytemuck",
 "getrandom",
 "libm",
 "stability",
]

[[package]]
name = "rrs-lib"
version = "0.1.0"
source = "registry+https://github.com/rust-lang/crates.io-index"
checksum = "b4382d3af3a4ebdae7f64ba6edd9114fff92c89808004c4943b393377a25d001"
dependencies = [
 "downcast-rs",
 "paste",
]

[[package]]
name = "rustc_version"
version = "0.4.0"
source = "registry+https://github.com/rust-lang/crates.io-index"
checksum = "bfa0f585226d2e68097d4f95d113b15b83a82e819ab25717ec0590d9584ef366"
dependencies = [
 "semver",
]

[[package]]
name = "semver"
version = "1.0.22"
source = "registry+https://github.com/rust-lang/crates.io-index"
checksum = "92d43fe69e652f3df9bdc2b85b2854a0825b86e4fb76bc44d945137d053639ca"

[[package]]
name = "serde"
version = "1.0.197"
source = "registry+https://github.com/rust-lang/crates.io-index"
checksum = "3fb1c873e1b9b056a4dc4c0c198b24c3ffa059243875552b2bd0933b1aee4ce2"
dependencies = [
 "serde_derive",
]

[[package]]
name = "serde_derive"
version = "1.0.197"
source = "registry+https://github.com/rust-lang/crates.io-index"
checksum = "7eb0b34b42edc17f6b7cac84a52a1c5f0e1bb2227e997ca9011ea3dd34e8610b"
dependencies = [
 "proc-macro2",
 "quote",
 "syn 2.0.87",
]

[[package]]
name = "sha2"
version = "0.10.8"
source = "registry+https://github.com/rust-lang/crates.io-index"
checksum = "793db75ad2bcafc3ffa7c68b215fee268f537982cd901d132f89c6343f3a3dc8"
dependencies = [
 "cfg-if",
 "cpufeatures",
 "digest",
]

[[package]]
name = "sha3"
version = "0.10.8"
source = "registry+https://github.com/rust-lang/crates.io-index"
checksum = "75872d278a8f37ef87fa0ddbda7802605cb18344497949862c0d4dcb291eba60"
dependencies = [
 "digest",
 "keccak",
]

[[package]]
name = "stability"
version = "0.2.1"
source = "registry+https://github.com/rust-lang/crates.io-index"
checksum = "d904e7009df136af5297832a3ace3370cd14ff1546a232f4f185036c2736fcac"
dependencies = [
 "quote",
 "syn 2.0.87",
]

[[package]]
name = "subtle"
version = "2.5.0"
source = "registry+https://github.com/rust-lang/crates.io-index"
checksum = "81cdd64d312baedb58e21336b31bc043b77e01cc99033ce76ef539f78e965ebc"

[[package]]
name = "syn"
version = "1.0.109"
source = "registry+https://github.com/rust-lang/crates.io-index"
checksum = "72b64191b275b66ffe2469e8af2c1cfe3bafa67b529ead792a6d0160888b4237"
dependencies = [
 "proc-macro2",
 "quote",
 "unicode-ident",
]

[[package]]
name = "syn"
version = "2.0.87"
source = "registry+https://github.com/rust-lang/crates.io-index"
checksum = "25aa4ce346d03a6dcd68dd8b4010bcb74e54e62c90c573f394c46eae99aba32d"
dependencies = [
 "proc-macro2",
 "quote",
 "unicode-ident",
]

[[package]]
name = "syn_derive"
version = "0.1.8"
source = "registry+https://github.com/rust-lang/crates.io-index"
checksum = "1329189c02ff984e9736652b1631330da25eaa6bc639089ed4915d25446cbe7b"
dependencies = [
 "proc-macro-error",
 "proc-macro2",
 "quote",
 "syn 2.0.87",
]

[[package]]
name = "threadpool"
version = "1.8.1"
source = "registry+https://github.com/rust-lang/crates.io-index"
checksum = "d050e60b33d41c19108b32cea32164033a9013fe3b46cbd4457559bfbf77afaa"
dependencies = [
 "num_cpus",
]

[[package]]
name = "toml_datetime"
version = "0.6.8"
source = "registry+https://github.com/rust-lang/crates.io-index"
checksum = "0dd7358ecb8fc2f8d014bf86f6f638ce72ba252a2c3a2572f2a795f1d23efb41"

[[package]]
name = "toml_edit"
version = "0.21.1"
source = "registry+https://github.com/rust-lang/crates.io-index"
checksum = "6a8534fd7f78b5405e860340ad6575217ce99f38d4d5c8f2442cb5ecb50090e1"
dependencies = [
 "indexmap",
 "toml_datetime",
 "winnow",
]

[[package]]
name = "tracing"
version = "0.1.41"
source = "registry+https://github.com/rust-lang/crates.io-index"
checksum = "784e0ac535deb450455cbfa28a6f0df145ea1bb7ae51b821cf5e7927fdcfbdd0"
dependencies = [
 "log",
 "pin-project-lite",
 "tracing-attributes",
 "tracing-core",
]

[[package]]
name = "tracing-attributes"
version = "0.1.28"
source = "registry+https://github.com/rust-lang/crates.io-index"
checksum = "395ae124c09f9e6918a2310af6038fba074bcf474ac352496d5910dd59a2226d"
dependencies = [
 "proc-macro2",
 "quote",
 "syn 2.0.87",
]

[[package]]
name = "tracing-core"
version = "0.1.33"
source = "registry+https://github.com/rust-lang/crates.io-index"
checksum = "e672c95779cf947c5311f83787af4fa8fffd12fb27e4993211a84bdfd9610f9c"
dependencies = [
 "once_cell",
 "valuable",
]

[[package]]
name = "tracing-subscriber"
version = "0.2.25"
source = "registry+https://github.com/rust-lang/crates.io-index"
checksum = "0e0d2eaa99c3c2e41547cfa109e910a68ea03823cccad4a0525dcbc9b01e8c71"
dependencies = [
 "tracing-core",
]

[[package]]
name = "typenum"
version = "1.17.0"
source = "registry+https://github.com/rust-lang/crates.io-index"
checksum = "42ff0bf0c66b8238c6f3b578df37d0b7848e55df8577b3f74f92a69acceeb825"

[[package]]
name = "unicode-ident"
version = "1.0.12"
source = "registry+https://github.com/rust-lang/crates.io-index"
checksum = "3354b9ac3fae1ff6755cb6db53683adb661634f67557942dea4facebec0fee4b"

[[package]]
name = "valuable"
version = "0.1.0"
source = "registry+https://github.com/rust-lang/crates.io-index"
checksum = "830b7e5d4d90034032940e4ace0d9a9a057e7a45cd94e6c007832e39edb82f6d"

[[package]]
name = "version_check"
version = "0.9.4"
source = "registry+https://github.com/rust-lang/crates.io-index"
checksum = "49874b5167b65d7193b8aba1567f5c7d93d001cafc34600cee003eda787e483f"

[[package]]
name = "wasi"
version = "0.11.0+wasi-snapshot-preview1"
source = "registry+https://github.com/rust-lang/crates.io-index"
checksum = "9c8d87e72b64a3b4db28d11ce29237c246188f4f51057d65a7eab63b7987e423"

[[package]]
name = "winnow"
version = "0.5.40"
source = "registry+https://github.com/rust-lang/crates.io-index"
checksum = "f593a95398737aeed53e489c785df13f3618e41dbcd6718c6addbf1395aa6876"
dependencies = [
 "memchr",
]

[[package]]
name = "zerocopy"
version = "0.7.32"
source = "registry+https://github.com/rust-lang/crates.io-index"
checksum = "74d4d3961e53fa4c9a25a8637fc2bfaf2595b3d3ae34875568a5cf64787716be"
dependencies = [
 "zerocopy-derive",
]

[[package]]
name = "zerocopy-derive"
version = "0.7.32"
source = "registry+https://github.com/rust-lang/crates.io-index"
checksum = "9ce1b18ccd8e73a9321186f97e46f9f04b778851177567b1975109d26a08d2a6"
dependencies = [
 "proc-macro2",
 "quote",
 "syn 2.0.87",
]

[[package]]
name = "zeroize"
version = "1.7.0"
source = "registry+https://github.com/rust-lang/crates.io-index"
checksum = "525b4ec142c6b68a2d10f01f7bbf6755599ca3f81ea53b8431b7dd348f5fdb2d"
dependencies = [
 "zeroize_derive",
]

[[package]]
name = "zeroize_derive"
version = "1.4.2"
source = "registry+https://github.com/rust-lang/crates.io-index"
checksum = "ce36e65b0d2999d2aafac989fb249189a141aee1f53c612c1f37d72631959f69"
dependencies = [
 "proc-macro2",
 "quote",
 "syn 2.0.87",
]<|MERGE_RESOLUTION|>--- conflicted
+++ resolved
@@ -726,11 +726,7 @@
 
 [[package]]
 name = "risc0-binfmt"
-<<<<<<< HEAD
 version = "1.2.0"
-=======
-version = "1.3.0-alpha.1"
->>>>>>> b140442a
 dependencies = [
  "anyhow",
  "borsh",
@@ -743,7 +739,7 @@
 
 [[package]]
 name = "risc0-circuit-keccak"
-version = "1.3.0-alpha.1"
+version = "1.2.0"
 dependencies = [
  "anyhow",
  "bytemuck",
@@ -757,11 +753,7 @@
 
 [[package]]
 name = "risc0-circuit-recursion"
-<<<<<<< HEAD
 version = "1.2.0"
-=======
-version = "1.3.0-alpha.1"
->>>>>>> b140442a
 dependencies = [
  "anyhow",
  "bytemuck",
@@ -774,11 +766,7 @@
 
 [[package]]
 name = "risc0-circuit-rv32im"
-<<<<<<< HEAD
 version = "1.2.0"
-=======
-version = "1.3.0-alpha.1"
->>>>>>> b140442a
 dependencies = [
  "anyhow",
  "metal",
@@ -792,11 +780,7 @@
 
 [[package]]
 name = "risc0-core"
-<<<<<<< HEAD
 version = "1.2.0"
-=======
-version = "1.3.0-alpha.1"
->>>>>>> b140442a
 dependencies = [
  "bytemuck",
  "rand_core",
@@ -804,11 +788,7 @@
 
 [[package]]
 name = "risc0-groth16"
-<<<<<<< HEAD
 version = "1.2.0"
-=======
-version = "1.3.0-alpha.1"
->>>>>>> b140442a
 dependencies = [
  "anyhow",
  "ark-bn254",
@@ -827,11 +807,7 @@
 
 [[package]]
 name = "risc0-zkp"
-<<<<<<< HEAD
 version = "1.2.0"
-=======
-version = "1.3.0-alpha.1"
->>>>>>> b140442a
 dependencies = [
  "anyhow",
  "blake2",
@@ -853,11 +829,7 @@
 
 [[package]]
 name = "risc0-zkvm"
-<<<<<<< HEAD
 version = "1.2.0"
-=======
-version = "1.3.0-alpha.1"
->>>>>>> b140442a
 dependencies = [
  "anyhow",
  "borsh",
@@ -892,11 +864,7 @@
 
 [[package]]
 name = "risc0-zkvm-platform"
-<<<<<<< HEAD
 version = "1.2.0"
-=======
-version = "1.3.0-alpha.1"
->>>>>>> b140442a
 dependencies = [
  "bytemuck",
  "getrandom",
@@ -1048,9 +1016,9 @@
 
 [[package]]
 name = "tracing"
-version = "0.1.41"
-source = "registry+https://github.com/rust-lang/crates.io-index"
-checksum = "784e0ac535deb450455cbfa28a6f0df145ea1bb7ae51b821cf5e7927fdcfbdd0"
+version = "0.1.40"
+source = "registry+https://github.com/rust-lang/crates.io-index"
+checksum = "c3523ab5a71916ccf420eebdf5521fcef02141234bbc0b8a49f2fdc4544364ef"
 dependencies = [
  "log",
  "pin-project-lite",
@@ -1060,9 +1028,9 @@
 
 [[package]]
 name = "tracing-attributes"
-version = "0.1.28"
-source = "registry+https://github.com/rust-lang/crates.io-index"
-checksum = "395ae124c09f9e6918a2310af6038fba074bcf474ac352496d5910dd59a2226d"
+version = "0.1.27"
+source = "registry+https://github.com/rust-lang/crates.io-index"
+checksum = "34704c8d6ebcbc939824180af020566b01a7c01f80641264eba0999f6c2b6be7"
 dependencies = [
  "proc-macro2",
  "quote",
@@ -1071,9 +1039,9 @@
 
 [[package]]
 name = "tracing-core"
-version = "0.1.33"
-source = "registry+https://github.com/rust-lang/crates.io-index"
-checksum = "e672c95779cf947c5311f83787af4fa8fffd12fb27e4993211a84bdfd9610f9c"
+version = "0.1.32"
+source = "registry+https://github.com/rust-lang/crates.io-index"
+checksum = "c06d3da6113f116aaee68e4d601191614c9053067f9ab7f6edbcb161237daa54"
 dependencies = [
  "once_cell",
  "valuable",
