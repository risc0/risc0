--- conflicted
+++ resolved
@@ -11,11 +11,7 @@
 release = false
 
 [package.metadata.risc0]
-<<<<<<< HEAD
-methods = ["cfg", "guest", "rand", "std", "cpp-crates"]
-=======
-methods = ["guest", "heap", "rand", "std", "cpp-crates"]
->>>>>>> 32b56c77
+methods = ["cfg", "guest", "heap", "rand", "std", "cpp-crates"]
 
 [dependencies]
 bincode = { version = "1.3", optional = true }
