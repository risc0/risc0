// Copyright 2022 Risc0, Inc.
//
// Licensed under the Apache License, Version 2.0 (the "License");
// you may not use this file except in compliance with the License.
// You may obtain a copy of the License at
//
//     http://www.apache.org/licenses/LICENSE-2.0
//
// Unless required by applicable law or agreed to in writing, software
// distributed under the License is distributed on an "AS IS" BASIS,
// WITHOUT WARRANTIES OR CONDITIONS OF ANY KIND, either express or implied.
// See the License for the specific language governing permissions and
// limitations under the License.

#include "risc0/zkvm/circuit/poly_context.h"

#include "risc0/core/log.h"
#include "risc0/core/util.h"
#include "risc0/zkvm/circuit/constants.h"

#include <map>
#include <set>
#include <sstream>

namespace risc0 {

namespace {

struct PolyOpInterface : public ValueImplBase,
                         public std::enable_shared_from_this<PolyOpInterface> {
  virtual int getTypeID() const = 0;
  virtual bool isConstraint() const = 0;
  virtual bool lessThan(const PolyOpInterface& rhs) const = 0;
  virtual int degree() const = 0;
  virtual void computeTaps(PolyContext::Impl& impl) = 0;
  virtual std::string output(PolyContext::Impl& impl, const std::string& out) = 0;
  virtual void findCriticalPath(PolyContext::Impl& impl) = 0;
};

template <typename Derived, int TypeID, bool isCons> struct PolyOpBase : PolyOpInterface {
  mutable int cachedDegree = -1;
  int getTypeID() const override { return TypeID; }
  bool isConstraint() const override { return isCons; }
  bool lessThan(const PolyOpInterface& rhs) const override {
    if (rhs.getTypeID() != TypeID) {
      return TypeID < rhs.getTypeID();
    }
    return static_cast<const Derived*>(this)->key() < static_cast<const Derived&>(rhs).key();
  }
  int degree() const override {
    if (cachedDegree < 0) {
      cachedDegree = static_cast<const Derived*>(this)->getDegree();
    }
    return cachedDegree;
  }
};

using PolyOp = std::shared_ptr<PolyOpInterface>;

<<<<<<< HEAD
struct OpConstant : public PolyOpBase<OpConstant, 0, 0> {
=======
struct OpConstant : public PolyOpBase<OpConstant, 0, false> {
>>>>>>> 40d1c458
  Fp value;
  OpConstant(Fp value) : value(value) {}
  int getDegree() const { return 0; }
  Fp key() const { return value; }
  void computeTaps(PolyContext::Impl& impl) override {}
  std::string output(PolyContext::Impl& impl, const std::string& out) override;
  void findCriticalPath(PolyContext::Impl& impl) override;
};

<<<<<<< HEAD
struct OpGet : public PolyOpBase<OpGet, 1, 0> {
=======
struct OpGet : public PolyOpBase<OpGet, 1, false> {
>>>>>>> 40d1c458
  std::string base;
  size_t offset;
  size_t back;
  OpGet(const std::string& base, size_t offset, size_t back)
      : base(base), offset(offset), back(back) {}
  int getDegree() const { return 1; }
  std::tuple<std::string, size_t, size_t> key() const {
    return std::make_tuple(base, offset, back);
  }
  void computeTaps(PolyContext::Impl& impl) override;
  std::string output(PolyContext::Impl& impl, const std::string& out) override;
  void findCriticalPath(PolyContext::Impl& impl) override;
};

<<<<<<< HEAD
struct OpAdd : public PolyOpBase<OpAdd, 2, 0> {
=======
struct OpAdd : public PolyOpBase<OpAdd, 2, false> {
>>>>>>> 40d1c458
  PolyOp lhs;
  PolyOp rhs;
  OpAdd(PolyOp lhs, PolyOp rhs) : lhs(lhs), rhs(rhs) {}
  int getDegree() const { return std::max(lhs->degree(), rhs->degree()); }
  std::pair<PolyOp, PolyOp> key() const { return std::make_pair(lhs, rhs); }
  void computeTaps(PolyContext::Impl& impl) override {
    lhs->computeTaps(impl);
    rhs->computeTaps(impl);
  }
  std::string output(PolyContext::Impl& impl, const std::string& out) override;
  void findCriticalPath(PolyContext::Impl& impl) override;
};

<<<<<<< HEAD
struct OpSub : public PolyOpBase<OpSub, 3, 0> {
=======
struct OpSub : public PolyOpBase<OpSub, 3, false> {
>>>>>>> 40d1c458
  PolyOp lhs;
  PolyOp rhs;
  OpSub(PolyOp lhs, PolyOp rhs) : lhs(lhs), rhs(rhs) {}
  int getDegree() const { return std::max(lhs->degree(), rhs->degree()); }
  std::pair<PolyOp, PolyOp> key() const { return std::make_pair(lhs, rhs); }
  void computeTaps(PolyContext::Impl& impl) override {
    lhs->computeTaps(impl);
    rhs->computeTaps(impl);
  }
  std::string output(PolyContext::Impl& impl, const std::string& out) override;
  void findCriticalPath(PolyContext::Impl& impl) override;
};

<<<<<<< HEAD
struct OpMul : public PolyOpBase<OpMul, 4, 0> {
=======
struct OpMul : public PolyOpBase<OpMul, 4, false> {
>>>>>>> 40d1c458
  PolyOp lhs;
  PolyOp rhs;
  OpMul(PolyOp lhs, PolyOp rhs) : lhs(lhs), rhs(rhs) {}
  int getDegree() const { return lhs->degree() + rhs->degree(); }
  std::pair<PolyOp, PolyOp> key() const { return std::make_pair(lhs, rhs); }
  void computeTaps(PolyContext::Impl& impl) override {
    lhs->computeTaps(impl);
    rhs->computeTaps(impl);
  }
  std::string output(PolyContext::Impl& impl, const std::string& out) override;
  void findCriticalPath(PolyContext::Impl& impl) override;
};

<<<<<<< HEAD
struct OpBegin : public PolyOpBase<OpBegin, 5, 1> {
=======
struct OpBegin : public PolyOpBase<OpBegin, 5, true> {
>>>>>>> 40d1c458
  int getDegree() const { return 0; }
  int key() const { return 0; }
  void computeTaps(PolyContext::Impl& impl) override {}
  std::string output(PolyContext::Impl& impl, const std::string& out) override;
  void findCriticalPath(PolyContext::Impl& impl) override;
};

<<<<<<< HEAD
struct OpAssertZero : public PolyOpBase<OpAssertZero, 6, 1> {
=======
struct OpAssertZero : public PolyOpBase<OpAssertZero, 6, true> {
>>>>>>> 40d1c458
  PolyOp prev;
  PolyOp zero;
  OpAssertZero(PolyOp prev, PolyOp zero) : prev(prev), zero(zero) {}
  int getDegree() const { return std::max(prev->degree(), zero->degree()); }
  std::pair<PolyOp, PolyOp> key() const { return std::make_pair(prev, zero); }
  void computeTaps(PolyContext::Impl& impl) override {
    prev->computeTaps(impl);
    zero->computeTaps(impl);
  }
  std::string output(PolyContext::Impl& impl, const std::string& out) override;
  void findCriticalPath(PolyContext::Impl& impl) override;
};

<<<<<<< HEAD
struct OpCombine : public PolyOpBase<OpCombine, 7, 1> {
=======
struct OpCombine : public PolyOpBase<OpCombine, 7, true> {
>>>>>>> 40d1c458
  PolyOp prev;
  PolyOp mul;
  PolyOp inner;
  OpCombine(PolyOp prev, PolyOp mul, PolyOp inner) : prev(prev), mul(mul), inner(inner) {}
  int getDegree() const { return std::max(prev->degree(), mul->degree() + inner->degree()); }
  std::tuple<PolyOp, PolyOp, PolyOp> key() const { return std::make_tuple(prev, mul, inner); }
  void computeTaps(PolyContext::Impl& impl) override {
    prev->computeTaps(impl);
    mul->computeTaps(impl);
    inner->computeTaps(impl);
  }
  std::string output(PolyContext::Impl& impl, const std::string& out) override;
  void findCriticalPath(PolyContext::Impl& impl) override;
};

<<<<<<< HEAD
struct OpGetGlobal : public PolyOpBase<OpGetGlobal, 8, 0> {
=======
struct OpGetGlobal : public PolyOpBase<OpGetGlobal, 8, false> {
>>>>>>> 40d1c458
  size_t offset;
  OpGetGlobal(size_t offset) : offset(offset) {}
  int getDegree() const { return 0; }
  size_t key() const { return offset; }
  void computeTaps(PolyContext::Impl& impl) override {}
  std::string output(PolyContext::Impl& impl, const std::string& out) override;
  void findCriticalPath(PolyContext::Impl& impl) override;
};

struct PolyBuffer : public BufferImplBase {
  std::string param;
};

PolyOp asPoly(Context::ValPtr ptr) {
  return std::static_pointer_cast<PolyOpInterface>(ptr);
}

struct InternLessThan {
  bool operator()(PolyOp a, PolyOp b) const { return a->lessThan(*b); }
};

} // namespace

struct PolyContext::Impl {
  std::set<PolyOp, InternLessThan> interned;
  std::vector<PolyOp> condStack;
  std::vector<SourceLoc> locStack;
  std::vector<PolyOp> resultStack;
  std::map<PolyOp, SourceLoc> opToLoc;
  size_t totFp4s = 0;
  size_t totCons = 0;
  std::map<PolyOp, std::string> opToName;
  std::stringstream outs;
  struct Tap {
    std::string base;
    size_t offset;
    size_t back;
    Tap(const std::string& base, size_t offset, size_t back)
        : base(base), offset(offset), back(back) {}
    bool operator<(const Tap& rhs) const {
      return std::make_tuple(base, offset, back) < std::make_tuple(rhs.base, rhs.offset, rhs.back);
    }
  };
  std::set<Tap> taps;
  std::map<Tap, size_t> tapToID;

  template <typename OpClass, typename... Args> PolyOp intern(SourceLoc loc, Args... args) {
    PolyOp newOp = std::make_shared<OpClass>(args...);
    auto it = interned.find(newOp);
    if (it != interned.end()) {
      return *it;
    }
    interned.emplace(newOp);
    opToLoc[newOp] = loc;
    return newOp;
  }
  Impl() { resultStack.push_back(intern<OpBegin>(SourceLoc::current())); }
  bool isConst(PolyOp a) { return static_cast<bool>(std::dynamic_pointer_cast<OpConstant>(a)); }
  Fp getConst(PolyOp a) { return std::dynamic_pointer_cast<OpConstant>(a)->value; }
  PolyOp constant(Fp val, SourceLoc loc) { return intern<OpConstant>(loc, val); }
  PolyOp get(const std::string& name, size_t offset, size_t back, SourceLoc loc) {
    return intern<OpGet>(loc, name, offset, back);
  }
  PolyOp getGlobal(size_t offset, SourceLoc loc) { return intern<OpGetGlobal>(loc, offset); }
  PolyOp add(PolyOp a, PolyOp b, SourceLoc loc) {
    if (isConst(a) && !isConst(b)) {
      std::swap(a, b);
    }
    if (isConst(b) && getConst(b) == 0) {
      return a;
    }
    if (isConst(a) && isConst(b)) {
      return constant(getConst(a) + getConst(b), loc);
    }
    return intern<OpAdd>(loc, a, b);
  }
  PolyOp sub(PolyOp a, PolyOp b, SourceLoc loc) {
    if (isConst(b) && getConst(b) == 0) {
      return a;
    }
    if (isConst(a) && isConst(b)) {
      return constant(getConst(a) - getConst(b), loc);
    }
    if (a == b) {
      return constant(0, loc);
    }
    return intern<OpSub>(loc, a, b);
  }
  PolyOp mul(PolyOp a, PolyOp b, SourceLoc loc) {
    if (isConst(a) && !isConst(b)) {
      std::swap(a, b);
    }
    if (isConst(b) && getConst(b) == 0) {
      return constant(0, loc);
    }
    if (isConst(b) && getConst(b) == 1) {
      return a;
    }
    if (isConst(a) && isConst(b)) {
      return constant(getConst(a) * getConst(b), loc);
    }
    return intern<OpMul>(loc, a, b);
  }
  void assertZero(PolyOp a, SourceLoc loc) {
    resultStack.back() = intern<OpAssertZero>(loc, resultStack.back(), a);
  }
  void beginGroup(SourceLoc loc) {
    locStack.push_back(loc);
    resultStack.push_back(intern<OpBegin>(loc));
  }
  void endGroup() {
    PolyOp inner = resultStack.back();
    auto cond = constant(1, locStack.back());
    resultStack.pop_back();
    resultStack.back() = intern<OpCombine>(locStack.back(), resultStack.back(), cond, inner);
    locStack.pop_back();
  }
  void beginIf(PolyOp a, SourceLoc loc) {
    condStack.push_back(a);
    locStack.push_back(loc);
    resultStack.push_back(intern<OpBegin>(loc));
  }
  void endIf() {
    PolyOp cond = condStack.back();
    condStack.pop_back();
    PolyOp inner = resultStack.back();
    resultStack.pop_back();
    resultStack.back() = intern<OpCombine>(locStack.back(), resultStack.back(), cond, inner);
    locStack.pop_back();
  }
  std::string eval(PolyOp op) {
    auto it = opToName.find(op);
    if (it != opToName.end()) {
      return it->second;
    }
    std::string opName;
    if (op->isConstraint()) {
      opName = std::to_string(totCons++);
    } else {
      opName = std::to_string(totFp4s++);
    }
    opToName[op] = opName;
    std::string expr = op->output(*this, opName);
    outs << expr << " // deg=" << op->degree() << ", " << opToLoc[op].filename << ":"
         << opToLoc[op].line << "\n";
    return opName;
  }
  void onCriticalPath(PolyOp op) {
    LOG(0,
        "  name=" << opToName[op] << ", deg=" << op->degree() << " " << opToLoc[op].filename << ":"
                  << opToLoc[op].line);
  }
};

std::string OpConstant::output(PolyContext::Impl& impl, const std::string& out) {
  return "do_const(" + out + ", " + value.str() + ")";
}

void OpConstant::findCriticalPath(PolyContext::Impl& impl) {}

void OpGet::computeTaps(PolyContext::Impl& impl) {
  impl.taps.emplace(base, offset, back);
}

std::string OpGet::output(PolyContext::Impl& impl, const std::string& out) {
  using Tap = PolyContext::Impl::Tap;
  Tap myTap = {base, offset, back};
  size_t myID = impl.tapToID[myTap];
  return "do_get(" + out + ", " + base + ", " + std::to_string(offset) + ", " +
         std::to_string(back) + ", " + std::to_string(myID) + ")";
}

void OpGet::findCriticalPath(PolyContext::Impl& impl) {
  impl.onCriticalPath(shared_from_this());
}

std::string OpGetGlobal::output(PolyContext::Impl& impl, const std::string& out) {
  return "do_get_global(" + out + ", " + std::to_string(offset) + ")";
}

void OpGetGlobal::findCriticalPath(PolyContext::Impl& impl) {}

std::string OpAdd::output(PolyContext::Impl& impl, const std::string& out) {
  return "do_add(" + out + ", " + impl.eval(lhs) + ", " + impl.eval(rhs) + ")";
}

void OpAdd::findCriticalPath(PolyContext::Impl& impl) {
  if (lhs->degree() < rhs->degree()) {
    rhs->findCriticalPath(impl);
  } else {
    lhs->findCriticalPath(impl);
  }
}

std::string OpSub::output(PolyContext::Impl& impl, const std::string& out) {
  return "do_sub(" + out + ", " + impl.eval(lhs) + ", " + impl.eval(rhs) + ")";
}

void OpSub::findCriticalPath(PolyContext::Impl& impl) {
  if (lhs->degree() < rhs->degree()) {
    rhs->findCriticalPath(impl);
  } else {
    lhs->findCriticalPath(impl);
  }
}

std::string OpMul::output(PolyContext::Impl& impl, const std::string& out) {
  return "do_mul(" + out + ", " + impl.eval(lhs) + ", " + impl.eval(rhs) + ")";
}

void OpMul::findCriticalPath(PolyContext::Impl& impl) {
  impl.onCriticalPath(shared_from_this());
  rhs->findCriticalPath(impl);
  lhs->findCriticalPath(impl);
}

std::string OpBegin::output(PolyContext::Impl& impl, const std::string& out) {
  return "do_begin(" + out + ")";
}

void OpBegin::findCriticalPath(PolyContext::Impl& impl) {}

std::string OpAssertZero::output(PolyContext::Impl& impl, const std::string& out) {
  auto opLoc = impl.opToLoc[shared_from_this()];
  return "do_assert_zero(" + out + ", " + impl.eval(prev) + ", " + impl.eval(zero) + ", \"" +
         opLoc.filename + ":" + std::to_string(opLoc.line) + "\")";
}

void OpAssertZero::findCriticalPath(PolyContext::Impl& impl) {
  if (prev->degree() == degree()) {
    prev->findCriticalPath(impl);
    return;
  }
  impl.onCriticalPath(shared_from_this());
  zero->findCriticalPath(impl);
}

std::string OpCombine::output(PolyContext::Impl& impl, const std::string& out) {
  auto opLoc = impl.opToLoc[shared_from_this()];
  return "do_combine(" + out + ", " + impl.eval(prev) + ", " + impl.eval(mul) + "," +
         impl.eval(inner) + ", \"" + opLoc.filename + ":" + std::to_string(opLoc.line) + "\")";
}

void OpCombine::findCriticalPath(PolyContext::Impl& impl) {
  if (prev->degree() == degree()) {
    prev->findCriticalPath(impl);
    return;
  }
  impl.onCriticalPath(shared_from_this());
  mul->findCriticalPath(impl);
  inner->findCriticalPath(impl);
}

PolyContext::PolyContext() : impl(std::make_unique<Impl>()) {}

PolyContext::~PolyContext() {}

Context::BufPtr PolyContext::addParam(const std::string& name, size_t size) {
  auto out = std::make_shared<PolyBuffer>();
  out->size = size;
  out->param = name;
  return out;
}

std::string PolyContext::done() {
  impl->outs << "#ifdef CHECK_EVAL\n";
  PolyOp result = impl->resultStack.back();
  impl->resultStack.pop_back();
  REQUIRE(impl->condStack.empty());
  REQUIRE(impl->resultStack.empty());
  result->computeTaps(*impl);
  size_t nextID = 0;
  for (const auto& tap : impl->taps) {
    impl->tapToID[tap] = nextID++;
  }
  std::string finalName = impl->eval(result);
  if (result->degree() > kMaxDegree) {
    result->findCriticalPath(*impl);
    throw std::runtime_error("Degree too large!");
  }
  std::map<std::set<size_t>, size_t> uniqCombos;
  std::vector<std::set<size_t>> comboById;
  std::set<size_t> simpleCombo = {0};
  comboById.push_back(simpleCombo);
  uniqCombos[simpleCombo] = 0;
  impl->outs << "do_result(" + finalName + ")\n";
  impl->outs << "#endif  // CHECK_EVAL\n";
  impl->outs << "#ifdef SIZES\n";
  impl->outs << "static constexpr size_t kNumStepFp4s = " << impl->totFp4s << ";\n";
  impl->outs << "static constexpr size_t kNumStepCons= " << impl->totCons << ";\n";
  impl->outs << "#endif  // SIZES\n";
  impl->outs << "#ifdef TAPS\n";
  impl->outs << R"**(
#ifndef base_begin
#define base_begin(base) /**/
#endif
#ifndef base_end
#define base_end(base) /**/
#endif
#ifndef offset_begin
#define offset_begin(base, offset) /**/
#endif
#ifndef offset_end
#define offset_end(base, offset, combo) /**/
#endif
#ifndef tap
#define tap(base, offset, back) /**/
#endif
)**";
  Impl::Tap prev("", 0, 0);
  bool first = true;
  std::set<size_t> curCombo;
  auto comboFinal = [&]() {
    size_t id;
    auto it = uniqCombos.find(curCombo);
    if (it != uniqCombos.end()) {
      id = it->second;
    } else {
      id = comboById.size();
      uniqCombos[curCombo] = id;
      comboById.push_back(curCombo);
    }
    curCombo.clear();
    return id;
  };
  for (const auto& tap : impl->taps) {
    if (first) {
      impl->outs << "base_begin(" << tap.base << ")\n";
      impl->outs << "  offset_begin(" << tap.base << ", " << tap.offset << ")\n";
    }
    if (!first && prev.base != tap.base) {
      size_t id = comboFinal();
      impl->outs << "  offset_end(" << prev.base << ", " << prev.offset << ", " << id << ")\n";
      impl->outs << "base_end(" << prev.base << ")\n";
      impl->outs << "base_begin(" << tap.base << ")\n";
      impl->outs << "  offset_begin(" << tap.base << ", " << tap.offset << ")\n";
    } else if (!first && prev.offset != tap.offset) {
      size_t id = comboFinal();
      impl->outs << "  offset_end(" << prev.base << ", " << prev.offset << ", " << id << ")\n";
      impl->outs << "  offset_begin(" << tap.base << ", " << tap.offset << ")\n";
    }
    impl->outs << "    tap(" << tap.base << ", " << tap.offset << ", " << tap.back << ")\n";
    curCombo.emplace(tap.back);
    first = false;
    prev = tap;
  }
  size_t id = comboFinal();
  impl->outs << "  offset_end(" << prev.base << ", " << prev.offset << ", " << id << ")\n";
  impl->outs << "base_end(" << prev.base << ")\n";
  impl->outs << R"**(
#undef base_begin
#undef base_end
#undef offset_begin
#undef offset_end
#undef tap
)**";
  impl->outs << "#endif  // TAPS\n";
  if (kComboCount != comboById.size()) {
    LOG(0, "Required " << comboById.size() << " combos");
  }
  REQUIRE(kComboCount == comboById.size());

  return impl->outs.str();
}

Context::ValPtr PolyContext::constant(Fp val, SourceLoc loc) {
  return impl->constant(val, loc);
}

Context::ValPtr PolyContext::getVal(BufPtr buf, size_t index, SourceLoc loc) {
  auto pbuf = std::static_pointer_cast<PolyBuffer>(buf);
  return impl->get(pbuf->param, pbuf->offset + index, pbuf->back, loc);
}

void PolyContext::setVal(BufPtr buf, size_t index, ValPtr val, SourceLoc loc) {
  auto pbuf = std::static_pointer_cast<PolyBuffer>(buf);
  auto lhs = impl->get(pbuf->param, pbuf->offset + index, pbuf->back, loc);
  impl->assertZero(impl->sub(lhs, asPoly(val), loc), loc);
}

Context::ValPtr PolyContext::getGlobal(size_t index, SourceLoc loc) {
  return impl->getGlobal(index, loc);
}

void PolyContext::setGlobal(size_t index, ValPtr val, SourceLoc loc) {
  auto lhs = impl->getGlobal(index, loc);
  impl->assertZero(impl->sub(lhs, asPoly(val), loc), loc);
}

bool PolyContext::beginNondet(SourceLoc loc) {
  return false;
}
void PolyContext::endNondet() {}

void PolyContext::beginGroup(SourceLoc loc) {
  impl->beginGroup(loc);
}

void PolyContext::endGroup() {
  impl->endGroup();
}

void PolyContext::beginIf(ValPtr a, SourceLoc loc) {
  impl->beginIf(asPoly(a), loc);
}

void PolyContext::endIf() {
  impl->endIf();
}

Context::BufPtr PolyContext::slice(BufPtr buf, size_t offset, size_t size, SourceLoc loc) {
  auto pbuf = std::static_pointer_cast<PolyBuffer>(buf);
  auto nbuf = std::make_shared<PolyBuffer>(*pbuf);
  if (offset + size > pbuf->size) {
    throw std::runtime_error("Slice out of bounds");
  }
  nbuf->offset += offset;
  nbuf->size = size;
  return nbuf;
}

Context::BufPtr PolyContext::back(BufPtr buf, size_t size, SourceLoc loc) {
  auto pbuf = std::static_pointer_cast<PolyBuffer>(buf);
  auto nbuf = std::make_shared<PolyBuffer>(*pbuf);
  nbuf->back += size;
  return nbuf;
}

Context::BufPtr PolyContext::requireDigits(BufPtr buf, size_t bits, SourceLoc loc) {
  auto pbuf = std::static_pointer_cast<PolyBuffer>(buf);
  if (pbuf->digits != 0 && pbuf->digits <= bits) {
    return pbuf;
  }
  auto nbuf = std::make_shared<PolyBuffer>(*pbuf);
  nbuf->digits = bits;
  if (pbuf->back == 0) {
    for (size_t i = 0; i < pbuf->size; i++) {
      PolyOp val = impl->get(pbuf->param, pbuf->offset + i, 0, loc);
      PolyOp cur = impl->constant(1, loc);
      for (int j = 0; j < (1 << bits); j++) {
        cur = impl->mul(cur, impl->sub(val, impl->constant(j, loc), loc), loc);
      }
      impl->assertZero(cur, loc);
    }
  }
  return nbuf;
}

Context::BufPtr PolyContext::requireMux(BufPtr buf, SourceLoc loc) {
  auto pbuf = std::static_pointer_cast<PolyBuffer>(buf);
  auto nbuf = std::make_shared<PolyBuffer>(*pbuf);
  nbuf->digits = 1;
  nbuf->isMux = true;
  if (pbuf->back == 0) {
    (void)requireDigits(buf, 1, loc);
    PolyOp tot = impl->constant(0, loc);
    for (size_t i = 0; i < pbuf->size; i++) {
      PolyOp val = impl->get(pbuf->param, pbuf->offset + i, 0, loc);
      tot = impl->add(tot, val, loc);
    }
    impl->assertZero(impl->sub(tot, impl->constant(1, loc), loc), loc);
  }
  return nbuf;
}

Context::ValPtr PolyContext::getDigits(BufPtr buf, size_t bits, SourceLoc loc) {
  auto pbuf = std::static_pointer_cast<PolyBuffer>(buf);
  PolyOp tot = impl->constant(0, loc);
  for (size_t i = 0; i < pbuf->size; i++) {
    PolyOp val = impl->get(pbuf->param, pbuf->offset + i, pbuf->back, loc);
    PolyOp bitMul = impl->constant(1 << (i * bits), loc);
    tot = impl->add(tot, impl->mul(bitMul, val, loc), loc);
  }
  return tot;
}

Context::ValPtr PolyContext::setDigits(BufPtr buf, size_t bits, ValPtr input, SourceLoc loc) {
  auto pbuf = std::static_pointer_cast<PolyBuffer>(buf);
  PolyOp getVal = asPoly(getDigits(buf, bits, loc));
  PolyOp subDigits = impl->sub(asPoly(input), getVal, loc);
  Fp shiftDiv = ::risc0::inv(Fp(1 << (pbuf->size * bits)));
  return impl->mul(subDigits, impl->constant(shiftDiv, loc), loc);
}

Context::ValPtr PolyContext::getMux(BufPtr buf, SourceLoc loc) {
  PolyOp tot = impl->constant(0, loc);
  auto pbuf = std::static_pointer_cast<PolyBuffer>(buf);
  for (size_t i = 0; i < pbuf->size; i++) {
    PolyOp val = impl->get(pbuf->param, pbuf->offset + i, pbuf->back, loc);
    tot = impl->add(tot, impl->mul(impl->constant(i, loc), val, loc), loc);
  }
  return tot;
}

void PolyContext::setMux(BufPtr buf, ValPtr input, SourceLoc loc) {
  PolyOp muxVal = asPoly(getMux(buf, loc));
  return impl->assertZero(impl->sub(muxVal, asPoly(input), loc), loc);
}

Context::ValPtr PolyContext::add(ValPtr a, ValPtr b, SourceLoc loc) {
  return impl->add(asPoly(a), asPoly(b), loc);
}

Context::ValPtr PolyContext::sub(ValPtr a, ValPtr b, SourceLoc loc) {
  return impl->sub(asPoly(a), asPoly(b), loc);
}

Context::ValPtr PolyContext::mul(ValPtr a, ValPtr b, SourceLoc loc) {
  return impl->mul(asPoly(a), asPoly(b), loc);
}

Context::ValPtr PolyContext::bitAnd(ValPtr a, ValPtr b, SourceLoc loc) {
  throw std::runtime_error("Unimplemented");
}

Context::ValPtr PolyContext::inv(ValPtr a, SourceLoc loc) {
  throw std::runtime_error("Unimplemented");
}

Context::ValPtr PolyContext::nonzero(ValPtr a, SourceLoc loc) {
  throw std::runtime_error("Unimplemented");
}

void PolyContext::assertZero(ValPtr a, SourceLoc loc) {
  impl->assertZero(asPoly(a), loc);
}

void PolyContext::log(const char* str, std::vector<ValPtr> vals) {
  // NO-OP
}

std::array<Context::ValPtr, 4> PolyContext::divide32(
    ValPtr numerLow, ValPtr numerHigh, ValPtr denomLow, ValPtr denomHigh, SourceLoc loc) {
  throw std::runtime_error("Unimplemented");
}

void PolyContext::memWrite(ValPtr cycle, ValPtr addr, ValPtr low, ValPtr high, SourceLoc loc) {
  throw std::runtime_error("Unimplemented");
}

std::array<Context::ValPtr, 2> PolyContext::memRead(ValPtr cycle, ValPtr addr, SourceLoc loc) {
  throw std::runtime_error("Unimplemented");
}

std::array<Context::ValPtr, 5> PolyContext::memCheck(SourceLoc loc) {
  throw std::runtime_error("Unimplemented");
}

} // namespace risc0<|MERGE_RESOLUTION|>--- conflicted
+++ resolved
@@ -57,11 +57,7 @@
 
 using PolyOp = std::shared_ptr<PolyOpInterface>;
 
-<<<<<<< HEAD
-struct OpConstant : public PolyOpBase<OpConstant, 0, 0> {
-=======
 struct OpConstant : public PolyOpBase<OpConstant, 0, false> {
->>>>>>> 40d1c458
   Fp value;
   OpConstant(Fp value) : value(value) {}
   int getDegree() const { return 0; }
@@ -71,11 +67,7 @@
   void findCriticalPath(PolyContext::Impl& impl) override;
 };
 
-<<<<<<< HEAD
-struct OpGet : public PolyOpBase<OpGet, 1, 0> {
-=======
 struct OpGet : public PolyOpBase<OpGet, 1, false> {
->>>>>>> 40d1c458
   std::string base;
   size_t offset;
   size_t back;
@@ -90,11 +82,7 @@
   void findCriticalPath(PolyContext::Impl& impl) override;
 };
 
-<<<<<<< HEAD
-struct OpAdd : public PolyOpBase<OpAdd, 2, 0> {
-=======
 struct OpAdd : public PolyOpBase<OpAdd, 2, false> {
->>>>>>> 40d1c458
   PolyOp lhs;
   PolyOp rhs;
   OpAdd(PolyOp lhs, PolyOp rhs) : lhs(lhs), rhs(rhs) {}
@@ -108,11 +96,7 @@
   void findCriticalPath(PolyContext::Impl& impl) override;
 };
 
-<<<<<<< HEAD
-struct OpSub : public PolyOpBase<OpSub, 3, 0> {
-=======
 struct OpSub : public PolyOpBase<OpSub, 3, false> {
->>>>>>> 40d1c458
   PolyOp lhs;
   PolyOp rhs;
   OpSub(PolyOp lhs, PolyOp rhs) : lhs(lhs), rhs(rhs) {}
@@ -126,11 +110,7 @@
   void findCriticalPath(PolyContext::Impl& impl) override;
 };
 
-<<<<<<< HEAD
-struct OpMul : public PolyOpBase<OpMul, 4, 0> {
-=======
 struct OpMul : public PolyOpBase<OpMul, 4, false> {
->>>>>>> 40d1c458
   PolyOp lhs;
   PolyOp rhs;
   OpMul(PolyOp lhs, PolyOp rhs) : lhs(lhs), rhs(rhs) {}
@@ -144,11 +124,7 @@
   void findCriticalPath(PolyContext::Impl& impl) override;
 };
 
-<<<<<<< HEAD
-struct OpBegin : public PolyOpBase<OpBegin, 5, 1> {
-=======
 struct OpBegin : public PolyOpBase<OpBegin, 5, true> {
->>>>>>> 40d1c458
   int getDegree() const { return 0; }
   int key() const { return 0; }
   void computeTaps(PolyContext::Impl& impl) override {}
@@ -156,11 +132,7 @@
   void findCriticalPath(PolyContext::Impl& impl) override;
 };
 
-<<<<<<< HEAD
-struct OpAssertZero : public PolyOpBase<OpAssertZero, 6, 1> {
-=======
 struct OpAssertZero : public PolyOpBase<OpAssertZero, 6, true> {
->>>>>>> 40d1c458
   PolyOp prev;
   PolyOp zero;
   OpAssertZero(PolyOp prev, PolyOp zero) : prev(prev), zero(zero) {}
@@ -174,11 +146,7 @@
   void findCriticalPath(PolyContext::Impl& impl) override;
 };
 
-<<<<<<< HEAD
-struct OpCombine : public PolyOpBase<OpCombine, 7, 1> {
-=======
 struct OpCombine : public PolyOpBase<OpCombine, 7, true> {
->>>>>>> 40d1c458
   PolyOp prev;
   PolyOp mul;
   PolyOp inner;
@@ -194,11 +162,7 @@
   void findCriticalPath(PolyContext::Impl& impl) override;
 };
 
-<<<<<<< HEAD
-struct OpGetGlobal : public PolyOpBase<OpGetGlobal, 8, 0> {
-=======
 struct OpGetGlobal : public PolyOpBase<OpGetGlobal, 8, false> {
->>>>>>> 40d1c458
   size_t offset;
   OpGetGlobal(size_t offset) : offset(offset) {}
   int getDegree() const { return 0; }
