// Copyright 2023 RISC Zero, Inc.
//
// Licensed under the Apache License, Version 2.0 (the "License");
// you may not use this file except in compliance with the License.
// You may obtain a copy of the License at
//
//     http://www.apache.org/licenses/LICENSE-2.0
//
// Unless required by applicable law or agreed to in writing, software
// distributed under the License is distributed on an "AS IS" BASIS,
// WITHOUT WARRANTIES OR CONDITIONS OF ANY KIND, either express or implied.
// See the License for the specific language governing permissions and
// limitations under the License.

// Standard ZKVM channels
pub const SENDRECV_CHANNEL_INITIAL_INPUT: u32 = 0;
pub const SENDRECV_CHANNEL_STDOUT: u32 = 1;
pub const SENDRECV_CHANNEL_STDERR: u32 = 2;
<<<<<<< HEAD
pub const SENDRECV_CHANNEL_JOURNAL: u32 = 3;
pub const SENDRECV_CHANNEL_COMPUTE_POLY: u32 = 4;
pub const SENDRECV_CHANNEL_RANDOM: u32 = 5;
=======
pub const SENDRECV_CHANNEL_JOURNAL: u32 = 3;
>>>>>>> 58181351
<|MERGE_RESOLUTION|>--- conflicted
+++ resolved
@@ -16,10 +16,5 @@
 pub const SENDRECV_CHANNEL_INITIAL_INPUT: u32 = 0;
 pub const SENDRECV_CHANNEL_STDOUT: u32 = 1;
 pub const SENDRECV_CHANNEL_STDERR: u32 = 2;
-<<<<<<< HEAD
 pub const SENDRECV_CHANNEL_JOURNAL: u32 = 3;
-pub const SENDRECV_CHANNEL_COMPUTE_POLY: u32 = 4;
-pub const SENDRECV_CHANNEL_RANDOM: u32 = 5;
-=======
-pub const SENDRECV_CHANNEL_JOURNAL: u32 = 3;
->>>>>>> 58181351
+pub const SENDRECV_CHANNEL_RANDOM: u32 = 4;
