--- conflicted
+++ resolved
@@ -688,7 +688,6 @@
     ptr
 }
 
-<<<<<<< HEAD
 /// Send an image ID and journal hash to the host to request the post state
 /// digest from a matching ReceiptMetadata with successful exit status.
 ///
@@ -755,10 +754,10 @@
         const MSG: &[u8] = "sys_verify returned error result".as_bytes();
         unsafe { sys_panic(MSG.as_ptr(), MSG.len()) };
     }
-=======
+}
+
 // Make sure we only get one of these since it's stateful.
 #[cfg(not(feature = "export-syscalls"))]
 extern "C" {
     pub fn sys_alloc_aligned(nwords: usize, align: usize) -> *mut u8;
->>>>>>> 6d2cd981
 }