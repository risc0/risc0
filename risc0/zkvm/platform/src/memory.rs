--- conflicted
+++ resolved
@@ -19,11 +19,11 @@
 pub const GUEST_MIN_MEM: usize = 0x0000_0400;
 pub const GUEST_MAX_MEM: usize = SYSTEM.start;
 
+/// Top of stack; stack grows down from this location.
+pub const STACK_TOP: u32 = 0x0020_0400;
 /// Program (text followed by data and then bss) gets loaded in
 /// starting at this location.  HEAP begins right afterwards.
 pub const TEXT_START: u32 = 0x0000_0400;
-/// Top of stack; stack grows down from this location.
-pub const STACK_TOP: u32 = 0x0BF_FFC00;
 /// Minimum mount of room to leave for the stack when allocating from the heap.
 pub const RESERVED_STACK: u32 = mb(1) as u32;
 pub const SYSTEM: Region = Region::new(0x0C00_0000, mb(16));
@@ -58,16 +58,6 @@
     }
 }
 
-<<<<<<< HEAD
-/// Top of stack; stack grows down from this location.
-pub const STACK_TOP: u32 = 0x0020_0400;
-/// Program (text followed by data and then bss) gets loaded in
-/// starting at this location.  HEAP begins right afterwards.
-pub const TEXT_START: u32 = 0x0020_0800;
-pub const SYSTEM: Region = Region::new(0x0C00_0000, mb(16));
-pub const PAGE_TABLE: Region = Region::new(0x0D00_0000, mb(16));
-pub const PRE_LOAD: Region = Region::new(0x0D70_0000, mb(9));
-=======
 const fn kb(kb: usize) -> usize {
     kb * 1024
 }
@@ -79,5 +69,4 @@
 /// Returns whether `addr` is within guest memory bounds.
 pub fn is_guest_memory(addr: u32) -> bool {
     GUEST_MIN_MEM <= (addr as usize) && (addr as usize) < GUEST_MAX_MEM
-}
->>>>>>> 9e9e9fdb
+}