--- conflicted
+++ resolved
@@ -16,14 +16,9 @@
 rand_core = "0.6"
 sha2 = { version = "0.10", features = ["compress"] }
 serde = { version = "1.0", features = ["derive"] }
-<<<<<<< HEAD
-risc0-zkp-core = { version = "0.7", path = "../../../../zkp/rust/core" }
-risc0-zkp-hal = { version = "0.7", path = "../hal", optional = true }
-risc0-zkvm-serde = { version = "0.7", path = "../serde" }
-=======
 risc0-zkp-core = { version = "0.9", path = "../../../../zkp/rust/core" }
+risc0-zkp-hal = { version = "0.9", path = "../hal", optional = true }
 risc0-zkvm-serde = { version = "0.9", path = "../serde" }
->>>>>>> a4a6ba41
 
 [dev-dependencies]
 bencher = "0.1.5"
