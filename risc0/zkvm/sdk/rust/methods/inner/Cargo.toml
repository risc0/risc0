--- conflicted
+++ resolved
@@ -6,14 +6,9 @@
 edition = "2021"
 
 [dependencies]
-<<<<<<< HEAD
+bytemuck = "1.11"
 risc0-zkp = { version = "0.11.0-rc.3", path = "../../../../../zkp/rust", default-features = false }
 risc0-zkvm-guest = { version = "0.11.0-rc.3", path = "../../guest", default-features = false, features = ["std"] }
-=======
-bytemuck = "1.11.0"
-risc0-zkp = { version = "0.10", path = "../../../../../zkp/rust", default-features = false }
-risc0-zkvm-guest = { version = "0.10", path = "../../guest", default-features = false, features = ["std"] }
->>>>>>> 93fe6873
 risc0-zkvm-methods = { version = "0.1", path = "..", default-features = false }
 serde = { version = "1.0", default-features = false, features = ["derive"] }
 
