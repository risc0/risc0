--- conflicted
+++ resolved
@@ -22,10 +22,6 @@
         "test_mem",
         "test_multi_test",
         "test_sha",
-<<<<<<< HEAD
-        "test_multi_test",
-=======
->>>>>>> 9c811c3c
     ],
     visibility = ["//visibility:public"],
 )
