--- conflicted
+++ resolved
@@ -26,27 +26,16 @@
 #
 # Host dependencies
 [target.'cfg(not(target_arch = "riscv32"))'.dependencies]
-<<<<<<< HEAD
-addr2line = "0.18.0"
-ctor = "0.1"
-cxx = "1.0"
-gimli = "0.26.2"
-=======
 addr2line = { version = "0.18", optional = true }
 ctor = "0.1"
 cxx = "1.0"
 gimli = { version = "0.26", optional = true }
->>>>>>> 9c811c3c
 log = "0.4"
 rand = "0.8"
 risc0-zkvm-sys = { version = "0.11", path = "../.." }
 sha2 = "0.10"
 xmas-elf = "0.8"
-<<<<<<< HEAD
-prost = "0.11.0"
-=======
 prost = { version = "0.11", optional = true }
->>>>>>> 9c811c3c
 
 [build-dependencies]
 prost-build = { version = "0.11", optional = true }
@@ -65,11 +54,7 @@
 prove = ["circuit", "dep:lazy-regex", "risc0-zkp/prove", "risc0-zkvm-circuit/cpp"]
 std = ["risc0-zkp/std", "serde/std"]
 verify = ["circuit", "risc0-zkp/verify"]
-<<<<<<< HEAD
-profiler = ["dep:prost-build", "dep:protobuf-src"]
-=======
 profiler = ["dep:addr2line", "dep:gimli", "dep:prost", "dep:prost-build", "dep:protobuf-src"]
->>>>>>> 9c811c3c
 # Run rust-based prover instead of FFI-based prover.
 pure-prove = []
 
