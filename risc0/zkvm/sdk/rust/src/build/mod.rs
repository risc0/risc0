--- conflicted
+++ resolved
@@ -340,37 +340,30 @@
     }
 }
 
-/// Equivalent to [`embed_methods_with_features()`] but passes no features
-/// for cargo to build the guest packages with.
-pub fn embed_methods() {
-    embed_methods_with_features(HashMap::new());
+/// Options to specify how the methods are built.
+///
+/// Use `code_limit` to specify the number of po2 entries to generate in the
+/// MethodID.
+///
+/// Use `method_features` to specify features for cargo to build the methods with.
+pub struct EmbedMethodsOptions {
+    code_limit: u32,
+    method_features: HashMap<String, Vec<String>>
+}
+
+impl Default for EmbedMethodsOptions {
+    fn default() -> Self {
+        EmbedMethodsOptions {
+            code_limit: DEFAULT_METHOD_ID_LIMIT,
+            method_features: HashMap::new(),
+        }
+    }
 }
 
 /// Embeds methods built for RISC-V for use by host-side dependencies.
-///
-<<<<<<< HEAD
-/// This method should be called from a package with a
-/// [package.metadata.risc0] section including a "methods" property
-/// listing the relative paths that contain riscv guest method
-/// packages.
-///
-/// To access the generated method IDs and ELF filenames, include the
-/// generated methods.rs:
-///
-/// ```text
-///     include!(concat!(env!("OUT_DIR"), "/methods.rs"));
-/// ```
-///
-/// To conform to rust's naming conventions, the constants are mapped
-/// to uppercase.  For instance, if you have a method named
-/// "my_method", the method ID and elf filename will be defined as
-/// "MY_METHOD_ID" and "MY_METHOD_PATH" respectively.
-pub fn embed_methods_with_features(mut method_features: HashMap<String, Vec<String>>) {
-=======
-/// Use `code_limit` to specify the number of po2 entries to generate in the
-/// MethodID. See [embed_methods].
-pub fn embed_methods_with_limit(code_limit: u32) {
->>>>>>> 530a666b
+/// Specify custom options using [EmbedMethodsOptions].
+/// See [embed_methods].
+pub fn embed_methods_with_options(options: EmbedMethodsOptions) {
     let out_dir_env = env::var_os("OUT_DIR").unwrap();
     let out_dir = Path::new(&out_dir_env);
 
@@ -384,7 +377,7 @@
     for guest_pkg in guest_packages {
         println!("Building guest package {}.{}", pkg.name, guest_pkg.name);
 
-        let guest_features = match method_features.remove(&guest_pkg.name.to_string()) {
+        let guest_features = match options.method_features.remove(&guest_pkg.name.to_string()) {
             Some(features) => features,
             None => vec![],
         };
@@ -398,7 +391,7 @@
 
         for method in guest_methods(&guest_pkg, &out_dir) {
             methods_file
-                .write_all(method.rust_def(code_limit).as_bytes())
+                .write_all(method.rust_def(options.code_limit).as_bytes())
                 .unwrap();
         }
     }
@@ -431,7 +424,7 @@
 /// "my_method", the method ID and elf filename will be defined as
 /// "MY_METHOD_ID" and "MY_METHOD_PATH" respectively.
 pub fn embed_methods() {
-    embed_methods_with_limit(DEFAULT_METHOD_ID_LIMIT)
+    embed_methods_with_options(Default::default())
 }
 
 /// Called inside the guest crate's build.rs to do special linking for the ZKVM
