--- conflicted
+++ resolved
@@ -159,11 +159,6 @@
   "dep:bincode",
   "dep:bytes",
   "dep:crypto-bigint",
-<<<<<<< HEAD
-  "dep:generic-array",
-=======
-  "dep:num-traits",
->>>>>>> 80fe14d3
   "dep:getrandom",
   "dep:lazy-regex",
   "dep:prost",
