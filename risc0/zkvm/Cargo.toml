--- conflicted
+++ resolved
@@ -70,11 +70,7 @@
 prost = { version = "0.13", optional = true }
 rand = { version = "0.8", optional = true }
 rayon = { version = "1.5", optional = true }
-<<<<<<< HEAD
-regex = "1.10"
-=======
 risc0-build = { workspace = true, optional = true }
->>>>>>> 3d46bc54
 rustc-demangle = { version = "0.1", optional = true }
 sha2 = { version = "0.10", default-features = false }
 tempfile = { version = "3", optional = true }
