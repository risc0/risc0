--- conflicted
+++ resolved
@@ -68,15 +68,11 @@
 
 # Host dependencies
 [target.'cfg(not(target_os = "zkvm"))'.dependencies]
-addr2line = { version = "0.24.2", optional = true, features = [
+addr2line = { version = "0.24.2", features = [
   "rustc-demangle",
   "std",
-<<<<<<< HEAD
 ], optional = true }
 risc0-binfmt = { workspace = true, features = ["rand"] }
-=======
-] }
->>>>>>> b434631b
 bincode = { version = "1.3", optional = true }
 bonsai-sdk = { workspace = true, optional = true }
 bytes = { version = "1.10", optional = true, features = ["serde"] }
