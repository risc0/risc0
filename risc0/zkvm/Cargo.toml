[package]
name = "risc0-zkvm"
description = "RISC Zero zero-knowledge VM"
version = { workspace = true }
edition = { workspace = true }
license = { workspace = true }
homepage = { workspace = true }
repository = { workspace = true }

[[bench]]
name = "fib"
harness = false

[[bench]]
name = "guest_run"
harness = false

[build-dependencies]
prost-build = { version = "0.11", optional = true }
protobuf-src = { version = "1.1", optional = true }

[dependencies]
anyhow = { version = "1.0", default-features = false }
bytemuck = { version = "1.13", features = ["extern_crate_alloc"] }
cfg-if = "1.0"
getrandom = { version = "0.2", features = ["custom"] }
hex = { version = "0.4.3", default-features = false, features = ["alloc"] }
libm = "0.2"
risc0-circuit-rv32im = { workspace = true }
risc0-core = { workspace = true }
risc0-zkp = { workspace = true }
risc0-zkvm-platform = { workspace = true }
serde = { version = "1.0", default-features = false, features = ["alloc", "derive"] }
tracing = { version = "0.1", default-features = false, features = ["attributes"] }

# TODO(nils): Change these `target_os` checks to `target_vendor` checks when we
# have a real target triple.
#
# Host dependencies
[target.'cfg(not(target_os = "zkvm"))'.dependencies]
addr2line = { version = "0.20", optional = true }
bincode = { version = "1.3", optional = true }
bonsai-sdk = { workspace = true, optional = true }
elf = { version = "0.7", optional = true }
generic-array = { version = "0.14", default-features = false, optional = true }
getrandom = { version = "0.2", optional = true }
gimli = { version = "0.27", optional = true }
lazy-regex = { version = "2.4", optional = true }
log = "0.4"
crypto-bigint = { version = "0.5", default-features = false, features = ["rand"], optional = true }
num-derive = "0.4"
num-traits = { version = "0.2", default-features = false, optional = true }
prost = { version = "0.11", optional = true }
rand = { version = "0.8", optional = true }
rayon = { version = "1.5", optional = true }
rrs-lib = { version = "0.1", optional = true }
sha2 = { version = "0.10", optional = true }
<<<<<<< HEAD
thiserror = "1.0"
typetag = { version = "0.2", optional = true }
=======
thiserror = { version = "1.0", optional = true }
typetag = "0.2"
>>>>>>> 4c0f0eb3

[dev-dependencies]
clap = { version = "4.0", features = ["derive"] }
criterion = { version = "0.5", features = ["html_reports"] }
human-repr = "1.0"
tracing-forest = "0.1"
tracing-subscriber = { version = "0.3", features = ["env-filter"] }

[target.'cfg(not(target_os = "zkvm"))'.dev-dependencies]
env_logger = "0.10"
flate2 = "1.0"
risc0-zkvm-methods = { path = "methods" }
serial_test = "2.0"
tar = "0.4"
test-log = { version = "0.2", features = ["trace"] }

[features]
binfmt = ["dep:elf", "std"]
cuda = ["prove", "risc0-circuit-rv32im/cuda", "risc0-zkp/cuda"]
dual = []
metal = ["prove", "risc0-circuit-rv32im/metal", "risc0-zkp/metal"]
default = ["prove"]
profiler = [
  "dep:addr2line",
  "dep:gimli",
  "dep:prost",
  "dep:prost-build",
  "dep:protobuf-src"
]
prove = [
  "binfmt",
  "dep:bonsai-sdk",
  "dep:bincode",
  "dep:num-traits",
  "dep:generic-array",
  "dep:getrandom",
  "dep:lazy-regex",
  "dep:crypto-bigint",
  "dep:rand",
  "dep:rayon",
  "dep:rrs-lib",
  "dep:sha2",
<<<<<<< HEAD
  "dep:typetag",
=======
  "dep:thiserror",
>>>>>>> 4c0f0eb3
  "risc0-circuit-rv32im/prove",
  "risc0-zkp/prove",
  "std",
]
std = [
  "anyhow/std",
  "num-traits?/std",
  "risc0-circuit-rv32im/std",
  "risc0-zkp/std",
  "serde/std",
]<|MERGE_RESOLUTION|>--- conflicted
+++ resolved
@@ -55,13 +55,8 @@
 rayon = { version = "1.5", optional = true }
 rrs-lib = { version = "0.1", optional = true }
 sha2 = { version = "0.10", optional = true }
-<<<<<<< HEAD
-thiserror = "1.0"
+thiserror = { version = "1.0", optional = true }
 typetag = { version = "0.2", optional = true }
-=======
-thiserror = { version = "1.0", optional = true }
-typetag = "0.2"
->>>>>>> 4c0f0eb3
 
 [dev-dependencies]
 clap = { version = "4.0", features = ["derive"] }
@@ -104,11 +99,8 @@
   "dep:rayon",
   "dep:rrs-lib",
   "dep:sha2",
-<<<<<<< HEAD
+  "dep:thiserror",
   "dep:typetag",
-=======
-  "dep:thiserror",
->>>>>>> 4c0f0eb3
   "risc0-circuit-rv32im/prove",
   "risc0-zkp/prove",
   "std",
