--- conflicted
+++ resolved
@@ -79,11 +79,8 @@
 clap = { version = "4", features = ["derive"] }
 criterion = { version = "0.5", features = ["html_reports"] }
 human-repr = "1.0"
-<<<<<<< HEAD
 serde_json = "1.0"
-=======
 tempfile = "3"
->>>>>>> 2c47f31c
 tracing-forest = "0.1"
 tracing-subscriber = { version = "0.3", features = ["env-filter"] }
 
