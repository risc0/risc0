[package]
name = "risc0-zkvm"
description = "RISC Zero zero-knowledge VM"
version = { workspace = true }
edition = { workspace = true }
license = { workspace = true }
homepage = { workspace = true }
repository = { workspace = true }

[[bench]]
name = "fib"
harness = false
required-features = ["prove"]

[[bench]]
name = "guest_run"
harness = false

[[example]]
name = "fib"
required-features = ["prove"]

[[example]]
name = "loop"
required-features = ["prove"]

[build-dependencies]
prost-build = { version = "0.11", optional = true }
protobuf-src = { version = "1.1", optional = true }

[dependencies]
anyhow = { version = "1.0", default-features = false }
bytemuck = { version = "1.13", features = ["extern_crate_alloc"] }
cfg-if = "1.0"
getrandom = { version = "0.2", features = ["custom"] }
hex = { version = "0.4.3", default-features = false, features = ["alloc"] }
<<<<<<< HEAD
risc0-circuit-rv32im = { workspace = true }
risc0-core = { workspace = true }
=======
libm = "0.2"
>>>>>>> 33720825
risc0-zkp = { workspace = true }
risc0-zkvm-platform = { workspace = true }
serde = { version = "1.0", default-features = false, features = [
  "alloc",
  "derive",
] }

# TODO(nils): Change these `target_os` checks to `target_vendor` checks when we
# have a real target triple.
#
# Host dependencies
[target.'cfg(not(target_os = "zkvm"))'.dependencies]
addr2line = { version = "0.20", optional = true }
bincode = { version = "1.3", optional = true }
bonsai-sdk = { workspace = true, optional = true }
bytes = { version = "1.4", features = ["serde"], optional = true }
risc0-binfmt = { workspace = true }
risc0-circuit-rv32im = { workspace = true }
risc0-core = { workspace = true }
generic-array = { version = "0.14", default-features = false, optional = true }
getrandom = { version = "0.2", optional = true }
gimli = { version = "0.27", optional = true }
lazy-regex = { version = "2.4", optional = true }
log = "0.4"
crypto-bigint = { version = "0.5", default-features = false, features = [
  "rand",
], optional = true }
num-derive = "0.4"
num-traits = { version = "0.2", default-features = false, optional = true }
prost = { version = "0.11", optional = true }
rand = { version = "0.8", optional = true }
rayon = { version = "1.5", optional = true }
rrs-lib = { version = "0.1", optional = true }
sha2 = { version = "0.10", optional = true }
tempfile = "3"
thiserror = { version = "1.0", optional = true }
tracing = { version = "0.1", default-features = false, features = [
  "attributes",
] }
typetag = { version = "0.2", optional = true }

[dev-dependencies]
clap = { version = "4", features = ["derive"] }
criterion = { version = "0.5", features = ["html_reports"] }
human-repr = "1.0"
tracing-forest = "0.1"
tracing-subscriber = { version = "0.3", features = ["env-filter"] }

[target.'cfg(not(target_os = "zkvm"))'.dev-dependencies]
env_logger = "0.10"
flate2 = "1.0"
risc0-zkvm-methods = { path = "methods" }
serial_test = "2.0"
tar = "0.4"
test-log = { version = "0.2", features = ["trace"] }

[features]
client = [
  "dep:bincode",
  "dep:bonsai-sdk",
  "dep:bytes",
  "dep:prost",
  "dep:prost-build",
  "dep:protobuf-src",
  "std",
]
cuda = ["prove", "risc0-circuit-rv32im/cuda", "risc0-zkp/cuda"]
dual = []
metal = ["prove", "risc0-circuit-rv32im/metal", "risc0-zkp/metal"]
default = ["client", "prove"]
disable-dev-mode = []
profiler = [
  "dep:addr2line",
  "dep:gimli",
  "dep:prost",
  "dep:prost-build",
  "dep:protobuf-src",
]
prove = [
  "client",
  "dep:addr2line",
  "dep:bincode",
  "dep:bytes",
  "dep:crypto-bigint",
  "dep:num-traits",
  "dep:generic-array",
  "dep:getrandom",
  "dep:lazy-regex",
  "dep:prost",
  "dep:prost-build",
  "dep:protobuf-src",
  "dep:rand",
  "dep:rayon",
  "dep:rrs-lib",
  "dep:sha2",
  "dep:thiserror",
  "dep:typetag",
  "risc0-circuit-rv32im/prove",
  "risc0-zkp/prove",
  "std",
]
std = [
  "anyhow/std",
  "num-traits?/std",
  "risc0-circuit-rv32im/std",
  "risc0-zkp/std",
  "serde/std",
]<|MERGE_RESOLUTION|>--- conflicted
+++ resolved
@@ -34,12 +34,9 @@
 cfg-if = "1.0"
 getrandom = { version = "0.2", features = ["custom"] }
 hex = { version = "0.4.3", default-features = false, features = ["alloc"] }
-<<<<<<< HEAD
 risc0-circuit-rv32im = { workspace = true }
 risc0-core = { workspace = true }
-=======
 libm = "0.2"
->>>>>>> 33720825
 risc0-zkp = { workspace = true }
 risc0-zkvm-platform = { workspace = true }
 serde = { version = "1.0", default-features = false, features = [
