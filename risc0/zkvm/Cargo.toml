[package]
name = "risc0-zkvm"
description = "RISC Zero zero-knowledge VM"
version = { workspace = true }
edition = { workspace = true }
license = { workspace = true }
homepage = { workspace = true }
repository = { workspace = true }

[[bench]]
name = "fib"
harness = false

[[bench]]
name = "guest_run"
harness = false

[build-dependencies]
prost-build = { version = "0.11", optional = true }
protobuf-src = { version = "1.1", optional = true }

[dependencies]
anyhow = { version = "1.0", default-features = false }
bytemuck = { version = "1.13", features = ["extern_crate_alloc"] }
cfg-if = "1.0"
getrandom = { version = "0.2", features = ["custom"] }
hex = { version = "0.4.3", default-features = false, features = ["alloc"] }
libm = "0.2"
risc0-zkp = { workspace = true }
risc0-zkvm-platform = { workspace = true }
serde = { version = "1.0", default-features = false, features = ["alloc", "derive"] }

# TODO(nils): Change these `target_os` checks to `target_vendor` checks when we
# have a real target triple.
#
# Host dependencies
[target.'cfg(not(target_os = "zkvm"))'.dependencies]
addr2line = { version = "0.20", optional = true }
bincode = { version = "1.3", optional = true }
bonsai-sdk = { workspace = true, optional = true }
<<<<<<< HEAD
elf = { version = "0.7", optional = true }
=======
dyn_partial_eq = "0.1"
>>>>>>> 4bf1b84a
risc0-binfmt = { workspace = true }
risc0-circuit-rv32im = { workspace = true }
risc0-core = { workspace = true }
generic-array = { version = "0.14", default-features = false, optional = true }
getrandom = { version = "0.2", optional = true }
gimli = { version = "0.27", optional = true }
lazy-regex = { version = "2.4", optional = true }
log = "0.4"
crypto-bigint = { version = "0.5", default-features = false, features = ["rand"], optional = true }
num-derive = "0.4"
num-traits = { version = "0.2", default-features = false, optional = true }
prost = { version = "0.11", optional = true }
rand = { version = "0.8", optional = true }
rayon = { version = "1.5", optional = true }
rrs-lib = { version = "0.1", optional = true }
sha2 = { version = "0.10", optional = true }
thiserror = { version = "1.0", optional = true }
<<<<<<< HEAD
typetag = { version = "0.2", optional = true }
=======
tracing = { version = "0.1", default-features = false, features = ["attributes"] }
typetag = "0.2"
>>>>>>> 4bf1b84a

[dev-dependencies]
clap = { version = "4.0", features = ["derive"] }
criterion = { version = "0.5", features = ["html_reports"] }
human-repr = "1.0"
tracing-forest = "0.1"
tracing-subscriber = { version = "0.3", features = ["env-filter"] }

[target.'cfg(not(target_os = "zkvm"))'.dev-dependencies]
env_logger = "0.10"
flate2 = "1.0"
risc0-zkvm-methods = { path = "methods" }
serial_test = "2.0"
tar = "0.4"
test-log = { version = "0.2", features = ["trace"] }

[features]
cuda = ["prove", "risc0-circuit-rv32im/cuda", "risc0-zkp/cuda"]
dual = []
metal = ["prove", "risc0-circuit-rv32im/metal", "risc0-zkp/metal"]
default = ["prove"]
profiler = [
  "dep:addr2line",
  "dep:gimli",
  "dep:prost",
  "dep:prost-build",
  "dep:protobuf-src"
]
prove = [
  "dep:bonsai-sdk",
  "dep:bincode",
  "dep:num-traits",
  "dep:generic-array",
  "dep:getrandom",
  "dep:lazy-regex",
  "dep:crypto-bigint",
  "dep:rand",
  "dep:rayon",
  "dep:rrs-lib",
  "dep:sha2",
  "dep:thiserror",
  "dep:typetag",
  "risc0-circuit-rv32im/prove",
  "risc0-zkp/prove",
  "std",
]
std = [
  "anyhow/std",
  "num-traits?/std",
  "risc0-circuit-rv32im/std",
  "risc0-zkp/std",
  "serde/std",
]<|MERGE_RESOLUTION|>--- conflicted
+++ resolved
@@ -38,11 +38,7 @@
 addr2line = { version = "0.20", optional = true }
 bincode = { version = "1.3", optional = true }
 bonsai-sdk = { workspace = true, optional = true }
-<<<<<<< HEAD
 elf = { version = "0.7", optional = true }
-=======
-dyn_partial_eq = "0.1"
->>>>>>> 4bf1b84a
 risc0-binfmt = { workspace = true }
 risc0-circuit-rv32im = { workspace = true }
 risc0-core = { workspace = true }
@@ -60,12 +56,8 @@
 rrs-lib = { version = "0.1", optional = true }
 sha2 = { version = "0.10", optional = true }
 thiserror = { version = "1.0", optional = true }
-<<<<<<< HEAD
+tracing = { version = "0.1", default-features = false, features = ["attributes"] }
 typetag = { version = "0.2", optional = true }
-=======
-tracing = { version = "0.1", default-features = false, features = ["attributes"] }
-typetag = "0.2"
->>>>>>> 4bf1b84a
 
 [dev-dependencies]
 clap = { version = "4.0", features = ["derive"] }
