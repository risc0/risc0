--- conflicted
+++ resolved
@@ -90,10 +90,6 @@
 flate2 = "1.0"
 risc0-zkvm-methods = { path = "methods" }
 serde_json = "1.0"
-<<<<<<< HEAD
-=======
-serial_test = "3.1"
->>>>>>> 5084d52f
 tar = "0.4"
 tempfile = "3"
 test-log = { version = "0.2", default-features = false, features = ["trace"] }
