--- conflicted
+++ resolved
@@ -157,21 +157,6 @@
         Self { image, root, info }
     }
 
-<<<<<<< HEAD
-    pub fn check(&self, page_idx: usize) -> Result<()> {
-        let sha = sha::sha();
-
-        let mut page_idx = page_idx;
-        for _ in 0..self.info.layers.len() {
-            let addr = page_idx * self.info.page_size;
-            let page = &self.image[addr..addr + self.info.page_size];
-            let expected = sha.hash_bytes(page);
-            let page_table_addr = PAGE_TABLE.start() + page_idx * DIGEST_BYTES;
-            let page_table_entry = &self.image[page_table_addr..page_table_addr + DIGEST_BYTES];
-            let actual = Digest::try_from(page_table_entry)?;
-            if *expected != actual {
-                bail!("Invalid page table entry: {} != {}", *expected, actual);
-=======
     pub fn check(&self, addr: u32) -> Result<()> {
         let mut page_idx = self.info.get_page_index(addr);
         while page_idx < self.info.root_idx {
@@ -181,28 +166,16 @@
             let expected = hash_page(page);
             let entry_addr = self.info.get_page_entry_addr(page_idx);
             let entry = &self.image[entry_addr as usize..entry_addr as usize + DIGEST_BYTES];
-            let actual = Digest::from_bytes(entry);
+            let actual = Digest::try_from(entry)?;
             log::debug!(
                 "page_idx: {page_idx}, page_addr: 0x{page_addr:08x} entry_addr: 0x{entry_addr:08x}"
             );
             if expected != actual {
                 bail!("Invalid page table entry: {} != {}", expected, actual);
->>>>>>> 76b8da81
             }
             page_idx = self.info.get_page_index(entry_addr);
         }
 
-<<<<<<< HEAD
-        let final_bytes = self.info.layers.last().unwrap();
-        let final_page_addr = PAGE_TABLE.start() + self.info.total - final_bytes;
-        let final_page = &self.image[final_page_addr..final_page_addr + final_bytes];
-        let expected = sha.hash_bytes(final_page);
-        let root_addr = PAGE_TABLE.start() + self.info.total;
-        let root_bytes = &self.image[root_addr..root_addr + DIGEST_BYTES];
-        let actual = Digest::try_from(root_bytes)?;
-        if *expected != actual {
-            bail!("Invalid root hash: {} != {}", *expected, actual);
-=======
         let root_page_addr = self.info.root_page_addr;
         let root_page_bytes = self.info.num_root_entries * DIGEST_BYTES as u32;
         let root_page = &self.image
@@ -210,7 +183,6 @@
         let expected = hash_page(root_page);
         if expected != self.root {
             bail!("Invalid root hash: {} != {}", expected, self.root);
->>>>>>> 76b8da81
         }
 
         Ok(())
@@ -231,7 +203,6 @@
 
 #[cfg(test)]
 mod tests {
-    use risc0_zkvm_methods::MULTI_TEST_ELF;
     use risc0_zkvm_platform::{
         memory::{DATA, PAGE_TABLE, STACK, SYSTEM, TEXT},
         syscall::DIGEST_BYTES,
