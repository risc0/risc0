// Copyright 2023 RISC Zero, Inc.
//
// Licensed under the Apache License, Version 2.0 (the "License");
// you may not use this file except in compliance with the License.
// You may obtain a copy of the License at
//
//     http://www.apache.org/licenses/LICENSE-2.0
//
// Unless required by applicable law or agreed to in writing, software
// distributed under the License is distributed on an "AS IS" BASIS,
// WITHOUT WARRANTIES OR CONDITIONS OF ANY KIND, either express or implied.
// See the License for the specific language governing permissions and
// limitations under the License.

//! Manages the output and cryptographic data for a proven computation
//!
//! The primary component of this module is the [SessionReceipt]. A
//! [SessionReceipt] contains the result of a zkVM guest execution and
//! cryptographic proof of how it was generated. The prover can provide a
//! [SessionReceipt] to an untrusting party to convince them that the results
//! contained within the [SessionReceipt] came from running specific code.
//! Conversely, a verifier can inspect a [SessionReceipt] to confirm that its
//! results must have been generated from the expected code, even when this code
//! was run by an untrused source.
//!
//! # Usage
//! To create a receipt, use [crate::Session::prove]:
//! ```rust
//! use risc0_zkvm::{Executor, ExecutorEnv};
//! use risc0_zkvm_methods::FIB_ELF;
//!
//! # #[cfg(not(feature = "cuda"))]
//! # {
//! let env = ExecutorEnv::builder().add_input(&[20]).build();
//! let mut exec = Executor::from_elf(env, FIB_ELF).unwrap();
//! let session = exec.run().unwrap();
//! let receipt = session.prove().unwrap();
//! # }
//! ```
//!
//! To confirm that a [SessionReceipt] was honestly generated, use
//! [SessionReceipt::verify] and supply the ImageID of the code that should have
//! been executed as a parameter. (See
//! [risc0_build](https://docs.rs/risc0-build/latest/risc0_build/) for more
//! information about how ImageIDs are generated.)
//! ```rust
//! use risc0_zkvm::SessionReceipt;
//!
//! # use risc0_zkvm::{Executor, ExecutorEnv};
//! # use risc0_zkvm_methods::{FIB_ELF, FIB_ID};
//!
//! # #[cfg(not(feature = "cuda"))]
//! # {
//! # let env = ExecutorEnv::builder().add_input(&[20]).build();
//! # let mut exec = Executor::from_elf(env, FIB_ELF).unwrap();
//! # let session = exec.run().unwrap();
//! # let receipt = session.prove().unwrap();
//! receipt.verify(FIB_ID).unwrap();
//! # }
//! ```
//!
//! The public outputs of the [SessionReceipt] are contained in the
//! [SessionReceipt::journal]. We provide serialization tools in the zkVM
//! [serde](crate::serde) module, which can be used to read data from the
//! journal as the same type it was written to the journal. If you prefer, you
//! can also directly access the [SessionReceipt::journal] as a `Vec<u8>`.

use alloc::vec::Vec;

use anyhow::Result;
use hex::FromHex;
use risc0_circuit_rv32im::layout;
use risc0_core::field::baby_bear::BabyBearElem;
use risc0_zkp::{
    core::{digest::Digest, hash::sha::SHA256_INIT},
    layout::Buffer,
    verify::VerificationError,
    MIN_CYCLES_PO2,
};
use risc0_zkvm_platform::WORD_SIZE;
use serde::{Deserialize, Serialize};

use crate::{
    sha::{
        self,
        rust_crypto::{Digest as _, Sha256},
    },
    ControlId, CIRCUIT,
};

/// Indicates how a Segment or Session's execution has terminated
#[derive(Clone, Copy, Debug, PartialEq, Serialize, Deserialize)]
pub enum ExitCode {
    /// This indicates when a system-initiated split has occured due to the
    /// segment limit being exceeded.
    SystemSplit,

    /// This indicates that the session limit has been reached.
    SessionLimit,

    /// A user may manually pause a session so that it can be resumed at a later
    /// time, along with the user returned code.
    Paused(u32),

    /// This indicates normal termination of a program with an interior exit
    /// code returned from the guest.
    Halted(u32),
}

/// Represents the public state of a segment, needed for continuations and
/// receipt verification.
#[derive(Debug)]
pub struct SystemState {
    /// The program counter.
    pub pc: u32,

    /// The root hash of a merkle tree which confirms the
    /// integrity of the memory image.
    pub merkle_root: Digest,
}

/// Data associated with a receipt which is used for both input and
/// output of global state.
#[derive(Debug)]
pub struct ReceiptMetadata {
    /// The [SystemState] of a segment just before execution has begun.
    pub pre: SystemState,

    /// The [SystemState] of a segment just after execution has completed.
    pub post: SystemState,

    /// The exit code for a segment
    pub exit_code: ExitCode,

    /// A [Digest] of the input, from the viewpoint of the guest.
    pub input: Digest,

    /// A [Digest] of the journal, from the viewpoint of the guest.
    pub output: Digest,
}

/// A receipt attesting to the execution of a Session.
#[derive(Clone, Debug, Deserialize, Serialize, PartialEq)]
pub struct SessionReceipt {
    /// The constituent [SegmentReceipt]s.
    ///
    /// Together these can be used by [SessionReceipt::verify] to
    /// cryptographically prove that this full Session was faithfully executed.
    pub segments: Vec<SegmentReceipt>,

    /// The public data written by the guest in this Session.
    ///
    /// This data is cryptographically authenticated in
    /// [SessionReceipt::verify].
    pub journal: Vec<u8>,
}

/// A receipt attesting to the execution of a Segment.
#[derive(Clone, Debug, Deserialize, Serialize, PartialEq)]
pub struct SegmentReceipt {
    /// The cryptographic data attesting to the validity of the code execution.
    ///
    /// This data is used by the ZKP Verifier (as called by
    /// [SegmentReceipt::verify]) to cryptographically prove that this Segment
    /// was faithfully executed.
    pub seal: Vec<u32>,

    /// Segment index within the [SessionReceipt]
    pub index: u32,
}

impl SessionReceipt {
    /// Verifies the integrity of this receipt.
    ///
    /// Uses the ZKP system to cryptographically verify that each constituent
    /// Segment has a valid receipt, and validates that these [SegmentReceipt]s
    /// stitch together correctly, and that the initial memory image matches the
    /// given `image_id` parameter.
    #[cfg(not(target_os = "zkvm"))]
    #[must_use]
    pub fn verify(&self, image_id: impl Into<Digest>) -> Result<(), VerificationError> {
        use risc0_zkp::core::hash::sha::Sha256HashSuite;
        let hal =
            risc0_zkp::verify::CpuVerifyHal::<_, Sha256HashSuite<_, crate::sha::Impl>, _>::new(
                &crate::CIRCUIT,
            );
        self.verify_with_hal(&hal, image_id)
    }

    /// Verifies the integrity of this receipt.
    ///
    /// Uses the ZKP system to cryptographically verify that each constituent
    /// Segment has a valid receipt, and validates that these [SegmentReceipt]s
    /// stitch together correctly, and that the initial memory image matches the
<<<<<<< HEAD
    /// given `_image_id` parameter.
    #[must_use]
=======
    /// given `image_id` parameter.
>>>>>>> e89abc26
    pub fn verify_with_hal<H>(
        &self,
        hal: &H,
        image_id: impl Into<Digest>,
    ) -> Result<(), VerificationError>
    where
        H: risc0_zkp::verify::VerifyHal<Elem = BabyBearElem>,
        H::HashFn: ControlId,
    {
        let (final_receipt, receipts) = self
            .segments
            .as_slice()
            .split_last()
            .ok_or(VerificationError::ReceiptFormatError)?;
        let mut prev_image_id = image_id.into();
        for receipt in receipts {
            receipt.verify_with_hal(hal)?;
            let metadata = receipt.get_metadata()?;
            #[cfg(not(target_os = "zkvm"))]
            log::debug!("metadata: {metadata:#?}");
            if prev_image_id != metadata.pre.compute_image_id() {
                return Err(VerificationError::ImageVerificationError);
            }
            if metadata.exit_code != ExitCode::SystemSplit {
                return Err(VerificationError::UnexpectedExitCode);
            }
            prev_image_id = metadata.post.compute_image_id();
        }
        final_receipt.verify_with_hal(hal)?;
        let metadata = final_receipt.get_metadata()?;
        #[cfg(not(target_os = "zkvm"))]
        log::debug!("final: {metadata:#?}");
        if prev_image_id != metadata.pre.compute_image_id() {
            return Err(VerificationError::ImageVerificationError);
        }

        let digest = Sha256::digest(&self.journal);
        let digest_words: &[u32] = bytemuck::cast_slice(digest.as_slice());
        let output_words = metadata.output.as_words();
        let is_journal_valid = || {
            (self.journal.is_empty() && output_words.iter().all(|x| *x == 0))
                || digest_words == output_words
        };
        if !is_journal_valid() {
            #[cfg(not(target_os = "zkvm"))]
            log::debug!(
                "journal: \"{}\", digest: 0x{}, output: 0x{}, {:?}",
                hex::encode(&self.journal),
                hex::encode(bytemuck::cast_slice(digest_words)),
                hex::encode(bytemuck::cast_slice(output_words)),
                self.journal
            );
            return Err(VerificationError::JournalDigestMismatch);
        }

        if metadata.exit_code == ExitCode::SystemSplit {
            return Err(VerificationError::UnexpectedExitCode);
        }

        Ok(())
    }
}

impl SegmentReceipt {
    /// Get the [ReceiptMetadata] associated with the current receipt.
    pub fn get_metadata(&self) -> Result<ReceiptMetadata, VerificationError> {
        let elems = bytemuck::cast_slice(&self.seal);
        ReceiptMetadata::decode(layout::OutBuffer(elems))
    }

    /// Verifies the integrity of this receipt.
    ///
    /// Uses the ZKP system to cryptographically verify that the seal does
    /// validly indicate that this Segment was executed faithfully.
    #[cfg(not(target_os = "zkvm"))]
    #[must_use]
    pub fn verify(&self) -> Result<(), VerificationError> {
        use risc0_zkp::core::hash::sha::Sha256HashSuite;
        let hal =
            risc0_zkp::verify::CpuVerifyHal::<_, Sha256HashSuite<_, crate::sha::Impl>, _>::new(
                &crate::CIRCUIT,
            );
        self.verify_with_hal(&hal)
    }

    /// Verifies the integrity of this receipt.
    ///
    /// Uses the ZKP system to cryptographically verify that the seal does
    /// validly indicate that this Segment was executed faithfully.
    #[must_use]
    pub fn verify_with_hal<H>(&self, hal: &H) -> Result<(), VerificationError>
    where
        H: risc0_zkp::verify::VerifyHal<Elem = BabyBearElem>,
        H::HashFn: ControlId,
    {
        let control_id = &H::HashFn::CONTROL_ID;
        let check_code = |po2: u32, merkle_root: &Digest| -> Result<(), VerificationError> {
            let po2 = po2 as usize;
            let which = po2 - MIN_CYCLES_PO2;
            if which < control_id.len() {
                let entry: Digest = Digest::from_hex(control_id[which]).unwrap();
                if entry == *merkle_root {
                    return Ok(());
                }
            }
            Err(VerificationError::ControlVerificationError)
        };
        risc0_zkp::verify::verify(hal, &CIRCUIT, &self.seal, check_code)
    }

    /// Extracts the seal from the receipt, as a series of bytes.
    pub fn get_seal_bytes(&self) -> &[u8] {
        bytemuck::cast_slice(self.seal.as_slice())
    }
}

impl SystemState {
    fn decode(
        io: layout::OutBuffer,
        sys_state: &layout::SystemState,
    ) -> Result<Self, VerificationError> {
        let bytes: Vec<u8> = io
            .tree(sys_state.image_id)
            .get_bytes()
            .or(Err(VerificationError::ReceiptFormatError))?;
        let pc = io
            .tree(sys_state.pc)
            .get_u32()
            .or(Err(VerificationError::ReceiptFormatError))?;
        let merkle_root = Digest::try_from(bytes).or(Err(VerificationError::ReceiptFormatError))?;
        Ok(Self { pc, merkle_root })
    }

    fn compute_image_id(&self) -> Digest {
        compute_image_id(&self.merkle_root, self.pc)
    }
}

impl ReceiptMetadata {
    fn decode(io: layout::OutBuffer) -> Result<Self, VerificationError> {
        let body = layout::LAYOUT.mux.body;
        let pre = SystemState::decode(io, body.global.pre)?;
        let mut post = SystemState::decode(io, body.global.post)?;
        // In order to avoid extra logic in the rv32im circuit to perform arthimetic on
        // the PC with carry, the PC is always recorded as the current PC +
        // 4. Thus we need to adjust the decoded PC for the post SystemState.
        post.pc = post
            .pc
            .checked_sub(WORD_SIZE as u32)
            .ok_or(VerificationError::ReceiptFormatError)?;
        let input_bytes: Vec<u8> = io
            .tree(body.global.input)
            .get_bytes()
            .or(Err(VerificationError::ReceiptFormatError))?;
        let input = Digest::try_from(input_bytes).or(Err(VerificationError::ReceiptFormatError))?;
        let output_bytes: Vec<u8> = io
            .tree(body.global.output)
            .get_bytes()
            .or(Err(VerificationError::ReceiptFormatError))?;
        let output =
            Digest::try_from(output_bytes).or(Err(VerificationError::ReceiptFormatError))?;
        let sys_exit = io.get_u64(body.global.sys_exit_code) as u32;
        let user_exit = io.get_u64(body.global.user_exit_code) as u32;
        let exit_code = match sys_exit {
            0 => ExitCode::Halted(user_exit),
            1 => ExitCode::Paused(user_exit),
            2 => ExitCode::SystemSplit,
            _ => return Err(VerificationError::ReceiptFormatError),
        };
        Ok(Self {
            pre,
            post,
            exit_code,
            input,
            output,
        })
    }
}

/// Compute and return the ImageID of the given `(merkle_root, pc)` pair.
pub fn compute_image_id(merkle_root: &Digest, pc: u32) -> Digest {
    use risc0_zkp::core::{digest::DIGEST_WORDS, hash::sha::Sha256};
    let mut pc_digest = [0u32; DIGEST_WORDS];
    pc_digest[0] = pc;
    let block2 = Digest::new(pc_digest);
    *sha::Impl::compress(&SHA256_INIT, merkle_root, &block2)
}<|MERGE_RESOLUTION|>--- conflicted
+++ resolved
@@ -192,12 +192,9 @@
     /// Uses the ZKP system to cryptographically verify that each constituent
     /// Segment has a valid receipt, and validates that these [SegmentReceipt]s
     /// stitch together correctly, and that the initial memory image matches the
-<<<<<<< HEAD
     /// given `_image_id` parameter.
+    /// given `image_id` parameter.
     #[must_use]
-=======
-    /// given `image_id` parameter.
->>>>>>> e89abc26
     pub fn verify_with_hal<H>(
         &self,
         hal: &H,
