--- conflicted
+++ resolved
@@ -24,37 +24,19 @@
 mod posix_io;
 mod prove_zkr;
 mod random;
+mod rsa;
 mod slice_io;
 mod verify;
 
 use std::{cell::RefCell, collections::HashMap, rc::Rc};
 
-<<<<<<< HEAD
-use anyhow::{anyhow, bail, Result};
-use bytes::Bytes;
-use num_bigint::BigUint;
-use num_traits::ops::bytes::ToBytes;
-use risc0_circuit_rv32im::prove::emu::addr::ByteAddr;
-use risc0_zkp::core::digest::Digest;
-use risc0_zkvm_platform::{
-    fileno,
-    syscall::{
-        nr::{
-            SYS_ARGC, SYS_ARGV, SYS_CYCLE_COUNT, SYS_FORK, SYS_GETENV, SYS_LOG, SYS_PANIC,
-            SYS_PIPE, SYS_PROVE_ZKR, SYS_RANDOM, SYS_READ, SYS_RSA, SYS_VERIFY_INTEGRITY, SYS_WRITE,
-        },
-        reg_abi::{REG_A3, REG_A4, REG_A5},
-        rsa,
-        SyscallName, DIGEST_BYTES,
-=======
 use anyhow::{anyhow, Result};
 use risc0_circuit_rv32im::prove::emu::addr::ByteAddr;
 use risc0_zkp::core::digest::Digest;
 use risc0_zkvm_platform::syscall::{
     nr::{
         SYS_ARGC, SYS_ARGV, SYS_CYCLE_COUNT, SYS_FORK, SYS_GETENV, SYS_LOG, SYS_PANIC, SYS_PIPE,
-        SYS_PROVE_ZKR, SYS_RANDOM, SYS_READ, SYS_VERIFY_INTEGRITY, SYS_WRITE,
->>>>>>> b47f7679
+        SYS_PROVE_ZKR, SYS_RANDOM, SYS_READ, SYS_RSA, SYS_VERIFY_INTEGRITY, SYS_WRITE,
     },
     SyscallName, DIGEST_BYTES,
 };
@@ -70,7 +52,7 @@
 use self::{
     args::SysArgs, cycle_count::SysCycleCount, fork::SysFork, getenv::SysGetenv, log::SysLog,
     panic::SysPanic, pipe::SysPipe, posix_io::SysRead, posix_io::SysWrite, prove_zkr::SysProveZkr,
-    random::SysRandom, slice_io::SysSliceIo, verify::SysVerify,
+    random::SysRandom, rsa::SysRSA, slice_io::SysSliceIo, verify::SysVerify,
 };
 
 /// A host-side implementation of a system call.
@@ -190,311 +172,6 @@
     }
 }
 
-<<<<<<< HEAD
-pub(crate) struct SysCycleCount;
-impl Syscall for SysCycleCount {
-    fn syscall(
-        &mut self,
-        _syscall: &str,
-        ctx: &mut dyn SyscallContext,
-        _to_guest: &mut [u32],
-    ) -> Result<(u32, u32)> {
-        let cycle = ctx.get_cycle();
-        let hi = (cycle >> 32) as u32;
-        let lo = cycle as u32;
-        Ok((hi, lo))
-    }
-}
-
-pub(crate) struct SysGetenv(pub HashMap<String, String>);
-impl Syscall for SysGetenv {
-    fn syscall(
-        &mut self,
-        _syscall: &str,
-        ctx: &mut dyn SyscallContext,
-        to_guest: &mut [u32],
-    ) -> Result<(u32, u32)> {
-        let buf_ptr = ByteAddr(ctx.load_register(REG_A3));
-        let buf_len = ctx.load_register(REG_A4);
-        let from_guest = ctx.load_region(buf_ptr, buf_len)?;
-        let msg = std::str::from_utf8(&from_guest)?;
-
-        match self.0.get(msg) {
-            None => Ok((u32::MAX, 0)),
-            Some(val) => {
-                let nbytes = min(to_guest.len() * WORD_SIZE, val.as_bytes().len());
-                let to_guest_u8s: &mut [u8] = bytemuck::cast_slice_mut(to_guest);
-                to_guest_u8s[0..nbytes].clone_from_slice(&val.as_bytes()[0..nbytes]);
-                Ok((val.as_bytes().len() as u32, 0))
-            }
-        }
-    }
-}
-
-pub(crate) struct SysPanic;
-impl Syscall for SysPanic {
-    fn syscall(
-        &mut self,
-        _syscall: &str,
-        ctx: &mut dyn SyscallContext,
-        _to_guest: &mut [u32],
-    ) -> Result<(u32, u32)> {
-        let buf_ptr = ByteAddr(ctx.load_register(REG_A3));
-        let buf_len = ctx.load_register(REG_A4);
-        let from_guest = ctx.load_region(buf_ptr, buf_len)?;
-        let msg = std::str::from_utf8(&from_guest)?;
-        bail!("Guest panicked: {msg}");
-    }
-}
-
-pub(crate) struct SysRandom;
-impl Syscall for SysRandom {
-    fn syscall(
-        &mut self,
-        _syscall: &str,
-        _ctx: &mut dyn SyscallContext,
-        to_guest: &mut [u32],
-    ) -> Result<(u32, u32)> {
-        tracing::debug!("SYS_RANDOM: {}", to_guest.len());
-        let mut rand_buf = vec![0u8; to_guest.len() * WORD_SIZE];
-        getrandom::getrandom(rand_buf.as_mut_slice())?;
-        bytemuck::cast_slice_mut(to_guest).clone_from_slice(rand_buf.as_slice());
-        Ok((0, 0))
-    }
-}
-
-pub(crate) struct SysRSA;
-impl Syscall for SysRSA {
-    fn syscall(
-        &mut self,
-        _syscall: &str,
-        ctx: &mut dyn SyscallContext,
-        to_guest: &mut [u32],
-    ) -> Result<(u32, u32)> {
-        assert!(WORD_SIZE == 4);  // The inputs on the other side of this syscall assume u32 words
-        tracing::debug!("SYS_RSA");
-        // Load inputs into BigUint
-        let base_ptr = ByteAddr(ctx.load_register(REG_A3));
-        let modulus_ptr = ByteAddr(ctx.load_register(REG_A4));
-        let base = ctx.load_region(base_ptr, rsa::WIDTH_BYTES.try_into()?)?;
-        let modulus = ctx.load_region(modulus_ptr, rsa::WIDTH_BYTES.try_into()?)?;
-        let base = BigUint::from_bytes_le(&base);
-        let modulus = BigUint::from_bytes_le(&modulus);
-        // Compute result
-        let result = base.modpow(&BigUint::from(rsa::RSA_EXPONENT), &modulus);
-        // `to_guest` should be exactly WIDTH_BYTES, so get the size right then copy into there
-        let mut result = result.to_le_bytes();
-        // modpow shouldn't return higher than modulus, which fits in WIDTH_BYTES
-        assert!(result.len() <= rsa::WIDTH_BYTES);
-        // Must return full width, even if result is smaller
-        result.resize(rsa::WIDTH_BYTES, 0);
-        bytemuck::cast_slice_mut(to_guest).clone_from_slice(result.as_slice());
-        Ok((0, 0))
-    }
-}
-
-#[derive(Clone)]
-pub(crate) struct Args(pub Vec<String>);
-
-impl Syscall for Args {
-    fn syscall(
-        &mut self,
-        syscall: &str,
-        ctx: &mut dyn SyscallContext,
-        to_guest: &mut [u32],
-    ) -> Result<(u32, u32)> {
-        if syscall == SYS_ARGC.as_str() {
-            Ok((self.0.len().try_into()?, 0))
-        } else if syscall == SYS_ARGV.as_str() {
-            // Get the arg or return an error if out of bounds.
-            let arg_index = ctx.load_register(REG_A3);
-            let arg_val = self.0.get(arg_index as usize).ok_or_else(|| {
-                anyhow!(
-                    "guest requested index {arg_index} from argv of len {}",
-                    self.0.len()
-                )
-            })?;
-
-            let nbytes = min(to_guest.len() * WORD_SIZE, arg_val.as_bytes().len());
-            let to_guest_u8s: &mut [u8] = bytemuck::cast_slice_mut(to_guest);
-            to_guest_u8s[0..nbytes].clone_from_slice(&arg_val.as_bytes()[0..nbytes]);
-            Ok((arg_val.as_bytes().len() as u32, 0))
-        } else {
-            bail!("Unknown syscall {syscall}")
-        }
-    }
-}
-
-/// A wrapper around a SliceIo that exposes it as a Syscall handler.
-pub struct SysSliceIo<'a> {
-    handler: Rc<RefCell<dyn SliceIo + 'a>>,
-    stored_result: RefCell<Option<Bytes>>,
-}
-
-impl<'a> SysSliceIo<'a> {
-    /// Wraps the given [SliceIo] into a [SysSliceIo].
-    pub fn new(handler: Rc<RefCell<dyn SliceIo + 'a>>) -> Self {
-        Self {
-            handler,
-            stored_result: RefCell::new(None),
-        }
-    }
-}
-
-/// An implementation of a [Syscall] for a [SliceIo].
-///
-/// When activated as a SyscallHandler, the SyscallHandler expects two
-/// calls. The first call returns (nelem, _) indicating how many
-/// elements are to be sent back to the guest, and the second call
-/// actually returns the elements after the guest allocates space.
-impl<'a> Syscall for SysSliceIo<'a> {
-    fn syscall(
-        &mut self,
-        syscall: &str,
-        ctx: &mut dyn SyscallContext,
-        to_guest: &mut [u32],
-    ) -> Result<(u32, u32)> {
-        let mut stored_result = self.stored_result.borrow_mut();
-        let buf_ptr = ByteAddr(ctx.load_register(REG_A3));
-        let buf_len = ctx.load_register(REG_A4);
-        let from_guest = ctx.load_region(buf_ptr, buf_len)?;
-        Ok(match stored_result.take() {
-            None => {
-                // First call of pair. Send the data from the guest to the SliceIo
-                // and save what it returns.
-                assert_eq!(to_guest.len(), 0);
-                let mut handler = self.handler.borrow_mut();
-                let result = handler.handle_io(syscall, from_guest.into())?;
-                let len = result.len() as u32;
-                *stored_result = Some(result);
-                (len, 0)
-            }
-            Some(stored) => {
-                // Second call of pair. We already have data to send
-                // to the guest; send it to the buffer that the guest
-                // allocated.
-                let to_guest_bytes: &mut [u8] = bytemuck::cast_slice_mut(to_guest);
-                assert!(stored.len() <= to_guest_bytes.len());
-                assert!(stored.len() + WORD_SIZE > to_guest_bytes.len());
-                to_guest_bytes[..stored.len()].clone_from_slice(&stored);
-                (0, 0)
-            }
-        })
-    }
-}
-
-struct SysRead;
-impl Syscall for SysRead {
-    fn syscall(
-        &mut self,
-        _syscall: &str,
-        ctx: &mut dyn SyscallContext,
-        to_guest: &mut [u32],
-    ) -> Result<(u32, u32)> {
-        let fd = ctx.load_register(REG_A3);
-        let nbytes = ctx.load_register(REG_A4) as usize;
-
-        tracing::trace!(
-            "sys_read(fd: {fd}, nbytes: {nbytes}, into: {} bytes)",
-            to_guest.len() * WORD_SIZE
-        );
-
-        assert!(
-            nbytes >= to_guest.len() * WORD_SIZE,
-            "Word-aligned read buffer must be fully filled"
-        );
-
-        let reader = ctx.syscall_table().posix_io.borrow().get_reader(fd)?;
-
-        // So that we don't have to deal with short reads, keep
-        // reading until we get EOF or fill the buffer.
-        let read_all = |mut buf: &mut [u8]| -> Result<usize> {
-            let mut tot_nread = 0;
-            while !buf.is_empty() {
-                let nread = reader.borrow_mut().read(buf)?;
-                if nread == 0 {
-                    break;
-                }
-                tot_nread += nread;
-                (_, buf) = buf.split_at_mut(nread);
-            }
-            Ok(tot_nread)
-        };
-
-        let to_guest_u8 = bytemuck::cast_slice_mut(to_guest);
-        let nread_main = read_all(to_guest_u8)?;
-
-        tracing::trace!("read: {nread_main}, requested: {}", to_guest_u8.len());
-
-        // It's possible that there's an unaligned word at the end
-        let unaligned_end = if nbytes - nread_main <= WORD_SIZE {
-            nbytes - nread_main
-        } else {
-            // We encountered an EOF. There's nothing left to read
-            0
-        };
-
-        // Fill unaligned word out.
-        let mut to_guest_end: [u8; WORD_SIZE] = [0; WORD_SIZE];
-        let nread_end = read_all(&mut to_guest_end[0..unaligned_end])?;
-
-        Ok((
-            (nread_main + nread_end) as u32,
-            u32::from_le_bytes(to_guest_end),
-        ))
-    }
-}
-
-struct SysWrite;
-impl Syscall for SysWrite {
-    fn syscall(
-        &mut self,
-        _syscall: &str,
-        ctx: &mut dyn SyscallContext,
-        _to_guest: &mut [u32],
-    ) -> Result<(u32, u32)> {
-        let fd = ctx.load_register(REG_A3);
-        let buf_ptr = ByteAddr(ctx.load_register(REG_A4));
-        let buf_len = ctx.load_register(REG_A5);
-        let from_guest_bytes = ctx.load_region(buf_ptr, buf_len)?;
-        let writer = ctx.syscall_table().posix_io.borrow().get_writer(fd)?;
-
-        tracing::trace!("sys_write(fd: {fd}, bytes: {buf_len})");
-
-        writer.borrow_mut().write_all(from_guest_bytes.as_slice())?;
-        Ok((0, 0))
-    }
-}
-
-struct SysLog;
-impl Syscall for SysLog {
-    fn syscall(
-        &mut self,
-        _syscall: &str,
-        ctx: &mut dyn SyscallContext,
-        _to_guest: &mut [u32],
-    ) -> Result<(u32, u32)> {
-        let buf_ptr = ByteAddr(ctx.load_register(REG_A3));
-        let buf_len = ctx.load_register(REG_A4);
-        let from_guest = ctx.load_region(buf_ptr, buf_len)?;
-        let writer = ctx
-            .syscall_table()
-            .posix_io
-            .borrow()
-            .get_writer(fileno::STDOUT)?;
-
-        tracing::debug!("sys_log({buf_len} bytes)");
-
-        let msg = format!("R0VM[{}] ", ctx.get_cycle());
-        writer
-            .borrow_mut()
-            .write_all(&[msg.as_bytes(), &from_guest, b"\n"].concat())?;
-        Ok((0, 0))
-    }
-}
-
-=======
->>>>>>> b47f7679
 impl AssumptionReceipts {
     pub(crate) fn find_assumption(
         &self,
