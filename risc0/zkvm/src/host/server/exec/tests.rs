// Copyright 2023 RISC Zero, Inc.
//
// Licensed under the Apache License, Version 2.0 (the "License");
// you may not use this file except in compliance with the License.
// You may obtain a copy of the License at
//
//     http://www.apache.org/licenses/LICENSE-2.0
//
// Unless required by applicable law or agreed to in writing, software
// distributed under the License is distributed on an "AS IS" BASIS,
// WITHOUT WARRANTIES OR CONDITIONS OF ANY KIND, either express or implied.
// See the License for the specific language governing permissions and
// limitations under the License.

// TODO(victor): Add tests with various exit codes.

use std::{
    collections::{BTreeMap, HashSet},
    io::Cursor,
    str::from_utf8,
    sync::Mutex,
};

use anyhow::Result;
use bytes::Bytes;
use risc0_zkvm_methods::{
    multi_test::{MultiTestSpec, SYS_MULTI_TEST},
    HELLO_COMMIT_ELF, HELLO_COMMIT_ID, MULTI_TEST_ELF, SLICE_IO_ELF, STANDARD_LIB_ELF,
};
use risc0_zkvm_platform::{fileno, syscall::nr::SYS_RANDOM, PAGE_SIZE, WORD_SIZE};
use sha2::{Digest as _, Sha256};
use test_log::test;

use crate::{
    host::server::{
        exec::syscall::{Syscall, SyscallContext},
        testutils,
    },
    serde::{from_slice, to_vec},
    sha::Digest,
    ExecutorEnv, ExecutorImpl, ExitCode, MemoryImage, Program,
};

fn run_test(spec: MultiTestSpec) {
    let env = ExecutorEnv::builder()
        .write(&spec)
        .unwrap()
        .build()
        .unwrap();
    ExecutorImpl::from_elf(env, MULTI_TEST_ELF)
        .unwrap()
        .run()
        .unwrap();
}

#[test]
fn basic() {
    let env = ExecutorEnv::default();
    let image = BTreeMap::from([
        (0x4000, 0x1234b137), // lui x2, 0x1234b000
        (0x4004, 0xf387e1b7), // lui x3, 0xf387e000
        (0x4008, 0x003100b3), // add x1, x2, x3
        (0x400c, 0x000055b7), // lui x11, 0x5
        (0x4010, 0x00000073), // ecall(halt)
    ]);
    let program = Program {
        entry: 0x4000,
        image,
    };
    let image = MemoryImage::new(&program, PAGE_SIZE as u32).unwrap();
    let pre_image_id = image.compute_id();

    let mut exec = ExecutorImpl::new(env, image).unwrap();
    let session = exec.run().unwrap();
    let segments = session.resolve().unwrap();

    assert_eq!(segments.len(), 1);
    assert_eq!(segments[0].exit_code, ExitCode::Halted(0));
    assert_eq!(segments[0].pre_image.compute_id(), pre_image_id);
    assert_ne!(segments[0].post_image_id, pre_image_id);
    assert_eq!(segments[0].index, 0);
}

#[test]
fn system_split() {
    let entry = 0x4000;
    let env = ExecutorEnv::builder()
        .segment_limit_po2(14) // 16K cycles
        .build()
        .unwrap();
    let mut image = BTreeMap::new();
    let mut pc = entry;
    for _ in 0..1000 {
        image.insert(pc, 0x1234b137); // lui x2, 0x1234b000
        pc += WORD_SIZE as u32;
    }
    image.insert(pc, 0x000055b7); // lui a1, 0x00005000
    pc += WORD_SIZE as u32;
    image.insert(pc, 0xc0058593); // addi a1, a1, -0x400
    pc += WORD_SIZE as u32;
    image.insert(pc, 0x00000073); // ecall(halt)

    let program = Program { entry, image };
    let image = MemoryImage::new(&program, PAGE_SIZE as u32).unwrap();
    let pre_image_id = image.compute_id();

    let mut exec = ExecutorImpl::new(env, image).unwrap();
    let session = exec.run().unwrap();
    let segments = session.resolve().unwrap();

    assert_eq!(segments.len(), 2);
    assert_eq!(segments[0].exit_code, ExitCode::SystemSplit);
    assert_eq!(segments[0].pre_image.compute_id(), pre_image_id);
    assert_ne!(segments[0].post_image_id, pre_image_id);
    assert_eq!(segments[1].exit_code, ExitCode::Halted(0));
    assert_eq!(
        segments[1].pre_image.compute_id(),
        segments[0].post_image_id
    );
    assert_eq!(segments[0].index, 0);
    assert_eq!(segments[1].index, 1);
}

#[test]
fn libm_build() {
    run_test(MultiTestSpec::LibM);
}

#[test]
fn host_syscall() {
    let expected: Vec<Bytes> = vec![
        "".into(),
        "H".into(),
        "He".into(),
        "Hel".into(),
        "Hell".into(),
        "Hello".into(),
    ];
    let input = MultiTestSpec::Syscall {
        count: expected.len() as u32 - 1,
    };
    let actual: Mutex<Vec<Bytes>> = Vec::new().into();
    let env = ExecutorEnv::builder()
        .write(&input)
        .unwrap()
        .io_callback(SYS_MULTI_TEST, |buf| {
            let mut actual = actual.lock().unwrap();
            actual.push(buf);
            Ok(expected[actual.len()].clone())
        })
        .build()
        .unwrap();
    ExecutorImpl::from_elf(env, MULTI_TEST_ELF)
        .unwrap()
        .run()
        .unwrap();
    assert_eq!(*actual.lock().unwrap(), expected[..expected.len() - 1]);
}

// Make sure panics in the callback get propagated correctly.
#[test]
#[should_panic(expected = "I am panicking from here!")]
fn host_syscall_callback_panic() {
    let env = ExecutorEnv::builder()
        .write(&MultiTestSpec::Syscall { count: 5 })
        .unwrap()
        .io_callback(SYS_MULTI_TEST, |_| {
            panic!("I am panicking from here!");
        })
        .build()
        .unwrap();
    ExecutorImpl::from_elf(env, MULTI_TEST_ELF)
        .unwrap()
        .run()
        .unwrap();
}

#[test]
fn sha_accel() {
    run_test(MultiTestSpec::ShaConforms);
}

#[test]
fn sha_cycle_count() {
    run_test(MultiTestSpec::ShaCycleCount);
}

#[test]
fn rsa_compat() {
    run_test(MultiTestSpec::RsaCompat);
}

#[test]
fn bigint_accel() {
    let cases = testutils::generate_bigint_test_cases(&mut rand::thread_rng(), 10);
    for case in cases {
        println!("Running BigInt circuit test case: {:x?}", case);
        let input = MultiTestSpec::BigInt {
            x: case.x,
            y: case.y,
            modulus: case.modulus,
        };

        let env = ExecutorEnv::builder()
            .write(&input)
            .unwrap()
            .build()
            .unwrap();
        let mut exec = ExecutorImpl::from_elf(env, MULTI_TEST_ELF).unwrap();
        let session = exec.run().unwrap();
        assert_eq!(
            session.journal.unwrap().as_slice(),
            bytemuck::cast_slice::<u32, u8>(case.expected().as_slice())
        );
    }
}

#[test]
fn env_stdio() {
    const MSG: &str = "Hello world!  This is a test of standard input and output.";
    const FD: u32 = 123;
    let spec = to_vec(&MultiTestSpec::EchoStdout { nbytes: 9, fd: FD }).unwrap();
    let mut stdout: Vec<u8> = Vec::new();
    {
        let env = ExecutorEnv::builder()
            .read_fd(FD, MSG.as_bytes())
            .stdin(bytemuck::cast_slice(&spec))
            .stdout(&mut stdout)
            .build()
            .unwrap();
        ExecutorImpl::from_elf(env, MULTI_TEST_ELF)
            .unwrap()
            .run()
            .unwrap();
    }
    assert_eq!(MSG, from_utf8(&stdout).unwrap());
}

// Tests sys_read into a buffer of bytes that may not be word aligned.
//
// To make sure we don't miss any edge cases, this tries all permutations of
// start alignment, end alignment, and 0, 1, or 2 whole words.
#[test]
fn posix_style_read() {
    const FD: u32 = 123;
    // Initial buffer to read bytes on top of.
    let buf: Vec<u8> = (b'a'..b'z')
        .chain(b'0'..b'9')
        .chain(b"!@#$%^&*()".iter().cloned())
        .collect();
    // Input to read bytes from.
    let readbuf: Vec<u8> = (b'A'..b'Z').collect();

    let run = |pos_and_len: Vec<(u32, u32)>| {
        let mut expected = buf.to_vec();

        let mut expected_readbuf = readbuf.as_slice();
        for (pos, len) in pos_and_len.iter() {
            let pos = *pos as usize;
            let len = *len as usize;

            let this_read;
            (this_read, expected_readbuf) = expected_readbuf.split_at(len);
            expected[pos..pos + len].clone_from_slice(this_read);
        }

        let spec = MultiTestSpec::SysRead {
            fd: FD,
            buf: buf.to_vec(),
            pos_and_len: pos_and_len.clone(),
        };
        let env = ExecutorEnv::builder()
            .read_fd(FD, readbuf.as_slice())
            .write(&spec)
            .unwrap()
            .build()
            .unwrap();
        let mut exec = ExecutorImpl::from_elf(env, MULTI_TEST_ELF).unwrap();
        let session = exec.run().unwrap();

        let actual: Vec<u8> = from_slice(&session.journal.unwrap()).unwrap();
        assert_eq!(
            from_utf8(&actual).unwrap(),
            from_utf8(&expected).unwrap(),
            "pos and lens: {pos_and_len:?}"
        );
    };

    fn next_offset(mut pos: u32, offset: u32) -> u32 {
        while (pos % WORD_SIZE as u32) != offset {
            pos += 1;
        }
        pos
    }

    for start_offset in 0..WORD_SIZE as u32 {
        for end_offset in 0..WORD_SIZE as u32 {
            let mut pos = 0;
            let mut pos_and_len: Vec<(u32, u32)> = Vec::new();

            // Make up a bunch of reads to overwrite parts of the buffer.
            for nwords in 0..3 {
                pos = next_offset(pos, start_offset);
                let start = pos;
                pos += nwords * WORD_SIZE as u32;
                pos = next_offset(pos, end_offset);
                let len = pos - start;
                pos_and_len.push((pos, len));
                assert!(
                    pos + len < buf.len() as u32,
                    "Ran out of space to test writes. pos: {pos} len: {len} end: {end_offset} start = {start_offset}"
                );
                // Make sure there's at least one non-overwritten character between reads.
                pos += 1;
            }

            run(pos_and_len);
        }
    }
}

#[test]
fn large_io_words() {
    const FD: u32 = 123;
    let buf: Vec<u32> = (0..400_000).collect();
    let expected = buf.clone();
    let input = MultiTestSpec::EchoWords {
        fd: FD,
        nwords: buf.len() as u32,
    };
    let env = ExecutorEnv::builder()
        .read_fd(FD, bytemuck::cast_slice(&buf))
        .write(&input)
        .unwrap()
        .session_limit(Some(20_000_000))
        .build()
        .unwrap();
    let mut exec = ExecutorImpl::from_elf(env, MULTI_TEST_ELF).unwrap();
    let session = exec.run().unwrap();

    let actual: &[u32] = bytemuck::cast_slice(&session.journal.as_ref().unwrap());
    assert_eq!(actual, expected);
}

#[test]
fn large_io_bytes() {
    const FD: u32 = 123;
    let buf: Vec<u32> = (0..400_000).collect();
    let nbytes = (buf.len() * WORD_SIZE) as u32;
    let spec = to_vec(&MultiTestSpec::EchoStdout { nbytes, fd: FD }).unwrap();
    let mut stdout: Vec<u8> = Vec::new();
    {
        let env = ExecutorEnv::builder()
            .read_fd(FD, bytemuck::cast_slice(&buf))
            .stdin(bytemuck::cast_slice(&spec))
            .stdout(&mut stdout)
            .build()
            .unwrap();
        ExecutorImpl::from_elf(env, MULTI_TEST_ELF)
            .unwrap()
            .run()
            .unwrap();
    }
    let actual: &[u32] = bytemuck::cast_slice(&stdout);
    assert_eq!(&buf, actual);
}

#[test]
fn sys_verify() {
    let hello_commit_session = ExecutorImpl::from_elf(ExecutorEnv::default(), HELLO_COMMIT_ELF)
        .unwrap()
        .run()
        .unwrap();

    let spec = to_vec(&MultiTestSpec::SysVerify {
        image_id: HELLO_COMMIT_ID.into(),
        journal: hello_commit_session.journal.clone().unwrap(),
    })
    .unwrap();

    // Test that it works when the assumption is added.
    let env = ExecutorEnv::builder()
        .add_input(&spec)
        .add_assumption(hello_commit_session.get_metadata().unwrap().into())
        .build()
        .unwrap();
    ExecutorImpl::from_elf(env, MULTI_TEST_ELF)
        .unwrap()
        .run()
        .unwrap();

    // Test that it does not work when the assumption is not added.
    let env = ExecutorEnv::builder().add_input(&spec).build().unwrap();
    assert!(ExecutorImpl::from_elf(env, MULTI_TEST_ELF)
        .unwrap()
        .run()
        .is_err());
}

#[test]
fn sys_verify_integrity() {
    let hello_commit_session = ExecutorImpl::from_elf(ExecutorEnv::default(), HELLO_COMMIT_ELF)
        .unwrap()
        .run()
        .unwrap();

    // TODO(victor) Also execute with a receipt of failure.
    let spec = to_vec(&MultiTestSpec::SysVerifyIntegrity {
        metadata_words: to_vec(&hello_commit_session.get_metadata().unwrap()).unwrap(),
    })
    .unwrap();

    // Test that it works when the assumption is added.
    let env = ExecutorEnv::builder()
        .add_input(&spec)
        .add_assumption(hello_commit_session.get_metadata().unwrap().into())
        .build()
        .unwrap();
    ExecutorImpl::from_elf(env, MULTI_TEST_ELF)
        .unwrap()
        .run()
        .unwrap();

    // Test that it does not work when the assumption is not added.
    let env = ExecutorEnv::builder().add_input(&spec).build().unwrap();
    assert!(ExecutorImpl::from_elf(env, MULTI_TEST_ELF)
        .unwrap()
        .run()
        .is_err());
}

#[test]
fn large_sha() {
    let data = vec![0u8; 100_000];
    let expected = hex::encode(Sha256::digest(&data));
    let env = ExecutorEnv::builder()
        .write(&MultiTestSpec::ShaDigest { data })
        .unwrap()
        .build()
        .unwrap();
    let mut exec = ExecutorImpl::from_elf(env, MULTI_TEST_ELF).unwrap();
    let session = exec.run().unwrap();
    let actual = hex::encode(Digest::try_from(session.journal.unwrap()).unwrap());
    assert_eq!(expected, actual);
}

#[test]
fn std_stdio() {
    const STDIN: &str = "Hello world from stdin!\n";
    const EXPECTED_STDOUT: &str = "Hello world on stdout!\n";
    const EXPECTED_STDERR: &str = "Hello world on stderr!\n";

    fn expected_stdout() -> String {
        format!("{EXPECTED_STDOUT}{STDIN}")
    }

    let mut stderr: Vec<u8> = Vec::new();
    let mut stdout: Vec<u8> = Vec::new();
    {
        let env = ExecutorEnv::builder()
            .env_var("TEST_MODE", "STDIO")
            .stdin(STDIN.as_bytes())
            .stderr(&mut stderr)
            .stdout(&mut stdout)
            .build()
            .unwrap();
        ExecutorImpl::from_elf(env, STANDARD_LIB_ELF)
            .unwrap()
            .run()
            .unwrap();
    }
    assert_eq!(from_utf8(&stdout).unwrap(), expected_stdout());
    assert_eq!(from_utf8(&stderr).unwrap(), EXPECTED_STDERR);
}

#[test]
fn environment() {
    let env = ExecutorEnv::builder()
        .env_var("TEST_MODE", "ENV_VARS")
        .env_var("ENV_VAR1", "val1")
        .env_var("ENV_VAR2", "")
        .read_fd(
            fileno::STDIN,
            Cursor::new(
                r"ENV_VAR1
ENV_VAR2
ENV_VAR3",
            ),
        )
        .build()
        .unwrap();
    let mut exec = ExecutorImpl::from_elf(env, STANDARD_LIB_ELF).unwrap();
    let session = exec.run().unwrap();
    let actual = session.journal.as_ref().unwrap();
    assert_eq!(
        from_utf8(actual).unwrap(),
        r"ENV_VAR1=val1
ENV_VAR2=
!ENV_VAR3
"
    );
}

#[test]
fn args() {
    let test_cases: [&[String]; 3] = [
        &[String::default()],
        &[
            "grep".to_string(),
            "-c".to_string(),
            "foo bar".to_string(),
            "-".to_string(),
        ],
        &[String::default()],
    ];
    for args_arr in test_cases {
        let env = ExecutorEnv::builder()
            .env_var("TEST_MODE", "ARGS")
            .args(&args_arr)
            .build()
            .unwrap();
        let mut exec = ExecutorImpl::from_elf(env, STANDARD_LIB_ELF).unwrap();
        let session = exec.run().unwrap();
        assert_eq!(
            from_slice::<Vec<String>, _>(&session.journal.unwrap()).unwrap(),
            args_arr
                .into_iter()
                .map(|s| s.to_string())
                .collect::<Vec<String>>(),
        );
    }
}

#[test]
fn commit_hello_world() {
    ExecutorImpl::from_elf(ExecutorEnv::default(), HELLO_COMMIT_ELF)
        .unwrap()
        .run()
        .unwrap();
}

#[test]
fn random() {
    run_test(MultiTestSpec::DoRandom);
}

#[test]
fn slice_io() {
    let run = |slice: &[u8]| {
        let env = ExecutorEnv::builder()
            .write_slice(&[slice.len() as u32])
            .write_slice(slice)
            .build()
            .unwrap();
        let mut exec = ExecutorImpl::from_elf(env, SLICE_IO_ELF).unwrap();
        let session = exec.run().unwrap();
        assert_eq!(session.journal.unwrap(), slice);
    };

    run(b"");
    run(b"xyz");
    run(b"0000");
}

// Check that a compliant host will fault.
#[test]
fn fail() {
    let env = ExecutorEnv::builder()
        .write(&MultiTestSpec::Fail)
        .unwrap()
        .build()
        .unwrap();
    let mut exec = ExecutorImpl::from_elf(env, MULTI_TEST_ELF).unwrap();
    let err = exec.run().err().unwrap();
    assert!(err.to_string().contains("MultiTestSpec::Fail invoked"));
}

#[cfg(feature = "profiler")]
#[test]
fn profiler() {
    use risc0_binfmt::Program;

    use crate::host::server::exec::profiler::{Frame, Profiler};

    let mut prof = Profiler::new("multi_test.elf", MULTI_TEST_ELF).unwrap();
    {
        let env = ExecutorEnv::builder()
            .write(&MultiTestSpec::Profiler)
            .unwrap()
            .trace_callback(prof.make_trace_callback())
            .build()
            .unwrap();
        ExecutorImpl::from_elf(env, MULTI_TEST_ELF)
            .unwrap()
            .run()
            .unwrap();
    }

    prof.finalize();

    // Gather up anything containing our profile_test functions.
    // If the test doesn't pass, we don't want to display the
    // whole profiling structure.
    let occurrences: Vec<_> = prof
        .iter()
        .filter(|(frames, _addr, _count)| frames.iter().any(|fr| fr.name.contains("profile_test")))
        .collect();

    assert!(
        !occurrences.is_empty(),
        "{:#?}",
        Vec::from_iter(prof.iter())
    );

    let elf_mem = Program::load_elf(MULTI_TEST_ELF, u32::MAX).unwrap().image;

    // stitch frames together
    let (fr, addr) = occurrences.into_iter().fold(
        (Vec::new(), 0),
        |(mut acc_frames, _), (frames, addr, _count)| {
            acc_frames.extend(frames);
            (acc_frames, addr)
        },
    );

    let check = |fr: &Vec<Frame>, addr: usize| -> bool {
        match fr.as_slice() {
            [fr1 @ Frame {
                name: name1,
                filename: fn1,
                ..
            }, fr2 @ Frame {
                name: name2,
                filename: fn2,
                ..
            }] => {
                println!("Inspecting frames:\n{fr1:?}\n{fr2:?}\n");
                if name1 != "profile_test_func2" || name2 != "profile_test_func1" {
                    println!("Names did not match: {}, {}", name1, name2);
                    return false;
                }
                if !fn1.ends_with("multi_test.rs") || !fn2.ends_with("multi_test.rs") {
                    println!("Filenames did not match: {}, {}", fn1, fn2);
                    return false;
                }
                // Check to make sure we hit the "nop" instruction
                match elf_mem.get(&(addr as u32)) {
                    None => {
                        println!("Addr {addr} not present in elf");
                        return false;
                    }
                    Some(0x00_00_00_13) => (),
                    Some(inst) => {
                        println!("Looking for 'nop'; got 0x{inst:08x}");
                        return false;
                    }
                }

                // All checks passed; this is the occurrence we were looking for.
                true
            }
            _ => {
                println!("{:#?}", fr);
                false
            }
        }
    };

    assert!(check(&fr, addr), "{fr:#?} {addr}");
}

#[test]
fn oom() {
    let env = ExecutorEnv::builder()
        .write(&MultiTestSpec::Oom)
        .unwrap()
        .build()
        .unwrap();
    let mut exec = ExecutorImpl::from_elf(env, MULTI_TEST_ELF).unwrap();
    let err = exec.run().err().unwrap();
    assert!(err.to_string().contains("Out of memory"), "{err:?}");
}

#[test]
fn memory_access() {
<<<<<<< HEAD
    fn access_memory(addr: u32) -> Result<ExitCode> {
        let spec = to_vec(&MultiTestSpec::OutOfBounds).unwrap();
        let addr = to_vec(&addr).unwrap();
=======
    fn session_faulted(session: Result<Session, ExecutorError>) -> bool {
        if cfg!(feature = "fault-proof") {
            match session {
                Err(ExecutorError::Fault(_)) => true,
                _ => false,
            }
        } else {
            // this will be removed once this feature is more mature
            session.is_err()
        }
    }

    fn access_memory(addr: u32) -> Result<Session, ExecutorError> {
>>>>>>> e6140a07
        let env = ExecutorEnv::builder()
            .write(&MultiTestSpec::OutOfBounds)
            .unwrap()
            .write(&addr)
            .unwrap()
            .build()
            .unwrap();
        let session = ExecutorImpl::from_elf(env, MULTI_TEST_ELF).unwrap().run()?;
        Ok(session.exit_code)
    }

    assert_eq!(access_memory(0x0000_0000).unwrap(), ExitCode::Fault);
    assert_eq!(access_memory(0x0C00_0000).unwrap(), ExitCode::Fault);
    assert_eq!(access_memory(0x0B00_0000).unwrap(), ExitCode::Halted(0));
}

/// The post-state digest (i.e. the Merkle root of the memory state at the end
/// of the program) should be randomized on each execution to avoid potential
/// leakage of private information.
#[test]
fn post_state_digest_randomization() {
    // Run a number of iterations of a guest and confirm all have the unique post
    // state digest.
    const ITERATIONS: usize = 10;
    let post_state_digests: HashSet<Digest> = (0..ITERATIONS)
        .map(|_| {
            // Run the guest and extract the post state digest.
            ExecutorImpl::from_elf(ExecutorEnv::default(), HELLO_COMMIT_ELF)
                .unwrap()
                .run()
                .unwrap()
                .segments
                .last()
                .unwrap()
                .resolve()
                .unwrap()
                .post_image_id
        })
        .collect();
    assert_eq!(post_state_digests.len(), ITERATIONS);

    // Replacement syscall for sys_random to disable the memory image randomization.
    struct RiggedRandom;
    impl Syscall for RiggedRandom {
        fn syscall(
            &mut self,
            _syscall: &str,
            _ctx: &mut dyn SyscallContext,
            to_guest: &mut [u32],
        ) -> Result<(u32, u32)> {
            let rand_buf = vec![27u8; to_guest.len() * WORD_SIZE];
            bytemuck::cast_slice_mut(to_guest).clone_from_slice(rand_buf.as_slice());
            Ok((0, 0))
        }
    }

    // Run a number of iterations of a guest with rigged randomness and confirm all
    // have the same post state digest.
    let post_state_digests: HashSet<Digest> = (0..ITERATIONS)
        .map(|_| {
            // Run the guest and extract the post state digest.
            let mut exec =
                ExecutorImpl::from_elf(ExecutorEnv::default(), HELLO_COMMIT_ELF).unwrap();
            // Override the default randomness syscall using crate-internal API.
            exec.syscall_table.with_syscall(SYS_RANDOM, RiggedRandom);

            exec.run()
                .unwrap()
                .segments
                .last()
                .unwrap()
                .resolve()
                .unwrap()
                .post_image_id
        })
        .collect();
    assert_eq!(post_state_digests.len(), 1);
}

#[test]
#[should_panic(expected = "cycle count too large")]
fn too_many_sha() {
    run_test(MultiTestSpec::TooManySha);
}

#[test]
#[should_panic(expected = "is an invalid guest address")]
fn out_of_bounds_ecall() {
    run_test(MultiTestSpec::OutOfBoundsEcall);
}

#[cfg(feature = "docker")]
mod docker {
    use risc0_zkvm_methods::{multi_test::MultiTestSpec, MULTI_TEST_ELF};
    use risc0_zkvm_platform::WORD_SIZE;

    use crate::{
        host::server::exec::executor::ExecutorError, ExecutorEnv, ExecutorImpl, Session, TraceEvent,
    };

    #[test]
    fn trace() {
        let mut events: Vec<TraceEvent> = Vec::new();
        {
            let env = ExecutorEnv::builder()
                .write(&MultiTestSpec::EventTrace)
                .unwrap()
                .trace_callback(|event| Ok(events.push(event)))
                .build()
                .unwrap();
            ExecutorImpl::from_elf(env, MULTI_TEST_ELF)
                .unwrap()
                .run()
                .unwrap();
        }
        let occurrences = events
            .windows(4)
            .filter_map(|window| {
                if let &[TraceEvent::InstructionStart {
                    // li x5, 1337
                    cycle: cycle1,
                    pc: pc1,
                    ..
                }, TraceEvent::RegisterSet {
                    idx: 5,
                    value: 1337,
                }, TraceEvent::InstructionStart {
                    // sw x5, 548(zero)
                    cycle: cycle2,
                    pc: pc2,
                    ..
                }, TraceEvent::RegisterSet {
                    idx: 6,
                    value: 0x08000000,
                }] = window
                {
                    // Note: it's possible that these instructions could lie between page
                    // boundaries. If that is the case, it means that the difference between cycle2
                    // and cycle1 could be multiples of page-in, which takes up 1094 cycles. Once we
                    // figure out a way to get reproducible builds, we should restrict the
                    // difference of cycles to a single number rather than taking the mod.
                    assert_eq!(
                        (cycle2 - cycle1) % 1094,
                        1,
                        "li should take multiples of page-in cycles + 1: {:#?}",
                        window
                    );
                    assert_eq!(
                        pc1 + WORD_SIZE as u32,
                        pc2,
                        "program counter should advance one word: {:#?}",
                        window
                    );
                    Some(())
                } else {
                    None
                }
            })
            .count();
        assert_eq!(occurrences, 1, "trace events: {:#?}", &events);
        assert!(events.contains(&TraceEvent::MemorySet {
            addr: 0x08000224,
            value: 1337
        }));
    }

    #[test]
    fn session_limit() {
        fn run_session(
            loop_cycles: u32,
            segment_limit_po2: u32,
            session_count_limit: u64,
        ) -> Result<Session, ExecutorError> {
            let session_cycles = (1 << segment_limit_po2) * session_count_limit;
            let spec = MultiTestSpec::BusyLoop {
                cycles: loop_cycles,
            };
            let env = ExecutorEnv::builder()
                .write(&spec)
                .unwrap()
                .segment_limit_po2(segment_limit_po2)
                .session_limit(Some(session_cycles))
                .build()
                .unwrap();
            ExecutorImpl::from_elf(env, MULTI_TEST_ELF).unwrap().run()
        }

        // This test should always fail if the last parameter is zero
        let err = run_session(0, 16, 0).err().unwrap();
        assert!(err.to_string().contains("Session limit exceeded"));

        assert!(run_session(0, 16, 1).is_ok());

        let err = run_session(1 << 16, 16, 1).err().unwrap();
        assert!(err.to_string().contains("Session limit exceeded"));

        // this should contain exactly 2 segments
        assert!(run_session(1 << 16, 16, 2).is_ok());

        // make sure that it's ok to run with a limit that's higher the actual count
        assert!(run_session(1 << 16, 16, 10).is_ok());

        let err = run_session(1 << 16, 15, 3).err().unwrap();
        assert!(err.to_string().contains("Session limit exceeded"));

        assert!(run_session(1 << 16, 15, 10).is_ok());
    }
}<|MERGE_RESOLUTION|>--- conflicted
+++ resolved
@@ -683,25 +683,7 @@
 
 #[test]
 fn memory_access() {
-<<<<<<< HEAD
     fn access_memory(addr: u32) -> Result<ExitCode> {
-        let spec = to_vec(&MultiTestSpec::OutOfBounds).unwrap();
-        let addr = to_vec(&addr).unwrap();
-=======
-    fn session_faulted(session: Result<Session, ExecutorError>) -> bool {
-        if cfg!(feature = "fault-proof") {
-            match session {
-                Err(ExecutorError::Fault(_)) => true,
-                _ => false,
-            }
-        } else {
-            // this will be removed once this feature is more mature
-            session.is_err()
-        }
-    }
-
-    fn access_memory(addr: u32) -> Result<Session, ExecutorError> {
->>>>>>> e6140a07
         let env = ExecutorEnv::builder()
             .write(&MultiTestSpec::OutOfBounds)
             .unwrap()
