--- conflicted
+++ resolved
@@ -1195,7 +1195,6 @@
 }
 
 #[test]
-<<<<<<< HEAD
 fn keccak_update() {
     run_test(MultiTestSpec::KeccakUpdate);
 }
@@ -1206,12 +1205,8 @@
 }
 
 #[test]
-fn sys_keccak_permute() {
-    run_test(MultiTestSpec::SysKeccakPermute);
-=======
 fn sys_keccak() {
     run_test(MultiTestSpec::SysKeccak);
->>>>>>> df21fa1c
 }
 
 #[cfg(feature = "docker")]
