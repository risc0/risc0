// Copyright 2024 RISC Zero, Inc.
//
// Licensed under the Apache License, Version 2.0 (the "License");
// you may not use this file except in compliance with the License.
// You may obtain a copy of the License at
//
//     http://www.apache.org/licenses/LICENSE-2.0
//
// Unless required by applicable law or agreed to in writing, software
// distributed under the License is distributed on an "AS IS" BASIS,
// WITHOUT WARRANTIES OR CONDITIONS OF ANY KIND, either express or implied.
// See the License for the specific language governing permissions and
// limitations under the License.

use std::rc::Rc;

use anyhow::Result;
use risc0_binfmt::MemoryImage;
use risc0_circuit_rv32im::prove::{emu::testutil, hal::cpu::CpuCircuitHal};
use risc0_zkp::{
    core::{digest::Digest, hash::blake2b::Blake2bCpuHashSuite},
    hal::cpu::CpuHal,
    verify::VerificationError,
};
use risc0_zkvm_methods::{multi_test::MultiTestSpec, MULTI_TEST_ELF, MULTI_TEST_ID};
use risc0_zkvm_platform::{memory, PAGE_SIZE, WORD_SIZE};
use test_log::test;

use super::{get_prover_server, HalPair, ProverImpl};
use crate::{
    host::server::testutils,
    serde::{from_slice, to_vec},
    ExecutorEnv, ExecutorImpl, ExitCode, ProveInfo, ProverOpts, ProverServer, Receipt, ReceiptKind,
    Session, VerifierContext,
};

fn prover_opts_fast() -> ProverOpts {
    ProverOpts {
        hashfn: "sha-256".to_string(),
        prove_guest_errors: false,
        receipt_kind: ReceiptKind::Composite,
    }
}

fn prove_session_fast(session: &Session) -> Receipt {
    let prover = get_prover_server(&prover_opts_fast()).unwrap();
    prover
        .prove_session(&VerifierContext::default(), session)
        .unwrap()
        .receipt
}

fn prove_nothing(hashfn: &str) -> Result<ProveInfo> {
    let env = ExecutorEnv::builder()
        .write(&MultiTestSpec::DoNothing)
        .unwrap()
        .build()
        .unwrap();
    let opts = ProverOpts {
        hashfn: hashfn.to_string(),
        prove_guest_errors: false,
        receipt_kind: ReceiptKind::Composite,
    };
    get_prover_server(&opts).unwrap().prove(env, MULTI_TEST_ELF)
}

#[test]
<<<<<<< HEAD
=======
fn prove_nothing_succinct() {
    let env = ExecutorEnv::builder()
        .write(&MultiTestSpec::DoNothing)
        .unwrap()
        .build()
        .unwrap();
    let opts = ProverOpts::succinct();
    get_prover_server(&opts)
        .unwrap()
        .prove(env, MULTI_TEST_ELF)
        .unwrap()
        .receipt
        .inner
        .succinct()
        .unwrap(); // ensure that we got a succinct receipt.
}

#[test]
#[cfg_attr(feature = "cuda", serial)]
>>>>>>> 5084d52f
fn hashfn_poseidon2() {
    prove_nothing("poseidon2").unwrap();
}

#[test]
fn hashfn_blake2b() {
    let hal_pair = HalPair {
        hal: Rc::new(CpuHal::new(Blake2bCpuHashSuite::new_suite())),
        circuit_hal: Rc::new(CpuCircuitHal::new()),
    };
    let env = ExecutorEnv::builder()
        .write(&MultiTestSpec::DoNothing)
        .unwrap()
        .build()
        .unwrap();
    let prover = ProverImpl::new("cpu:blake2b", hal_pair, ReceiptKind::Composite);
    prover.prove(env, MULTI_TEST_ELF).unwrap();
}

#[test]
fn receipt_serde() {
    let receipt = prove_nothing("sha-256").unwrap().receipt;
    let encoded: Vec<u32> = to_vec(&receipt).unwrap();
    let decoded: Receipt = from_slice(&encoded).unwrap();
    assert_eq!(decoded, receipt);
    decoded.verify(MULTI_TEST_ID).unwrap();
}

#[test]
fn check_image_id() {
    let receipt = prove_nothing("sha-256").unwrap().receipt;
    let mut image_id: Digest = MULTI_TEST_ID.into();
    for word in image_id.as_mut_words() {
        *word = word.wrapping_add(1);
    }
    assert_eq!(
        receipt.verify(image_id).unwrap_err(),
        VerificationError::ImageVerificationError
    );
}

#[test]
fn sha_basics() {
    fn run_sha(msg: &str) -> String {
        let env = ExecutorEnv::builder()
            .write(&MultiTestSpec::ShaDigest { data: msg.into() })
            .unwrap()
            .build()
            .unwrap();
        let mut exec = ExecutorImpl::from_elf(env, MULTI_TEST_ELF).unwrap();
        let session = exec.run().unwrap();
        let receipt = prove_session_fast(&session);
        hex::encode(Digest::try_from(receipt.journal.bytes).unwrap())
    }

    assert_eq!(
        run_sha(""),
        "e3b0c44298fc1c149afbf4c8996fb92427ae41e4649b934ca495991b7852b855"
    );
    assert_eq!(
        run_sha("a"),
        "ca978112ca1bbdcafac231b39a23dc4da786eff8147c4e72b9807785afee48bb"
    );
    assert_eq!(
        run_sha("abc"),
        "ba7816bf8f01cfea414140de5dae2223b00361a396177a9cb410ff61f20015ad"
    );
    assert_eq!(
        run_sha("abcdbcdecdefdefgefghfghighijhijkijkljklmklmnlmnomnopnopq"),
        "248d6a61d20638b8e5c026930c3e6039a33ce45964ff2167f6ecedd419db06c1"
    );
}

#[test]
fn sha_iter() {
    let input = MultiTestSpec::ShaDigestIter {
        data: Vec::from([0u8; 32]),
        num_iter: 1500,
    };
    let env = ExecutorEnv::builder()
        .write(&input)
        .unwrap()
        .build()
        .unwrap();
    let mut exec = ExecutorImpl::from_elf(env, MULTI_TEST_ELF).unwrap();
    let session = exec.run().unwrap();
    let receipt = prove_session_fast(&session);
    let digest = Digest::try_from(receipt.journal.bytes).unwrap();
    assert_eq!(
        hex::encode(digest),
        "9d4d1940b5c0c6d09c10add9631806f9df9467884d3e9ce4a147113e27f5c02a"
    )
}

#[test]
fn bigint_accel() {
    let cases = testutils::generate_bigint_test_cases(&mut rand::thread_rng(), 10);
    for case in cases {
        println!("Running BigInt circuit test case: {:08x?}", case);
        let input = MultiTestSpec::BigInt {
            x: case.x,
            y: case.y,
            modulus: case.modulus,
        };

        let env = ExecutorEnv::builder()
            .write(&input)
            .unwrap()
            .build()
            .unwrap();
        let mut exec = ExecutorImpl::from_elf(env, MULTI_TEST_ELF).unwrap();
        let session = exec.run().unwrap();
        let receipt = prove_session_fast(&session);
        let expected = case.expected();
        let expected: &[u8] = bytemuck::cast_slice(expected.as_slice());
        assert_eq!(receipt.journal.bytes, expected);
    }
}

#[test]
fn memory_io() {
    fn run_memio(pairs: &[(usize, usize)]) -> Result<ExitCode> {
        let input = MultiTestSpec::ReadWriteMem {
            values: pairs
                .iter()
                .cloned()
                .map(|(addr, value)| (addr as u32, value as u32))
                .collect(),
        };
        let env = ExecutorEnv::builder()
            .write(&input)
            .unwrap()
            .build()
            .unwrap();
        let mut exec = ExecutorImpl::from_elf(env, MULTI_TEST_ELF)?;
        let session = exec.run()?;
        let receipt = prove_session_fast(&session);
        receipt.verify_integrity_with_context(&VerifierContext::default())?;
        Ok(receipt.get_claim()?.exit_code)
    }

    // Pick a memory position in the middle of the memory space, which is unlikely
    // to be touched by either the stack or heap:
    const POS: usize = crate::align_up(
        (memory::TEXT_START + memory::STACK_TOP) as usize / 2,
        WORD_SIZE,
    );

    // Double writes are fine
    assert_eq!(
        run_memio(&[(POS, 1), (POS, 1)]).unwrap(),
        ExitCode::Halted(0)
    );

    // Writes at different addresses are fine
    assert_eq!(
        run_memio(&[(POS, 1), (POS + 4, 2)]).unwrap(),
        ExitCode::Halted(0)
    );

    // Aligned write is fine
    assert_eq!(run_memio(&[(POS, 1)]).unwrap(), ExitCode::Halted(0));

    // Unaligned write is bad
    let err = run_memio(&[(POS + 1001, 1)]).err().unwrap().to_string();
    assert!(err.contains("StoreAddressMisaligned"), "{err}");

    // Aligned read is fine
    assert_eq!(run_memio(&[(POS, 0)]).unwrap(), ExitCode::Halted(0));

    // Unaligned read is bad
    let err = run_memio(&[(POS + 1, 0)]).err().unwrap().to_string();
    assert!(err.contains("LoadAddressMisaligned"), "{err}");
}

#[test]
fn session_events() {
    use std::{cell::RefCell, rc::Rc};

    use risc0_zkvm_methods::HELLO_COMMIT_ELF;

    use crate::{Segment, SessionEvents};

    struct Logger {
        on_pre_prove_segment_flag: Rc<RefCell<bool>>,
        on_post_prove_segment_flag: Rc<RefCell<bool>>,
    }

    impl SessionEvents for Logger {
        fn on_pre_prove_segment(&self, _: &Segment) {
            self.on_pre_prove_segment_flag.replace(true);
        }

        fn on_post_prove_segment(&self, _: &Segment) {
            self.on_post_prove_segment_flag.replace(true);
        }
    }

    let mut exec = ExecutorImpl::from_elf(ExecutorEnv::default(), HELLO_COMMIT_ELF).unwrap();
    let mut session = exec.run().unwrap();
    let on_pre_prove_segment_flag = Rc::new(RefCell::new(false));
    let on_post_prove_segment_flag = Rc::new(RefCell::new(false));
    let logger = Logger {
        on_pre_prove_segment_flag: on_pre_prove_segment_flag.clone(),
        on_post_prove_segment_flag: on_post_prove_segment_flag.clone(),
    };
    session.add_hook(logger);
    prove_session_fast(&session);
    assert_eq!(session.hooks.len(), 1);
    assert_eq!(on_pre_prove_segment_flag.take(), true);
    assert_eq!(on_post_prove_segment_flag.take(), true);
}

// These tests come from:
// https://github.com/riscv-software-src/riscv-tests
// They were built using the toolchain from:
// https://github.com/risc0/toolchain/releases/tag/2022.03.25
mod riscv {
    use super::prove_session_fast;
    use crate::{ExecutorEnv, ExecutorImpl};

    fn run_test(test_name: &str) {
        use std::io::Read;

        use flate2::read::GzDecoder;
        use tar::Archive;

        let bytes = include_bytes!("../testdata/riscv-tests.tgz");
        let gz = GzDecoder::new(&bytes[..]);
        let mut tar = Archive::new(gz);
        for entry in tar.entries().unwrap() {
            let mut entry = entry.unwrap();
            if !entry.header().entry_type().is_file() {
                continue;
            }
            let path = entry.path().unwrap();
            let filename = path.file_name().unwrap().to_str().unwrap();
            if filename != test_name {
                continue;
            }
            let mut elf = Vec::new();
            entry.read_to_end(&mut elf).unwrap();

            let env = ExecutorEnv::default();
            let mut exec = ExecutorImpl::from_elf(env, &elf).unwrap();
            let session = exec.run().unwrap();

            prove_session_fast(&session);
        }
    }

    macro_rules! test_case {
        ($func_name:ident) => {
            #[test_log::test]
            fn $func_name() {
                run_test(stringify!($func_name));
            }
        };
    }

    test_case!(add);
    test_case!(addi);
    test_case!(and);
    test_case!(andi);
    test_case!(auipc);
    test_case!(beq);
    test_case!(bge);
    test_case!(bgeu);
    test_case!(blt);
    test_case!(bltu);
    test_case!(bne);
    test_case!(div);
    test_case!(divu);
    test_case!(jal);
    test_case!(jalr);
    test_case!(lb);
    test_case!(lbu);
    test_case!(lh);
    test_case!(lhu);
    test_case!(lui);
    test_case!(lw);
    test_case!(mul);
    test_case!(mulh);
    test_case!(mulhsu);
    test_case!(mulhu);
    test_case!(or);
    test_case!(ori);
    test_case!(rem);
    test_case!(remu);
    test_case!(sb);
    test_case!(sh);
    test_case!(simple);
    test_case!(sll);
    test_case!(slli);
    test_case!(slt);
    test_case!(slti);
    test_case!(sltiu);
    test_case!(sltu);
    test_case!(sra);
    test_case!(srai);
    test_case!(srl);
    test_case!(srli);
    test_case!(sub);
    test_case!(sw);
    test_case!(xor);
    test_case!(xori);
}

#[test]
fn pause_resume() {
    let env = ExecutorEnv::builder()
        .write(&MultiTestSpec::PauseResume(0))
        .unwrap()
        .build()
        .unwrap();
    let mut exec = ExecutorImpl::from_elf(env, MULTI_TEST_ELF).unwrap();

    // Run until sys_pause
    let session = exec.run().unwrap();
    assert_eq!(session.segments.len(), 1);
    assert_eq!(session.exit_code, ExitCode::Paused(0));
    let receipt = prove_session_fast(&session);
    let segments = &receipt.inner.composite().unwrap().segments;
    assert_eq!(segments.len(), 1);
    assert_eq!(segments[0].index, 0);

    // Run until sys_halt
    let session = exec.run().unwrap();
    assert_eq!(session.exit_code, ExitCode::Halted(0));
    prove_session_fast(&session);
}

#[test]
fn pause_exit_nonzero() {
    let user_exit_code = 1;
    let env = ExecutorEnv::builder()
        .write(&MultiTestSpec::PauseResume(user_exit_code))
        .unwrap()
        .build()
        .unwrap();
    let mut exec = ExecutorImpl::from_elf(env, MULTI_TEST_ELF).unwrap();

    // Run until sys_pause
    let session = exec.run().unwrap();
    assert_eq!(session.segments.len(), 1);
    assert_eq!(session.exit_code, ExitCode::Paused(user_exit_code as u32));
    prove_session_fast(&session);

    // Run until sys_halt
    let session = exec.run().unwrap();
    assert_eq!(session.exit_code, ExitCode::Halted(0));
    prove_session_fast(&session);
}

#[test]
fn continuation() {
    const COUNT: usize = 2; // Number of total chunks to aim for.

    let program = testutil::simple_loop();
    let image = MemoryImage::new(&program, PAGE_SIZE as u32).unwrap();

    let env = ExecutorEnv::builder()
        .segment_limit_po2(14) // 16k cycles
        .build()
        .unwrap();
    let mut exec = ExecutorImpl::new(env, image).unwrap();
    let session = exec.run().unwrap();
    let segments: Vec<_> = session
        .segments
        .iter()
        .map(|x| x.resolve().unwrap())
        .collect();
    assert_eq!(segments.len(), COUNT);

    let (final_segment, segments) = segments.split_last().unwrap();
    for segment in segments {
        assert_eq!(segment.inner.exit_code, ExitCode::SystemSplit);
    }
    assert_eq!(final_segment.inner.exit_code, ExitCode::Halted(0));

    let receipt = prove_session_fast(&session);
    for (idx, receipt) in receipt
        .inner
        .composite()
        .unwrap()
        .segments
        .iter()
        .enumerate()
    {
        assert_eq!(receipt.index, idx as u32);
    }
}

#[test]
fn sys_input() {
    use hex::FromHex;
    let digest =
        Digest::from_hex("ba7816bf8f01cfea414140de5dae2223b00361a396177a9cb410ff61f20015ad")
            .unwrap();
    let spec = MultiTestSpec::SysInput(digest);
    let env = ExecutorEnv::builder()
        .input_digest(digest)
        .write(&spec)
        .unwrap()
        .build()
        .unwrap();
    let mut exec = ExecutorImpl::from_elf(env, MULTI_TEST_ELF).unwrap();
    let session = exec.run().unwrap();
    assert_eq!(session.exit_code, ExitCode::Halted(0));
    prove_session_fast(&session);
}

#[cfg(feature = "docker")]
mod docker {
    #[test]
    fn stark2snark() {
        use crate::{
            get_prover_server, recursion::identity_p254, CompactReceipt, ExecutorEnv, ExecutorImpl,
            InnerReceipt, ProverOpts, Receipt, VerifierContext,
        };
        use risc0_groth16::docker::stark_to_snark;
        use risc0_zkvm_methods::{multi_test::MultiTestSpec, MULTI_TEST_ELF, MULTI_TEST_ID};

        let env = ExecutorEnv::builder()
            .write(&MultiTestSpec::BusyLoop { cycles: 0 })
            .unwrap()
            .build()
            .unwrap();

        tracing::info!("execute");

        let mut exec = ExecutorImpl::from_elf(env, MULTI_TEST_ELF).unwrap();
        let session = exec.run().unwrap();

        tracing::info!("prove");
        let opts = ProverOpts::default();
        let ctx = VerifierContext::default();
        let prover = get_prover_server(&opts).unwrap();
        let receipt = prover.prove_session(&ctx, &session).unwrap().receipt;
        let claim = receipt.get_claim().unwrap();
        let composite_receipt = receipt.inner.composite().unwrap();
        let succinct_receipt = prover.compress(composite_receipt).unwrap();
        let journal = session.journal.unwrap().bytes;

        tracing::info!("identity_p254");
        let ident_receipt = identity_p254(&succinct_receipt).unwrap();
        let seal_bytes = ident_receipt.get_seal_bytes();

        tracing::info!("stark-to-snark");
        let seal = stark_to_snark(&seal_bytes).unwrap().to_vec();

        tracing::info!("Receipt");
        let receipt = Receipt::new(
            InnerReceipt::Compact(CompactReceipt { seal, claim }),
            journal,
        );

        receipt.verify(MULTI_TEST_ID).unwrap();
    }
}

mod sys_verify {
<<<<<<< HEAD
    use std::sync::OnceLock;

=======
    use crate::ReceiptKind;
>>>>>>> 5084d52f
    use risc0_zkvm_methods::{
        multi_test::MultiTestSpec, HELLO_COMMIT_ELF, HELLO_COMMIT_ID, MULTI_TEST_ELF, MULTI_TEST_ID,
    };
    use test_log::test;

    use super::{get_prover_server, prover_opts_fast};
    use crate::{
        serde::to_vec, sha::Digestible, ExecutorEnv, ExecutorEnvBuilder, ExitCode, ProverOpts,
        Receipt,
    };

    fn prove_hello_commit() -> Receipt {
        get_prover_server(&prover_opts_fast())
            .unwrap()
            .prove(ExecutorEnv::default(), HELLO_COMMIT_ELF)
            .unwrap()
            .receipt
    }

    fn prove_halt(exit_code: u8) -> Receipt {
        let opts = ProverOpts {
            hashfn: "sha-256".to_string(),
            prove_guest_errors: true,
            receipt_kind: ReceiptKind::Composite,
        };

        let env = ExecutorEnvBuilder::default()
            .write(&MultiTestSpec::Halt(exit_code))
            .unwrap()
            .build()
            .unwrap();
        let halt_receipt = get_prover_server(&opts)
            .unwrap()
            .prove(env, MULTI_TEST_ELF)
            .unwrap()
            .receipt;

        // Double check that the receipt verifies with the expected image ID and exit code.
        halt_receipt
            .verify_integrity_with_context(&Default::default())
            .unwrap();
        let halt_claim = halt_receipt.get_claim().unwrap();
        assert_eq!(halt_claim.pre.digest(), MULTI_TEST_ID.into());
        assert_eq!(halt_claim.exit_code, ExitCode::Halted(exit_code as u32));
        halt_receipt
    }

    fn hello_commit_receipt() -> &'static Receipt {
        static ONCE: OnceLock<Receipt> = OnceLock::new();
        ONCE.get_or_init(|| prove_hello_commit())
    }

    #[test]
    fn sys_verify_1() {
        let spec = MultiTestSpec::SysVerify(vec![(
            HELLO_COMMIT_ID.into(),
            hello_commit_receipt().journal.bytes.clone(),
        )]);

        // Test that providing the proven assumption results in an unconditional
        // receipt.
        let env = ExecutorEnv::builder()
            .write(&spec)
            .unwrap()
            .add_assumption(hello_commit_receipt().clone())
            .build()
            .unwrap();
        get_prover_server(&prover_opts_fast())
            .unwrap()
            .prove(env, MULTI_TEST_ELF)
            .unwrap()
            .receipt
            .verify(MULTI_TEST_ID)
            .unwrap();
    }

    #[test]
    fn sys_verify_2() {
        let spec = MultiTestSpec::SysVerify(vec![(
            HELLO_COMMIT_ID.into(),
            hello_commit_receipt().journal.bytes.clone(),
        )]);

        // Test that proving without a provided assumption results in an execution
        // failure.
        let env = ExecutorEnv::builder()
            .write(&spec)
            .unwrap()
            .build()
            .unwrap();
        assert!(get_prover_server(&prover_opts_fast())
            .unwrap()
            .prove(env, MULTI_TEST_ELF)
            .is_err());
    }

    #[test]
    fn sys_verify_3() {
        let spec = MultiTestSpec::SysVerify(vec![(
            HELLO_COMMIT_ID.into(),
            hello_commit_receipt().journal.bytes.clone(),
        )]);

        // Test that providing an unresolved assumption results in a conditional
        // receipt.
        let env = ExecutorEnv::builder()
            .write(&spec)
            .unwrap()
            .add_assumption(hello_commit_receipt().get_claim().unwrap())
            .build()
            .unwrap();

        // TODO(#982) Conditional receipts currently return an error on verification.
        assert!(get_prover_server(&prover_opts_fast())
            .unwrap()
            .prove(env, MULTI_TEST_ELF)
            .is_err());

        // TODO(#982) With conditional receipts, implement the following cases.
        // verify with proven corroboration in verifier success.
        // verify with unresolved corroboration in verifier success.
        // verify with no resolution results in verifier error.
        // verify with wrong resolution results in verifier error.
    }

    #[test]
    fn sys_verify_integrity() {
        let spec = &MultiTestSpec::SysVerifyIntegrity {
            claim_words: to_vec(&hello_commit_receipt().get_claim().unwrap()).unwrap(),
        };

        // Test that providing the proven assumption results in an unconditional
        // receipt.
        let env = ExecutorEnv::builder()
            .write(&spec)
            .unwrap()
            .add_assumption(hello_commit_receipt().clone())
            .build()
            .unwrap();
        get_prover_server(&prover_opts_fast())
            .unwrap()
            .prove(env, MULTI_TEST_ELF)
            .unwrap()
            .receipt
            .verify(MULTI_TEST_ID)
            .unwrap();

        // Test that proving without a provided assumption results in an execution
        // failure.
        let env = ExecutorEnv::builder()
            .write(&spec)
            .unwrap()
            .build()
            .unwrap();
        assert!(get_prover_server(&prover_opts_fast())
            .unwrap()
            .prove(env, MULTI_TEST_ELF)
            .is_err());

        // Test that providing an unresolved assumption results in a conditional
        // receipt.
        let env = ExecutorEnv::builder()
            .write(&spec)
            .unwrap()
            .add_assumption(hello_commit_receipt().get_claim().unwrap())
            .build()
            .unwrap();
        // TODO(#982) Conditional receipts currently return an error on verification.
        assert!(get_prover_server(&prover_opts_fast())
            .unwrap()
            .prove(env, MULTI_TEST_ELF)
            .is_err());
    }

    #[test]
    fn sys_verify_integrity_halt_1() {
        // Generate a receipt for a execution ending in a guest error indicated by
        // ExitCode::Halted(1).
        let halt_receipt = prove_halt(1);

        let spec = &MultiTestSpec::SysVerifyIntegrity {
            claim_words: to_vec(&halt_receipt.get_claim().unwrap()).unwrap(),
        };

        // Test that proving results in a success execution and unconditional receipt.
        let env = ExecutorEnv::builder()
            .write(&spec)
            .unwrap()
            .add_assumption(halt_receipt)
            .build()
            .unwrap();
        get_prover_server(&prover_opts_fast())
            .unwrap()
            .prove(env, MULTI_TEST_ELF)
            .unwrap()
            .receipt
            .verify(MULTI_TEST_ID)
            .unwrap();
    }
}

mod soundness {
    use risc0_circuit_rv32im::{prove::emu::exec::DEFAULT_SEGMENT_LIMIT_PO2, CIRCUIT};
    use risc0_zkp::{
        adapter::TapsProvider,
        field::{
            baby_bear::{BabyBear, BabyBearExtElem},
            ExtElem,
        },
        hal::cpu::CpuHal,
        prove::soundness,
    };

    #[test]
    fn proven() {
        let cycles = 1 << DEFAULT_SEGMENT_LIMIT_PO2;
        let ext_size = BabyBearExtElem::EXT_SIZE;
        let coeffs_size = cycles * ext_size;
        let taps = CIRCUIT.get_taps();

        let security = soundness::proven::<CpuHal<BabyBear>>(taps, coeffs_size);
        assert_eq!(security, 41.757866);
    }

    #[test]
    fn conjectured_strict() {
        let cycles = 1 << DEFAULT_SEGMENT_LIMIT_PO2;
        let ext_size = BabyBearExtElem::EXT_SIZE;
        let coeffs_size = cycles * ext_size;
        let taps = CIRCUIT.get_taps();

        let security = soundness::conjectured_strict::<CpuHal<BabyBear>>(taps, coeffs_size);
        assert_eq!(security, 74.90123);
    }

    #[test]
    fn toy_model() {
        let cycles: usize = 1 << DEFAULT_SEGMENT_LIMIT_PO2;
        let ext_size = BabyBearExtElem::EXT_SIZE;
        let coeffs_size = cycles * ext_size;
        let taps = CIRCUIT.get_taps();

        let security = soundness::toy_model_security::<CpuHal<BabyBear>>(taps, coeffs_size);
        assert_eq!(security, 98.32892);
    }
}<|MERGE_RESOLUTION|>--- conflicted
+++ resolved
@@ -65,8 +65,6 @@
 }
 
 #[test]
-<<<<<<< HEAD
-=======
 fn prove_nothing_succinct() {
     let env = ExecutorEnv::builder()
         .write(&MultiTestSpec::DoNothing)
@@ -85,8 +83,24 @@
 }
 
 #[test]
-#[cfg_attr(feature = "cuda", serial)]
->>>>>>> 5084d52f
+fn prove_nothing_succinct() {
+    let env = ExecutorEnv::builder()
+        .write(&MultiTestSpec::DoNothing)
+        .unwrap()
+        .build()
+        .unwrap();
+    let opts = ProverOpts::succinct();
+    get_prover_server(&opts)
+        .unwrap()
+        .prove(env, MULTI_TEST_ELF)
+        .unwrap()
+        .receipt
+        .inner
+        .succinct()
+        .unwrap(); // ensure that we got a succinct receipt.
+}
+
+#[test]
 fn hashfn_poseidon2() {
     prove_nothing("poseidon2").unwrap();
 }
@@ -549,12 +563,9 @@
 }
 
 mod sys_verify {
-<<<<<<< HEAD
     use std::sync::OnceLock;
 
-=======
     use crate::ReceiptKind;
->>>>>>> 5084d52f
     use risc0_zkvm_methods::{
         multi_test::MultiTestSpec, HELLO_COMMIT_ELF, HELLO_COMMIT_ID, MULTI_TEST_ELF, MULTI_TEST_ID,
     };
