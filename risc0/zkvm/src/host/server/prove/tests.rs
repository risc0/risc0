// Copyright 2023 RISC Zero, Inc.
//
// Licensed under the Apache License, Version 2.0 (the "License");
// you may not use this file except in compliance with the License.
// You may obtain a copy of the License at
//
//     http://www.apache.org/licenses/LICENSE-2.0
//
// Unless required by applicable law or agreed to in writing, software
// distributed under the License is distributed on an "AS IS" BASIS,
// WITHOUT WARRANTIES OR CONDITIONS OF ANY KIND, either express or implied.
// See the License for the specific language governing permissions and
// limitations under the License.

use std::rc::Rc;

use anyhow::Result;
use risc0_circuit_rv32im::cpu::CpuCircuitHal;
use risc0_zkp::{
    core::{digest::Digest, hash::blake2b::Blake2bCpuHashSuite},
    hal::cpu::CpuHal,
    verify::VerificationError,
};
use risc0_zkvm_methods::{multi_test::MultiTestSpec, MULTI_TEST_ELF, MULTI_TEST_ID};
use risc0_zkvm_platform::{memory, WORD_SIZE};
use serial_test::serial;
use test_log::test;

use super::{get_prover_server, HalPair, ProverImpl};
use crate::{
    host::{
        server::{exec::executor::ExecutorError, testutils},
        CIRCUIT,
    },
    serde::{from_slice, to_vec},
    ExecutorEnv, ExecutorImpl, ProverOpts, ProverServer, Receipt,
};

fn prove_nothing(hashfn: &str) -> Result<Receipt> {
    let input = to_vec(&MultiTestSpec::DoNothing).unwrap();
    let env = ExecutorEnv::builder().add_input(&input).build().unwrap();
    let opts = ProverOpts {
        hashfn: hashfn.to_string(),
    };
    get_prover_server(&opts)
        .unwrap()
        .prove_elf(env, MULTI_TEST_ELF)
}

#[test]
#[cfg_attr(feature = "cuda", serial)]
fn hashfn_poseidon() {
    prove_nothing("poseidon").unwrap();
}

#[test]
fn hashfn_blake2b() {
    let hal_pair = HalPair {
        hal: Rc::new(CpuHal::new(Blake2bCpuHashSuite::new_suite())),
        circuit_hal: Rc::new(CpuCircuitHal::new(&CIRCUIT)),
    };
    let input = to_vec(&MultiTestSpec::DoNothing).unwrap();
    let env = ExecutorEnv::builder().add_input(&input).build().unwrap();
    let prover = ProverImpl::new("cpu:blake2b", hal_pair);
    prover.prove_elf(env, MULTI_TEST_ELF).unwrap();
}

#[test]
#[cfg_attr(feature = "cuda", serial)]
fn receipt_serde() {
    let receipt = prove_nothing("sha-256").unwrap();
    let encoded: Vec<u32> = to_vec(&receipt).unwrap();
    let decoded: Receipt = from_slice(&encoded).unwrap();
    assert_eq!(decoded, receipt);
    decoded.verify(MULTI_TEST_ID).unwrap();
}

#[test]
#[cfg_attr(feature = "cuda", serial)]
fn check_image_id() {
    let receipt = prove_nothing("sha-256").unwrap();
    let mut image_id: Digest = MULTI_TEST_ID.into();
    for word in image_id.as_mut_words() {
        *word = word.wrapping_add(1);
    }
    assert_eq!(
        receipt.verify(image_id).unwrap_err(),
        VerificationError::ImageVerificationError
    );
}

#[test]
#[serial]
fn sha_basics() {
    fn run_sha(msg: &str) -> String {
        let input = to_vec(&MultiTestSpec::ShaDigest { data: msg.into() }).unwrap();
        let env = ExecutorEnv::builder().add_input(&input).build().unwrap();
        let mut exec = ExecutorImpl::from_elf(env, MULTI_TEST_ELF).unwrap();
        let session = exec.run().unwrap();
        let receipt = session.prove().unwrap();
        hex::encode(Digest::try_from(receipt.journal).unwrap())
    }

    assert_eq!(
        run_sha(""),
        "e3b0c44298fc1c149afbf4c8996fb92427ae41e4649b934ca495991b7852b855"
    );
    assert_eq!(
        run_sha("a"),
        "ca978112ca1bbdcafac231b39a23dc4da786eff8147c4e72b9807785afee48bb"
    );
    assert_eq!(
        run_sha("abc"),
        "ba7816bf8f01cfea414140de5dae2223b00361a396177a9cb410ff61f20015ad"
    );
    assert_eq!(
        run_sha("abcdbcdecdefdefgefghfghighijhijkijkljklmklmnlmnomnopnopq"),
        "248d6a61d20638b8e5c026930c3e6039a33ce45964ff2167f6ecedd419db06c1"
    );
}

#[test]
#[serial]
fn sha_iter() {
    let input = to_vec(&MultiTestSpec::ShaDigestIter {
        data: Vec::from([0u8; 32]),
        num_iter: 1500,
    })
    .unwrap();
    let env = ExecutorEnv::builder().add_input(&input).build().unwrap();
    let mut exec = ExecutorImpl::from_elf(env, MULTI_TEST_ELF).unwrap();
    let session = exec.run().unwrap();
    let receipt = session.prove().unwrap();
    let digest = Digest::try_from(receipt.journal).unwrap();
    assert_eq!(
        hex::encode(digest),
        "9d4d1940b5c0c6d09c10add9631806f9df9467884d3e9ce4a147113e27f5c02a"
    )
}

#[test]
fn bigint_accel() {
    let cases = testutils::generate_bigint_test_cases(&mut rand::thread_rng(), 10);
    for case in cases {
        println!("Running BigInt circuit test case: {:08x?}", case);
        let input = to_vec(&MultiTestSpec::BigInt {
            x: case.x,
            y: case.y,
            modulus: case.modulus,
        })
        .unwrap();

        let env = ExecutorEnv::builder().add_input(&input).build().unwrap();
        let mut exec = ExecutorImpl::from_elf(env, MULTI_TEST_ELF).unwrap();
        let session = exec.run().unwrap();
        let receipt = session.prove().unwrap();
        let expected = case.expected();
        let expected: &[u8] = bytemuck::cast_slice(expected.as_slice());
        assert_eq!(receipt.journal, expected);
    }
}

#[test]
#[serial]
fn memory_io() {
    fn is_fault_proof(receipt: Result<Receipt>) -> bool {
        // this if statement will be removed once this feature is more mature
        if !cfg!(feature = "fault-proof") {
            return receipt.is_err();
        }
        let receipt = receipt.unwrap();
        match receipt.verify(MULTI_TEST_ID) {
            Err(VerificationError::ValidFaultReceipt) => true,
            _ => false,
        }
    }

    fn run_memio(pairs: &[(usize, usize)]) -> Result<Receipt> {
        let spec = MultiTestSpec::ReadWriteMem {
            values: pairs
                .iter()
                .cloned()
                .map(|(addr, value)| (addr as u32, value as u32))
                .collect(),
        };
        let input = to_vec(&spec)?;
        let env = ExecutorEnv::builder().add_input(&input).build().unwrap();
        let mut exec = ExecutorImpl::from_elf(env, MULTI_TEST_ELF)?;
        let session = match exec.run() {
            Ok(session) => session,
            Err(ExecutorError::Fault(session)) => session,
            Err(ExecutorError::Error(e)) => return Err(e),
        };
        session.prove()
    }

    // Pick a memory position in the middle of the memory space, which is unlikely
    // to be touched by either the stack or heap:
    const POS: usize = crate::align_up(
        (memory::TEXT_START + memory::STACK_TOP) as usize / 2,
        WORD_SIZE,
    );

    // Double writes are fine
    assert!(!is_fault_proof(run_memio(&[(POS, 1), (POS, 1)])));

    // Writes at different addresses are fine
    assert!(!is_fault_proof(run_memio(&[(POS, 1), (POS + 4, 2)])));

    // Aligned write is fine
    assert!(!is_fault_proof(run_memio(&[(POS, 1)])));

    // Unaligned write is bad
    assert!(is_fault_proof(run_memio(&[(POS + 1001, 1)])));

    // Aligned read is fine
    assert!(!is_fault_proof(run_memio(&[(POS, 0)])));

    // Unaligned read is bad
    assert!(is_fault_proof(run_memio(&[(POS + 1, 0)])));
}

#[test]
<<<<<<< HEAD
#[cfg_attr(feature = "cuda", serial)]
fn pause_continue() {
    let env = ExecutorEnv::builder()
        .add_input(&to_vec(&MultiTestSpec::PauseContinue).unwrap())
        .build()
        .unwrap();
    let mut exec = Executor::from_elf(env, MULTI_TEST_ELF).unwrap();

    // Run until sys_pause
    let session = exec.run().unwrap();
    assert_eq!(session.segments.len(), 1);
    assert_eq!(session.exit_code, ExitCode::Paused(0));
    let receipt = session.prove().unwrap();
    let segments = &receipt.inner.composite().unwrap().segments;
    assert_eq!(segments.len(), 1);
    assert_eq!(segments[0].index, 0);

    // Run until sys_halt
    let session = exec.run().unwrap();
    assert_eq!(session.exit_code, ExitCode::Halted(0));
    session.prove().unwrap();
}

#[test]
=======
>>>>>>> 6d2cd981
fn session_events() {
    use std::{cell::RefCell, rc::Rc};

    use risc0_zkvm_methods::HELLO_COMMIT_ELF;

    use crate::{Segment, SessionEvents};

    struct Logger {
        on_pre_prove_segment_flag: Rc<RefCell<bool>>,
        on_post_prove_segment_flag: Rc<RefCell<bool>>,
    }

    impl SessionEvents for Logger {
        fn on_pre_prove_segment(&self, _: &Segment) {
            self.on_pre_prove_segment_flag.replace(true);
        }

        fn on_post_prove_segment(&self, _: &Segment) {
            self.on_post_prove_segment_flag.replace(true);
        }
    }

    let mut exec = ExecutorImpl::from_elf(ExecutorEnv::default(), HELLO_COMMIT_ELF).unwrap();
    let mut session = exec.run().unwrap();
    let on_pre_prove_segment_flag = Rc::new(RefCell::new(false));
    let on_post_prove_segment_flag = Rc::new(RefCell::new(false));
    let logger = Logger {
        on_pre_prove_segment_flag: on_pre_prove_segment_flag.clone(),
        on_post_prove_segment_flag: on_post_prove_segment_flag.clone(),
    };
    session.add_hook(logger);
    session.prove().unwrap();
    assert_eq!(session.hooks.len(), 1);
    assert_eq!(on_pre_prove_segment_flag.take(), true);
    assert_eq!(on_post_prove_segment_flag.take(), true);
}

<<<<<<< HEAD
#[test]
#[cfg_attr(feature = "cuda", serial)]
fn continuation() {
    const COUNT: usize = 2; // Number of total chunks to aim for.
    let segment_limit_po2 = 16; // 64k cycles
    let cycles = 1 << segment_limit_po2;

    let spec = &to_vec(&MultiTestSpec::BusyLoop { cycles }).unwrap();
    let env = ExecutorEnv::builder()
        .add_input(&spec)
        .segment_limit_po2(segment_limit_po2)
        .build()
        .unwrap();
    let mut exec = Executor::from_elf(env, MULTI_TEST_ELF).unwrap();
    let session = exec.run().unwrap();
    let segments = session.resolve().unwrap();
    assert_eq!(segments.len(), COUNT);

    let (final_segment, segments) = segments.split_last().unwrap();
    for segment in segments {
        assert_eq!(segment.exit_code, ExitCode::SystemSplit);
    }
    assert_eq!(final_segment.exit_code, ExitCode::Halted(0));

    let receipt = session.prove().unwrap();
    for (idx, receipt) in receipt
        .inner
        .composite()
        .unwrap()
        .segments
        .iter()
        .enumerate()
    {
        assert_eq!(receipt.index, idx as u32);
    }
}

=======
>>>>>>> 6d2cd981
// These tests come from:
// https://github.com/riscv-software-src/riscv-tests
// They were built using the toolchain from:
// https://github.com/risc0/toolchain/releases/tag/2022.03.25
mod riscv {
    use crate::{ExecutorEnv, ExecutorImpl, MemoryImage, Program};

    fn run_test(test_name: &str) {
        use std::io::Read;

        use flate2::read::GzDecoder;
        use risc0_zkvm_platform::{memory::GUEST_MAX_MEM, PAGE_SIZE};
        use tar::Archive;

        let bytes = include_bytes!("../testdata/riscv-tests.tgz");
        let gz = GzDecoder::new(&bytes[..]);
        let mut tar = Archive::new(gz);
        for entry in tar.entries().unwrap() {
            let mut entry = entry.unwrap();
            if !entry.header().entry_type().is_file() {
                continue;
            }
            let path = entry.path().unwrap();
            let filename = path.file_name().unwrap().to_str().unwrap();
            if filename != test_name {
                continue;
            }
            let mut elf = Vec::new();
            entry.read_to_end(&mut elf).unwrap();

            let program = Program::load_elf(elf.as_slice(), GUEST_MAX_MEM as u32).unwrap();
            let image = MemoryImage::new(&program, PAGE_SIZE as u32).unwrap();

            let env = ExecutorEnv::default();
            let mut exec = ExecutorImpl::new(env, image).unwrap();
            let session = exec.run().unwrap();
            session.prove().unwrap();
        }
    }

    macro_rules! test_case {
        ($func_name:ident) => {
            #[test_log::test]
            #[cfg_attr(feature = "cuda", serial_test::serial)]
            fn $func_name() {
                run_test(stringify!($func_name));
            }
        };
    }

    test_case!(add);
    test_case!(addi);
    test_case!(and);
    test_case!(andi);
    test_case!(auipc);
    test_case!(beq);
    test_case!(bge);
    test_case!(bgeu);
    test_case!(blt);
    test_case!(bltu);
    test_case!(bne);
    test_case!(div);
    test_case!(divu);
    test_case!(jal);
    test_case!(jalr);
    test_case!(lb);
    test_case!(lbu);
    test_case!(lh);
    test_case!(lhu);
    test_case!(lui);
    test_case!(lw);
    test_case!(mul);
    test_case!(mulh);
    test_case!(mulhsu);
    test_case!(mulhu);
    test_case!(or);
    test_case!(ori);
    test_case!(rem);
    test_case!(remu);
    test_case!(sb);
    test_case!(sh);
    test_case!(simple);
    test_case!(sll);
    test_case!(slli);
    test_case!(slt);
    test_case!(slti);
    test_case!(sltiu);
    test_case!(sltu);
    test_case!(sra);
    test_case!(srai);
    test_case!(srl);
    test_case!(srli);
    test_case!(sub);
    test_case!(sw);
    test_case!(xor);
    test_case!(xori);
}

#[cfg(feature = "docker")]
mod docker {
    use crate::{serde::to_vec, ExecutorEnv, ExecutorImpl, ExitCode};
    use risc0_zkvm_methods::{multi_test::MultiTestSpec, MULTI_TEST_ELF};

    #[test]
    fn pause_continue() {
        let env = ExecutorEnv::builder()
            .add_input(&to_vec(&MultiTestSpec::PauseContinue).unwrap())
            .build()
            .unwrap();
        let mut exec = ExecutorImpl::from_elf(env, MULTI_TEST_ELF).unwrap();

        // Run until sys_pause
        let session = exec.run().unwrap();
        assert_eq!(session.segments.len(), 1);
        assert_eq!(session.exit_code, ExitCode::Paused(0));
        let receipt = session.prove().unwrap();
        let segments = receipt.inner.flat().unwrap();
        assert_eq!(segments.len(), 1);
        assert_eq!(segments[0].index, 0);

        // Run until sys_halt
        let session = exec.run().unwrap();
        assert_eq!(session.exit_code, ExitCode::Halted(0));
        session.prove().unwrap();
    }

    #[test]
    fn continuation() {
        const COUNT: usize = 2; // Number of total chunks to aim for.
        let segment_limit_po2 = 16; // 64k cycles
        let cycles = 1 << segment_limit_po2;

        let spec = &to_vec(&MultiTestSpec::BusyLoop { cycles }).unwrap();
        let env = ExecutorEnv::builder()
            .add_input(&spec)
            .segment_limit_po2(segment_limit_po2)
            .build()
            .unwrap();
        let mut exec = ExecutorImpl::from_elf(env, MULTI_TEST_ELF).unwrap();
        let session = exec.run().unwrap();
        let segments = session.resolve().unwrap();
        assert_eq!(segments.len(), COUNT);

        let (final_segment, segments) = segments.split_last().unwrap();
        for segment in segments {
            assert_eq!(segment.exit_code, ExitCode::SystemSplit);
        }
        assert_eq!(final_segment.exit_code, ExitCode::Halted(0));

        let receipt = session.prove().unwrap();
        for (idx, receipt) in receipt.inner.flat().unwrap().iter().enumerate() {
            assert_eq!(receipt.index, idx as u32);
        }
    }
}<|MERGE_RESOLUTION|>--- conflicted
+++ resolved
@@ -221,33 +221,6 @@
 }
 
 #[test]
-<<<<<<< HEAD
-#[cfg_attr(feature = "cuda", serial)]
-fn pause_continue() {
-    let env = ExecutorEnv::builder()
-        .add_input(&to_vec(&MultiTestSpec::PauseContinue).unwrap())
-        .build()
-        .unwrap();
-    let mut exec = Executor::from_elf(env, MULTI_TEST_ELF).unwrap();
-
-    // Run until sys_pause
-    let session = exec.run().unwrap();
-    assert_eq!(session.segments.len(), 1);
-    assert_eq!(session.exit_code, ExitCode::Paused(0));
-    let receipt = session.prove().unwrap();
-    let segments = &receipt.inner.composite().unwrap().segments;
-    assert_eq!(segments.len(), 1);
-    assert_eq!(segments[0].index, 0);
-
-    // Run until sys_halt
-    let session = exec.run().unwrap();
-    assert_eq!(session.exit_code, ExitCode::Halted(0));
-    session.prove().unwrap();
-}
-
-#[test]
-=======
->>>>>>> 6d2cd981
 fn session_events() {
     use std::{cell::RefCell, rc::Rc};
 
@@ -285,46 +258,6 @@
     assert_eq!(on_post_prove_segment_flag.take(), true);
 }
 
-<<<<<<< HEAD
-#[test]
-#[cfg_attr(feature = "cuda", serial)]
-fn continuation() {
-    const COUNT: usize = 2; // Number of total chunks to aim for.
-    let segment_limit_po2 = 16; // 64k cycles
-    let cycles = 1 << segment_limit_po2;
-
-    let spec = &to_vec(&MultiTestSpec::BusyLoop { cycles }).unwrap();
-    let env = ExecutorEnv::builder()
-        .add_input(&spec)
-        .segment_limit_po2(segment_limit_po2)
-        .build()
-        .unwrap();
-    let mut exec = Executor::from_elf(env, MULTI_TEST_ELF).unwrap();
-    let session = exec.run().unwrap();
-    let segments = session.resolve().unwrap();
-    assert_eq!(segments.len(), COUNT);
-
-    let (final_segment, segments) = segments.split_last().unwrap();
-    for segment in segments {
-        assert_eq!(segment.exit_code, ExitCode::SystemSplit);
-    }
-    assert_eq!(final_segment.exit_code, ExitCode::Halted(0));
-
-    let receipt = session.prove().unwrap();
-    for (idx, receipt) in receipt
-        .inner
-        .composite()
-        .unwrap()
-        .segments
-        .iter()
-        .enumerate()
-    {
-        assert_eq!(receipt.index, idx as u32);
-    }
-}
-
-=======
->>>>>>> 6d2cd981
 // These tests come from:
 // https://github.com/riscv-software-src/riscv-tests
 // They were built using the toolchain from:
