// Copyright 2024 RISC Zero, Inc.
//
// Licensed under the Apache License, Version 2.0 (the "License");
// you may not use this file except in compliance with the License.
// You may obtain a copy of the License at
//
//     http://www.apache.org/licenses/LICENSE-2.0
//
// Unless required by applicable law or agreed to in writing, software
// distributed under the License is distributed on an "AS IS" BASIS,
// WITHOUT WARRANTIES OR CONDITIONS OF ANY KIND, either express or implied.
// See the License for the specific language governing permissions and
// limitations under the License.

use std::rc::Rc;

use anyhow::Result;
use risc0_binfmt::MemoryImage;
use risc0_circuit_rv32im::prove::{emu::testutil, hal::cpu::CpuCircuitHal};
use risc0_zkp::{
    core::{digest::Digest, hash::blake2b::Blake2bCpuHashSuite},
    hal::cpu::CpuHal,
    verify::VerificationError,
};
use risc0_zkvm_methods::{multi_test::MultiTestSpec, MULTI_TEST_ELF, MULTI_TEST_ID};
use risc0_zkvm_platform::{memory, PAGE_SIZE, WORD_SIZE};
use test_log::test;

use super::{get_prover_server, HalPair, ProverImpl};
use crate::{
    host::server::testutils,
    serde::{from_slice, to_vec},
    ExecutorEnv, ExecutorImpl, ExitCode, ProveInfo, ProverOpts, ProverServer, Receipt, Session,
    VerifierContext,
};

fn prover_opts_fast() -> ProverOpts {
    ProverOpts {
        hashfn: "sha-256".to_string(),
        prove_guest_errors: false,
    }
}

fn prove_session_fast(session: &Session) -> Receipt {
    let prover = get_prover_server(&prover_opts_fast()).unwrap();
    prover
        .prove_session(&VerifierContext::default(), session)
        .unwrap()
        .receipt
}

fn prove_nothing(hashfn: &str) -> Result<ProveInfo> {
    let env = ExecutorEnv::builder()
        .write(&MultiTestSpec::DoNothing)
        .unwrap()
        .build()
        .unwrap();
    let opts = ProverOpts {
        hashfn: hashfn.to_string(),
        prove_guest_errors: false,
    };
    get_prover_server(&opts).unwrap().prove(env, MULTI_TEST_ELF)
}

#[test]
fn hashfn_poseidon2() {
    prove_nothing("poseidon2").unwrap();
}

#[test]
fn hashfn_blake2b() {
    let hal_pair = HalPair {
        hal: Rc::new(CpuHal::new(Blake2bCpuHashSuite::new_suite())),
        circuit_hal: Rc::new(CpuCircuitHal::new()),
    };
    let env = ExecutorEnv::builder()
        .write(&MultiTestSpec::DoNothing)
        .unwrap()
        .build()
        .unwrap();
    let prover = ProverImpl::new("cpu:blake2b", hal_pair);
    prover.prove(env, MULTI_TEST_ELF).unwrap();
}

#[test]
fn receipt_serde() {
    let receipt = prove_nothing("sha-256").unwrap().receipt;
    let encoded: Vec<u32> = to_vec(&receipt).unwrap();
    let decoded: Receipt = from_slice(&encoded).unwrap();
    assert_eq!(decoded, receipt);
    decoded.verify(MULTI_TEST_ID).unwrap();
}

#[test]
fn check_image_id() {
    let receipt = prove_nothing("sha-256").unwrap().receipt;
    let mut image_id: Digest = MULTI_TEST_ID.into();
    for word in image_id.as_mut_words() {
        *word = word.wrapping_add(1);
    }
    assert_eq!(
        receipt.verify(image_id).unwrap_err(),
        VerificationError::ImageVerificationError
    );
}

#[test]
fn sha_basics() {
    fn run_sha(msg: &str) -> String {
        let env = ExecutorEnv::builder()
            .write(&MultiTestSpec::ShaDigest { data: msg.into() })
            .unwrap()
            .build()
            .unwrap();
        let mut exec = ExecutorImpl::from_elf(env, MULTI_TEST_ELF).unwrap();
        let session = exec.run().unwrap();
        let receipt = prove_session_fast(&session);
        hex::encode(Digest::try_from(receipt.journal.bytes).unwrap())
    }

    assert_eq!(
        run_sha(""),
        "e3b0c44298fc1c149afbf4c8996fb92427ae41e4649b934ca495991b7852b855"
    );
    assert_eq!(
        run_sha("a"),
        "ca978112ca1bbdcafac231b39a23dc4da786eff8147c4e72b9807785afee48bb"
    );
    assert_eq!(
        run_sha("abc"),
        "ba7816bf8f01cfea414140de5dae2223b00361a396177a9cb410ff61f20015ad"
    );
    assert_eq!(
        run_sha("abcdbcdecdefdefgefghfghighijhijkijkljklmklmnlmnomnopnopq"),
        "248d6a61d20638b8e5c026930c3e6039a33ce45964ff2167f6ecedd419db06c1"
    );
}

#[test]
fn sha_iter() {
    let input = MultiTestSpec::ShaDigestIter {
        data: Vec::from([0u8; 32]),
        num_iter: 1500,
    };
    let env = ExecutorEnv::builder()
        .write(&input)
        .unwrap()
        .build()
        .unwrap();
    let mut exec = ExecutorImpl::from_elf(env, MULTI_TEST_ELF).unwrap();
    let session = exec.run().unwrap();
    let receipt = prove_session_fast(&session);
    let digest = Digest::try_from(receipt.journal.bytes).unwrap();
    assert_eq!(
        hex::encode(digest),
        "9d4d1940b5c0c6d09c10add9631806f9df9467884d3e9ce4a147113e27f5c02a"
    )
}

#[test]
fn bigint_accel() {
    let cases = testutils::generate_bigint_test_cases(&mut rand::thread_rng(), 10);
    for case in cases {
        println!("Running BigInt circuit test case: {:08x?}", case);
        let input = MultiTestSpec::BigInt {
            x: case.x,
            y: case.y,
            modulus: case.modulus,
        };

        let env = ExecutorEnv::builder()
            .write(&input)
            .unwrap()
            .build()
            .unwrap();
        let mut exec = ExecutorImpl::from_elf(env, MULTI_TEST_ELF).unwrap();
        let session = exec.run().unwrap();
        let receipt = prove_session_fast(&session);
        let expected = case.expected();
        let expected: &[u8] = bytemuck::cast_slice(expected.as_slice());
        assert_eq!(receipt.journal.bytes, expected);
    }
}

#[test]
fn memory_io() {
    fn run_memio(pairs: &[(usize, usize)]) -> Result<ExitCode> {
        let input = MultiTestSpec::ReadWriteMem {
            values: pairs
                .iter()
                .cloned()
                .map(|(addr, value)| (addr as u32, value as u32))
                .collect(),
        };
        let env = ExecutorEnv::builder()
            .write(&input)
            .unwrap()
            .build()
            .unwrap();
        let mut exec = ExecutorImpl::from_elf(env, MULTI_TEST_ELF)?;
        let session = exec.run()?;
        let receipt = prove_session_fast(&session);
        receipt.verify_integrity_with_context(&VerifierContext::default())?;
        Ok(receipt.get_claim()?.exit_code)
    }

    // Pick a memory position in the middle of the memory space, which is unlikely
    // to be touched by either the stack or heap:
    const POS: usize = crate::align_up(
        (memory::TEXT_START + memory::STACK_TOP) as usize / 2,
        WORD_SIZE,
    );

    // Double writes are fine
    assert_eq!(
        run_memio(&[(POS, 1), (POS, 1)]).unwrap(),
        ExitCode::Halted(0)
    );

    // Writes at different addresses are fine
    assert_eq!(
        run_memio(&[(POS, 1), (POS + 4, 2)]).unwrap(),
        ExitCode::Halted(0)
    );

    // Aligned write is fine
    assert_eq!(run_memio(&[(POS, 1)]).unwrap(), ExitCode::Halted(0));

    // Unaligned write is bad
    let err = run_memio(&[(POS + 1001, 1)]).err().unwrap().to_string();
    assert!(err.contains("StoreAddressMisaligned"), "{err}");

    // Aligned read is fine
    assert_eq!(run_memio(&[(POS, 0)]).unwrap(), ExitCode::Halted(0));

    // Unaligned read is bad
    let err = run_memio(&[(POS + 1, 0)]).err().unwrap().to_string();
    assert!(err.contains("LoadAddressMisaligned"), "{err}");
}

#[test]
fn session_events() {
    use std::{cell::RefCell, rc::Rc};

    use risc0_zkvm_methods::HELLO_COMMIT_ELF;

    use crate::{Segment, SessionEvents};

    struct Logger {
        on_pre_prove_segment_flag: Rc<RefCell<bool>>,
        on_post_prove_segment_flag: Rc<RefCell<bool>>,
    }

    impl SessionEvents for Logger {
        fn on_pre_prove_segment(&self, _: &Segment) {
            self.on_pre_prove_segment_flag.replace(true);
        }

        fn on_post_prove_segment(&self, _: &Segment) {
            self.on_post_prove_segment_flag.replace(true);
        }
    }

    let mut exec = ExecutorImpl::from_elf(ExecutorEnv::default(), HELLO_COMMIT_ELF).unwrap();
    let mut session = exec.run().unwrap();
    let on_pre_prove_segment_flag = Rc::new(RefCell::new(false));
    let on_post_prove_segment_flag = Rc::new(RefCell::new(false));
    let logger = Logger {
        on_pre_prove_segment_flag: on_pre_prove_segment_flag.clone(),
        on_post_prove_segment_flag: on_post_prove_segment_flag.clone(),
    };
    session.add_hook(logger);
    prove_session_fast(&session);
    assert_eq!(session.hooks.len(), 1);
    assert_eq!(on_pre_prove_segment_flag.take(), true);
    assert_eq!(on_post_prove_segment_flag.take(), true);
}

// These tests come from:
// https://github.com/riscv-software-src/riscv-tests
// They were built using the toolchain from:
// https://github.com/risc0/toolchain/releases/tag/2022.03.25
mod riscv {
    use super::prove_session_fast;
    use crate::{ExecutorEnv, ExecutorImpl};

    fn run_test(test_name: &str) {
        use std::io::Read;

        use flate2::read::GzDecoder;
        use tar::Archive;

        let bytes = include_bytes!("../testdata/riscv-tests.tgz");
        let gz = GzDecoder::new(&bytes[..]);
        let mut tar = Archive::new(gz);
        for entry in tar.entries().unwrap() {
            let mut entry = entry.unwrap();
            if !entry.header().entry_type().is_file() {
                continue;
            }
            let path = entry.path().unwrap();
            let filename = path.file_name().unwrap().to_str().unwrap();
            if filename != test_name {
                continue;
            }
            let mut elf = Vec::new();
            entry.read_to_end(&mut elf).unwrap();

            let env = ExecutorEnv::default();
            let mut exec = ExecutorImpl::from_elf(env, &elf).unwrap();
            let session = exec.run().unwrap();

            prove_session_fast(&session);
        }
    }

    macro_rules! test_case {
        ($func_name:ident) => {
            #[test_log::test]
            fn $func_name() {
                run_test(stringify!($func_name));
            }
        };
    }

    test_case!(add);
    test_case!(addi);
    test_case!(and);
    test_case!(andi);
    test_case!(auipc);
    test_case!(beq);
    test_case!(bge);
    test_case!(bgeu);
    test_case!(blt);
    test_case!(bltu);
    test_case!(bne);
    test_case!(div);
    test_case!(divu);
    test_case!(jal);
    test_case!(jalr);
    test_case!(lb);
    test_case!(lbu);
    test_case!(lh);
    test_case!(lhu);
    test_case!(lui);
    test_case!(lw);
    test_case!(mul);
    test_case!(mulh);
    test_case!(mulhsu);
    test_case!(mulhu);
    test_case!(or);
    test_case!(ori);
    test_case!(rem);
    test_case!(remu);
    test_case!(sb);
    test_case!(sh);
    test_case!(simple);
    test_case!(sll);
    test_case!(slli);
    test_case!(slt);
    test_case!(slti);
    test_case!(sltiu);
    test_case!(sltu);
    test_case!(sra);
    test_case!(srai);
    test_case!(srl);
    test_case!(srli);
    test_case!(sub);
    test_case!(sw);
    test_case!(xor);
    test_case!(xori);
}

#[test]
fn pause_resume() {
    let env = ExecutorEnv::builder()
        .write(&MultiTestSpec::PauseContinue(0))
        .unwrap()
        .build()
        .unwrap();
    let mut exec = ExecutorImpl::from_elf(env, MULTI_TEST_ELF).unwrap();

    // Run until sys_pause
    let session = exec.run().unwrap();
    assert_eq!(session.segments.len(), 1);
    assert_eq!(session.exit_code, ExitCode::Paused(0));
    let receipt = prove_session_fast(&session);
    let segments = &receipt.inner.composite().unwrap().segments;
    assert_eq!(segments.len(), 1);
    assert_eq!(segments[0].index, 0);

    // Run until sys_halt
    let session = exec.run().unwrap();
    assert_eq!(session.exit_code, ExitCode::Halted(0));
    prove_session_fast(&session);
}

#[test]
fn continuation() {
    const COUNT: usize = 2; // Number of total chunks to aim for.

    let program = testutil::simple_loop();
    let image = MemoryImage::new(&program, PAGE_SIZE as u32).unwrap();

    let env = ExecutorEnv::builder()
        .segment_limit_po2(14) // 16k cycles
        .build()
        .unwrap();
    let mut exec = ExecutorImpl::new(env, image).unwrap();
    let session = exec.run().unwrap();
    let segments: Vec<_> = session
        .segments
        .iter()
        .map(|x| x.resolve().unwrap())
        .collect();
    assert_eq!(segments.len(), COUNT);

    let (final_segment, segments) = segments.split_last().unwrap();
    for segment in segments {
        assert_eq!(segment.inner.exit_code, ExitCode::SystemSplit);
    }
    assert_eq!(final_segment.inner.exit_code, ExitCode::Halted(0));

    let receipt = prove_session_fast(&session);
    for (idx, receipt) in receipt
        .inner
        .composite()
        .unwrap()
        .segments
        .iter()
        .enumerate()
    {
        assert_eq!(receipt.index, idx as u32);
    }
}

#[cfg(feature = "docker")]
#[test]
fn stark2snark() {
    use crate::{
        get_prover_server, recursion::identity_p254, CompactReceipt, ExecutorEnv, ExecutorImpl,
        InnerReceipt, ProverOpts, Receipt, VerifierContext,
    };
    use risc0_groth16::docker::stark_to_snark;
    use risc0_zkvm_methods::{multi_test::MultiTestSpec, MULTI_TEST_ELF, MULTI_TEST_ID};

    let env = ExecutorEnv::builder()
        .write(&MultiTestSpec::BusyLoop { cycles: 0 })
        .unwrap()
        .build()
        .unwrap();

    tracing::info!("execute");

    let mut exec = ExecutorImpl::from_elf(env, MULTI_TEST_ELF).unwrap();
    let session = exec.run().unwrap();

    tracing::info!("prove");
    let opts = ProverOpts::default();
    let ctx = VerifierContext::default();
    let prover = get_prover_server(&opts).unwrap();
    let receipt = prover.prove_session(&ctx, &session).unwrap().receipt;
    let claim = receipt.get_claim().unwrap();
    let composite_receipt = receipt.inner.composite().unwrap();
    let succinct_receipt = prover.compress(composite_receipt).unwrap();
    let journal = session.journal.unwrap().bytes;

    tracing::info!("identity_p254");
    let ident_receipt = identity_p254(&succinct_receipt).unwrap();
    let seal_bytes = ident_receipt.get_seal_bytes();

    tracing::info!("stark-to-snark");
    let seal = stark_to_snark(&seal_bytes).unwrap().to_vec();

    tracing::info!("Receipt");
    let receipt = Receipt::new(
        InnerReceipt::Compact(CompactReceipt { seal, claim }),
        journal,
    );

    receipt.verify(MULTI_TEST_ID).unwrap();
}

mod sys_verify {
    use std::sync::OnceLock;

    use risc0_zkvm_methods::{
        multi_test::MultiTestSpec, HELLO_COMMIT_ELF, HELLO_COMMIT_ID, MULTI_TEST_ELF, MULTI_TEST_ID,
    };
    use test_log::test;

    use super::{get_prover_server, prover_opts_fast};
    use crate::{
        serde::to_vec, sha::Digestible, ExecutorEnv, ExecutorEnvBuilder, ExitCode, ProverOpts,
        Receipt,
    };

    fn prove_hello_commit() -> Receipt {
        get_prover_server(&prover_opts_fast())
            .unwrap()
            .prove(ExecutorEnv::default(), HELLO_COMMIT_ELF)
            .unwrap()
<<<<<<< HEAD
=======
            .receipt;

        // Double check that the receipt verifies.
        hello_commit_receipt.verify(HELLO_COMMIT_ID).unwrap();
        hello_commit_receipt
>>>>>>> 2fb409be
    }

    fn prove_halt(exit_code: u8) -> Receipt {
        let opts = ProverOpts {
            hashfn: "sha-256".to_string(),
            prove_guest_errors: true,
        };

        let env = ExecutorEnvBuilder::default()
            .write(&MultiTestSpec::Halt(exit_code))
            .unwrap()
            .build()
            .unwrap();
        let halt_receipt = get_prover_server(&opts)
            .unwrap()
            .prove(env, MULTI_TEST_ELF)
            .unwrap()
            .receipt;

        // Double check that the receipt verifies with the expected image ID and exit code.
        halt_receipt
            .verify_integrity_with_context(&Default::default())
            .unwrap();
        let halt_claim = halt_receipt.get_claim().unwrap();
        assert_eq!(halt_claim.pre.digest(), MULTI_TEST_ID.into());
        assert_eq!(halt_claim.exit_code, ExitCode::Halted(exit_code as u32));
        halt_receipt
    }

    fn hello_commit_receipt() -> &'static Receipt {
        static ONCE: OnceLock<Receipt> = OnceLock::new();
        ONCE.get_or_init(|| prove_hello_commit())
    }

    #[test]
    fn sys_verify_1() {
        let spec = MultiTestSpec::SysVerify(vec![(
            HELLO_COMMIT_ID.into(),
            hello_commit_receipt().journal.bytes.clone(),
        )]);

        // Test that providing the proven assumption results in an unconditional
        // receipt.
        let env = ExecutorEnv::builder()
            .write(&spec)
            .unwrap()
            .add_assumption(hello_commit_receipt().clone())
            .build()
            .unwrap();
        get_prover_server(&prover_opts_fast())
            .unwrap()
            .prove(env, MULTI_TEST_ELF)
            .unwrap()
            .receipt
            .verify(MULTI_TEST_ID)
            .unwrap();
    }

    #[test]
    fn sys_verify_2() {
        let spec = MultiTestSpec::SysVerify(vec![(
            HELLO_COMMIT_ID.into(),
            hello_commit_receipt().journal.bytes.clone(),
        )]);

        // Test that proving without a provided assumption results in an execution
        // failure.
        let env = ExecutorEnv::builder()
            .write(&spec)
            .unwrap()
            .build()
            .unwrap();
        assert!(get_prover_server(&prover_opts_fast())
            .unwrap()
            .prove(env, MULTI_TEST_ELF)
            .is_err());
    }

    #[test]
    fn sys_verify_3() {
        let spec = MultiTestSpec::SysVerify(vec![(
            HELLO_COMMIT_ID.into(),
            hello_commit_receipt().journal.bytes.clone(),
        )]);

        // Test that providing an unresolved assumption results in a conditional
        // receipt.
        let env = ExecutorEnv::builder()
            .write(&spec)
            .unwrap()
            .add_assumption(hello_commit_receipt().get_claim().unwrap())
            .build()
            .unwrap();

        // TODO(#982) Conditional receipts currently return an error on verification.
        assert!(get_prover_server(&prover_opts_fast())
            .unwrap()
            .prove(env, MULTI_TEST_ELF)
            .is_err());

        // TODO(#982) With conditional receipts, implement the following cases.
        // verify with proven corraboration in verifier success.
        // verify with unresolved corraboration in verifier success.
        // verify with no resolution results in verifier error.
        // verify with wrong resolution results in verifier error.
    }

    #[test]
    fn sys_verify_integrity() {
        let spec = &MultiTestSpec::SysVerifyIntegrity {
            claim_words: to_vec(&hello_commit_receipt().get_claim().unwrap()).unwrap(),
        };

        // Test that providing the proven assumption results in an unconditional
        // receipt.
        let env = ExecutorEnv::builder()
            .write(&spec)
            .unwrap()
            .add_assumption(hello_commit_receipt().clone())
            .build()
            .unwrap();
        get_prover_server(&prover_opts_fast())
            .unwrap()
            .prove(env, MULTI_TEST_ELF)
            .unwrap()
            .receipt
            .verify(MULTI_TEST_ID)
            .unwrap();

        // Test that proving without a provided assumption results in an execution
        // failure.
        let env = ExecutorEnv::builder()
            .write(&spec)
            .unwrap()
            .build()
            .unwrap();
        assert!(get_prover_server(&prover_opts_fast())
            .unwrap()
            .prove(env, MULTI_TEST_ELF)
            .is_err());

        // Test that providing an unresolved assumption results in a conditional
        // receipt.
        let env = ExecutorEnv::builder()
            .write(&spec)
            .unwrap()
            .add_assumption(hello_commit_receipt().get_claim().unwrap())
            .build()
            .unwrap();
        // TODO(#982) Conditional receipts currently return an error on verification.
        assert!(get_prover_server(&prover_opts_fast())
            .unwrap()
            .prove(env, MULTI_TEST_ELF)
            .is_err());
    }

    #[test]
    fn sys_verify_integrity_halt_1() {
        // Generate a receipt for a execution ending in a guest error indicated by
        // ExitCode::Halted(1).
        let halt_receipt = prove_halt(1);

        let spec = &MultiTestSpec::SysVerifyIntegrity {
            claim_words: to_vec(&halt_receipt.get_claim().unwrap()).unwrap(),
        };

        // Test that proving results in a success execution and unconditional receipt.
        let env = ExecutorEnv::builder()
            .write(&spec)
            .unwrap()
            .add_assumption(halt_receipt)
            .build()
            .unwrap();
        get_prover_server(&prover_opts_fast())
            .unwrap()
            .prove(env, MULTI_TEST_ELF)
            .unwrap()
            .receipt
            .verify(MULTI_TEST_ID)
            .unwrap();
    }
}

mod soundness {
    use risc0_circuit_rv32im::CIRCUIT;
    use risc0_zkp::{
        adapter::TapsProvider,
        field::{
            baby_bear::{BabyBear, BabyBearExtElem},
            ExtElem,
        },
        hal::cpu::CpuHal,
        prove::soundness,
    };

    #[test]
    fn proven() {
        let cycles = 1 << 20; // 1M
        let ext_size = BabyBearExtElem::EXT_SIZE;
        let coeffs_size = cycles * ext_size;
        let taps = CIRCUIT.get_taps();

        let security = soundness::proven::<CpuHal<BabyBear>>(taps, coeffs_size);
        assert_eq!(security, 41.757866);
    }

    #[test]
    fn conjectured_strict() {
        let cycles = 1 << 20; // 1M
        let ext_size = BabyBearExtElem::EXT_SIZE;
        let coeffs_size = cycles * ext_size;
        let taps = CIRCUIT.get_taps();

        let security = soundness::conjectured_strict::<CpuHal<BabyBear>>(taps, coeffs_size);
        assert_eq!(security, 74.90123);
    }
}<|MERGE_RESOLUTION|>--- conflicted
+++ resolved
@@ -500,14 +500,7 @@
             .unwrap()
             .prove(ExecutorEnv::default(), HELLO_COMMIT_ELF)
             .unwrap()
-<<<<<<< HEAD
-=======
-            .receipt;
-
-        // Double check that the receipt verifies.
-        hello_commit_receipt.verify(HELLO_COMMIT_ID).unwrap();
-        hello_commit_receipt
->>>>>>> 2fb409be
+            .receipt
     }
 
     fn prove_halt(exit_code: u8) -> Receipt {
