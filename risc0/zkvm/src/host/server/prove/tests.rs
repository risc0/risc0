// Copyright 2024 RISC Zero, Inc.
//
// Licensed under the Apache License, Version 2.0 (the "License");
// you may not use this file except in compliance with the License.
// You may obtain a copy of the License at
//
//     http://www.apache.org/licenses/LICENSE-2.0
//
// Unless required by applicable law or agreed to in writing, software
// distributed under the License is distributed on an "AS IS" BASIS,
// WITHOUT WARRANTIES OR CONDITIONS OF ANY KIND, either express or implied.
// See the License for the specific language governing permissions and
// limitations under the License.

use std::rc::Rc;

use anyhow::Result;
use risc0_binfmt::MemoryImage;
use risc0_circuit_rv32im::prove::{emu::testutil, hal::cpu::CpuCircuitHal};
use risc0_zkp::{
    core::{digest::Digest, hash::blake2b::Blake2bCpuHashSuite},
    hal::cpu::CpuHal,
    verify::VerificationError,
};
use risc0_zkvm_methods::{multi_test::MultiTestSpec, MULTI_TEST_ELF, MULTI_TEST_ID};
use risc0_zkvm_platform::{memory, PAGE_SIZE, WORD_SIZE};
use test_log::test;

use super::{get_prover_server, HalPair, ProverImpl};
use crate::{
    host::server::testutils,
    serde::{from_slice, to_vec},
    ExecutorEnv, ExecutorImpl, ExitCode, ProveInfo, ProverOpts, ProverServer, Receipt, ReceiptKind,
    Session, VerifierContext,
};

fn prover_opts_fast() -> ProverOpts {
    ProverOpts {
        hashfn: "sha-256".to_string(),
        prove_guest_errors: false,
        receipt_kind: ReceiptKind::Composite,
    }
}

fn prove_session_fast(session: &Session) -> Receipt {
    let prover = get_prover_server(&prover_opts_fast()).unwrap();
    prover
        .prove_session(&VerifierContext::default(), session)
        .unwrap()
        .receipt
}

fn prove_nothing(hashfn: &str) -> Result<ProveInfo> {
    let env = ExecutorEnv::builder()
        .write(&MultiTestSpec::DoNothing)
        .unwrap()
        .build()
        .unwrap();
    let opts = ProverOpts {
        hashfn: hashfn.to_string(),
        prove_guest_errors: false,
        receipt_kind: ReceiptKind::Composite,
    };
    get_prover_server(&opts).unwrap().prove(env, MULTI_TEST_ELF)
}

#[test]
fn prove_nothing_succinct() {
    let env = ExecutorEnv::builder()
        .write(&MultiTestSpec::DoNothing)
        .unwrap()
        .build()
        .unwrap();
    let opts = ProverOpts::succinct();
    get_prover_server(&opts)
        .unwrap()
        .prove(env, MULTI_TEST_ELF)
        .unwrap()
        .receipt
        .inner
        .succinct()
        .unwrap(); // ensure that we got a succinct receipt.
}

#[test]
fn hashfn_poseidon2() {
    prove_nothing("poseidon2").unwrap();
}

#[test]
fn hashfn_blake2b() {
    let hal_pair = HalPair {
        hal: Rc::new(CpuHal::new(Blake2bCpuHashSuite::new_suite())),
        circuit_hal: Rc::new(CpuCircuitHal::new()),
    };
    let env = ExecutorEnv::builder()
        .write(&MultiTestSpec::DoNothing)
        .unwrap()
        .build()
        .unwrap();
    let prover = ProverImpl::new("cpu:blake2b", hal_pair, ReceiptKind::Composite);
    prover.prove(env, MULTI_TEST_ELF).unwrap();
}

#[test]
fn receipt_serde() {
    let receipt = prove_nothing("sha-256").unwrap().receipt;
    let encoded: Vec<u32> = to_vec(&receipt).unwrap();
    let decoded: Receipt = from_slice(&encoded).unwrap();
    assert_eq!(decoded, receipt);
    decoded.verify(MULTI_TEST_ID).unwrap();
}

#[test]
fn check_image_id() {
    let receipt = prove_nothing("sha-256").unwrap().receipt;
    let mut image_id: Digest = MULTI_TEST_ID.into();
    for word in image_id.as_mut_words() {
        *word = word.wrapping_add(1);
    }
    assert_eq!(
        receipt.verify(image_id).unwrap_err(),
        VerificationError::ImageVerificationError
    );
}

#[test]
fn sha_basics() {
    fn run_sha(msg: &str) -> String {
        let env = ExecutorEnv::builder()
            .write(&MultiTestSpec::ShaDigest { data: msg.into() })
            .unwrap()
            .build()
            .unwrap();
        let mut exec = ExecutorImpl::from_elf(env, MULTI_TEST_ELF).unwrap();
        let session = exec.run().unwrap();
        let receipt = prove_session_fast(&session);
        hex::encode(Digest::try_from(receipt.journal.bytes).unwrap())
    }

    assert_eq!(
        run_sha(""),
        "e3b0c44298fc1c149afbf4c8996fb92427ae41e4649b934ca495991b7852b855"
    );
    assert_eq!(
        run_sha("a"),
        "ca978112ca1bbdcafac231b39a23dc4da786eff8147c4e72b9807785afee48bb"
    );
    assert_eq!(
        run_sha("abc"),
        "ba7816bf8f01cfea414140de5dae2223b00361a396177a9cb410ff61f20015ad"
    );
    assert_eq!(
        run_sha("abcdbcdecdefdefgefghfghighijhijkijkljklmklmnlmnomnopnopq"),
        "248d6a61d20638b8e5c026930c3e6039a33ce45964ff2167f6ecedd419db06c1"
    );
}

#[test]
fn sha_iter() {
    let input = MultiTestSpec::ShaDigestIter {
        data: Vec::from([0u8; 32]),
        num_iter: 1500,
    };
    let env = ExecutorEnv::builder()
        .write(&input)
        .unwrap()
        .build()
        .unwrap();
    let mut exec = ExecutorImpl::from_elf(env, MULTI_TEST_ELF).unwrap();
    let session = exec.run().unwrap();
    let receipt = prove_session_fast(&session);
    let digest = Digest::try_from(receipt.journal.bytes).unwrap();
    assert_eq!(
        hex::encode(digest),
        "9d4d1940b5c0c6d09c10add9631806f9df9467884d3e9ce4a147113e27f5c02a"
    )
}

#[test]
fn bigint_accel() {
    let cases = testutils::generate_bigint_test_cases(&mut rand::thread_rng(), 10);
    for case in cases {
        println!("Running BigInt circuit test case: {:08x?}", case);
        let input = MultiTestSpec::BigInt {
            x: case.x,
            y: case.y,
            modulus: case.modulus,
        };

        let env = ExecutorEnv::builder()
            .write(&input)
            .unwrap()
            .build()
            .unwrap();
        let mut exec = ExecutorImpl::from_elf(env, MULTI_TEST_ELF).unwrap();
        let session = exec.run().unwrap();
        let receipt = prove_session_fast(&session);
        let expected = case.expected();
        let expected: &[u8] = bytemuck::cast_slice(expected.as_slice());
        assert_eq!(receipt.journal.bytes, expected);
    }
}

#[test]
fn memory_io() {
    fn run_memio(pairs: &[(usize, usize)]) -> Result<ExitCode> {
        let input = MultiTestSpec::ReadWriteMem {
            values: pairs
                .iter()
                .cloned()
                .map(|(addr, value)| (addr as u32, value as u32))
                .collect(),
        };
        let env = ExecutorEnv::builder()
            .write(&input)
            .unwrap()
            .build()
            .unwrap();
        let mut exec = ExecutorImpl::from_elf(env, MULTI_TEST_ELF)?;
        let session = exec.run()?;
        let receipt = prove_session_fast(&session);
        receipt.verify_integrity_with_context(&VerifierContext::default())?;
        Ok(receipt.claim()?.exit_code)
    }

    // Pick a memory position in the middle of the memory space, which is unlikely
    // to be touched by either the stack or heap:
    const POS: usize = crate::align_up(
        (memory::TEXT_START + memory::STACK_TOP) as usize / 2,
        WORD_SIZE,
    );

    // Double writes are fine
    assert_eq!(
        run_memio(&[(POS, 1), (POS, 1)]).unwrap(),
        ExitCode::Halted(0)
    );

    // Writes at different addresses are fine
    assert_eq!(
        run_memio(&[(POS, 1), (POS + 4, 2)]).unwrap(),
        ExitCode::Halted(0)
    );

    // Aligned write is fine
    assert_eq!(run_memio(&[(POS, 1)]).unwrap(), ExitCode::Halted(0));

    // Unaligned write is bad
    let err = run_memio(&[(POS + 1001, 1)]).err().unwrap().to_string();
    assert!(err.contains("StoreAddressMisaligned"), "{err}");

    // Aligned read is fine
    assert_eq!(run_memio(&[(POS, 0)]).unwrap(), ExitCode::Halted(0));

    // Unaligned read is bad
    let err = run_memio(&[(POS + 1, 0)]).err().unwrap().to_string();
    assert!(err.contains("LoadAddressMisaligned"), "{err}");
}

#[test]
fn session_events() {
    use std::{cell::RefCell, rc::Rc};

    use risc0_zkvm_methods::HELLO_COMMIT_ELF;

    use crate::{Segment, SessionEvents};

    struct Logger {
        on_pre_prove_segment_flag: Rc<RefCell<bool>>,
        on_post_prove_segment_flag: Rc<RefCell<bool>>,
    }

    impl SessionEvents for Logger {
        fn on_pre_prove_segment(&self, _: &Segment) {
            self.on_pre_prove_segment_flag.replace(true);
        }

        fn on_post_prove_segment(&self, _: &Segment) {
            self.on_post_prove_segment_flag.replace(true);
        }
    }

    let mut exec = ExecutorImpl::from_elf(ExecutorEnv::default(), HELLO_COMMIT_ELF).unwrap();
    let mut session = exec.run().unwrap();
    let on_pre_prove_segment_flag = Rc::new(RefCell::new(false));
    let on_post_prove_segment_flag = Rc::new(RefCell::new(false));
    let logger = Logger {
        on_pre_prove_segment_flag: on_pre_prove_segment_flag.clone(),
        on_post_prove_segment_flag: on_post_prove_segment_flag.clone(),
    };
    session.add_hook(logger);
    prove_session_fast(&session);
    assert_eq!(session.hooks.len(), 1);
    assert_eq!(on_pre_prove_segment_flag.take(), true);
    assert_eq!(on_post_prove_segment_flag.take(), true);
}

// These tests come from:
// https://github.com/riscv-software-src/riscv-tests
// They were built using the toolchain from:
// https://github.com/risc0/toolchain/releases/tag/2022.03.25
mod riscv {
    use super::prove_session_fast;
    use crate::{ExecutorEnv, ExecutorImpl};

    fn run_test(test_name: &str) {
        use std::io::Read;

        use flate2::read::GzDecoder;
        use tar::Archive;

        let bytes = include_bytes!("../testdata/riscv-tests.tgz");
        let gz = GzDecoder::new(&bytes[..]);
        let mut tar = Archive::new(gz);
        for entry in tar.entries().unwrap() {
            let mut entry = entry.unwrap();
            if !entry.header().entry_type().is_file() {
                continue;
            }
            let path = entry.path().unwrap();
            let filename = path.file_name().unwrap().to_str().unwrap();
            if filename != test_name {
                continue;
            }
            let mut elf = Vec::new();
            entry.read_to_end(&mut elf).unwrap();

            let env = ExecutorEnv::default();
            let mut exec = ExecutorImpl::from_elf(env, &elf).unwrap();
            let session = exec.run().unwrap();

            prove_session_fast(&session);
        }
    }

    macro_rules! test_case {
        ($func_name:ident) => {
            #[test_log::test]
            fn $func_name() {
                run_test(stringify!($func_name));
            }
        };
    }

    test_case!(add);
    test_case!(addi);
    test_case!(and);
    test_case!(andi);
    test_case!(auipc);
    test_case!(beq);
    test_case!(bge);
    test_case!(bgeu);
    test_case!(blt);
    test_case!(bltu);
    test_case!(bne);
    test_case!(div);
    test_case!(divu);
    test_case!(jal);
    test_case!(jalr);
    test_case!(lb);
    test_case!(lbu);
    test_case!(lh);
    test_case!(lhu);
    test_case!(lui);
    test_case!(lw);
    test_case!(mul);
    test_case!(mulh);
    test_case!(mulhsu);
    test_case!(mulhu);
    test_case!(or);
    test_case!(ori);
    test_case!(rem);
    test_case!(remu);
    test_case!(sb);
    test_case!(sh);
    test_case!(simple);
    test_case!(sll);
    test_case!(slli);
    test_case!(slt);
    test_case!(slti);
    test_case!(sltiu);
    test_case!(sltu);
    test_case!(sra);
    test_case!(srai);
    test_case!(srl);
    test_case!(srli);
    test_case!(sub);
    test_case!(sw);
    test_case!(xor);
    test_case!(xori);
}

#[test]
fn pause_resume() {
    let env = ExecutorEnv::builder()
        .write(&MultiTestSpec::PauseResume(0))
        .unwrap()
        .build()
        .unwrap();
    let mut exec = ExecutorImpl::from_elf(env, MULTI_TEST_ELF).unwrap();

    // Run until sys_pause
    let session = exec.run().unwrap();
    assert_eq!(session.segments.len(), 1);
    assert_eq!(session.exit_code, ExitCode::Paused(0));
    let receipt = prove_session_fast(&session);
    let segments = &receipt.inner.composite().unwrap().segments;
    assert_eq!(segments.len(), 1);
    assert_eq!(segments[0].index, 0);

    // Run until sys_halt
    let session = exec.run().unwrap();
    assert_eq!(session.exit_code, ExitCode::Halted(0));
    prove_session_fast(&session);
}

#[test]
fn pause_exit_nonzero() {
    let user_exit_code = 1;
    let env = ExecutorEnv::builder()
        .write(&MultiTestSpec::PauseResume(user_exit_code))
        .unwrap()
        .build()
        .unwrap();
    let mut exec = ExecutorImpl::from_elf(env, MULTI_TEST_ELF).unwrap();

    // Run until sys_pause
    let session = exec.run().unwrap();
    assert_eq!(session.segments.len(), 1);
    assert_eq!(session.exit_code, ExitCode::Paused(user_exit_code as u32));
    prove_session_fast(&session);

    // Run until sys_halt
    let session = exec.run().unwrap();
    assert_eq!(session.exit_code, ExitCode::Halted(0));
    prove_session_fast(&session);
}

#[test]
fn continuation() {
    const COUNT: usize = 2; // Number of total chunks to aim for.

    let program = testutil::simple_loop();
    let image = MemoryImage::new(&program, PAGE_SIZE as u32).unwrap();

    let env = ExecutorEnv::builder()
        .segment_limit_po2(14) // 16k cycles
        .build()
        .unwrap();
    let mut exec = ExecutorImpl::new(env, image).unwrap();
    let session = exec.run().unwrap();
    let segments: Vec<_> = session
        .segments
        .iter()
        .map(|x| x.resolve().unwrap())
        .collect();
    assert_eq!(segments.len(), COUNT);

    let (final_segment, segments) = segments.split_last().unwrap();
    for segment in segments {
        assert_eq!(segment.inner.exit_code, ExitCode::SystemSplit);
    }
    assert_eq!(final_segment.inner.exit_code, ExitCode::Halted(0));

    let receipt = prove_session_fast(&session);
    for (idx, receipt) in receipt
        .inner
        .composite()
        .unwrap()
        .segments
        .iter()
        .enumerate()
    {
        assert_eq!(receipt.index, idx as u32);
    }
}

#[test]
fn sys_input() {
    use hex::FromHex;
    let digest =
        Digest::from_hex("ba7816bf8f01cfea414140de5dae2223b00361a396177a9cb410ff61f20015ad")
            .unwrap();
    let spec = MultiTestSpec::SysInput(digest);
    let env = ExecutorEnv::builder()
        .input_digest(digest)
        .write(&spec)
        .unwrap()
        .build()
        .unwrap();
    let mut exec = ExecutorImpl::from_elf(env, MULTI_TEST_ELF).unwrap();
    let session = exec.run().unwrap();
    assert_eq!(session.exit_code, ExitCode::Halted(0));
    prove_session_fast(&session);
}

#[cfg(feature = "docker")]
mod docker {
    use crate::{
        get_prover_server, recursion::identity_p254, CompactReceipt, ExecutorEnv, ExecutorImpl,
        InnerReceipt, ProverOpts, Receipt, ReceiptKind, VerifierContext,
    };
    use anyhow::{bail, Result};
    use risc0_groth16::docker::stark_to_snark;
    use risc0_zkvm_methods::{multi_test::MultiTestSpec, MULTI_TEST_ELF, MULTI_TEST_ID};

    #[test]
    fn stark2snark() {
        let env = ExecutorEnv::builder()
            .write(&MultiTestSpec::BusyLoop { cycles: 0 })
            .unwrap()
            .build()
            .unwrap();

        tracing::info!("execute");

        let mut exec = ExecutorImpl::from_elf(env, MULTI_TEST_ELF).unwrap();
        let session = exec.run().unwrap();

        tracing::info!("prove");
        let opts = ProverOpts::default();
        let ctx = VerifierContext::default();
        let prover = get_prover_server(&opts).unwrap();
        let receipt = prover.prove_session(&ctx, &session).unwrap().receipt;
        let claim = receipt.claim().unwrap();
        let composite_receipt = receipt.inner.composite().unwrap();
        let succinct_receipt = prover.compsite_to_succinct(composite_receipt).unwrap();
        let journal = session.journal.unwrap().bytes;

        tracing::info!("identity_p254");
        let ident_receipt = identity_p254(&succinct_receipt).unwrap();
        let seal_bytes = ident_receipt.get_seal_bytes();

        tracing::info!("stark-to-snark");
        let seal = stark_to_snark(&seal_bytes).unwrap().to_vec();

        tracing::info!("Receipt");
        let receipt = Receipt::new(
            InnerReceipt::Compact(CompactReceipt { seal, claim }),
            journal,
        );

        receipt.verify(MULTI_TEST_ID).unwrap();
    }

    fn test_compress(opts: ProverOpts, receipt: &Receipt) -> Result<()> {
        let prover = get_prover_server(&opts).unwrap();
        let receipt = prover.compress(&opts, receipt)?;
        match opts.receipt_kind {
            ReceiptKind::Composite => {
                receipt.inner.composite().unwrap();
            }
            ReceiptKind::Succinct => {
                receipt.inner.succinct().unwrap();
            }
            ReceiptKind::Compact => {
                receipt.inner.compact().unwrap();
            }
        };
        Ok(())
    }

    fn test_fake_compress(receipt: &Receipt) -> Result<()> {
        fn ensure_fake(receipt: Receipt) -> Result<()> {
            if let InnerReceipt::Fake { claim: _ } = receipt.inner {
                Ok(())
            } else {
                bail!("expected fake receipt")
            }
        }
        let fake = Receipt::new(
            InnerReceipt::Fake {
                claim: receipt.get_claim()?,
            },
            receipt.clone().journal.bytes,
        );

        let prover = get_prover_server(&ProverOpts::default()).unwrap();
        let receipt = prover.compress(&ProverOpts::composite(), &fake).unwrap();
        ensure_fake(receipt)?;
        let receipt = prover.compress(&ProverOpts::succinct(), &fake).unwrap();
        ensure_fake(receipt)?;
        let receipt = prover.compress(&ProverOpts::compact(), &fake).unwrap();
        ensure_fake(receipt)
    }

    fn generate_receipt(opts: ProverOpts) -> Receipt {
        let env = ExecutorEnv::builder()
            .write(&MultiTestSpec::BusyLoop { cycles: 0 })
            .unwrap()
            .build()
            .unwrap();
        let prover = get_prover_server(&opts).unwrap();
        prover.prove(env, MULTI_TEST_ELF).unwrap().receipt
    }

    #[test]
    fn prover_stark2snark() {
        // composite receipts
        let composite_receipt = &generate_receipt(ProverOpts::composite());
        self::test_compress(ProverOpts::composite(), composite_receipt).unwrap();
        self::test_compress(ProverOpts::succinct(), composite_receipt).unwrap();
        self::test_compress(ProverOpts::compact(), composite_receipt).unwrap();

        // succinct receipts
        let succinct_receipt = &generate_receipt(ProverOpts::succinct());
        self::test_compress(ProverOpts::composite(), succinct_receipt)
            .expect_err("succinct -> composite should err");
        self::test_compress(ProverOpts::succinct(), succinct_receipt).unwrap();
        self::test_compress(ProverOpts::compact(), succinct_receipt).unwrap();

        // compact receipts
        let compact_receipt = &generate_receipt(ProverOpts::compact());
        self::test_compress(ProverOpts::composite(), compact_receipt)
            .expect_err("compact -> composite should err");
        self::test_compress(ProverOpts::succinct(), compact_receipt)
            .expect_err("compact -> succinct should err");
        self::test_compress(ProverOpts::compact(), compact_receipt).unwrap();

        // fake receipts
        self::test_fake_compress(compact_receipt).unwrap();
    }
}

mod sys_verify {
    use std::sync::OnceLock;

    use crate::ReceiptKind;
    use risc0_zkvm_methods::{
        multi_test::MultiTestSpec, HELLO_COMMIT_ELF, HELLO_COMMIT_ID, MULTI_TEST_ELF, MULTI_TEST_ID,
    };
    use test_log::test;

    use super::{get_prover_server, prover_opts_fast};
    use crate::{
        serde::to_vec, sha::Digestible, ExecutorEnv, ExecutorEnvBuilder, ExitCode, ProverOpts,
        Receipt,
    };

    fn prove_hello_commit() -> Receipt {
        get_prover_server(&prover_opts_fast())
            .unwrap()
            .prove(ExecutorEnv::default(), HELLO_COMMIT_ELF)
            .unwrap()
            .receipt
    }

    fn prove_halt(exit_code: u8) -> Receipt {
        let opts = ProverOpts {
            hashfn: "sha-256".to_string(),
            prove_guest_errors: true,
            receipt_kind: ReceiptKind::Composite,
        };

        let env = ExecutorEnvBuilder::default()
            .write(&MultiTestSpec::Halt(exit_code))
            .unwrap()
            .build()
            .unwrap();
        let halt_receipt = get_prover_server(&opts)
            .unwrap()
            .prove(env, MULTI_TEST_ELF)
            .unwrap()
            .receipt;

        // Double check that the receipt verifies with the expected image ID and exit code.
        halt_receipt
            .verify_integrity_with_context(&Default::default())
            .unwrap();
        let halt_claim = halt_receipt.claim().unwrap();
        assert_eq!(halt_claim.pre.digest(), MULTI_TEST_ID.into());
        assert_eq!(halt_claim.exit_code, ExitCode::Halted(exit_code as u32));
        halt_receipt
    }

    fn hello_commit_receipt() -> &'static Receipt {
        static ONCE: OnceLock<Receipt> = OnceLock::new();
        ONCE.get_or_init(|| prove_hello_commit())
    }

    #[test]
    fn sys_verify_1() {
        let spec = MultiTestSpec::SysVerify(vec![(
            HELLO_COMMIT_ID.into(),
            hello_commit_receipt().journal.bytes.clone(),
        )]);

        // Test that providing the proven assumption results in an unconditional
        // receipt.
        let env = ExecutorEnv::builder()
            .write(&spec)
            .unwrap()
            .add_assumption(hello_commit_receipt().clone())
            .build()
            .unwrap();
        get_prover_server(&prover_opts_fast())
            .unwrap()
            .prove(env, MULTI_TEST_ELF)
            .unwrap()
            .receipt
            .verify(MULTI_TEST_ID)
            .unwrap();
    }

    #[test]
    fn sys_verify_2() {
        let spec = MultiTestSpec::SysVerify(vec![(
            HELLO_COMMIT_ID.into(),
            hello_commit_receipt().journal.bytes.clone(),
        )]);

        // Test that proving without a provided assumption results in an execution
        // failure.
        let env = ExecutorEnv::builder()
            .write(&spec)
            .unwrap()
            .build()
            .unwrap();
        assert!(get_prover_server(&prover_opts_fast())
            .unwrap()
            .prove(env, MULTI_TEST_ELF)
            .is_err());
    }

    #[test]
    fn sys_verify_3() {
        let spec = MultiTestSpec::SysVerify(vec![(
            HELLO_COMMIT_ID.into(),
            hello_commit_receipt().journal.bytes.clone(),
        )]);

        // Test that providing an unresolved assumption results in a conditional
        // receipt.
        let env = ExecutorEnv::builder()
            .write(&spec)
            .unwrap()
<<<<<<< HEAD
            .add_assumption(HELLO_COMMIT_RECEIPT.claim().unwrap())
=======
            .add_assumption(hello_commit_receipt().get_claim().unwrap())
>>>>>>> 61909367
            .build()
            .unwrap();

        // TODO(#982) Conditional receipts currently return an error on verification.
        assert!(get_prover_server(&prover_opts_fast())
            .unwrap()
            .prove(env, MULTI_TEST_ELF)
            .is_err());

        // TODO(#982) With conditional receipts, implement the following cases.
        // verify with proven corroboration in verifier success.
        // verify with unresolved corroboration in verifier success.
        // verify with no resolution results in verifier error.
        // verify with wrong resolution results in verifier error.
    }

    #[test]
    fn sys_verify_integrity() {
        let spec = &MultiTestSpec::SysVerifyIntegrity {
<<<<<<< HEAD
            claim_words: to_vec(&HELLO_COMMIT_RECEIPT.claim().unwrap()).unwrap(),
=======
            claim_words: to_vec(&hello_commit_receipt().get_claim().unwrap()).unwrap(),
>>>>>>> 61909367
        };

        // Test that providing the proven assumption results in an unconditional
        // receipt.
        let env = ExecutorEnv::builder()
            .write(&spec)
            .unwrap()
            .add_assumption(hello_commit_receipt().clone())
            .build()
            .unwrap();
        get_prover_server(&prover_opts_fast())
            .unwrap()
            .prove(env, MULTI_TEST_ELF)
            .unwrap()
            .receipt
            .verify(MULTI_TEST_ID)
            .unwrap();

        // Test that proving without a provided assumption results in an execution
        // failure.
        let env = ExecutorEnv::builder()
            .write(&spec)
            .unwrap()
            .build()
            .unwrap();
        assert!(get_prover_server(&prover_opts_fast())
            .unwrap()
            .prove(env, MULTI_TEST_ELF)
            .is_err());

        // Test that providing an unresolved assumption results in a conditional
        // receipt.
        let env = ExecutorEnv::builder()
            .write(&spec)
            .unwrap()
<<<<<<< HEAD
            .add_assumption(HELLO_COMMIT_RECEIPT.claim().unwrap())
=======
            .add_assumption(hello_commit_receipt().get_claim().unwrap())
>>>>>>> 61909367
            .build()
            .unwrap();
        // TODO(#982) Conditional receipts currently return an error on verification.
        assert!(get_prover_server(&prover_opts_fast())
            .unwrap()
            .prove(env, MULTI_TEST_ELF)
            .is_err());
    }

    #[test]
    fn sys_verify_integrity_halt_1() {
        // Generate a receipt for a execution ending in a guest error indicated by
        // ExitCode::Halted(1).
        let halt_receipt = prove_halt(1);

        let spec = &MultiTestSpec::SysVerifyIntegrity {
            claim_words: to_vec(&halt_receipt.claim().unwrap()).unwrap(),
        };

        // Test that proving results in a success execution and unconditional receipt.
        let env = ExecutorEnv::builder()
            .write(&spec)
            .unwrap()
            .add_assumption(halt_receipt)
            .build()
            .unwrap();
        get_prover_server(&prover_opts_fast())
            .unwrap()
            .prove(env, MULTI_TEST_ELF)
            .unwrap()
            .receipt
            .verify(MULTI_TEST_ID)
            .unwrap();
    }
}

mod soundness {
    use risc0_circuit_rv32im::{prove::emu::exec::DEFAULT_SEGMENT_LIMIT_PO2, CIRCUIT};
    use risc0_zkp::{
        adapter::TapsProvider,
        field::{
            baby_bear::{BabyBear, BabyBearExtElem},
            ExtElem,
        },
        hal::cpu::CpuHal,
        prove::soundness,
    };

    #[test]
    fn proven() {
        let cycles = 1 << DEFAULT_SEGMENT_LIMIT_PO2;
        let ext_size = BabyBearExtElem::EXT_SIZE;
        let coeffs_size = cycles * ext_size;
        let taps = CIRCUIT.get_taps();

        let security = soundness::proven::<CpuHal<BabyBear>>(taps, coeffs_size);
        assert_eq!(security, 41.757866);
    }

    #[test]
    fn conjectured_strict() {
        let cycles = 1 << DEFAULT_SEGMENT_LIMIT_PO2;
        let ext_size = BabyBearExtElem::EXT_SIZE;
        let coeffs_size = cycles * ext_size;
        let taps = CIRCUIT.get_taps();

        let security = soundness::conjectured_strict::<CpuHal<BabyBear>>(taps, coeffs_size);
        assert_eq!(security, 74.90123);
    }

    #[test]
    fn toy_model() {
        let cycles: usize = 1 << DEFAULT_SEGMENT_LIMIT_PO2;
        let ext_size = BabyBearExtElem::EXT_SIZE;
        let coeffs_size = cycles * ext_size;
        let taps = CIRCUIT.get_taps();

        let security = soundness::toy_model_security::<CpuHal<BabyBear>>(taps, coeffs_size);
        assert_eq!(security, 98.32892);
    }
}<|MERGE_RESOLUTION|>--- conflicted
+++ resolved
@@ -735,11 +735,7 @@
         let env = ExecutorEnv::builder()
             .write(&spec)
             .unwrap()
-<<<<<<< HEAD
-            .add_assumption(HELLO_COMMIT_RECEIPT.claim().unwrap())
-=======
-            .add_assumption(hello_commit_receipt().get_claim().unwrap())
->>>>>>> 61909367
+            .add_assumption(hello_commit_receipt().claim().unwrap())
             .build()
             .unwrap();
 
@@ -759,11 +755,7 @@
     #[test]
     fn sys_verify_integrity() {
         let spec = &MultiTestSpec::SysVerifyIntegrity {
-<<<<<<< HEAD
-            claim_words: to_vec(&HELLO_COMMIT_RECEIPT.claim().unwrap()).unwrap(),
-=======
-            claim_words: to_vec(&hello_commit_receipt().get_claim().unwrap()).unwrap(),
->>>>>>> 61909367
+            claim_words: to_vec(&hello_commit_receipt().claim().unwrap()).unwrap(),
         };
 
         // Test that providing the proven assumption results in an unconditional
@@ -799,11 +791,7 @@
         let env = ExecutorEnv::builder()
             .write(&spec)
             .unwrap()
-<<<<<<< HEAD
-            .add_assumption(HELLO_COMMIT_RECEIPT.claim().unwrap())
-=======
-            .add_assumption(hello_commit_receipt().get_claim().unwrap())
->>>>>>> 61909367
+            .add_assumption(hello_commit_receipt().claim().unwrap())
             .build()
             .unwrap();
         // TODO(#982) Conditional receipts currently return an error on verification.
