// Copyright 2024 RISC Zero, Inc.
//
// Licensed under the Apache License, Version 2.0 (the "License");
// you may not use this file except in compliance with the License.
// You may obtain a copy of the License at
//
//     http://www.apache.org/licenses/LICENSE-2.0
//
// Unless required by applicable law or agreed to in writing, software
// distributed under the License is distributed on an "AS IS" BASIS,
// WITHOUT WARRANTIES OR CONDITIONS OF ANY KIND, either express or implied.
// See the License for the specific language governing permissions and
// limitations under the License.

use anyhow::{bail, Result};
use risc0_core::field::baby_bear::{BabyBear, Elem, ExtElem};
use risc0_zkp::hal::{CircuitHal, Hal};

use super::{HalPair, ProverServer};
use crate::{
    host::{
        client::prove::ReceiptKind,
        prove_info::ProveInfo,
        receipt::{InnerReceipt, SegmentReceipt, SuccinctReceipt},
        recursion::{identity_p254, join, lift, resolve},
    },
    sha::Digestible,
    CompositeReceipt, Receipt, Segment, Session, VerifierContext,
};

/// An implementation of a Prover that runs locally.
pub struct ProverImpl<H, C>
where
    H: Hal<Field = BabyBear, Elem = Elem, ExtElem = ExtElem>,
    C: CircuitHal<H>,
{
    name: String,
    hal_pair: HalPair<H, C>,
    receipt_kind: ReceiptKind,
}

impl<H, C> ProverImpl<H, C>
where
    H: Hal<Field = BabyBear, Elem = Elem, ExtElem = ExtElem>,
    C: CircuitHal<H>,
{
    /// Construct a [ProverImpl] with the given name and [HalPair].
    pub fn new(name: &str, hal_pair: HalPair<H, C>, receipt_kind: ReceiptKind) -> Self {
        Self {
            name: name.to_string(),
            hal_pair,
            receipt_kind,
        }
    }
}

impl<H, C> ProverServer for ProverImpl<H, C>
where
    H: Hal<Field = BabyBear, Elem = Elem, ExtElem = ExtElem>,
    C: CircuitHal<H>,
{
    fn prove_session(&self, ctx: &VerifierContext, session: &Session) -> Result<ProveInfo> {
        tracing::debug!(
            "prove_session: {}, exit_code = {:?}, journal = {:?}, segments: {}",
            self.name,
            session.exit_code,
            session.journal.as_ref().map(hex::encode),
            session.segments.len()
        );
        let mut segments = Vec::new();
        for segment_ref in session.segments.iter() {
            let segment = segment_ref.resolve()?;
            for hook in &session.hooks {
                hook.on_pre_prove_segment(&segment);
            }
            segments.push(self.prove_segment(ctx, &segment)?);
            for hook in &session.hooks {
                hook.on_post_prove_segment(&segment);
            }
        }
        // TODO(#982): Support unresolved assumptions here.
        let assumptions = session
            .assumptions
            .iter()
            .map(|x| Ok(x.as_receipt()?.inner.clone()))
            .collect::<Result<Vec<_>>>()?;
        let composite_receipt = CompositeReceipt {
            segments,
            assumptions,
            journal_digest: session.journal.as_ref().map(|journal| journal.digest()),
        };

        // Verify the receipt to catch if something is broken in the proving process.
        composite_receipt.verify_integrity_with_context(ctx)?;
        if composite_receipt.claim()?.digest() != session.claim()?.digest() {
            tracing::debug!("composite receipt and session claim do not match");
            tracing::debug!("composite receipt claim: {:#?}", composite_receipt.claim()?);
            tracing::debug!("session claim: {:#?}", session.claim()?);
            bail!(
                "session and composite receipt claim do not match: session {}, receipt {}",
<<<<<<< HEAD
                hex::encode(&session.claim()?.digest()),
                hex::encode(&composite_receipt.claim()?.digest())
=======
                hex::encode(session.get_claim()?.digest()),
                hex::encode(composite_receipt.get_claim()?.digest())
>>>>>>> 61909367
            );
        }

        let receipt = match self.receipt_kind {
            ReceiptKind::Composite => Receipt::new(
                InnerReceipt::Composite(composite_receipt),
                session.journal.clone().unwrap_or_default().bytes,
            ),
            ReceiptKind::Succinct => {
                let succinct_receipt = self.compsite_to_succinct(&composite_receipt)?;
                Receipt::new(
                    InnerReceipt::Succinct(succinct_receipt),
                    session.journal.clone().unwrap_or_default().bytes,
                )
            }
            ReceiptKind::Compact => {
                let succinct_receipt = self.compsite_to_succinct(&composite_receipt)?;
                let compact_receipt = self.succinct_to_compact(&succinct_receipt)?;
                Receipt::new(
                    InnerReceipt::Compact(compact_receipt),
                    session.journal.clone().unwrap_or_default().bytes,
                )
            }
        };

        // Verify the receipt to catch if something is broken in the proving process.
        receipt.verify_integrity_with_context(ctx)?;
        if receipt.claim()?.digest() != session.claim()?.digest() {
            tracing::debug!("receipt and session claim do not match");
            tracing::debug!("receipt claim: {:#?}", receipt.claim()?);
            tracing::debug!("session claim: {:#?}", session.claim()?);
            bail!(
                "session and receipt claim do not match: session {}, receipt {}",
<<<<<<< HEAD
                hex::encode(&session.claim()?.digest()),
                hex::encode(&receipt.claim()?.digest())
=======
                hex::encode(session.get_claim()?.digest()),
                hex::encode(receipt.get_claim()?.digest())
>>>>>>> 61909367
            );
        }

        Ok(ProveInfo {
            receipt,
            stats: session.stats(),
        })
    }

    fn prove_segment(&self, ctx: &VerifierContext, segment: &Segment) -> Result<SegmentReceipt> {
        use risc0_circuit_rv32im::prove::{engine::SegmentProverImpl, SegmentProver as _};

        use crate::host::receipt::decode_receipt_claim_from_seal;

        let hashfn = self.hal_pair.hal.get_hash_suite().name.clone();

        let prover =
            SegmentProverImpl::new(self.hal_pair.hal.clone(), self.hal_pair.circuit_hal.clone());
        let seal = prover.prove_segment(&segment.inner)?;

        let mut claim = decode_receipt_claim_from_seal(&seal)?;
        claim.output = segment.output.clone().into();

        let receipt = SegmentReceipt {
            seal,
            index: segment.index,
            hashfn,
            claim,
        };
        receipt.verify_integrity_with_context(ctx)?;

        Ok(receipt)
    }

    fn lift(&self, receipt: &SegmentReceipt) -> Result<SuccinctReceipt> {
        lift(receipt)
    }

    fn join(&self, a: &SuccinctReceipt, b: &SuccinctReceipt) -> Result<SuccinctReceipt> {
        join(a, b)
    }

    fn resolve(
        &self,
        conditional: &SuccinctReceipt,
        assumption: &SuccinctReceipt,
    ) -> Result<SuccinctReceipt> {
        resolve(conditional, assumption)
    }

    fn identity_p254(&self, a: &SuccinctReceipt) -> Result<SuccinctReceipt> {
        identity_p254(a)
    }
}<|MERGE_RESOLUTION|>--- conflicted
+++ resolved
@@ -98,13 +98,8 @@
             tracing::debug!("session claim: {:#?}", session.claim()?);
             bail!(
                 "session and composite receipt claim do not match: session {}, receipt {}",
-<<<<<<< HEAD
-                hex::encode(&session.claim()?.digest()),
-                hex::encode(&composite_receipt.claim()?.digest())
-=======
-                hex::encode(session.get_claim()?.digest()),
-                hex::encode(composite_receipt.get_claim()?.digest())
->>>>>>> 61909367
+                hex::encode(session.claim()?.digest()),
+                hex::encode(composite_receipt.claim()?.digest())
             );
         }
 
@@ -138,13 +133,8 @@
             tracing::debug!("session claim: {:#?}", session.claim()?);
             bail!(
                 "session and receipt claim do not match: session {}, receipt {}",
-<<<<<<< HEAD
-                hex::encode(&session.claim()?.digest()),
-                hex::encode(&receipt.claim()?.digest())
-=======
-                hex::encode(session.get_claim()?.digest()),
-                hex::encode(receipt.get_claim()?.digest())
->>>>>>> 61909367
+                hex::encode(session.claim()?.digest()),
+                hex::encode(receipt.claim()?.digest())
             );
         }
 
