--- conflicted
+++ resolved
@@ -102,22 +102,6 @@
   Asset receipt = 1;
 }
 
-<<<<<<< HEAD
-=======
-message FinalizeProofSetRequest {
-  base.Digest control_root = 1;
-}
-
-message FinalizeProofSetReply {
-  oneof kind {
-    FinalizeProofSetResult ok = 1;
-    GenericError error = 2;
-  }
-}
-
-message FinalizeProofSetResult {}
-
->>>>>>> 6879b9e7
 message LiftRequest {
   ProverOpts opts = 1;
   Asset receipt = 2;
