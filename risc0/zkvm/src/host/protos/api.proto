--- conflicted
+++ resolved
@@ -139,11 +139,8 @@
   google.protobuf.Empty trace_events = 9;
   string pprof_out = 10;
   repeated Assumption assumptions = 11;
-<<<<<<< HEAD
-  optional uint32 segment_limit_ram_storage = 12;
-=======
   string segment_path = 12;
->>>>>>> 9a90de90
+  optional uint32 segment_limit_ram_storage = 13;
 }
 
 message Assumption {
