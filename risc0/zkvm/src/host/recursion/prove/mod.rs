--- conflicted
+++ resolved
@@ -678,26 +678,6 @@
         } else {
             prover.set_po2(adapter.po2() as usize);
 
-<<<<<<< HEAD
-            prover.commit_group(
-                REGISTER_GROUP_CODE,
-                hal.copy_from_elem("code", &adapter.get_code().as_slice()),
-            );
-            prover.commit_group(
-                REGISTER_GROUP_DATA,
-                hal.copy_from_elem("data", &adapter.get_data().as_slice()),
-            );
-            adapter.accumulate(prover.iop());
-            prover.commit_group(
-                REGISTER_GROUP_ACCUM,
-                hal.copy_from_elem("accum", &adapter.get_accum().as_slice()),
-            );
-
-            let mix = hal.copy_from_elem("mix", &adapter.get_mix().as_slice());
-            let out = hal.copy_from_elem("out", &adapter.get_io().as_slice());
-
-            prover.finalize(&[&mix, &out], circuit_hal)
-=======
             let ctrl = hal.copy_from_elem("ctrl", &adapter.get_code().as_slice());
             prover.commit_group(REGISTER_GROUP_CTRL, &ctrl);
 
@@ -729,7 +709,6 @@
             prover.commit_group(REGISTER_GROUP_ACCUM, &accum);
 
             prover.finalize(&[&mix, &io], circuit_hal)
->>>>>>> 4b386c83
         };
 
         Ok(RecursionReceipt {
