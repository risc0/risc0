// Copyright 2025 RISC Zero, Inc.
//
// Licensed under the Apache License, Version 2.0 (the "License");
// you may not use this file except in compliance with the License.
// You may obtain a copy of the License at
//
//     http://www.apache.org/licenses/LICENSE-2.0
//
// Unless required by applicable law or agreed to in writing, software
// distributed under the License is distributed on an "AS IS" BASIS,
// WITHOUT WARRANTIES OR CONDITIONS OF ANY KIND, either express or implied.
// See the License for the specific language governing permissions and
// limitations under the License.

use std::{fmt::Debug, path::PathBuf};

use anyhow::{anyhow, bail, Context, Result};
use prost::{Message, Name};
use risc0_binfmt::SystemState;
use risc0_circuit_keccak::KeccakState;
use risc0_zkp::core::digest::Digest;
use serde::Serialize;

use super::{malformed_err, path_to_string, pb, Asset, AssetRequest, RedisParams};
use crate::{
    claim::{receipt::UnionClaim, Unknown},
    host::client::env::{ProveKeccakRequest, ProveZkrRequest},
    receipt::{
        merkle::MerkleProof, CompositeReceipt, FakeReceipt, InnerAssumptionReceipt, InnerReceipt,
        ReceiptMetadata, SegmentReceipt, SuccinctReceipt,
    },
    Assumption, Assumptions, ExitCode, Groth16Receipt, Input, Journal, MaybePruned, Output,
    ProveInfo, ProverOpts, Receipt, ReceiptClaim, ReceiptKind, SessionStats, TraceEvent,
};

mod ver {
    use super::pb::base::CompatVersion;

    pub const RECEIPT: CompatVersion = CompatVersion { value: 1 };
    pub const SEGMENT_RECEIPT: CompatVersion = CompatVersion { value: 1 };
    pub const SUCCINCT_RECEIPT: CompatVersion = CompatVersion { value: 1 };
    pub const GROTH16_RECEIPT: CompatVersion = CompatVersion { value: 1 };
}

impl TryFrom<AssetRequest> for pb::api::AssetRequest {
    type Error = anyhow::Error;

    fn try_from(value: AssetRequest) -> Result<Self> {
        Ok(Self {
            kind: Some(match value {
                AssetRequest::Inline => pb::api::asset_request::Kind::Inline(()),
                AssetRequest::Path(path) => {
                    pb::api::asset_request::Kind::Path(path_to_string(path)?)
                }
                AssetRequest::Redis(params) => {
                    pb::api::asset_request::Kind::Redis(pb::api::RedisParams {
                        url: params.url,
                        key: params.key,
                        ttl: params.ttl,
                    })
                }
            }),
        })
    }
}

impl TryFrom<Asset> for pb::api::Asset {
    type Error = anyhow::Error;

    fn try_from(value: Asset) -> Result<Self> {
        Ok(Self {
            kind: match value {
                Asset::Inline(bytes) => Some(pb::api::asset::Kind::Inline(bytes.into())),
                Asset::Path(path) => Some(pb::api::asset::Kind::Path(path_to_string(path)?)),
                Asset::Redis(key) => Some(pb::api::asset::Kind::Redis(key)),
            },
        })
    }
}

impl<Claim> TryFrom<SuccinctReceipt<Claim>> for Asset
where
    Claim: risc0_binfmt::Digestible + Debug + Clone + Serialize,
{
    type Error = anyhow::Error;

    fn try_from(succinct_receipt: SuccinctReceipt<Claim>) -> Result<Self> {
        Ok(Asset::Inline(bincode::serialize(&succinct_receipt)?.into()))
    }
}

impl TryFrom<SegmentReceipt> for Asset {
    type Error = anyhow::Error;

    fn try_from(segment_receipt: SegmentReceipt) -> Result<Self> {
        Ok(Asset::Inline(bincode::serialize(&segment_receipt)?.into()))
    }
}

impl TryFrom<Receipt> for Asset {
    type Error = anyhow::Error;

    fn try_from(receipt: Receipt) -> Result<Self> {
        Ok(Asset::Inline(bincode::serialize(&receipt)?.into()))
    }
}

impl TryFrom<pb::api::Asset> for Asset {
    type Error = anyhow::Error;

    fn try_from(value: pb::api::Asset) -> Result<Self> {
        Ok(
            match value.kind.ok_or_else(|| malformed_err("Asset.kind"))? {
                pb::api::asset::Kind::Inline(bytes) => Asset::Inline(bytes.into()),
                pb::api::asset::Kind::Path(path) => Asset::Path(PathBuf::from(path)),
                pb::api::asset::Kind::Redis(key) => Asset::Redis(key),
            },
        )
    }
}

impl TryFrom<pb::api::AssetRequest> for AssetRequest {
    type Error = anyhow::Error;

    fn try_from(value: pb::api::AssetRequest) -> Result<Self> {
        Ok(
            match value
                .kind
                .ok_or_else(|| malformed_err("AssetRequest.kind"))?
            {
                pb::api::asset_request::Kind::Inline(()) => AssetRequest::Inline,
                pb::api::asset_request::Kind::Path(path) => {
                    AssetRequest::Path(std::path::PathBuf::from(path))
                }
                pb::api::asset_request::Kind::Redis(params) => AssetRequest::Redis(RedisParams {
                    url: params.url,
                    key: params.key,
                    ttl: params.ttl,
                }),
            },
        )
    }
}

impl TryFrom<TraceEvent> for pb::api::TraceEvent {
    type Error = anyhow::Error;

    fn try_from(event: TraceEvent) -> Result<Self> {
        match event {
            TraceEvent::InstructionStart { cycle, pc, insn } => Ok(Self {
                kind: Some(pb::api::trace_event::Kind::InsnStart(
                    pb::api::trace_event::InstructionStart { cycle, pc, insn },
                )),
            }),
            TraceEvent::RegisterSet { idx, value } => Ok(Self {
                kind: Some(pb::api::trace_event::Kind::RegisterSet(
                    pb::api::trace_event::RegisterSet {
                        idx: idx as u32,
                        value,
                    },
                )),
            }),
            TraceEvent::MemorySet { addr, region } => Ok(Self {
                kind: Some(pb::api::trace_event::Kind::MemorySet(
                    pb::api::trace_event::MemorySet {
                        addr,
                        value: 0,
                        region,
                    },
                )),
            }),
            TraceEvent::PageIn { cycles } => Ok(Self {
                kind: Some(pb::api::trace_event::Kind::PageIn(
                    pb::api::trace_event::PageIn { cycles },
                )),
            }),
            TraceEvent::PageOut { cycles } => Ok(Self {
                kind: Some(pb::api::trace_event::Kind::PageOut(
                    pb::api::trace_event::PageOut { cycles },
                )),
            }),
            _ => Err(anyhow!("unknown TraceEvent kind")),
        }
    }
}

impl TryFrom<pb::api::TraceEvent> for TraceEvent {
    type Error = anyhow::Error;

    fn try_from(event: pb::api::TraceEvent) -> Result<Self> {
        Ok(
            match event.kind.ok_or_else(|| malformed_err("TraceEvent.kind"))? {
                pb::api::trace_event::Kind::InsnStart(event) => TraceEvent::InstructionStart {
                    cycle: event.cycle,
                    pc: event.pc,
                    insn: event.insn,
                },
                pb::api::trace_event::Kind::RegisterSet(event) => TraceEvent::RegisterSet {
                    idx: event.idx as usize,
                    value: event.value,
                },
                pb::api::trace_event::Kind::MemorySet(event) => TraceEvent::MemorySet {
                    addr: event.addr,
                    region: event.region,
                },
                pb::api::trace_event::Kind::PageIn(event) => TraceEvent::PageIn {
                    cycles: event.cycles,
                },
                pb::api::trace_event::Kind::PageOut(event) => TraceEvent::PageOut {
                    cycles: event.cycles,
                },
            },
        )
    }
}

impl TryFrom<ExitCode> for pb::base::ExitCode {
    type Error = anyhow::Error;

    fn try_from(value: ExitCode) -> Result<Self> {
        Ok(Self {
            kind: Some(match value {
                ExitCode::SystemSplit => pb::base::exit_code::Kind::SystemSplit(()),
                ExitCode::SessionLimit => pb::base::exit_code::Kind::SessionLimit(()),
                ExitCode::Paused(code) => pb::base::exit_code::Kind::Paused(code),
                ExitCode::Halted(code) => pb::base::exit_code::Kind::Halted(code),
                e => bail!("unsupported exit code: {e:?}"),
            }),
        })
    }
}

impl TryFrom<pb::base::ExitCode> for ExitCode {
    type Error = anyhow::Error;

    fn try_from(value: pb::base::ExitCode) -> Result<Self> {
        Ok(
            match value.kind.ok_or_else(|| malformed_err("ExitCode.kind"))? {
                pb::base::exit_code::Kind::Halted(code) => Self::Halted(code),
                pb::base::exit_code::Kind::Paused(code) => Self::Paused(code),
                pb::base::exit_code::Kind::SystemSplit(_) => Self::SystemSplit,
                pb::base::exit_code::Kind::SessionLimit(_) => Self::SessionLimit,
            },
        )
    }
}

impl From<Result<(), anyhow::Error>> for pb::api::GenericReply {
    fn from(result: Result<(), anyhow::Error>) -> Self {
        Self {
            kind: Some(match result {
                Ok(_) => pb::api::generic_reply::Kind::Ok(()),
                Err(err) => pb::api::generic_reply::Kind::Error(err.into()),
            }),
        }
    }
}

impl From<anyhow::Error> for pb::api::GenericError {
    fn from(err: anyhow::Error) -> Self {
        Self {
            reason: err.to_string(),
        }
    }
}

impl From<pb::api::GenericError> for anyhow::Error {
    fn from(err: pb::api::GenericError) -> Self {
        anyhow::Error::msg(err.reason)
    }
}

impl TryFrom<pb::api::ProverOpts> for ProverOpts {
    type Error = anyhow::Error;

    fn try_from(opts: pb::api::ProverOpts) -> Result<Self> {
        Ok(Self {
            hashfn: opts.hashfn,
            prove_guest_errors: opts.prove_guest_errors,
            receipt_kind: match opts.receipt_kind {
                0 => ReceiptKind::Composite,
                1 => ReceiptKind::Succinct,
                2 => ReceiptKind::Groth16,
                value => panic!("Unknown receipt kind number: {value}"),
            },
            control_ids: opts
                .control_ids
                .into_iter()
                .map(TryInto::try_into)
                .collect::<Result<_>>()?,
            max_segment_po2: opts
                .max_segment_po2
                .try_into()
<<<<<<< HEAD
                .with_context(|| malformed_err("ProverOpts.max_segment_po2"))?,
=======
                .map_err(|_| malformed_err("ProverOpts.max_segment_po2"))?,
            dev_mode: opts.is_dev_mode,
>>>>>>> 8dfaac0a
        })
    }
}

impl From<ProverOpts> for pb::api::ProverOpts {
    fn from(opts: ProverOpts) -> Self {
        Self {
            hashfn: opts.hashfn,
            prove_guest_errors: opts.prove_guest_errors,
            receipt_kind: opts.receipt_kind as i32,
            control_ids: opts.control_ids.into_iter().map(Into::into).collect(),
            max_segment_po2: opts.max_segment_po2 as u64,
            is_dev_mode: opts.dev_mode,
        }
    }
}

impl From<semver::Version> for pb::base::SemanticVersion {
    fn from(value: semver::Version) -> Self {
        Self {
            major: value.major,
            minor: value.minor,
            patch: value.patch,
            pre: value.pre.to_string(),
            build: value.build.to_string(),
        }
    }
}

impl TryFrom<pb::base::SemanticVersion> for semver::Version {
    type Error = semver::Error;

    fn try_from(value: pb::base::SemanticVersion) -> Result<Self, Self::Error> {
        Ok(Self {
            major: value.major,
            minor: value.minor,
            patch: value.patch,
            pre: semver::Prerelease::new(&value.pre)?,
            build: semver::BuildMetadata::new(&value.build)?,
        })
    }
}

impl From<SessionStats> for pb::core::SessionStats {
    fn from(value: SessionStats) -> Self {
        Self {
            // we use usize because that's the type returned by len() for vectors
            segments: value.segments.try_into().unwrap(),
            total_cycles: value.total_cycles,
            user_cycles: value.user_cycles,
            paging_cycles: value.paging_cycles,
            reserved_cycles: value.reserved_cycles,
        }
    }
}

impl TryFrom<pb::core::SessionStats> for SessionStats {
    type Error = anyhow::Error;

    fn try_from(value: pb::core::SessionStats) -> Result<Self> {
        Ok(Self {
            segments: value.segments.try_into()?,
            total_cycles: value.total_cycles,
            user_cycles: value.user_cycles,
            paging_cycles: value.paging_cycles,
            reserved_cycles: value.reserved_cycles,
        })
    }
}

impl TryFrom<ProveInfo> for pb::core::ProveInfo {
    type Error = anyhow::Error;

    fn try_from(value: ProveInfo) -> Result<Self> {
        Ok(Self {
            receipt: Some(value.receipt.try_into()?),
            stats: Some(value.stats.into()),
        })
    }
}

impl TryFrom<pb::core::ProveInfo> for ProveInfo {
    type Error = anyhow::Error;

    fn try_from(value: pb::core::ProveInfo) -> Result<Self> {
        Ok(Self {
            receipt: value
                .receipt
                .ok_or_else(|| malformed_err("ProveInfo.receipt"))?
                .try_into()?,
            stats: value
                .stats
                .ok_or_else(|| malformed_err("ProveInfo.stats"))?
                .try_into()?,
        })
    }
}

impl TryFrom<Receipt> for pb::core::Receipt {
    type Error = anyhow::Error;

    fn try_from(value: Receipt) -> Result<Self> {
        Ok(Self {
            version: Some(ver::RECEIPT),
            inner: Some(value.inner.try_into()?),
            journal: value.journal.bytes,
            metadata: Some(value.metadata.into()),
        })
    }
}

impl TryFrom<pb::core::Receipt> for Receipt {
    type Error = anyhow::Error;

    fn try_from(value: pb::core::Receipt) -> Result<Self> {
        let version = value
            .version
            .ok_or_else(|| malformed_err("Receipt.version"))?
            .value;
        if version > ver::RECEIPT.value {
            bail!("Incompatible Receipt version: {version}");
        }
        Ok(Self {
            inner: value
                .inner
                .ok_or_else(|| malformed_err("Receipt.inner"))?
                .try_into()?,
            journal: Journal::new(value.journal),
            metadata: value
                .metadata
                .ok_or_else(|| malformed_err("Receipt.metadata"))?
                .try_into()?,
        })
    }
}

impl From<ReceiptMetadata> for pb::core::ReceiptMetadata {
    fn from(value: ReceiptMetadata) -> Self {
        Self {
            verifier_parameters: Some(value.verifier_parameters.into()),
        }
    }
}

impl TryFrom<pb::core::ReceiptMetadata> for ReceiptMetadata {
    type Error = anyhow::Error;

    fn try_from(value: pb::core::ReceiptMetadata) -> Result<Self> {
        Ok(Self {
            verifier_parameters: value
                .verifier_parameters
                .ok_or_else(|| malformed_err("ReceiptMetadata.verifier_parameters"))?
                .try_into()?,
        })
    }
}

impl TryFrom<SegmentReceipt> for pb::core::SegmentReceipt {
    type Error = anyhow::Error;

    fn try_from(value: SegmentReceipt) -> Result<Self> {
        Ok(Self {
            version: Some(ver::SEGMENT_RECEIPT),
            seal: value.get_seal_bytes(),
            index: value.index,
            hashfn: value.hashfn,
            claim: Some(value.claim.try_into()?),
            verifier_parameters: Some(value.verifier_parameters.into()),
        })
    }
}

impl TryFrom<pb::core::SegmentReceipt> for SegmentReceipt {
    type Error = anyhow::Error;

    fn try_from(value: pb::core::SegmentReceipt) -> Result<Self> {
        const WORD_SIZE: usize = std::mem::size_of::<u32>();

        let mut seal = Vec::with_capacity(value.seal.len() / WORD_SIZE);
        for chunk in value.seal.chunks_exact(WORD_SIZE) {
            let word = u32::from_le_bytes(chunk.try_into()?);
            seal.push(word);
        }

        let claim = value
            .claim
            .ok_or_else(|| malformed_err("SegmentReceipt.claim"))?
            .try_into()?;

        Ok(Self {
            claim,
            seal,
            index: value.index,
            hashfn: value.hashfn,
            verifier_parameters: value
                .verifier_parameters
                .ok_or_else(|| malformed_err("SegmentReceipt.verifier_parameters"))?
                .try_into()?,
        })
    }
}

impl<Claim> TryFrom<SuccinctReceipt<Claim>> for pb::core::SuccinctReceipt
where
    Claim: risc0_binfmt::Digestible + Debug + Clone + Serialize,
    MaybePruned<Claim>: TryInto<pb::core::MaybePruned, Error = anyhow::Error>,
{
    type Error = anyhow::Error;

    fn try_from(value: SuccinctReceipt<Claim>) -> Result<Self> {
        Ok(Self {
            version: Some(ver::SUCCINCT_RECEIPT),
            seal: value.get_seal_bytes(),
            control_id: Some(value.control_id.into()),
            control_inclusion_proof: Some(value.control_inclusion_proof.into()),
            claim: Some(value.claim.try_into()?),
            hashfn: value.hashfn,
            verifier_parameters: Some(value.verifier_parameters.into()),
        })
    }
}

impl<Claim> TryFrom<pb::core::SuccinctReceipt> for SuccinctReceipt<Claim>
where
    Claim: risc0_binfmt::Digestible + Debug + Clone + Serialize,
    MaybePruned<Claim>: TryFrom<pb::core::MaybePruned, Error = anyhow::Error>,
{
    type Error = anyhow::Error;

    fn try_from(value: pb::core::SuccinctReceipt) -> Result<Self> {
        const WORD_SIZE: usize = std::mem::size_of::<u32>();

        let version = value
            .version
            .ok_or_else(|| malformed_err("SuccinctReceipt.version"))?
            .value;
        if version > ver::SUCCINCT_RECEIPT.value {
            bail!("Incompatible SuccinctReceipt version: {version}");
        }

        let mut seal = Vec::with_capacity(value.seal.len() / WORD_SIZE);
        for chunk in value.seal.chunks_exact(WORD_SIZE) {
            let word = u32::from_le_bytes(chunk.try_into()?);
            seal.push(word);
        }
        Ok(Self {
            seal,
            control_id: value
                .control_id
                .ok_or_else(|| malformed_err("SuccinctReceipt.control_id"))?
                .try_into()?,
            control_inclusion_proof: value
                .control_inclusion_proof
                .ok_or_else(|| malformed_err("SuccinctReceipt.control_inclusion_proof"))?
                .try_into()?,
            claim: value
                .claim
                .ok_or_else(|| malformed_err("SuccinctReceipt.claim"))?
                .try_into()?,
            hashfn: value.hashfn,
            verifier_parameters: value
                .verifier_parameters
                .ok_or_else(|| malformed_err("SuccinctReceipt.verifier_parameters"))?
                .try_into()?,
        })
    }
}

impl From<MerkleProof> for pb::core::MerkleProof {
    fn from(value: MerkleProof) -> Self {
        Self {
            index: value.index,
            digests: value.digests.into_iter().map(Into::into).collect(),
        }
    }
}

impl TryFrom<pb::core::MerkleProof> for MerkleProof {
    type Error = anyhow::Error;

    fn try_from(value: pb::core::MerkleProof) -> Result<Self> {
        Ok(Self {
            index: value.index,
            digests: value
                .digests
                .into_iter()
                .map(TryInto::try_into)
                .collect::<Result<_>>()?,
        })
    }
}

impl<Claim> TryFrom<Groth16Receipt<Claim>> for pb::core::Groth16Receipt
where
    Claim: risc0_binfmt::Digestible + Debug + Clone + Serialize,
    MaybePruned<Claim>: TryInto<pb::core::MaybePruned, Error = anyhow::Error>,
{
    type Error = anyhow::Error;

    fn try_from(value: Groth16Receipt<Claim>) -> Result<Self> {
        Ok(Self {
            version: Some(ver::GROTH16_RECEIPT),
            seal: value.seal,
            claim: Some(value.claim.try_into()?),
            verifier_parameters: Some(value.verifier_parameters.into()),
        })
    }
}

impl<Claim> TryFrom<pb::core::Groth16Receipt> for Groth16Receipt<Claim>
where
    Claim: risc0_binfmt::Digestible + Debug + Clone + Serialize,
    MaybePruned<Claim>: TryFrom<pb::core::MaybePruned, Error = anyhow::Error>,
{
    type Error = anyhow::Error;

    fn try_from(value: pb::core::Groth16Receipt) -> Result<Self> {
        let version = value
            .version
            .ok_or_else(|| malformed_err("Groth16Receipt.version"))?
            .value;
        if version > ver::GROTH16_RECEIPT.value {
            bail!("Incompatible Groth16Receipt version: {version}");
        }

        Ok(Self {
            seal: value.seal,
            claim: value
                .claim
                .ok_or_else(|| malformed_err("Groth16Receipt.claim"))?
                .try_into()?,
            verifier_parameters: value
                .verifier_parameters
                .ok_or_else(|| malformed_err("Groth16Receipt.verifier_parameters"))?
                .try_into()?,
        })
    }
}

impl TryFrom<InnerReceipt> for pb::core::InnerReceipt {
    type Error = anyhow::Error;

    fn try_from(value: InnerReceipt) -> Result<Self> {
        Ok(Self {
            kind: Some(match value {
                InnerReceipt::Composite(inner) => {
                    pb::core::inner_receipt::Kind::Composite(inner.try_into()?)
                }
                InnerReceipt::Succinct(inner) => {
                    pb::core::inner_receipt::Kind::Succinct(inner.try_into()?)
                }
                InnerReceipt::Fake(inner) => {
                    pb::core::inner_receipt::Kind::Fake(pb::core::FakeReceipt {
                        claim: Some(inner.claim.try_into()?),
                    })
                }
                InnerReceipt::Groth16(inner) => {
                    pb::core::inner_receipt::Kind::Groth16(inner.try_into()?)
                }
            }),
        })
    }
}

impl TryFrom<pb::core::InnerReceipt> for InnerReceipt {
    type Error = anyhow::Error;

    fn try_from(value: pb::core::InnerReceipt) -> Result<Self> {
        Ok(
            match value
                .kind
                .ok_or_else(|| malformed_err("InnerReceipt.kind"))?
            {
                pb::core::inner_receipt::Kind::Composite(inner) => {
                    Self::Composite(inner.try_into()?)
                }
                pb::core::inner_receipt::Kind::Groth16(inner) => Self::Groth16(inner.try_into()?),
                pb::core::inner_receipt::Kind::Succinct(inner) => Self::Succinct(inner.try_into()?),
                pb::core::inner_receipt::Kind::Fake(inner) => Self::Fake(inner.try_into()?),
            },
        )
    }
}

// NOTE: InnerReceipt and InnerAssumptionReceipt are the same type in protobuf.
// In Rust, they are distinct types because Rust needs to size everything on the
// stack and e.g. SuccinctReceipt<ReceiptClaim> and SuccinctReceipt<Unknown>
// have different sizes. Protobuf handles this without issue.
impl TryFrom<InnerAssumptionReceipt> for pb::core::InnerReceipt {
    type Error = anyhow::Error;

    fn try_from(value: InnerAssumptionReceipt) -> Result<Self> {
        Ok(Self {
            kind: Some(match value {
                InnerAssumptionReceipt::Composite(inner) => {
                    pb::core::inner_receipt::Kind::Composite(inner.try_into()?)
                }
                InnerAssumptionReceipt::Succinct(inner) => {
                    pb::core::inner_receipt::Kind::Succinct(inner.try_into()?)
                }
                InnerAssumptionReceipt::Fake(inner) => {
                    pb::core::inner_receipt::Kind::Fake(pb::core::FakeReceipt {
                        claim: Some(inner.claim.try_into()?),
                    })
                }
                InnerAssumptionReceipt::Groth16(inner) => {
                    pb::core::inner_receipt::Kind::Groth16(inner.try_into()?)
                }
            }),
        })
    }
}

impl TryFrom<pb::core::InnerReceipt> for InnerAssumptionReceipt {
    type Error = anyhow::Error;

    fn try_from(value: pb::core::InnerReceipt) -> Result<Self> {
        Ok(
            match value
                .kind
                .ok_or_else(|| malformed_err("InnerReceipt.kind"))?
            {
                pb::core::inner_receipt::Kind::Composite(inner) => {
                    Self::Composite(inner.try_into()?)
                }
                pb::core::inner_receipt::Kind::Groth16(inner) => Self::Groth16(inner.try_into()?),
                pb::core::inner_receipt::Kind::Succinct(inner) => Self::Succinct(inner.try_into()?),
                pb::core::inner_receipt::Kind::Fake(inner) => Self::Fake(inner.try_into()?),
            },
        )
    }
}

impl<Claim> TryFrom<FakeReceipt<Claim>> for pb::core::FakeReceipt
where
    Claim: risc0_binfmt::Digestible + Debug + Clone + Serialize,
    MaybePruned<Claim>: TryInto<pb::core::MaybePruned, Error = anyhow::Error>,
{
    type Error = anyhow::Error;

    fn try_from(value: FakeReceipt<Claim>) -> Result<Self> {
        Ok(Self {
            claim: Some(value.claim.try_into()?),
        })
    }
}

impl<Claim> TryFrom<pb::core::FakeReceipt> for FakeReceipt<Claim>
where
    Claim: risc0_binfmt::Digestible + Debug + Clone + Serialize,
    MaybePruned<Claim>: TryFrom<pb::core::MaybePruned, Error = anyhow::Error>,
{
    type Error = anyhow::Error;

    fn try_from(value: pb::core::FakeReceipt) -> Result<Self> {
        Ok(Self {
            claim: value
                .claim
                .ok_or_else(|| malformed_err("FakeReceipt.claim"))?
                .try_into()?,
        })
    }
}

impl TryFrom<CompositeReceipt> for pb::core::CompositeReceipt {
    type Error = anyhow::Error;

    fn try_from(value: CompositeReceipt) -> Result<Self> {
        Ok(Self {
            segments: value
                .segments
                .into_iter()
                .map(TryInto::try_into)
                .collect::<Result<_>>()?,
            assumption_receipts: value
                .assumption_receipts
                .into_iter()
                .map(TryInto::try_into)
                .collect::<Result<_>>()?,
            verifier_parameters: Some(value.verifier_parameters.into()),
        })
    }
}

impl TryFrom<pb::core::CompositeReceipt> for CompositeReceipt {
    type Error = anyhow::Error;

    fn try_from(value: pb::core::CompositeReceipt) -> Result<Self> {
        Ok(Self {
            segments: value
                .segments
                .into_iter()
                .map(|s| s.try_into())
                .collect::<Result<Vec<_>>>()?,
            assumption_receipts: value
                .assumption_receipts
                .into_iter()
                .map(|a| a.try_into())
                .collect::<Result<Vec<_>>>()?,
            verifier_parameters: value
                .verifier_parameters
                .ok_or_else(|| malformed_err("CompositeReceipt.verifier_parameters"))?
                .try_into()?,
        })
    }
}

impl From<Digest> for pb::base::Digest {
    fn from(value: Digest) -> Self {
        Self {
            words: value.as_words().to_vec(),
        }
    }
}

impl TryFrom<pb::base::Digest> for Digest {
    type Error = anyhow::Error;

    fn try_from(value: pb::base::Digest) -> Result<Self> {
        value
            .words
            .try_into()
            .map_err(|_| anyhow!("invalid digest"))
    }
}

impl Name for pb::core::ReceiptClaim {
    const PACKAGE: &'static str = "risc0.protos.core";
    const NAME: &'static str = "ReceiptClaim";
}

impl AssociatedMessage for ReceiptClaim {
    type Message = pb::core::ReceiptClaim;
}

impl AssociatedMessage for UnionClaim {
    type Message = pb::core::UnionClaim;
}

impl TryFrom<UnionClaim> for pb::core::UnionClaim {
    type Error = anyhow::Error;

    fn try_from(value: UnionClaim) -> Result<Self> {
        Ok(Self {
            left: Some(value.left.into()),
            right: Some(value.right.into()),
        })
    }
}

impl TryFrom<pb::core::UnionClaim> for UnionClaim {
    type Error = anyhow::Error;

    fn try_from(value: pb::core::UnionClaim) -> Result<Self> {
        Ok(Self {
            left: value
                .left
                .ok_or_else(|| malformed_err("UnionClaim.left"))?
                .try_into()?,
            right: value
                .right
                .ok_or_else(|| malformed_err("UnionClaim.right"))?
                .try_into()?,
        })
    }
}

impl TryFrom<ReceiptClaim> for pb::core::ReceiptClaim {
    type Error = anyhow::Error;

    fn try_from(value: ReceiptClaim) -> Result<Self> {
        Ok(Self {
            pre: Some(value.pre.try_into()?),
            post: Some(value.post.try_into()?),
            exit_code: Some(value.exit_code.try_into()?),
            // Translate MaybePruned<Option<Input>>> to Option<MaybePruned<Input>>.
            input: match value.input {
                MaybePruned::Value(optional) => optional
                    .map(|input| MaybePruned::Value(input).try_into())
                    .transpose()?,
                MaybePruned::Pruned(digest) => {
                    Some(MaybePruned::<Input>::Pruned(digest).try_into()?)
                }
            },
            // Translate MaybePruned<Option<Output>>> to Option<MaybePruned<Output>>.
            output: match value.output {
                MaybePruned::Value(optional) => optional
                    .map(|output| MaybePruned::Value(output).try_into())
                    .transpose()?,
                MaybePruned::Pruned(digest) => {
                    Some(MaybePruned::<Output>::Pruned(digest).try_into()?)
                }
            },
        })
    }
}

impl TryFrom<pb::core::ReceiptClaim> for ReceiptClaim {
    type Error = anyhow::Error;

    fn try_from(value: pb::core::ReceiptClaim) -> Result<Self> {
        Ok(Self {
            pre: value
                .pre
                .ok_or_else(|| malformed_err("ReceiptClaim.pre"))?
                .try_into()?,
            post: value
                .post
                .ok_or_else(|| malformed_err("ReceiptClaim.post"))?
                .try_into()?,
            exit_code: value
                .exit_code
                .ok_or_else(|| malformed_err("ReceiptClaim.exit_code"))?
                .try_into()?,
            // Translate Option<MaybePruned<Input>> to MaybePruned<Option<Input>>.
            input: match value.input {
                None => MaybePruned::Value(None),
                Some(x) => match MaybePruned::<Input>::try_from(x)? {
                    #[allow(unreachable_patterns)]
                    MaybePruned::Value(input) => MaybePruned::Value(Some(input)),
                    MaybePruned::Pruned(digest) => MaybePruned::Pruned(digest),
                },
            },
            // Translate Option<MaybePruned<Output>> to MaybePruned<Option<Output>>.
            output: match value.output {
                None => MaybePruned::Value(None),
                Some(x) => match MaybePruned::<Output>::try_from(x)? {
                    MaybePruned::Value(output) => MaybePruned::Value(Some(output)),
                    MaybePruned::Pruned(digest) => MaybePruned::Pruned(digest),
                },
            },
        })
    }
}

impl Name for pb::core::SystemState {
    const PACKAGE: &'static str = "risc0.protos.core";
    const NAME: &'static str = "SystemState";
}

impl AssociatedMessage for SystemState {
    type Message = pb::core::SystemState;
}

impl TryFrom<SystemState> for pb::core::SystemState {
    type Error = anyhow::Error;

    fn try_from(value: SystemState) -> Result<Self> {
        Ok(Self {
            pc: value.pc,
            merkle_root: Some(value.merkle_root.into()),
        })
    }
}

impl TryFrom<pb::core::SystemState> for SystemState {
    type Error = anyhow::Error;

    fn try_from(value: pb::core::SystemState) -> Result<Self> {
        Ok(Self {
            pc: value.pc,
            merkle_root: value
                .merkle_root
                .ok_or_else(|| malformed_err("SystemState.merkle_root"))?
                .try_into()?,
        })
    }
}

impl Name for pb::core::Input {
    const PACKAGE: &'static str = "risc0.protos.core";
    const NAME: &'static str = "Input";
}

impl AssociatedMessage for Input {
    type Message = pb::core::Input;
}

impl TryFrom<Input> for pb::core::Input {
    type Error = anyhow::Error;

    fn try_from(value: Input) -> Result<Self> {
        match value.x { /* unreachable  */ }
    }
}

impl TryFrom<pb::core::Input> for Input {
    type Error = anyhow::Error;

    fn try_from(_value: pb::core::Input) -> Result<Self> {
        Err(malformed_err("Input"))
    }
}

impl Name for pb::core::Output {
    const PACKAGE: &'static str = "risc0.protos.core";
    const NAME: &'static str = "Output";
}

impl AssociatedMessage for Output {
    type Message = pb::core::Output;
}

impl TryFrom<Output> for pb::core::Output {
    type Error = anyhow::Error;

    fn try_from(value: Output) -> Result<Self> {
        Ok(Self {
            journal: Some(value.journal.try_into()?),
            assumptions: Some(value.assumptions.try_into()?),
        })
    }
}

impl TryFrom<pb::core::Output> for Output {
    type Error = anyhow::Error;

    fn try_from(value: pb::core::Output) -> Result<Self> {
        Ok(Self {
            journal: value
                .journal
                .ok_or_else(|| malformed_err("Output.journal"))?
                .try_into()?,
            assumptions: value
                .assumptions
                .ok_or_else(|| malformed_err("Output.assumptions"))?
                .try_into()?,
        })
    }
}

impl Name for pb::core::Assumption {
    const PACKAGE: &'static str = "risc0.protos.core";
    const NAME: &'static str = "Assumption";
}

impl AssociatedMessage for Assumption {
    type Message = pb::core::Assumption;
}

impl TryFrom<Assumption> for pb::core::Assumption {
    type Error = anyhow::Error;

    fn try_from(value: Assumption) -> Result<Self> {
        Ok(Self {
            claim: Some(value.claim.into()),
            control_root: Some(value.control_root.into()),
        })
    }
}

impl TryFrom<pb::core::Assumption> for Assumption {
    type Error = anyhow::Error;

    fn try_from(value: pb::core::Assumption) -> Result<Self> {
        Ok(Self {
            claim: value
                .claim
                .ok_or_else(|| malformed_err("Assumption.claim"))?
                .try_into()?,
            control_root: value
                .control_root
                .ok_or_else(|| malformed_err("Assumption.control_root"))?
                .try_into()?,
        })
    }
}

impl Name for pb::core::Assumptions {
    const PACKAGE: &'static str = "risc0.protos.core";
    const NAME: &'static str = "Assumptions";
}

impl AssociatedMessage for Assumptions {
    type Message = pb::core::Assumptions;
}

impl TryFrom<Assumptions> for pb::core::Assumptions {
    type Error = anyhow::Error;

    fn try_from(value: Assumptions) -> Result<Self> {
        Ok(Self {
            inner: value
                .0
                .into_iter()
                .map(|a| a.try_into())
                .collect::<Result<_>>()?,
        })
    }
}

impl TryFrom<pb::core::Assumptions> for Assumptions {
    type Error = anyhow::Error;

    fn try_from(value: pb::core::Assumptions) -> Result<Self> {
        Ok(Self(
            value
                .inner
                .into_iter()
                .map(|a| a.try_into())
                .collect::<Result<Vec<_>>>()?,
        ))
    }
}

trait AssociatedMessage {
    type Message: Message;
}

impl<T> TryFrom<MaybePruned<T>> for pb::core::MaybePruned
where
    T: AssociatedMessage + serde::Serialize + Clone,
    T::Message: TryFrom<T, Error = anyhow::Error> + Sized,
{
    type Error = anyhow::Error;

    fn try_from(value: MaybePruned<T>) -> Result<Self> {
        Ok(Self {
            kind: Some(match value {
                MaybePruned::Value(inner) => pb::core::maybe_pruned::Kind::Value(
                    T::Message::try_from(inner)?.encode_to_vec(),
                ),
                MaybePruned::Pruned(digest) => pb::core::maybe_pruned::Kind::Pruned(digest.into()),
            }),
        })
    }
}

impl<T> TryFrom<pb::core::MaybePruned> for MaybePruned<T>
where
    T: AssociatedMessage + serde::Serialize + Clone,
    T::Message: TryInto<T, Error = anyhow::Error> + Default,
{
    type Error = anyhow::Error;

    fn try_from(value: pb::core::MaybePruned) -> Result<Self> {
        Ok(
            match value
                .kind
                .ok_or_else(|| malformed_err("MaybePruned<T>.kind"))?
            {
                pb::core::maybe_pruned::Kind::Value(inner) => {
                    Self::Value(T::Message::decode(inner.as_slice())?.try_into()?)
                }
                pb::core::maybe_pruned::Kind::Pruned(digest) => Self::Pruned(digest.try_into()?),
            },
        )
    }
}

// Specialized implementation for Vec<u8> for work around challenges getting the
// generic implementation above to work for Vec<u8>.
impl TryFrom<MaybePruned<Vec<u8>>> for pb::core::MaybePruned {
    type Error = anyhow::Error;

    fn try_from(value: MaybePruned<Vec<u8>>) -> Result<Self> {
        Ok(Self {
            kind: Some(match value {
                MaybePruned::Value(inner) => {
                    pb::core::maybe_pruned::Kind::Value(inner.encode_to_vec())
                }
                MaybePruned::Pruned(digest) => pb::core::maybe_pruned::Kind::Pruned(digest.into()),
            }),
        })
    }
}

impl TryFrom<pb::core::MaybePruned> for MaybePruned<Vec<u8>> {
    type Error = anyhow::Error;

    fn try_from(value: pb::core::MaybePruned) -> Result<Self> {
        Ok(
            match value
                .kind
                .ok_or_else(|| malformed_err("MaybePruned<Vec<u8>>.kind"))?
            {
                pb::core::maybe_pruned::Kind::Value(inner) => {
                    Self::Value(<Vec<u8> as Message>::decode(inner.as_slice())?)
                }
                pb::core::maybe_pruned::Kind::Pruned(digest) => Self::Pruned(digest.try_into()?),
            },
        )
    }
}

impl TryFrom<MaybePruned<Unknown>> for pb::core::MaybePruned {
    type Error = anyhow::Error;

    fn try_from(value: MaybePruned<Unknown>) -> Result<Self> {
        Ok(Self {
            kind: Some(match value {
                #[allow(unreachable_patterns)]
                MaybePruned::Value(inner) => {
                    match inner { /* unreachable */ }
                }
                MaybePruned::Pruned(digest) => pb::core::maybe_pruned::Kind::Pruned(digest.into()),
            }),
        })
    }
}

impl TryFrom<pb::core::MaybePruned> for MaybePruned<Unknown> {
    type Error = anyhow::Error;

    fn try_from(value: pb::core::MaybePruned) -> Result<Self> {
        Ok(
            match value
                .kind
                .ok_or_else(|| malformed_err("MaybePruned<Unknown>.kind"))?
            {
                pb::core::maybe_pruned::Kind::Value(_) => {
                    Err(malformed_err("MaybePruned<Unknown>.value"))?
                }
                pb::core::maybe_pruned::Kind::Pruned(digest) => Self::Pruned(digest.try_into()?),
            },
        )
    }
}

impl TryFrom<pb::api::ProveZkrRequest> for ProveZkrRequest {
    type Error = anyhow::Error;

    fn try_from(value: pb::api::ProveZkrRequest) -> Result<Self> {
        Ok(Self {
            claim_digest: value
                .claim_digest
                .ok_or_else(|| malformed_err("ProveZkrRequest.claim_digest"))?
                .try_into()?,
            control_id: value
                .control_id
                .ok_or_else(|| malformed_err("ProveZkrRequest.control_id"))?
                .try_into()?,
            input: value.input,
        })
    }
}

impl TryFrom<pb::api::ProveKeccakRequest> for ProveKeccakRequest {
    type Error = anyhow::Error;

    fn try_from(value: pb::api::ProveKeccakRequest) -> Result<Self> {
        let input = try_keccak_bytes_to_input(&value.input)?;

        Ok(Self {
            claim_digest: value
                .claim_digest
                .ok_or_else(|| malformed_err("ProveKeccakRequest.claim_digest"))?
                .try_into()?,
            po2: value.po2 as usize,
            control_root: value
                .control_root
                .ok_or_else(|| malformed_err("ProveKeccakRequest.control_root"))?
                .try_into()?,
            input,
        })
    }
}

pub(crate) fn keccak_input_to_bytes(input: &[KeccakState]) -> Vec<u8> {
    bytemuck::cast_slice(input).to_vec()
}

pub(crate) fn try_keccak_bytes_to_input(input: &[u8]) -> Result<Vec<KeccakState>> {
    let chunks = input.chunks_exact(std::mem::size_of::<KeccakState>());
    if !chunks.remainder().is_empty() {
        bail!("Input length must be a multiple of KeccakState size");
    }
    chunks
        .map(bytemuck::try_pod_read_unaligned)
        .collect::<Result<_, _>>()
        .map_err(|e| anyhow!("Failed to convert input bytes to KeccakState: {}", e))
}

#[test]
fn test_keccak_bytes_to_input_alignment() {
    // Create a buffer with extra padding at the start to test different alignments
    let padding = 16; // We should hit all alignments by cycling through offsets 0-15
    let keccak_states = 3; // Test multiple KeccakStates
    let state_size = std::mem::size_of::<KeccakState>();
    let mut test_buffer = vec![0u8; padding + (keccak_states * state_size)];

    // Fill with recognizable pattern
    for (i, byte) in test_buffer.iter_mut().enumerate() {
        *byte = (i % 256) as u8;
    }

    // Test each offset
    for offset in 0..padding {
        let aligned_slice = &test_buffer[offset..][..(keccak_states * state_size)];
        let result = try_keccak_bytes_to_input(aligned_slice);

        assert!(result.is_ok(), "Failed to parse at offset {offset}");
        let states = result.unwrap();
        assert_eq!(
            states.len(),
            keccak_states,
            "Wrong number of states at offset {offset}",
        );

        // Verify roundtrip
        let bytes = keccak_input_to_bytes(&states);
        assert_eq!(bytes, aligned_slice, "Roundtrip failed at offset {offset}",);
    }
}

#[test]
fn test_keccak_bytes_to_input_invalid_size() {
    // Test with a buffer that's not a multiple of KeccakState size
    let invalid_size = std::mem::size_of::<KeccakState>() + 1;
    let buffer = vec![0u8; invalid_size];
    let result = try_keccak_bytes_to_input(&buffer);
    assert!(result.is_err(), "Should fail with invalid size");
}<|MERGE_RESOLUTION|>--- conflicted
+++ resolved
@@ -291,12 +291,8 @@
             max_segment_po2: opts
                 .max_segment_po2
                 .try_into()
-<<<<<<< HEAD
                 .with_context(|| malformed_err("ProverOpts.max_segment_po2"))?,
-=======
-                .map_err(|_| malformed_err("ProverOpts.max_segment_po2"))?,
             dev_mode: opts.is_dev_mode,
->>>>>>> 8dfaac0a
         })
     }
 }
