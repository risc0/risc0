// Copyright 2025 RISC Zero, Inc.
//
// Licensed under the Apache License, Version 2.0 (the "License");
// you may not use this file except in compliance with the License.
// You may obtain a copy of the License at
//
//     http://www.apache.org/licenses/LICENSE-2.0
//
// Unless required by applicable law or agreed to in writing, software
// distributed under the License is distributed on an "AS IS" BASIS,
// WITHOUT WARRANTIES OR CONDITIONS OF ANY KIND, either express or implied.
// See the License for the specific language governing permissions and
// limitations under the License.

use std::{fmt::Debug, path::PathBuf};

use anyhow::{anyhow, bail, Context, Result};
use prost::{Message, Name};
use risc0_binfmt::SystemState;
use risc0_circuit_keccak::KeccakState;
use risc0_zkp::core::digest::Digest;
use serde::Serialize;

use super::{malformed_err, path_to_string, pb, Asset, AssetRequest, RedisParams};
use crate::{
<<<<<<< HEAD
    claim::{receipt::UnionClaim, Unknown},
    host::client::env::{ProveKeccakRequest, ProveZkrRequest},
=======
    host::client::env::ProveKeccakRequest,
>>>>>>> 535c5080
    receipt::{
        merkle::MerkleProof, CompositeReceipt, FakeReceipt, InnerAssumptionReceipt, InnerReceipt,
        ReceiptMetadata, SegmentReceipt, SuccinctReceipt,
    },
    Assumption, Assumptions, ExitCode, Groth16Receipt, Input, Journal, MaybePruned, Output,
    ProveInfo, ProverOpts, Receipt, ReceiptClaim, ReceiptKind, SessionStats, TraceEvent,
};

mod ver {
    use super::pb::base::CompatVersion;

    pub const RECEIPT: CompatVersion = CompatVersion { value: 1 };
    pub const SEGMENT_RECEIPT: CompatVersion = CompatVersion { value: 1 };
    pub const SUCCINCT_RECEIPT: CompatVersion = CompatVersion { value: 1 };
    pub const GROTH16_RECEIPT: CompatVersion = CompatVersion { value: 1 };
}

impl TryFrom<AssetRequest> for pb::api::AssetRequest {
    type Error = anyhow::Error;

    fn try_from(value: AssetRequest) -> Result<Self> {
        Ok(Self {
            kind: Some(match value {
                AssetRequest::Inline => pb::api::asset_request::Kind::Inline(()),
                AssetRequest::Path(path) => {
                    pb::api::asset_request::Kind::Path(path_to_string(path)?)
                }
                AssetRequest::Redis(params) => {
                    pb::api::asset_request::Kind::Redis(pb::api::RedisParams {
                        url: params.url,
                        key: params.key,
                        ttl: params.ttl,
                    })
                }
            }),
        })
    }
}

impl TryFrom<Asset> for pb::api::Asset {
    type Error = anyhow::Error;

    fn try_from(value: Asset) -> Result<Self> {
        Ok(Self {
            kind: match value {
                Asset::Inline(bytes) => Some(pb::api::asset::Kind::Inline(bytes.into())),
                Asset::Path(path) => Some(pb::api::asset::Kind::Path(path_to_string(path)?)),
                Asset::Redis(key) => Some(pb::api::asset::Kind::Redis(key)),
            },
        })
    }
}

impl<Claim> TryFrom<SuccinctReceipt<Claim>> for Asset
where
    Claim: risc0_binfmt::Digestible + Debug + Clone + Serialize,
{
    type Error = anyhow::Error;

    fn try_from(succinct_receipt: SuccinctReceipt<Claim>) -> Result<Self> {
        Ok(Asset::Inline(bincode::serialize(&succinct_receipt)?.into()))
    }
}

impl TryFrom<SegmentReceipt> for Asset {
    type Error = anyhow::Error;

    fn try_from(segment_receipt: SegmentReceipt) -> Result<Self> {
        Ok(Asset::Inline(bincode::serialize(&segment_receipt)?.into()))
    }
}

impl TryFrom<Receipt> for Asset {
    type Error = anyhow::Error;

    fn try_from(receipt: Receipt) -> Result<Self> {
        Ok(Asset::Inline(bincode::serialize(&receipt)?.into()))
    }
}

impl TryFrom<pb::api::Asset> for Asset {
    type Error = anyhow::Error;

    fn try_from(value: pb::api::Asset) -> Result<Self> {
        Ok(
            match value.kind.ok_or_else(|| malformed_err("Asset.kind"))? {
                pb::api::asset::Kind::Inline(bytes) => Asset::Inline(bytes.into()),
                pb::api::asset::Kind::Path(path) => Asset::Path(PathBuf::from(path)),
                pb::api::asset::Kind::Redis(key) => Asset::Redis(key),
            },
        )
    }
}

impl TryFrom<pb::api::AssetRequest> for AssetRequest {
    type Error = anyhow::Error;

    fn try_from(value: pb::api::AssetRequest) -> Result<Self> {
        Ok(
            match value
                .kind
                .ok_or_else(|| malformed_err("AssetRequest.kind"))?
            {
                pb::api::asset_request::Kind::Inline(()) => AssetRequest::Inline,
                pb::api::asset_request::Kind::Path(path) => {
                    AssetRequest::Path(std::path::PathBuf::from(path))
                }
                pb::api::asset_request::Kind::Redis(params) => AssetRequest::Redis(RedisParams {
                    url: params.url,
                    key: params.key,
                    ttl: params.ttl,
                }),
            },
        )
    }
}

impl TryFrom<TraceEvent> for pb::api::TraceEvent {
    type Error = anyhow::Error;

    fn try_from(event: TraceEvent) -> Result<Self> {
        match event {
            TraceEvent::InstructionStart { cycle, pc, insn } => Ok(Self {
                kind: Some(pb::api::trace_event::Kind::InsnStart(
                    pb::api::trace_event::InstructionStart { cycle, pc, insn },
                )),
            }),
            TraceEvent::RegisterSet { idx, value } => Ok(Self {
                kind: Some(pb::api::trace_event::Kind::RegisterSet(
                    pb::api::trace_event::RegisterSet {
                        idx: idx as u32,
                        value,
                    },
                )),
            }),
            TraceEvent::MemorySet { addr, region } => Ok(Self {
                kind: Some(pb::api::trace_event::Kind::MemorySet(
                    pb::api::trace_event::MemorySet {
                        addr,
                        value: 0,
                        region,
                    },
                )),
            }),
            TraceEvent::PageIn { cycles } => Ok(Self {
                kind: Some(pb::api::trace_event::Kind::PageIn(
                    pb::api::trace_event::PageIn { cycles },
                )),
            }),
            TraceEvent::PageOut { cycles } => Ok(Self {
                kind: Some(pb::api::trace_event::Kind::PageOut(
                    pb::api::trace_event::PageOut { cycles },
                )),
            }),
            _ => Err(anyhow!("unknown TraceEvent kind")),
        }
    }
}

impl TryFrom<pb::api::TraceEvent> for TraceEvent {
    type Error = anyhow::Error;

    fn try_from(event: pb::api::TraceEvent) -> Result<Self> {
        Ok(
            match event.kind.ok_or_else(|| malformed_err("TraceEvent.kind"))? {
                pb::api::trace_event::Kind::InsnStart(event) => TraceEvent::InstructionStart {
                    cycle: event.cycle,
                    pc: event.pc,
                    insn: event.insn,
                },
                pb::api::trace_event::Kind::RegisterSet(event) => TraceEvent::RegisterSet {
                    idx: event.idx as usize,
                    value: event.value,
                },
                pb::api::trace_event::Kind::MemorySet(event) => TraceEvent::MemorySet {
                    addr: event.addr,
                    region: event.region,
                },
                pb::api::trace_event::Kind::PageIn(event) => TraceEvent::PageIn {
                    cycles: event.cycles,
                },
                pb::api::trace_event::Kind::PageOut(event) => TraceEvent::PageOut {
                    cycles: event.cycles,
                },
            },
        )
    }
}

impl TryFrom<ExitCode> for pb::base::ExitCode {
    type Error = anyhow::Error;

    fn try_from(value: ExitCode) -> Result<Self> {
        Ok(Self {
            kind: Some(match value {
                ExitCode::SystemSplit => pb::base::exit_code::Kind::SystemSplit(()),
                ExitCode::SessionLimit => pb::base::exit_code::Kind::SessionLimit(()),
                ExitCode::Paused(code) => pb::base::exit_code::Kind::Paused(code),
                ExitCode::Halted(code) => pb::base::exit_code::Kind::Halted(code),
                e => bail!("unsupported exit code: {e:?}"),
            }),
        })
    }
}

impl TryFrom<pb::base::ExitCode> for ExitCode {
    type Error = anyhow::Error;

    fn try_from(value: pb::base::ExitCode) -> Result<Self> {
        Ok(
            match value.kind.ok_or_else(|| malformed_err("ExitCode.kind"))? {
                pb::base::exit_code::Kind::Halted(code) => Self::Halted(code),
                pb::base::exit_code::Kind::Paused(code) => Self::Paused(code),
                pb::base::exit_code::Kind::SystemSplit(_) => Self::SystemSplit,
                pb::base::exit_code::Kind::SessionLimit(_) => Self::SessionLimit,
            },
        )
    }
}

impl From<Result<(), anyhow::Error>> for pb::api::GenericReply {
    fn from(result: Result<(), anyhow::Error>) -> Self {
        Self {
            kind: Some(match result {
                Ok(_) => pb::api::generic_reply::Kind::Ok(()),
                Err(err) => pb::api::generic_reply::Kind::Error(err.into()),
            }),
        }
    }
}

impl From<anyhow::Error> for pb::api::GenericError {
    fn from(err: anyhow::Error) -> Self {
        Self {
            reason: err.to_string(),
        }
    }
}

impl From<pb::api::GenericError> for anyhow::Error {
    fn from(err: pb::api::GenericError) -> Self {
        anyhow::Error::msg(err.reason)
    }
}

impl TryFrom<pb::api::ProverOpts> for ProverOpts {
    type Error = anyhow::Error;

    fn try_from(opts: pb::api::ProverOpts) -> Result<Self> {
        Ok(Self {
            hashfn: opts.hashfn,
            prove_guest_errors: opts.prove_guest_errors,
            receipt_kind: match opts.receipt_kind {
                0 => ReceiptKind::Composite,
                1 => ReceiptKind::Succinct,
                2 => ReceiptKind::Groth16,
                value => panic!("Unknown receipt kind number: {value}"),
            },
            control_ids: opts
                .control_ids
                .into_iter()
                .map(TryInto::try_into)
                .collect::<Result<_>>()?,
            max_segment_po2: opts
                .max_segment_po2
                .try_into()
                .with_context(|| malformed_err("ProverOpts.max_segment_po2"))?,
            dev_mode: opts.is_dev_mode,
        })
    }
}

impl From<ProverOpts> for pb::api::ProverOpts {
    fn from(opts: ProverOpts) -> Self {
        Self {
            hashfn: opts.hashfn,
            prove_guest_errors: opts.prove_guest_errors,
            receipt_kind: opts.receipt_kind as i32,
            control_ids: opts.control_ids.into_iter().map(Into::into).collect(),
            max_segment_po2: opts.max_segment_po2 as u64,
            is_dev_mode: opts.dev_mode,
        }
    }
}

impl From<semver::Version> for pb::base::SemanticVersion {
    fn from(value: semver::Version) -> Self {
        Self {
            major: value.major,
            minor: value.minor,
            patch: value.patch,
            pre: value.pre.to_string(),
            build: value.build.to_string(),
        }
    }
}

impl TryFrom<pb::base::SemanticVersion> for semver::Version {
    type Error = semver::Error;

    fn try_from(value: pb::base::SemanticVersion) -> Result<Self, Self::Error> {
        Ok(Self {
            major: value.major,
            minor: value.minor,
            patch: value.patch,
            pre: semver::Prerelease::new(&value.pre)?,
            build: semver::BuildMetadata::new(&value.build)?,
        })
    }
}

impl From<SessionStats> for pb::core::SessionStats {
    fn from(value: SessionStats) -> Self {
        Self {
            // we use usize because that's the type returned by len() for vectors
            segments: value.segments.try_into().unwrap(),
            total_cycles: value.total_cycles,
            user_cycles: value.user_cycles,
            paging_cycles: value.paging_cycles,
            reserved_cycles: value.reserved_cycles,
        }
    }
}

impl TryFrom<pb::core::SessionStats> for SessionStats {
    type Error = anyhow::Error;

    fn try_from(value: pb::core::SessionStats) -> Result<Self> {
        Ok(Self {
            segments: value.segments.try_into()?,
            total_cycles: value.total_cycles,
            user_cycles: value.user_cycles,
            paging_cycles: value.paging_cycles,
            reserved_cycles: value.reserved_cycles,
        })
    }
}

impl TryFrom<ProveInfo> for pb::core::ProveInfo {
    type Error = anyhow::Error;

    fn try_from(value: ProveInfo) -> Result<Self> {
        Ok(Self {
            receipt: Some(value.receipt.try_into()?),
            stats: Some(value.stats.into()),
        })
    }
}

impl TryFrom<pb::core::ProveInfo> for ProveInfo {
    type Error = anyhow::Error;

    fn try_from(value: pb::core::ProveInfo) -> Result<Self> {
        Ok(Self {
            receipt: value
                .receipt
                .ok_or_else(|| malformed_err("ProveInfo.receipt"))?
                .try_into()?,
            work_receipt: None, // TODO(povw): Add support for client-server.
            stats: value
                .stats
                .ok_or_else(|| malformed_err("ProveInfo.stats"))?
                .try_into()?,
        })
    }
}

impl TryFrom<Receipt> for pb::core::Receipt {
    type Error = anyhow::Error;

    fn try_from(value: Receipt) -> Result<Self> {
        Ok(Self {
            version: Some(ver::RECEIPT),
            inner: Some(value.inner.try_into()?),
            journal: value.journal.bytes,
            metadata: Some(value.metadata.into()),
        })
    }
}

impl TryFrom<pb::core::Receipt> for Receipt {
    type Error = anyhow::Error;

    fn try_from(value: pb::core::Receipt) -> Result<Self> {
        let version = value
            .version
            .ok_or_else(|| malformed_err("Receipt.version"))?
            .value;
        if version > ver::RECEIPT.value {
            bail!("Incompatible Receipt version: {version}");
        }
        Ok(Self {
            inner: value
                .inner
                .ok_or_else(|| malformed_err("Receipt.inner"))?
                .try_into()?,
            journal: Journal::new(value.journal),
            metadata: value
                .metadata
                .ok_or_else(|| malformed_err("Receipt.metadata"))?
                .try_into()?,
        })
    }
}

impl From<ReceiptMetadata> for pb::core::ReceiptMetadata {
    fn from(value: ReceiptMetadata) -> Self {
        Self {
            verifier_parameters: Some(value.verifier_parameters.into()),
        }
    }
}

impl TryFrom<pb::core::ReceiptMetadata> for ReceiptMetadata {
    type Error = anyhow::Error;

    fn try_from(value: pb::core::ReceiptMetadata) -> Result<Self> {
        Ok(Self {
            verifier_parameters: value
                .verifier_parameters
                .ok_or_else(|| malformed_err("ReceiptMetadata.verifier_parameters"))?
                .try_into()?,
        })
    }
}

impl TryFrom<SegmentReceipt> for pb::core::SegmentReceipt {
    type Error = anyhow::Error;

    fn try_from(value: SegmentReceipt) -> Result<Self> {
        Ok(Self {
            version: Some(ver::SEGMENT_RECEIPT),
            seal: value.get_seal_bytes(),
            index: value.index,
            hashfn: value.hashfn,
            claim: Some(value.claim.try_into()?),
            verifier_parameters: Some(value.verifier_parameters.into()),
        })
    }
}

impl TryFrom<pb::core::SegmentReceipt> for SegmentReceipt {
    type Error = anyhow::Error;

    fn try_from(value: pb::core::SegmentReceipt) -> Result<Self> {
        const WORD_SIZE: usize = std::mem::size_of::<u32>();

        let mut seal = Vec::with_capacity(value.seal.len() / WORD_SIZE);
        for chunk in value.seal.chunks_exact(WORD_SIZE) {
            let word = u32::from_le_bytes(chunk.try_into()?);
            seal.push(word);
        }

        let claim = value
            .claim
            .ok_or_else(|| malformed_err("SegmentReceipt.claim"))?
            .try_into()?;

        Ok(Self {
            claim,
            seal,
            index: value.index,
            hashfn: value.hashfn,
            verifier_parameters: value
                .verifier_parameters
                .ok_or_else(|| malformed_err("SegmentReceipt.verifier_parameters"))?
                .try_into()?,
        })
    }
}

impl<Claim> TryFrom<SuccinctReceipt<Claim>> for pb::core::SuccinctReceipt
where
    Claim: risc0_binfmt::Digestible + Debug + Clone + Serialize,
    MaybePruned<Claim>: TryInto<pb::core::MaybePruned, Error = anyhow::Error>,
{
    type Error = anyhow::Error;

    fn try_from(value: SuccinctReceipt<Claim>) -> Result<Self> {
        Ok(Self {
            version: Some(ver::SUCCINCT_RECEIPT),
            seal: value.get_seal_bytes(),
            control_id: Some(value.control_id.into()),
            control_inclusion_proof: Some(value.control_inclusion_proof.into()),
            claim: Some(value.claim.try_into()?),
            hashfn: value.hashfn,
            verifier_parameters: Some(value.verifier_parameters.into()),
        })
    }
}

impl<Claim> TryFrom<pb::core::SuccinctReceipt> for SuccinctReceipt<Claim>
where
    Claim: risc0_binfmt::Digestible + Debug + Clone + Serialize,
    MaybePruned<Claim>: TryFrom<pb::core::MaybePruned, Error = anyhow::Error>,
{
    type Error = anyhow::Error;

    fn try_from(value: pb::core::SuccinctReceipt) -> Result<Self> {
        const WORD_SIZE: usize = std::mem::size_of::<u32>();

        let version = value
            .version
            .ok_or_else(|| malformed_err("SuccinctReceipt.version"))?
            .value;
        if version > ver::SUCCINCT_RECEIPT.value {
            bail!("Incompatible SuccinctReceipt version: {version}");
        }

        let mut seal = Vec::with_capacity(value.seal.len() / WORD_SIZE);
        for chunk in value.seal.chunks_exact(WORD_SIZE) {
            let word = u32::from_le_bytes(chunk.try_into()?);
            seal.push(word);
        }
        Ok(Self {
            seal,
            control_id: value
                .control_id
                .ok_or_else(|| malformed_err("SuccinctReceipt.control_id"))?
                .try_into()?,
            control_inclusion_proof: value
                .control_inclusion_proof
                .ok_or_else(|| malformed_err("SuccinctReceipt.control_inclusion_proof"))?
                .try_into()?,
            claim: value
                .claim
                .ok_or_else(|| malformed_err("SuccinctReceipt.claim"))?
                .try_into()?,
            hashfn: value.hashfn,
            verifier_parameters: value
                .verifier_parameters
                .ok_or_else(|| malformed_err("SuccinctReceipt.verifier_parameters"))?
                .try_into()?,
        })
    }
}

impl From<MerkleProof> for pb::core::MerkleProof {
    fn from(value: MerkleProof) -> Self {
        Self {
            index: value.index,
            digests: value.digests.into_iter().map(Into::into).collect(),
        }
    }
}

impl TryFrom<pb::core::MerkleProof> for MerkleProof {
    type Error = anyhow::Error;

    fn try_from(value: pb::core::MerkleProof) -> Result<Self> {
        Ok(Self {
            index: value.index,
            digests: value
                .digests
                .into_iter()
                .map(TryInto::try_into)
                .collect::<Result<_>>()?,
        })
    }
}

impl<Claim> TryFrom<Groth16Receipt<Claim>> for pb::core::Groth16Receipt
where
    Claim: risc0_binfmt::Digestible + Debug + Clone + Serialize,
    MaybePruned<Claim>: TryInto<pb::core::MaybePruned, Error = anyhow::Error>,
{
    type Error = anyhow::Error;

    fn try_from(value: Groth16Receipt<Claim>) -> Result<Self> {
        Ok(Self {
            version: Some(ver::GROTH16_RECEIPT),
            seal: value.seal,
            claim: Some(value.claim.try_into()?),
            verifier_parameters: Some(value.verifier_parameters.into()),
        })
    }
}

impl<Claim> TryFrom<pb::core::Groth16Receipt> for Groth16Receipt<Claim>
where
    Claim: risc0_binfmt::Digestible + Debug + Clone + Serialize,
    MaybePruned<Claim>: TryFrom<pb::core::MaybePruned, Error = anyhow::Error>,
{
    type Error = anyhow::Error;

    fn try_from(value: pb::core::Groth16Receipt) -> Result<Self> {
        let version = value
            .version
            .ok_or_else(|| malformed_err("Groth16Receipt.version"))?
            .value;
        if version > ver::GROTH16_RECEIPT.value {
            bail!("Incompatible Groth16Receipt version: {version}");
        }

        Ok(Self {
            seal: value.seal,
            claim: value
                .claim
                .ok_or_else(|| malformed_err("Groth16Receipt.claim"))?
                .try_into()?,
            verifier_parameters: value
                .verifier_parameters
                .ok_or_else(|| malformed_err("Groth16Receipt.verifier_parameters"))?
                .try_into()?,
        })
    }
}

impl TryFrom<InnerReceipt> for pb::core::InnerReceipt {
    type Error = anyhow::Error;

    fn try_from(value: InnerReceipt) -> Result<Self> {
        Ok(Self {
            kind: Some(match value {
                InnerReceipt::Composite(inner) => {
                    pb::core::inner_receipt::Kind::Composite(inner.try_into()?)
                }
                InnerReceipt::Succinct(inner) => {
                    pb::core::inner_receipt::Kind::Succinct(inner.try_into()?)
                }
                InnerReceipt::Fake(inner) => {
                    pb::core::inner_receipt::Kind::Fake(pb::core::FakeReceipt {
                        claim: Some(inner.claim.try_into()?),
                    })
                }
                InnerReceipt::Groth16(inner) => {
                    pb::core::inner_receipt::Kind::Groth16(inner.try_into()?)
                }
            }),
        })
    }
}

impl TryFrom<pb::core::InnerReceipt> for InnerReceipt {
    type Error = anyhow::Error;

    fn try_from(value: pb::core::InnerReceipt) -> Result<Self> {
        Ok(
            match value
                .kind
                .ok_or_else(|| malformed_err("InnerReceipt.kind"))?
            {
                pb::core::inner_receipt::Kind::Composite(inner) => {
                    Self::Composite(inner.try_into()?)
                }
                pb::core::inner_receipt::Kind::Groth16(inner) => Self::Groth16(inner.try_into()?),
                pb::core::inner_receipt::Kind::Succinct(inner) => Self::Succinct(inner.try_into()?),
                pb::core::inner_receipt::Kind::Fake(inner) => Self::Fake(inner.try_into()?),
            },
        )
    }
}

// NOTE: InnerReceipt and InnerAssumptionReceipt are the same type in protobuf.
// In Rust, they are distinct types because Rust needs to size everything on the
// stack and e.g. SuccinctReceipt<ReceiptClaim> and SuccinctReceipt<Unknown>
// have different sizes. Protobuf handles this without issue.
impl TryFrom<InnerAssumptionReceipt> for pb::core::InnerReceipt {
    type Error = anyhow::Error;

    fn try_from(value: InnerAssumptionReceipt) -> Result<Self> {
        Ok(Self {
            kind: Some(match value {
                InnerAssumptionReceipt::Composite(inner) => {
                    pb::core::inner_receipt::Kind::Composite(inner.try_into()?)
                }
                InnerAssumptionReceipt::Succinct(inner) => {
                    pb::core::inner_receipt::Kind::Succinct(inner.try_into()?)
                }
                InnerAssumptionReceipt::Fake(inner) => {
                    pb::core::inner_receipt::Kind::Fake(pb::core::FakeReceipt {
                        claim: Some(inner.claim.try_into()?),
                    })
                }
                InnerAssumptionReceipt::Groth16(inner) => {
                    pb::core::inner_receipt::Kind::Groth16(inner.try_into()?)
                }
            }),
        })
    }
}

impl TryFrom<pb::core::InnerReceipt> for InnerAssumptionReceipt {
    type Error = anyhow::Error;

    fn try_from(value: pb::core::InnerReceipt) -> Result<Self> {
        Ok(
            match value
                .kind
                .ok_or_else(|| malformed_err("InnerReceipt.kind"))?
            {
                pb::core::inner_receipt::Kind::Composite(inner) => {
                    Self::Composite(inner.try_into()?)
                }
                pb::core::inner_receipt::Kind::Groth16(inner) => Self::Groth16(inner.try_into()?),
                pb::core::inner_receipt::Kind::Succinct(inner) => Self::Succinct(inner.try_into()?),
                pb::core::inner_receipt::Kind::Fake(inner) => Self::Fake(inner.try_into()?),
            },
        )
    }
}

impl<Claim> TryFrom<FakeReceipt<Claim>> for pb::core::FakeReceipt
where
    Claim: risc0_binfmt::Digestible + Debug + Clone + Serialize,
    MaybePruned<Claim>: TryInto<pb::core::MaybePruned, Error = anyhow::Error>,
{
    type Error = anyhow::Error;

    fn try_from(value: FakeReceipt<Claim>) -> Result<Self> {
        Ok(Self {
            claim: Some(value.claim.try_into()?),
        })
    }
}

impl<Claim> TryFrom<pb::core::FakeReceipt> for FakeReceipt<Claim>
where
    Claim: risc0_binfmt::Digestible + Debug + Clone + Serialize,
    MaybePruned<Claim>: TryFrom<pb::core::MaybePruned, Error = anyhow::Error>,
{
    type Error = anyhow::Error;

    fn try_from(value: pb::core::FakeReceipt) -> Result<Self> {
        Ok(Self {
            claim: value
                .claim
                .ok_or_else(|| malformed_err("FakeReceipt.claim"))?
                .try_into()?,
        })
    }
}

impl TryFrom<CompositeReceipt> for pb::core::CompositeReceipt {
    type Error = anyhow::Error;

    fn try_from(value: CompositeReceipt) -> Result<Self> {
        Ok(Self {
            segments: value
                .segments
                .into_iter()
                .map(TryInto::try_into)
                .collect::<Result<_>>()?,
            assumption_receipts: value
                .assumption_receipts
                .into_iter()
                .map(TryInto::try_into)
                .collect::<Result<_>>()?,
            verifier_parameters: Some(value.verifier_parameters.into()),
        })
    }
}

impl TryFrom<pb::core::CompositeReceipt> for CompositeReceipt {
    type Error = anyhow::Error;

    fn try_from(value: pb::core::CompositeReceipt) -> Result<Self> {
        Ok(Self {
            segments: value
                .segments
                .into_iter()
                .map(|s| s.try_into())
                .collect::<Result<Vec<_>>>()?,
            assumption_receipts: value
                .assumption_receipts
                .into_iter()
                .map(|a| a.try_into())
                .collect::<Result<Vec<_>>>()?,
            verifier_parameters: value
                .verifier_parameters
                .ok_or_else(|| malformed_err("CompositeReceipt.verifier_parameters"))?
                .try_into()?,
        })
    }
}

impl From<Digest> for pb::base::Digest {
    fn from(value: Digest) -> Self {
        Self {
            words: value.as_words().to_vec(),
        }
    }
}

impl TryFrom<pb::base::Digest> for Digest {
    type Error = anyhow::Error;

    fn try_from(value: pb::base::Digest) -> Result<Self> {
        value
            .words
            .try_into()
            .map_err(|_| anyhow!("invalid digest"))
    }
}

impl Name for pb::core::ReceiptClaim {
    const PACKAGE: &'static str = "risc0.protos.core";
    const NAME: &'static str = "ReceiptClaim";
}

impl AssociatedMessage for ReceiptClaim {
    type Message = pb::core::ReceiptClaim;
}

impl AssociatedMessage for UnionClaim {
    type Message = pb::core::UnionClaim;
}

impl TryFrom<UnionClaim> for pb::core::UnionClaim {
    type Error = anyhow::Error;

    fn try_from(value: UnionClaim) -> Result<Self> {
        Ok(Self {
            left: Some(value.left.into()),
            right: Some(value.right.into()),
        })
    }
}

impl TryFrom<pb::core::UnionClaim> for UnionClaim {
    type Error = anyhow::Error;

    fn try_from(value: pb::core::UnionClaim) -> Result<Self> {
        Ok(Self {
            left: value
                .left
                .ok_or_else(|| malformed_err("UnionClaim.left"))?
                .try_into()?,
            right: value
                .right
                .ok_or_else(|| malformed_err("UnionClaim.right"))?
                .try_into()?,
        })
    }
}

impl TryFrom<ReceiptClaim> for pb::core::ReceiptClaim {
    type Error = anyhow::Error;

    fn try_from(value: ReceiptClaim) -> Result<Self> {
        Ok(Self {
            pre: Some(value.pre.try_into()?),
            post: Some(value.post.try_into()?),
            exit_code: Some(value.exit_code.try_into()?),
            // Translate MaybePruned<Option<Input>>> to Option<MaybePruned<Input>>.
            input: match value.input {
                MaybePruned::Value(optional) => optional
                    .map(|input| MaybePruned::Value(input).try_into())
                    .transpose()?,
                MaybePruned::Pruned(digest) => {
                    Some(MaybePruned::<Input>::Pruned(digest).try_into()?)
                }
            },
            // Translate MaybePruned<Option<Output>>> to Option<MaybePruned<Output>>.
            output: match value.output {
                MaybePruned::Value(optional) => optional
                    .map(|output| MaybePruned::Value(output).try_into())
                    .transpose()?,
                MaybePruned::Pruned(digest) => {
                    Some(MaybePruned::<Output>::Pruned(digest).try_into()?)
                }
            },
        })
    }
}

impl TryFrom<pb::core::ReceiptClaim> for ReceiptClaim {
    type Error = anyhow::Error;

    fn try_from(value: pb::core::ReceiptClaim) -> Result<Self> {
        Ok(Self {
            pre: value
                .pre
                .ok_or_else(|| malformed_err("ReceiptClaim.pre"))?
                .try_into()?,
            post: value
                .post
                .ok_or_else(|| malformed_err("ReceiptClaim.post"))?
                .try_into()?,
            exit_code: value
                .exit_code
                .ok_or_else(|| malformed_err("ReceiptClaim.exit_code"))?
                .try_into()?,
            // Translate Option<MaybePruned<Input>> to MaybePruned<Option<Input>>.
            input: match value.input {
                None => MaybePruned::Value(None),
                Some(x) => match MaybePruned::<Input>::try_from(x)? {
                    #[allow(unreachable_patterns)]
                    MaybePruned::Value(input) => MaybePruned::Value(Some(input)),
                    MaybePruned::Pruned(digest) => MaybePruned::Pruned(digest),
                },
            },
            // Translate Option<MaybePruned<Output>> to MaybePruned<Option<Output>>.
            output: match value.output {
                None => MaybePruned::Value(None),
                Some(x) => match MaybePruned::<Output>::try_from(x)? {
                    MaybePruned::Value(output) => MaybePruned::Value(Some(output)),
                    MaybePruned::Pruned(digest) => MaybePruned::Pruned(digest),
                },
            },
        })
    }
}

impl Name for pb::core::SystemState {
    const PACKAGE: &'static str = "risc0.protos.core";
    const NAME: &'static str = "SystemState";
}

impl AssociatedMessage for SystemState {
    type Message = pb::core::SystemState;
}

impl TryFrom<SystemState> for pb::core::SystemState {
    type Error = anyhow::Error;

    fn try_from(value: SystemState) -> Result<Self> {
        Ok(Self {
            pc: value.pc,
            merkle_root: Some(value.merkle_root.into()),
        })
    }
}

impl TryFrom<pb::core::SystemState> for SystemState {
    type Error = anyhow::Error;

    fn try_from(value: pb::core::SystemState) -> Result<Self> {
        Ok(Self {
            pc: value.pc,
            merkle_root: value
                .merkle_root
                .ok_or_else(|| malformed_err("SystemState.merkle_root"))?
                .try_into()?,
        })
    }
}

impl Name for pb::core::Input {
    const PACKAGE: &'static str = "risc0.protos.core";
    const NAME: &'static str = "Input";
}

impl AssociatedMessage for Input {
    type Message = pb::core::Input;
}

impl TryFrom<Input> for pb::core::Input {
    type Error = anyhow::Error;

    fn try_from(value: Input) -> Result<Self> {
        match value.x { /* unreachable  */ }
    }
}

impl TryFrom<pb::core::Input> for Input {
    type Error = anyhow::Error;

    fn try_from(_value: pb::core::Input) -> Result<Self> {
        Err(malformed_err("Input"))
    }
}

impl Name for pb::core::Output {
    const PACKAGE: &'static str = "risc0.protos.core";
    const NAME: &'static str = "Output";
}

impl AssociatedMessage for Output {
    type Message = pb::core::Output;
}

impl TryFrom<Output> for pb::core::Output {
    type Error = anyhow::Error;

    fn try_from(value: Output) -> Result<Self> {
        Ok(Self {
            journal: Some(value.journal.try_into()?),
            assumptions: Some(value.assumptions.try_into()?),
        })
    }
}

impl TryFrom<pb::core::Output> for Output {
    type Error = anyhow::Error;

    fn try_from(value: pb::core::Output) -> Result<Self> {
        Ok(Self {
            journal: value
                .journal
                .ok_or_else(|| malformed_err("Output.journal"))?
                .try_into()?,
            assumptions: value
                .assumptions
                .ok_or_else(|| malformed_err("Output.assumptions"))?
                .try_into()?,
        })
    }
}

impl Name for pb::core::Assumption {
    const PACKAGE: &'static str = "risc0.protos.core";
    const NAME: &'static str = "Assumption";
}

impl AssociatedMessage for Assumption {
    type Message = pb::core::Assumption;
}

impl TryFrom<Assumption> for pb::core::Assumption {
    type Error = anyhow::Error;

    fn try_from(value: Assumption) -> Result<Self> {
        Ok(Self {
            claim: Some(value.claim.into()),
            control_root: Some(value.control_root.into()),
        })
    }
}

impl TryFrom<pb::core::Assumption> for Assumption {
    type Error = anyhow::Error;

    fn try_from(value: pb::core::Assumption) -> Result<Self> {
        Ok(Self {
            claim: value
                .claim
                .ok_or_else(|| malformed_err("Assumption.claim"))?
                .try_into()?,
            control_root: value
                .control_root
                .ok_or_else(|| malformed_err("Assumption.control_root"))?
                .try_into()?,
        })
    }
}

impl Name for pb::core::Assumptions {
    const PACKAGE: &'static str = "risc0.protos.core";
    const NAME: &'static str = "Assumptions";
}

impl AssociatedMessage for Assumptions {
    type Message = pb::core::Assumptions;
}

impl TryFrom<Assumptions> for pb::core::Assumptions {
    type Error = anyhow::Error;

    fn try_from(value: Assumptions) -> Result<Self> {
        Ok(Self {
            inner: value
                .0
                .into_iter()
                .map(|a| a.try_into())
                .collect::<Result<_>>()?,
        })
    }
}

impl TryFrom<pb::core::Assumptions> for Assumptions {
    type Error = anyhow::Error;

    fn try_from(value: pb::core::Assumptions) -> Result<Self> {
        Ok(Self(
            value
                .inner
                .into_iter()
                .map(|a| a.try_into())
                .collect::<Result<Vec<_>>>()?,
        ))
    }
}

trait AssociatedMessage {
    type Message: Message;
}

impl<T> TryFrom<MaybePruned<T>> for pb::core::MaybePruned
where
    T: AssociatedMessage + serde::Serialize + Clone,
    T::Message: TryFrom<T, Error = anyhow::Error> + Sized,
{
    type Error = anyhow::Error;

    fn try_from(value: MaybePruned<T>) -> Result<Self> {
        Ok(Self {
            kind: Some(match value {
                MaybePruned::Value(inner) => pb::core::maybe_pruned::Kind::Value(
                    T::Message::try_from(inner)?.encode_to_vec(),
                ),
                MaybePruned::Pruned(digest) => pb::core::maybe_pruned::Kind::Pruned(digest.into()),
            }),
        })
    }
}

impl<T> TryFrom<pb::core::MaybePruned> for MaybePruned<T>
where
    T: AssociatedMessage + serde::Serialize + Clone,
    T::Message: TryInto<T, Error = anyhow::Error> + Default,
{
    type Error = anyhow::Error;

    fn try_from(value: pb::core::MaybePruned) -> Result<Self> {
        Ok(
            match value
                .kind
                .ok_or_else(|| malformed_err("MaybePruned<T>.kind"))?
            {
                pb::core::maybe_pruned::Kind::Value(inner) => {
                    Self::Value(T::Message::decode(inner.as_slice())?.try_into()?)
                }
                pb::core::maybe_pruned::Kind::Pruned(digest) => Self::Pruned(digest.try_into()?),
            },
        )
    }
}

// Specialized implementation for Vec<u8> for work around challenges getting the
// generic implementation above to work for Vec<u8>.
impl TryFrom<MaybePruned<Vec<u8>>> for pb::core::MaybePruned {
    type Error = anyhow::Error;

    fn try_from(value: MaybePruned<Vec<u8>>) -> Result<Self> {
        Ok(Self {
            kind: Some(match value {
                MaybePruned::Value(inner) => {
                    pb::core::maybe_pruned::Kind::Value(inner.encode_to_vec())
                }
                MaybePruned::Pruned(digest) => pb::core::maybe_pruned::Kind::Pruned(digest.into()),
            }),
        })
    }
}

impl TryFrom<pb::core::MaybePruned> for MaybePruned<Vec<u8>> {
    type Error = anyhow::Error;

    fn try_from(value: pb::core::MaybePruned) -> Result<Self> {
        Ok(
            match value
                .kind
                .ok_or_else(|| malformed_err("MaybePruned<Vec<u8>>.kind"))?
            {
                pb::core::maybe_pruned::Kind::Value(inner) => {
                    Self::Value(<Vec<u8> as Message>::decode(inner.as_slice())?)
                }
                pb::core::maybe_pruned::Kind::Pruned(digest) => Self::Pruned(digest.try_into()?),
            },
        )
    }
}

impl TryFrom<MaybePruned<Unknown>> for pb::core::MaybePruned {
    type Error = anyhow::Error;

    fn try_from(value: MaybePruned<Unknown>) -> Result<Self> {
        Ok(Self {
            kind: Some(match value {
                #[allow(unreachable_patterns)]
                MaybePruned::Value(inner) => {
                    match inner { /* unreachable */ }
                }
                MaybePruned::Pruned(digest) => pb::core::maybe_pruned::Kind::Pruned(digest.into()),
            }),
        })
    }
}

impl TryFrom<pb::core::MaybePruned> for MaybePruned<Unknown> {
    type Error = anyhow::Error;

    fn try_from(value: pb::core::MaybePruned) -> Result<Self> {
        Ok(
            match value
                .kind
                .ok_or_else(|| malformed_err("MaybePruned<Unknown>.kind"))?
            {
                pb::core::maybe_pruned::Kind::Value(_) => {
                    Err(malformed_err("MaybePruned<Unknown>.value"))?
                }
                pb::core::maybe_pruned::Kind::Pruned(digest) => Self::Pruned(digest.try_into()?),
            },
        )
    }
}

impl TryFrom<pb::api::ProveKeccakRequest> for ProveKeccakRequest {
    type Error = anyhow::Error;

    fn try_from(value: pb::api::ProveKeccakRequest) -> Result<Self> {
        let input = try_keccak_bytes_to_input(&value.input)?;

        Ok(Self {
            claim_digest: value
                .claim_digest
                .ok_or_else(|| malformed_err("ProveKeccakRequest.claim_digest"))?
                .try_into()?,
            po2: value.po2 as usize,
            control_root: value
                .control_root
                .ok_or_else(|| malformed_err("ProveKeccakRequest.control_root"))?
                .try_into()?,
            input,
        })
    }
}

pub(crate) fn keccak_input_to_bytes(input: &[KeccakState]) -> Vec<u8> {
    bytemuck::cast_slice(input).to_vec()
}

pub(crate) fn try_keccak_bytes_to_input(input: &[u8]) -> Result<Vec<KeccakState>> {
    let chunks = input.chunks_exact(std::mem::size_of::<KeccakState>());
    if !chunks.remainder().is_empty() {
        bail!("Input length must be a multiple of KeccakState size");
    }
    chunks
        .map(bytemuck::try_pod_read_unaligned)
        .collect::<Result<_, _>>()
        .map_err(|e| anyhow!("Failed to convert input bytes to KeccakState: {}", e))
}

#[test]
fn test_keccak_bytes_to_input_alignment() {
    // Create a buffer with extra padding at the start to test different alignments
    let padding = 16; // We should hit all alignments by cycling through offsets 0-15
    let keccak_states = 3; // Test multiple KeccakStates
    let state_size = std::mem::size_of::<KeccakState>();
    let mut test_buffer = vec![0u8; padding + (keccak_states * state_size)];

    // Fill with recognizable pattern
    for (i, byte) in test_buffer.iter_mut().enumerate() {
        *byte = (i % 256) as u8;
    }

    // Test each offset
    for offset in 0..padding {
        let aligned_slice = &test_buffer[offset..][..(keccak_states * state_size)];
        let result = try_keccak_bytes_to_input(aligned_slice);

        assert!(result.is_ok(), "Failed to parse at offset {offset}");
        let states = result.unwrap();
        assert_eq!(
            states.len(),
            keccak_states,
            "Wrong number of states at offset {offset}",
        );

        // Verify roundtrip
        let bytes = keccak_input_to_bytes(&states);
        assert_eq!(bytes, aligned_slice, "Roundtrip failed at offset {offset}",);
    }
}

#[test]
fn test_keccak_bytes_to_input_invalid_size() {
    // Test with a buffer that's not a multiple of KeccakState size
    let invalid_size = std::mem::size_of::<KeccakState>() + 1;
    let buffer = vec![0u8; invalid_size];
    let result = try_keccak_bytes_to_input(&buffer);
    assert!(result.is_err(), "Should fail with invalid size");
}<|MERGE_RESOLUTION|>--- conflicted
+++ resolved
@@ -23,12 +23,8 @@
 
 use super::{malformed_err, path_to_string, pb, Asset, AssetRequest, RedisParams};
 use crate::{
-<<<<<<< HEAD
     claim::{receipt::UnionClaim, Unknown},
-    host::client::env::{ProveKeccakRequest, ProveZkrRequest},
-=======
     host::client::env::ProveKeccakRequest,
->>>>>>> 535c5080
     receipt::{
         merkle::MerkleProof, CompositeReceipt, FakeReceipt, InnerAssumptionReceipt, InnerReceipt,
         ReceiptMetadata, SegmentReceipt, SuccinctReceipt,
