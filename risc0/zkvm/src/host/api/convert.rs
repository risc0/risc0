// Copyright 2024 RISC Zero, Inc.
//
// Licensed under the Apache License, Version 2.0 (the "License");
// you may not use this file except in compliance with the License.
// You may obtain a copy of the License at
//
//     http://www.apache.org/licenses/LICENSE-2.0
//
// Unless required by applicable law or agreed to in writing, software
// distributed under the License is distributed on an "AS IS" BASIS,
// WITHOUT WARRANTIES OR CONDITIONS OF ANY KIND, either express or implied.
// See the License for the specific language governing permissions and
// limitations under the License.

use std::path::PathBuf;

use anyhow::{anyhow, bail, Result};
use prost::{Message, Name};
use risc0_binfmt::SystemState;
use risc0_zkp::core::digest::Digest;

use super::{malformed_err, path_to_string, pb, Asset, AssetRequest};
use crate::{
    receipt::{
        segment::decode_receipt_claim_from_seal, CompositeReceipt, InnerReceipt, ReceiptMetadata,
        SegmentReceipt, SuccinctReceipt,
    },
<<<<<<< HEAD
    Assumption, Assumptions, ExitCode, Journal, MaybePruned, Output, ProveInfo, ProverOpts,
    Receipt, ReceiptClaim, ReceiptKind, SessionStats, TraceEvent,
=======
    Assumptions, ExitCode, Input, Journal, MaybePruned, Output, ProveInfo, ProverOpts, Receipt,
    ReceiptClaim, ReceiptKind, SessionStats, TraceEvent,
>>>>>>> 7e799b59
};

mod ver {
    use super::pb::base::CompatVersion;

    pub const RECEIPT: CompatVersion = CompatVersion { value: 1 };
    pub const SEGMENT_RECEIPT: CompatVersion = CompatVersion { value: 1 };
    pub const SUCCINCT_RECEIPT: CompatVersion = CompatVersion { value: 1 };
}

impl TryFrom<AssetRequest> for pb::api::AssetRequest {
    type Error = anyhow::Error;

    fn try_from(value: AssetRequest) -> Result<Self> {
        Ok(Self {
            kind: Some(match value {
                AssetRequest::Inline => pb::api::asset_request::Kind::Inline(()),
                AssetRequest::Path(path) => {
                    pb::api::asset_request::Kind::Path(path_to_string(path)?)
                }
            }),
        })
    }
}

impl TryFrom<Asset> for pb::api::Asset {
    type Error = anyhow::Error;

    fn try_from(value: Asset) -> Result<Self> {
        Ok(Self {
            kind: match value {
                Asset::Inline(bytes) => Some(pb::api::asset::Kind::Inline(bytes.into())),
                Asset::Path(path) => Some(pb::api::asset::Kind::Path(path_to_string(path)?)),
            },
        })
    }
}

impl TryFrom<SuccinctReceipt> for Asset {
    type Error = anyhow::Error;

    fn try_from(succinct_receipt: SuccinctReceipt) -> Result<Self> {
        Ok(Asset::Inline(bincode::serialize(&succinct_receipt)?.into()))
    }
}

impl TryFrom<SegmentReceipt> for Asset {
    type Error = anyhow::Error;

    fn try_from(segment_receipt: SegmentReceipt) -> Result<Self> {
        Ok(Asset::Inline(bincode::serialize(&segment_receipt)?.into()))
    }
}

impl TryFrom<pb::api::Asset> for Asset {
    type Error = anyhow::Error;

    fn try_from(value: pb::api::Asset) -> Result<Self> {
        Ok(match value.kind.ok_or(malformed_err())? {
            pb::api::asset::Kind::Inline(bytes) => Asset::Inline(bytes.into()),
            pb::api::asset::Kind::Path(path) => Asset::Path(PathBuf::from(path)),
        })
    }
}

impl From<TraceEvent> for pb::api::TraceEvent {
    fn from(event: TraceEvent) -> Self {
        match event {
            TraceEvent::InstructionStart { cycle, pc, insn } => Self {
                kind: Some(pb::api::trace_event::Kind::InsnStart(
                    pb::api::trace_event::InstructionStart { cycle, pc, insn },
                )),
            },
            TraceEvent::RegisterSet { idx, value } => Self {
                kind: Some(pb::api::trace_event::Kind::RegisterSet(
                    pb::api::trace_event::RegisterSet {
                        idx: idx as u32,
                        value,
                    },
                )),
            },
            TraceEvent::MemorySet { addr, region } => Self {
                kind: Some(pb::api::trace_event::Kind::MemorySet(
                    pb::api::trace_event::MemorySet {
                        addr,
                        value: 0,
                        region,
                    },
                )),
            },
        }
    }
}

impl TryFrom<pb::api::TraceEvent> for TraceEvent {
    type Error = anyhow::Error;

    fn try_from(event: pb::api::TraceEvent) -> Result<Self> {
        Ok(match event.kind.ok_or(malformed_err())? {
            pb::api::trace_event::Kind::InsnStart(event) => TraceEvent::InstructionStart {
                cycle: event.cycle,
                pc: event.pc,
                insn: event.insn,
            },
            pb::api::trace_event::Kind::RegisterSet(event) => TraceEvent::RegisterSet {
                idx: event.idx as usize,
                value: event.value,
            },
            pb::api::trace_event::Kind::MemorySet(event) => TraceEvent::MemorySet {
                addr: event.addr,
                region: event.region,
            },
        })
    }
}

impl From<ExitCode> for pb::base::ExitCode {
    fn from(value: ExitCode) -> Self {
        Self {
            kind: Some(match value {
                ExitCode::SystemSplit => pb::base::exit_code::Kind::SystemSplit(()),
                ExitCode::SessionLimit => pb::base::exit_code::Kind::SessionLimit(()),
                ExitCode::Paused(code) => pb::base::exit_code::Kind::Paused(code),
                ExitCode::Halted(code) => pb::base::exit_code::Kind::Halted(code),
            }),
        }
    }
}

impl TryFrom<pb::base::ExitCode> for ExitCode {
    type Error = anyhow::Error;

    fn try_from(value: pb::base::ExitCode) -> Result<Self> {
        Ok(match value.kind.ok_or(malformed_err())? {
            pb::base::exit_code::Kind::Halted(code) => Self::Halted(code),
            pb::base::exit_code::Kind::Paused(code) => Self::Paused(code),
            pb::base::exit_code::Kind::SystemSplit(_) => Self::SystemSplit,
            pb::base::exit_code::Kind::SessionLimit(_) => Self::SessionLimit,
        })
    }
}

impl From<Result<(), anyhow::Error>> for pb::api::GenericReply {
    fn from(result: Result<(), anyhow::Error>) -> Self {
        Self {
            kind: Some(match result {
                Ok(_) => pb::api::generic_reply::Kind::Ok(()),
                Err(err) => pb::api::generic_reply::Kind::Error(err.into()),
            }),
        }
    }
}

impl From<anyhow::Error> for pb::api::GenericError {
    fn from(err: anyhow::Error) -> Self {
        Self {
            reason: err.to_string(),
        }
    }
}

impl From<pb::api::GenericError> for anyhow::Error {
    fn from(err: pb::api::GenericError) -> Self {
        anyhow::Error::msg(err.reason)
    }
}

impl From<pb::api::ProverOpts> for ProverOpts {
    fn from(opts: pb::api::ProverOpts) -> Self {
        Self {
            hashfn: opts.hashfn,
            prove_guest_errors: opts.prove_guest_errors,
            receipt_kind: match opts.receipt_kind {
                0 => ReceiptKind::Composite,
                1 => ReceiptKind::Succinct,
                2 => ReceiptKind::Compact,
                value => panic!("Unknown receipt kind number: {value}"),
            },
        }
    }
}

impl From<ProverOpts> for pb::api::ProverOpts {
    fn from(opts: ProverOpts) -> Self {
        Self {
            hashfn: opts.hashfn,
            prove_guest_errors: opts.prove_guest_errors,
            receipt_kind: opts.receipt_kind as i32,
        }
    }
}

impl From<semver::Version> for pb::base::SemanticVersion {
    fn from(value: semver::Version) -> Self {
        Self {
            major: value.major,
            minor: value.minor,
            patch: value.patch,
            pre: value.pre.to_string(),
            build: value.build.to_string(),
        }
    }
}

impl TryFrom<pb::base::SemanticVersion> for semver::Version {
    type Error = semver::Error;

    fn try_from(value: pb::base::SemanticVersion) -> Result<Self, Self::Error> {
        Ok(Self {
            major: value.major,
            minor: value.minor,
            patch: value.patch,
            pre: semver::Prerelease::new(&value.pre)?,
            build: semver::BuildMetadata::new(&value.build)?,
        })
    }
}

impl From<SessionStats> for pb::core::SessionStats {
    fn from(value: SessionStats) -> Self {
        Self {
            // we use usize because that's the type returned by len() for vectors
            segments: value.segments.try_into().unwrap(),
            total_cycles: value.total_cycles,
            user_cycles: value.user_cycles,
        }
    }
}

impl TryFrom<pb::core::SessionStats> for SessionStats {
    type Error = anyhow::Error;

    fn try_from(value: pb::core::SessionStats) -> Result<Self> {
        Ok(Self {
            segments: value.segments.try_into()?,
            total_cycles: value.total_cycles,
            user_cycles: value.user_cycles,
        })
    }
}

impl From<ProveInfo> for pb::core::ProveInfo {
    fn from(value: ProveInfo) -> Self {
        Self {
            receipt: Some(value.receipt.into()),
            stats: Some(value.stats.into()),
        }
    }
}

impl TryFrom<pb::core::ProveInfo> for ProveInfo {
    type Error = anyhow::Error;

    fn try_from(value: pb::core::ProveInfo) -> Result<Self> {
        Ok(Self {
            receipt: value.receipt.ok_or(malformed_err())?.try_into()?,
            stats: value.stats.ok_or(malformed_err())?.try_into()?,
        })
    }
}

impl From<Receipt> for pb::core::Receipt {
    fn from(value: Receipt) -> Self {
        Self {
            version: Some(ver::RECEIPT),
            inner: Some(value.inner.into()),
            journal: value.journal.bytes,
            metadata: Some(value.metadata.into()),
        }
    }
}

impl TryFrom<pb::core::Receipt> for Receipt {
    type Error = anyhow::Error;

    fn try_from(value: pb::core::Receipt) -> Result<Self> {
        let version = value.version.ok_or(malformed_err())?.value;
        if version > ver::RECEIPT.value {
            bail!("Incompatible Receipt version: {version}");
        }
        Ok(Self {
            inner: value.inner.ok_or(malformed_err())?.try_into()?,
            journal: Journal::new(value.journal),
            metadata: value.metadata.ok_or(malformed_err())?.try_into()?,
        })
    }
}

impl From<ReceiptMetadata> for pb::core::ReceiptMetadata {
    fn from(value: ReceiptMetadata) -> Self {
        Self {
            verifier_parameters: Some(value.verifier_parameters.into()),
        }
    }
}

impl TryFrom<pb::core::ReceiptMetadata> for ReceiptMetadata {
    type Error = anyhow::Error;

    fn try_from(value: pb::core::ReceiptMetadata) -> Result<Self> {
        Ok(Self {
            verifier_parameters: value
                .verifier_parameters
                .ok_or(malformed_err())?
                .try_into()?,
        })
    }
}

impl From<SegmentReceipt> for pb::core::SegmentReceipt {
    fn from(value: SegmentReceipt) -> Self {
        Self {
            version: Some(ver::SEGMENT_RECEIPT),
            seal: value.get_seal_bytes(),
            index: value.index,
            hashfn: value.hashfn,
            claim: Some(value.claim.into()),
        }
    }
}

impl TryFrom<pb::core::SegmentReceipt> for SegmentReceipt {
    type Error = anyhow::Error;

    fn try_from(value: pb::core::SegmentReceipt) -> Result<Self> {
        const WORD_SIZE: usize = std::mem::size_of::<u32>();

        let version = value.version.ok_or(malformed_err())?.value;
        if version > ver::SEGMENT_RECEIPT.value {
            bail!("Incompatible SegmentReceipt version: {version}");
        }

        let mut seal = Vec::with_capacity(value.seal.len() / WORD_SIZE);
        for chunk in value.seal.chunks_exact(WORD_SIZE) {
            let word = u32::from_le_bytes(chunk.try_into()?);
            seal.push(word);
        }

        // If the claim field is not included, decode claim from the seal.
        let claim = value
            .claim
            .map(|m| m.try_into())
            .unwrap_or_else(|| Ok(decode_receipt_claim_from_seal(&seal)?))?;

        Ok(Self {
            claim,
            seal,
            index: value.index,
            hashfn: value.hashfn,
        })
    }
}

impl From<SuccinctReceipt> for pb::core::SuccinctReceipt {
    fn from(value: SuccinctReceipt) -> Self {
        Self {
            version: Some(ver::SUCCINCT_RECEIPT),
            seal: value.get_seal_bytes(),
            control_id: Some(value.control_id.into()),
            claim: Some(value.claim.into()),
        }
    }
}

impl TryFrom<pb::core::SuccinctReceipt> for SuccinctReceipt {
    type Error = anyhow::Error;

    fn try_from(value: pb::core::SuccinctReceipt) -> Result<Self> {
        const WORD_SIZE: usize = std::mem::size_of::<u32>();

        let version = value.version.ok_or(malformed_err())?.value;
        if version > ver::SUCCINCT_RECEIPT.value {
            bail!("Incompatible SuccinctReceipt version: {version}");
        }

        let mut seal = Vec::with_capacity(value.seal.len() / WORD_SIZE);
        for chunk in value.seal.chunks_exact(WORD_SIZE) {
            let word = u32::from_le_bytes(chunk.try_into()?);
            seal.push(word);
        }
        Ok(Self {
            seal,
            control_id: value.control_id.ok_or(malformed_err())?.try_into()?,
            claim: value.claim.ok_or(malformed_err())?.try_into()?,
        })
    }
}

impl From<InnerReceipt> for pb::core::InnerReceipt {
    fn from(value: InnerReceipt) -> Self {
        Self {
            kind: Some(match value {
                InnerReceipt::Composite(inner) => {
                    pb::core::inner_receipt::Kind::Composite(inner.into())
                }
                InnerReceipt::Succinct(inner) => {
                    pb::core::inner_receipt::Kind::Succinct(inner.into())
                }
                InnerReceipt::Fake { claim } => {
                    pb::core::inner_receipt::Kind::Fake(pb::core::FakeReceipt {
                        claim: Some(claim.into()),
                    })
                }
                InnerReceipt::Compact(_) => unimplemented!(),
            }),
        }
    }
}

impl TryFrom<pb::core::InnerReceipt> for InnerReceipt {
    type Error = anyhow::Error;

    fn try_from(value: pb::core::InnerReceipt) -> Result<Self> {
        Ok(match value.kind.ok_or(malformed_err())? {
            pb::core::inner_receipt::Kind::Composite(inner) => Self::Composite(inner.try_into()?),
            pb::core::inner_receipt::Kind::Groth16(_) => unimplemented!(),
            pb::core::inner_receipt::Kind::Succinct(inner) => Self::Succinct(inner.try_into()?),
            pb::core::inner_receipt::Kind::Fake(inner) => Self::Fake {
                claim: inner.claim.ok_or(malformed_err())?.try_into()?,
            },
        })
    }
}

impl From<CompositeReceipt> for pb::core::CompositeReceipt {
    fn from(value: CompositeReceipt) -> Self {
        Self {
            segments: value.segments.into_iter().map(|s| s.into()).collect(),
            assumptions: value.assumptions.into_iter().map(|a| a.into()).collect(),
            journal_digest: value.journal_digest.map(|d| d.into()),
        }
    }
}

impl TryFrom<pb::core::CompositeReceipt> for CompositeReceipt {
    type Error = anyhow::Error;

    fn try_from(value: pb::core::CompositeReceipt) -> Result<Self> {
        Ok(Self {
            segments: value
                .segments
                .into_iter()
                .map(|s| s.try_into())
                .collect::<Result<Vec<_>>>()?,
            assumptions: value
                .assumptions
                .into_iter()
                .map(|a| a.try_into())
                .collect::<Result<Vec<_>>>()?,
            journal_digest: value.journal_digest.map(|d| d.try_into()).transpose()?,
        })
    }
}

impl From<Digest> for pb::core::Digest {
    fn from(value: Digest) -> Self {
        Self {
            words: value.as_words().to_vec(),
        }
    }
}

impl TryFrom<pb::core::Digest> for Digest {
    type Error = anyhow::Error;

    fn try_from(value: pb::core::Digest) -> Result<Self> {
        value
            .words
            .try_into()
            .map_err(|_| anyhow!("invalid digest"))
    }
}

impl Name for pb::core::ReceiptClaim {
    const PACKAGE: &'static str = "risc0.protos.core";
    const NAME: &'static str = "ReceiptClaim";
}

impl AssociatedMessage for ReceiptClaim {
    type Message = pb::core::ReceiptClaim;
}

impl From<ReceiptClaim> for pb::core::ReceiptClaim {
    fn from(value: ReceiptClaim) -> Self {
        Self {
            pre: Some(value.pre.into()),
            post: Some(value.post.into()),
            exit_code: Some(value.exit_code.into()),
            // Translate MaybePruned<Option<Input>>> to Option<MaybePruned<Input>>.
            input: match value.input {
                MaybePruned::Value(optional) => {
                    optional.map(|input| MaybePruned::Value(input).into())
                }
                MaybePruned::Pruned(digest) => Some(MaybePruned::<Input>::Pruned(digest).into()),
            },
            // Translate MaybePruned<Option<Output>>> to Option<MaybePruned<Output>>.
            output: match value.output {
                MaybePruned::Value(optional) => {
                    optional.map(|output| MaybePruned::Value(output).into())
                }
                MaybePruned::Pruned(digest) => Some(MaybePruned::<Output>::Pruned(digest).into()),
            },
        }
    }
}

impl TryFrom<pb::core::ReceiptClaim> for ReceiptClaim {
    type Error = anyhow::Error;

    fn try_from(value: pb::core::ReceiptClaim) -> Result<Self> {
        Ok(Self {
            pre: value.pre.ok_or(malformed_err())?.try_into()?,
            post: value.post.ok_or(malformed_err())?.try_into()?,
            exit_code: value.exit_code.ok_or(malformed_err())?.try_into()?,
            // Translate Option<MaybePruned<Input>> to MaybePruned<Option<Input>>.
            input: match value.input {
                None => MaybePruned::Value(None),
                Some(x) => match MaybePruned::<Input>::try_from(x)? {
                    MaybePruned::Value(input) => MaybePruned::Value(Some(input)),
                    MaybePruned::Pruned(digest) => MaybePruned::Pruned(digest),
                },
            },
            // Translate Option<MaybePruned<Output>> to MaybePruned<Option<Output>>.
            output: match value.output {
                None => MaybePruned::Value(None),
                Some(x) => match MaybePruned::<Output>::try_from(x)? {
                    MaybePruned::Value(output) => MaybePruned::Value(Some(output)),
                    MaybePruned::Pruned(digest) => MaybePruned::Pruned(digest),
                },
            },
        })
    }
}

impl Name for pb::core::SystemState {
    const PACKAGE: &'static str = "risc0.protos.core";
    const NAME: &'static str = "SystemState";
}

impl AssociatedMessage for SystemState {
    type Message = pb::core::SystemState;
}

impl From<SystemState> for pb::core::SystemState {
    fn from(value: SystemState) -> Self {
        Self {
            pc: value.pc,
            merkle_root: Some(value.merkle_root.into()),
        }
    }
}

impl TryFrom<pb::core::SystemState> for SystemState {
    type Error = anyhow::Error;

    fn try_from(value: pb::core::SystemState) -> Result<Self> {
        Ok(Self {
            pc: value.pc,
            merkle_root: value.merkle_root.ok_or(malformed_err())?.try_into()?,
        })
    }
}

impl Name for pb::core::Input {
    const PACKAGE: &'static str = "risc0.protos.core";
    const NAME: &'static str = "Input";
}

impl AssociatedMessage for Input {
    type Message = pb::core::Input;
}

impl From<Input> for pb::core::Input {
    fn from(value: Input) -> Self {
        match value.x { /* unreachable  */ }
    }
}

impl TryFrom<pb::core::Input> for Input {
    type Error = anyhow::Error;

    fn try_from(_value: pb::core::Input) -> Result<Self> {
        Err(malformed_err())
    }
}

impl Name for pb::core::Output {
    const PACKAGE: &'static str = "risc0.protos.core";
    const NAME: &'static str = "Output";
}

impl AssociatedMessage for Output {
    type Message = pb::core::Output;
}

impl From<Output> for pb::core::Output {
    fn from(value: Output) -> Self {
        Self {
            journal: Some(value.journal.into()),
            assumptions: Some(value.assumptions.into()),
        }
    }
}

impl TryFrom<pb::core::Output> for Output {
    type Error = anyhow::Error;

    fn try_from(value: pb::core::Output) -> Result<Self> {
        Ok(Self {
            journal: value.journal.ok_or(malformed_err())?.try_into()?,
            assumptions: value.assumptions.ok_or(malformed_err())?.try_into()?,
        })
    }
}

impl Name for pb::core::Assumption {
    const PACKAGE: &'static str = "risc0.protos.core";
    const NAME: &'static str = "Assumption";
}

impl AssociatedMessage for Assumption {
    type Message = pb::core::Assumption;
}

impl From<Assumption> for pb::core::Assumption {
    fn from(value: Assumption) -> Self {
        Self {
            claim: Some(value.claim.into()),
            control_root: Some(value.control_root.into()),
        }
    }
}

impl TryFrom<pb::core::Assumption> for Assumption {
    type Error = anyhow::Error;

    fn try_from(value: pb::core::Assumption) -> Result<Self> {
        Ok(Self {
            claim: value.claim.ok_or(malformed_err())?.try_into()?,
            control_root: value.control_root.ok_or(malformed_err())?.try_into()?,
        })
    }
}

impl Name for pb::core::Assumptions {
    const PACKAGE: &'static str = "risc0.protos.core";
    const NAME: &'static str = "Assumptions";
}

impl AssociatedMessage for Assumptions {
    type Message = pb::core::Assumptions;
}

impl From<Assumptions> for pb::core::Assumptions {
    fn from(value: Assumptions) -> Self {
        Self {
            inner: value.0.into_iter().map(|a| a.into()).collect(),
        }
    }
}

impl TryFrom<pb::core::Assumptions> for Assumptions {
    type Error = anyhow::Error;

    fn try_from(value: pb::core::Assumptions) -> Result<Self> {
        Ok(Self(
            value
                .inner
                .into_iter()
                .map(|a| a.try_into())
                .collect::<Result<Vec<_>>>()?,
        ))
    }
}

trait AssociatedMessage {
    type Message: Message;
}

impl<T> From<MaybePruned<T>> for pb::core::MaybePruned
where
    T: AssociatedMessage + serde::Serialize + Clone,
    T::Message: From<T> + Sized,
{
    fn from(value: MaybePruned<T>) -> Self {
        Self {
            kind: Some(match value {
                MaybePruned::Value(inner) => {
                    pb::core::maybe_pruned::Kind::Value(T::Message::from(inner).encode_to_vec())
                }
                MaybePruned::Pruned(digest) => pb::core::maybe_pruned::Kind::Pruned(digest.into()),
            }),
        }
    }
}

impl<T> TryFrom<pb::core::MaybePruned> for MaybePruned<T>
where
    T: AssociatedMessage + serde::Serialize + Clone,
    T::Message: TryInto<T, Error = anyhow::Error> + Default,
{
    type Error = anyhow::Error;

    fn try_from(value: pb::core::MaybePruned) -> Result<Self> {
        Ok(match value.kind.ok_or(malformed_err())? {
            pb::core::maybe_pruned::Kind::Value(inner) => {
                Self::Value(T::Message::decode(inner.as_slice())?.try_into()?)
            }
            pb::core::maybe_pruned::Kind::Pruned(digest) => Self::Pruned(digest.try_into()?),
        })
    }
}

// Specialized implementation for Vec<u8> for work around challenges getting the
// generic implementation above to work for Vec<u8>.
impl From<MaybePruned<Vec<u8>>> for pb::core::MaybePruned {
    fn from(value: MaybePruned<Vec<u8>>) -> Self {
        Self {
            kind: Some(match value {
                MaybePruned::Value(inner) => {
                    pb::core::maybe_pruned::Kind::Value(inner.encode_to_vec())
                }
                MaybePruned::Pruned(digest) => pb::core::maybe_pruned::Kind::Pruned(digest.into()),
            }),
        }
    }
}

impl TryFrom<pb::core::MaybePruned> for MaybePruned<Vec<u8>> {
    type Error = anyhow::Error;

    fn try_from(value: pb::core::MaybePruned) -> Result<Self> {
        Ok(match value.kind.ok_or(malformed_err())? {
            pb::core::maybe_pruned::Kind::Value(inner) => {
                Self::Value(<Vec<u8> as Message>::decode(inner.as_slice())?)
            }
            pb::core::maybe_pruned::Kind::Pruned(digest) => Self::Pruned(digest.try_into()?),
        })
    }
}<|MERGE_RESOLUTION|>--- conflicted
+++ resolved
@@ -25,13 +25,8 @@
         segment::decode_receipt_claim_from_seal, CompositeReceipt, InnerReceipt, ReceiptMetadata,
         SegmentReceipt, SuccinctReceipt,
     },
-<<<<<<< HEAD
-    Assumption, Assumptions, ExitCode, Journal, MaybePruned, Output, ProveInfo, ProverOpts,
+    Assumption, Assumptions, ExitCode, Input, Journal, MaybePruned, Output, ProveInfo, ProverOpts,
     Receipt, ReceiptClaim, ReceiptKind, SessionStats, TraceEvent,
-=======
-    Assumptions, ExitCode, Input, Journal, MaybePruned, Output, ProveInfo, ProverOpts, Receipt,
-    ReceiptClaim, ReceiptKind, SessionStats, TraceEvent,
->>>>>>> 7e799b59
 };
 
 mod ver {
