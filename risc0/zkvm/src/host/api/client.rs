// Copyright 2025 RISC Zero, Inc.
//
// Licensed under the Apache License, Version 2.0 (the "License");
// you may not use this file except in compliance with the License.
// You may obtain a copy of the License at
//
//     http://www.apache.org/licenses/LICENSE-2.0
//
// Unless required by applicable law or agreed to in writing, software
// distributed under the License is distributed on an "AS IS" BASIS,
// WITHOUT WARRANTIES OR CONDITIONS OF ANY KIND, either express or implied.
// See the License for the specific language governing permissions and
// limitations under the License.

use std::path::Path;

use anyhow::{anyhow, bail, Context, Result};
use bytes::Bytes;
use prost::Message;
use risc0_zkp::core::digest::Digest;

use super::{
    malformed_err, pb, Asset, AssetRequest, ConnectionWrapper, Connector, ParentProcessConnector,
    SessionInfo,
};
use crate::{
    get_version,
    host::{
        api::SegmentInfo,
        client::{env::ProveZkrRequest, prove::get_r0vm_path},
    },
    receipt::{AssumptionReceipt, SegmentReceipt, SuccinctReceipt},
<<<<<<< HEAD
    ExecutorEnv, Journal, ProveInfo, ProverOpts, Receipt, ReceiptClaim, SegmentVersion,
=======
    receipt_claim::UnionClaim,
    ExecutorEnv, Journal, ProveInfo, ProverOpts, Receipt, ReceiptClaim,
>>>>>>> f69ff1c2
};

pub(crate) enum Compat {
    Any,
    Narrow,
    Wide,
}

/// A client implementation for interacting with a zkVM server.
pub struct Client {
    connector: Box<dyn Connector>,
    compat: Compat,
}

impl Default for Client {
    fn default() -> Self {
        Self::new().unwrap()
    }
}

impl Client {
    /// Construct a [Client] that connects to `r0vm` in a child process.
    pub fn new() -> Result<Self> {
        Self::new_sub_process("r0vm")
    }

    /// Construct a [Client] that connects to a sub-process which implements
    /// the server by calling the specified `server_path`.
    pub fn new_sub_process<P: AsRef<Path>>(server_path: P) -> Result<Self> {
        let connector = ParentProcessConnector::new_narrow_version(server_path)?;
        Ok(Self::with_connector(Box::new(connector)))
    }

    /// Construct a [Client] that connects to a sub-process which implements
    /// the server by calling the specified `server_path`.
    ///
    /// Additionally allows for wider version mismatches, only rejecting major differences.
    pub fn new_sub_process_compat<P: AsRef<Path>>(server_path: P) -> Result<Self> {
        let connector = ParentProcessConnector::new_wide_version(server_path)?;
        Ok(Self {
            connector: Box::new(connector),
            compat: Compat::Wide,
        })
    }

    /// Construct a [Client] that connects to a sub-process which implements
    /// the server by calling the specified `server_path`.
    ///
    /// Additionally allows for any version for testing purposes.
    pub fn new_sub_process_any<P: AsRef<Path>>(server_path: P) -> Result<Self> {
        let connector = ParentProcessConnector::new(server_path)?;
        Ok(Self {
            connector: Box::new(connector),
            compat: Compat::Any,
        })
    }

    /// Construct a [Client] based on environment variables.
    pub fn from_env() -> Result<Self> {
        Client::new_sub_process(get_r0vm_path()?)
    }

    /// Construct a [Client] using the specified [Connector] to establish a
    /// connection with the server.
    pub fn with_connector(connector: Box<dyn Connector>) -> Self {
        Self {
            connector,
            compat: Compat::Narrow,
        }
    }

    /// Prove the specified ELF binary.
    pub fn prove(
        &self,
        env: &ExecutorEnv<'_>,
        opts: &ProverOpts,
        binary: Asset,
    ) -> Result<ProveInfo> {
        let mut conn = self.connect()?;

        let request = pb::api::ServerRequest {
            kind: Some(pb::api::server_request::Kind::Prove(
                pb::api::ProveRequest {
                    env: Some(self.make_execute_env(env, binary.try_into()?)?),
                    opts: Some(opts.clone().into()),
                    receipt_out: Some(pb::api::AssetRequest {
                        kind: Some(pb::api::asset_request::Kind::Inline(())),
                    }),
                },
            )),
        };
        conn.send(request)?;

        let asset = self.prove_handler(&mut conn, env)?;

        let code = conn.close()?;
        if code != 0 {
            bail!("Child finished with: {code}");
        }

        let prove_info_bytes = asset.as_bytes()?;
        let prove_info_pb = pb::core::ProveInfo::decode(prove_info_bytes)?;
        prove_info_pb.try_into()
    }

    /// Execute the specified ELF binary.
    pub fn execute<F>(
        &self,
        env: &ExecutorEnv<'_>,
        binary: Asset,
        segments_out: AssetRequest,
        segment_callback: F,
    ) -> Result<SessionInfo>
    where
        F: FnMut(SegmentInfo, Asset) -> Result<()>,
    {
        let mut conn = self.connect()?;

        let request = pb::api::ServerRequest {
            kind: Some(pb::api::server_request::Kind::Execute(
                pb::api::ExecuteRequest {
                    env: Some(self.make_execute_env(env, binary.try_into()?)?),
                    segments_out: Some(segments_out.try_into()?),
                    segment_version: Some(pb::base::CompatVersion {
                        value: SegmentVersion::V1 as u32,
                    }),
                },
            )),
        };
        // tracing::trace!("tx: {request:?}");
        conn.send(request)?;

        let result = self.execute_handler(segment_callback, &mut conn, env);

        let code = conn.close()?;
        if code != 0 {
            bail!("Child finished with: {code}");
        }

        result
    }

    /// Execute the specified ELF binary with `SegmentVersion::V2`.
    pub fn execute_v2<F>(
        &self,
        env: &ExecutorEnv<'_>,
        binary: Asset,
        segments_out: AssetRequest,
        segment_callback: F,
    ) -> Result<SessionInfo>
    where
        F: FnMut(SegmentInfo, Asset) -> Result<()>,
    {
        let mut conn = self.connect()?;

        let request = pb::api::ServerRequest {
            kind: Some(pb::api::server_request::Kind::Execute(
                pb::api::ExecuteRequest {
                    env: Some(self.make_execute_env(env, binary.try_into()?)?),
                    segments_out: Some(segments_out.try_into()?),
                    segment_version: Some(pb::base::CompatVersion {
                        value: SegmentVersion::V2 as u32,
                    }),
                },
            )),
        };
        // tracing::trace!("tx: {request:?}");
        conn.send(request)?;

        let result = self.execute_handler(segment_callback, &mut conn, env);

        let code = conn.close()?;
        if code != 0 {
            bail!("Child finished with: {code}");
        }

        result
    }

    /// Prove the specified segment.
    pub fn prove_segment(
        &self,
        opts: &ProverOpts,
        segment: Asset,
        receipt_out: AssetRequest,
    ) -> Result<SegmentReceipt> {
        let mut conn = self.connect()?;

        let request = pb::api::ServerRequest {
            kind: Some(pb::api::server_request::Kind::ProveSegment(
                pb::api::ProveSegmentRequest {
                    opts: Some(opts.clone().into()),
                    segment: Some(segment.try_into()?),
                    receipt_out: Some(receipt_out.try_into()?),
                },
            )),
        };
        // tracing::trace!("tx: {request:?}");
        conn.send(request).context("tx request failed")?;

        let reply: pb::api::ProveSegmentReply = conn.recv().context("rx reply failed")?;

        let result = match reply
            .kind
            .ok_or_else(|| malformed_err("ProveSegmentReply.kind"))?
        {
            pb::api::prove_segment_reply::Kind::Ok(result) => {
                let receipt_bytes = result
                    .receipt
                    .ok_or_else(|| malformed_err("ProveSegmentReply.Ok.receipt"))?
                    .as_bytes()?;
                let receipt_pb = pb::core::SegmentReceipt::decode(receipt_bytes)?;
                receipt_pb.try_into()
            }
            pb::api::prove_segment_reply::Kind::Error(err) => Err(err.into()),
        };

        let code = conn.close()?;
        if code != 0 {
            bail!("Child finished with: {code}");
        }

        result
    }

    /// Prove the specified ZKR proof request.
    #[stability::unstable]
    pub fn prove_zkr<Claim>(
        &self,
        proof_request: ProveZkrRequest,
        receipt_out: AssetRequest,
    ) -> Result<SuccinctReceipt<Claim>>
    where
        Claim: risc0_binfmt::Digestible + std::fmt::Debug + Clone + serde::Serialize,
        crate::MaybePruned<Claim>: TryFrom<pb::core::MaybePruned, Error = anyhow::Error>,
    {
        let mut conn = self.connect()?;

        let request = pb::api::ServerRequest {
            kind: Some(pb::api::server_request::Kind::ProveZkr(
                pb::api::ProveZkrRequest {
                    claim_digest: Some(proof_request.claim_digest.into()),
                    control_id: Some(proof_request.control_id.into()),
                    input: proof_request.input,
                    receipt_out: Some(receipt_out.try_into()?),
                },
            )),
        };

        tracing::trace!("tx: {request:?}");
        conn.send(request)?;

        let reply: pb::api::ProveZkrReply = conn.recv()?;

        let result = match reply
            .kind
            .ok_or_else(|| malformed_err("ProveZkrReply.kind"))?
        {
            pb::api::prove_zkr_reply::Kind::Ok(result) => {
                let receipt_bytes = result
                    .receipt
                    .ok_or_else(|| malformed_err("ProveZkrReply.Ok.receipt"))?
                    .as_bytes()?;
                let receipt_pb = pb::core::SuccinctReceipt::decode(receipt_bytes)?;
                receipt_pb.try_into()
            }
            pb::api::prove_zkr_reply::Kind::Error(err) => Err(err.into()),
        };

        let code = conn.close()?;
        if code != 0 {
            bail!("Child finished with: {code}");
        }

        result
    }

    /// Prove the specified keccak proof request.
    #[stability::unstable]
    pub fn prove_keccak<Claim>(
        &self,
        proof_request: crate::host::client::env::ProveKeccakRequest,
        receipt_out: AssetRequest,
    ) -> Result<SuccinctReceipt<Claim>>
    where
        Claim: risc0_binfmt::Digestible + std::fmt::Debug + Clone + serde::Serialize,
        crate::MaybePruned<Claim>: TryFrom<pb::core::MaybePruned, Error = anyhow::Error>,
    {
        let mut conn = self.connect()?;

        let request = pb::api::ServerRequest {
            kind: Some(pb::api::server_request::Kind::ProveKeccak(
                pb::api::ProveKeccakRequest {
                    claim_digest: Some(proof_request.claim_digest.into()),
                    po2: proof_request.po2 as u32,
                    control_root: Some(proof_request.control_root.into()),
                    input: proof_request.input,
                    receipt_out: Some(receipt_out.try_into()?),
                },
            )),
        };

        tracing::trace!("tx: {request:?}");
        conn.send(request)?;

        let reply: pb::api::ProveKeccakReply = conn.recv()?;

        let result = match reply
            .kind
            .ok_or_else(|| malformed_err("ProveKeccakReply.kind"))?
        {
            pb::api::prove_keccak_reply::Kind::Ok(result) => {
                let receipt_bytes = result
                    .receipt
                    .ok_or_else(|| malformed_err("ProveKeccakReply.Ok.receipt"))?
                    .as_bytes()?;
                let receipt_pb = pb::core::SuccinctReceipt::decode(receipt_bytes)?;
                receipt_pb.try_into()
            }
            pb::api::prove_keccak_reply::Kind::Error(err) => Err(err.into()),
        };

        let code = conn.close()?;
        if code != 0 {
            bail!("Child finished with: {code}");
        }

        result
    }

    /// Run the lift program to transform a [SegmentReceipt] into a [SuccinctReceipt].
    ///
    /// The lift program verifies the rv32im circuit STARK proof inside the recursion circuit,
    /// resulting in a recursion circuit STARK proof. This recursion proof has a single
    /// constant-time verification procedure, with respect to the original segment length, and is then
    /// used as the input to all other recursion programs (e.g. join, resolve, and identity_p254).
    pub fn lift(
        &self,
        opts: &ProverOpts,
        receipt: Asset,
        receipt_out: AssetRequest,
    ) -> Result<SuccinctReceipt<ReceiptClaim>> {
        let mut conn = self.connect()?;

        let request = pb::api::ServerRequest {
            kind: Some(pb::api::server_request::Kind::Lift(pb::api::LiftRequest {
                opts: Some(opts.clone().into()),
                receipt: Some(receipt.try_into()?),
                receipt_out: Some(receipt_out.try_into()?),
            })),
        };
        // tracing::trace!("tx: {request:?}");
        conn.send(request)?;

        let reply: pb::api::LiftReply = conn.recv()?;

        let result = match reply.kind.ok_or_else(|| malformed_err("LiftReply.kind"))? {
            pb::api::lift_reply::Kind::Ok(result) => {
                let receipt_bytes = result
                    .receipt
                    .ok_or_else(|| malformed_err("LiftReply.Ok.receipt"))?
                    .as_bytes()?;
                let receipt_pb = pb::core::SuccinctReceipt::decode(receipt_bytes)?;
                receipt_pb.try_into()
            }
            pb::api::lift_reply::Kind::Error(err) => Err(err.into()),
        };

        let code = conn.close()?;
        if code != 0 {
            bail!("Child finished with: {code}");
        }

        result
    }

    /// Run the join program to compress two [SuccinctReceipt]s in the same session into one.
    ///
    /// By repeated application of the join program, any number of receipts for execution spans within
    /// the same session can be compressed into a single receipt for the entire session.
    pub fn join(
        &self,
        opts: &ProverOpts,
        left_receipt: Asset,
        right_receipt: Asset,
        receipt_out: AssetRequest,
    ) -> Result<SuccinctReceipt<ReceiptClaim>> {
        let mut conn = self.connect()?;

        let request = pb::api::ServerRequest {
            kind: Some(pb::api::server_request::Kind::Join(pb::api::JoinRequest {
                opts: Some(opts.clone().into()),
                left_receipt: Some(left_receipt.try_into()?),
                right_receipt: Some(right_receipt.try_into()?),
                receipt_out: Some(receipt_out.try_into()?),
            })),
        };
        // tracing::trace!("tx: {request:?}");
        conn.send(request)?;

        let reply: pb::api::JoinReply = conn.recv()?;

        let result = match reply.kind.ok_or_else(|| malformed_err("JoinReply.kind"))? {
            pb::api::join_reply::Kind::Ok(result) => {
                let receipt_bytes = result
                    .receipt
                    .ok_or_else(|| malformed_err("JoinReply.Ok.receipt"))?
                    .as_bytes()?;
                let receipt_pb = pb::core::SuccinctReceipt::decode(receipt_bytes)?;
                receipt_pb.try_into()
            }
            pb::api::join_reply::Kind::Error(err) => Err(err.into()),
        };

        let code = conn.close()?;
        if code != 0 {
            bail!("Child finished with: {code}");
        }

        result
    }

    /// Run the union program to compress any two [SuccinctReceipt]s into one.
    ///
    /// By repeated application of the union program, any number of receipts can
    /// be compressed into a single receipt.
    pub fn union(
        &self,
        opts: &ProverOpts,
        a_receipt: Asset,
        b_receipt: Asset,
        receipt_out: AssetRequest,
    ) -> Result<SuccinctReceipt<UnionClaim>> {
        let mut conn = self.connect()?;

        let request = pb::api::ServerRequest {
            kind: Some(pb::api::server_request::Kind::Union(
                pb::api::UnionRequest {
                    opts: Some(opts.clone().into()),
                    left_receipt: Some(a_receipt.try_into()?),
                    right_receipt: Some(b_receipt.try_into()?),
                    receipt_out: Some(receipt_out.try_into()?),
                },
            )),
        };
        // tracing::trace!("tx: {request:?}");
        conn.send(request)?;

        let reply: pb::api::UnionReply = conn.recv()?;

        let result = match reply.kind.ok_or(malformed_err())? {
            pb::api::union_reply::Kind::Ok(result) => {
                let receipt_bytes = result.receipt.ok_or(malformed_err())?.as_bytes()?;
                let receipt_pb = pb::core::SuccinctReceipt::decode(receipt_bytes)?;
                receipt_pb.try_into()
            }
            pb::api::union_reply::Kind::Error(err) => Err(err.into()),
        };

        let code = conn.close()?;
        if code != 0 {
            bail!("Child finished with: {code}");
        }

        result
    }

    /// Run the resolve program to remove an assumption from a conditional [SuccinctReceipt] upon
    /// verifying a [SuccinctReceipt] proving the validity of the assumption.
    ///
    /// By applying the resolve program, a conditional receipt (i.e. a receipt for an execution
    /// using the `env::verify` API to logically verify a receipt) can be made into an
    /// unconditional receipt.
    pub fn resolve(
        &self,
        opts: &ProverOpts,
        conditional_receipt: Asset,
        assumption_receipt: Asset,
        receipt_out: AssetRequest,
    ) -> Result<SuccinctReceipt<ReceiptClaim>> {
        let mut conn = self.connect()?;

        let request = pb::api::ServerRequest {
            kind: Some(pb::api::server_request::Kind::Resolve(
                pb::api::ResolveRequest {
                    opts: Some(opts.clone().into()),
                    conditional_receipt: Some(conditional_receipt.try_into()?),
                    assumption_receipt: Some(assumption_receipt.try_into()?),
                    receipt_out: Some(receipt_out.try_into()?),
                },
            )),
        };
        // tracing::trace!("tx: {request:?}");
        conn.send(request)?;

        let reply: pb::api::ResolveReply = conn.recv()?;

        let result = match reply
            .kind
            .ok_or_else(|| malformed_err("ResolveReply.kind"))?
        {
            pb::api::resolve_reply::Kind::Ok(result) => {
                let receipt_bytes = result
                    .receipt
                    .ok_or_else(|| malformed_err("ResolveReply.Ok.receipt"))?
                    .as_bytes()?;
                let receipt_pb = pb::core::SuccinctReceipt::decode(receipt_bytes)?;
                receipt_pb.try_into()
            }
            pb::api::resolve_reply::Kind::Error(err) => Err(err.into()),
        };

        let code = conn.close()?;
        if code != 0 {
            bail!("Child finished with: {code}");
        }

        result
    }

    /// Prove the verification of a recursion receipt using the Poseidon254 hash function for FRI.
    ///
    /// The identity_p254 program is used as the last step in the prover pipeline before running the
    /// Groth16 prover. In Groth16 over BN254, it is much more efficient to verify a STARK that was
    /// produced with Poseidon over the BN254 base field compared to using Poseidon over BabyBear.
    pub fn identity_p254(
        &self,
        opts: &ProverOpts,
        receipt: Asset,
        receipt_out: AssetRequest,
    ) -> Result<SuccinctReceipt<ReceiptClaim>> {
        let mut conn = self.connect()?;

        let request = pb::api::ServerRequest {
            kind: Some(pb::api::server_request::Kind::IdentityP254(
                pb::api::IdentityP254Request {
                    opts: Some(opts.clone().into()),
                    receipt: Some(receipt.try_into()?),
                    receipt_out: Some(receipt_out.try_into()?),
                },
            )),
        };
        // tracing::trace!("tx: {request:?}");
        conn.send(request)?;

        let reply: pb::api::IdentityP254Reply = conn.recv()?;

        let result = match reply
            .kind
            .ok_or_else(|| malformed_err("IdentityP254Reply.kind"))?
        {
            pb::api::identity_p254_reply::Kind::Ok(result) => {
                let receipt_bytes = result
                    .receipt
                    .ok_or_else(|| malformed_err("IdentityP254Reply.Ok.receipt"))?
                    .as_bytes()?;
                let receipt_pb = pb::core::SuccinctReceipt::decode(receipt_bytes)?;
                receipt_pb.try_into()
            }
            pb::api::identity_p254_reply::Kind::Error(err) => Err(err.into()),
        };

        let code = conn.close()?;
        if code != 0 {
            bail!("Child finished with: {code}");
        }

        result
    }

    /// Compress a [Receipt], proving the same computation using a smaller representation.
    ///
    /// Proving will, by default, produce a [CompositeReceipt](crate::CompositeReceipt), which
    /// may contain an arbitrary number of receipts assembled into segments and assumptions.
    /// Together, these receipts collectively prove a top-level
    /// [ReceiptClaim](crate::ReceiptClaim). This function can be used to compress all of the constituent
    /// receipts of a [CompositeReceipt](crate::CompositeReceipt) into a single
    /// [SuccinctReceipt](crate::SuccinctReceipt) or [Groth16Receipt](crate::Groth16Receipt) that proves the same top-level claim.
    ///
    /// Compression from [Groth16Receipt](crate::CompositeReceipt) to
    /// [SuccinctReceipt](crate::SuccinctReceipt) is accomplished by iterative application of the
    /// recursion programs including lift, join, and resolve.
    ///
    /// Compression from [SuccinctReceipt](crate::SuccinctReceipt) to
    /// [Groth16Receipt](crate::Groth16Receipt) is accomplished by running a Groth16 recursive
    /// verifier, referred to as the "STARK-to-SNARK" operation.
    ///
    /// NOTE: Compression to [Groth16Receipt](crate::Groth16Receipt) is currently only supported on
    /// x86 hosts, and requires Docker to be installed. See issue
    /// [#1749](https://github.com/risc0/risc0/issues/1749) for more information.
    ///
    /// If the receipt is already at least as compressed as the requested compression level (e.g.
    /// it is already succinct or Groth16 and a succinct receipt is required) this function is a
    /// no-op. As a result, it is idempotent.
    pub fn compress(
        &self,
        opts: &ProverOpts,
        receipt: Asset,
        receipt_out: AssetRequest,
    ) -> Result<Receipt> {
        let mut conn = self.connect()?;

        let request = pb::api::ServerRequest {
            kind: Some(pb::api::server_request::Kind::Compress(
                pb::api::CompressRequest {
                    opts: Some(opts.clone().into()),
                    receipt: Some(receipt.try_into()?),
                    receipt_out: Some(receipt_out.try_into()?),
                },
            )),
        };
        // tracing::trace!("tx: {request:?}");
        conn.send(request)?;

        let reply: pb::api::CompressReply = conn.recv()?;

        let result = match reply
            .kind
            .ok_or_else(|| malformed_err("CompressReply.kind"))?
        {
            pb::api::compress_reply::Kind::Ok(result) => {
                let receipt_bytes = result
                    .receipt
                    .ok_or_else(|| malformed_err("CompressReply.Ok.receipt"))?
                    .as_bytes()?;
                let receipt_pb = pb::core::Receipt::decode(receipt_bytes)?;
                receipt_pb.try_into()
            }
            pb::api::compress_reply::Kind::Error(err) => Err(err.into()),
        };

        let code = conn.close()?;
        if code != 0 {
            bail!("Child finished with: {code}");
        }

        result
    }

    /// Verify a [Receipt].
    pub fn verify(&self, receipt: Asset, image_id: impl Into<Digest>) -> Result<()> {
        let mut conn = self.connect().context("connect")?;
        let image_id = image_id.into();

        let request = pb::api::ServerRequest {
            kind: Some(pb::api::server_request::Kind::Verify(
                pb::api::VerifyRequest {
                    receipt: Some(receipt.try_into().context("convert receipt asset")?),
                    image_id: Some(image_id.into()),
                },
            )),
        };
        // tracing::trace!("tx: {request:?}");
        conn.send(request).context("send")?;

        let reply: pb::api::GenericReply = conn.recv().context("error from server")?;
        let result = match reply
            .kind
            .ok_or_else(|| malformed_err("GenericReply.kind"))?
        {
            pb::api::generic_reply::Kind::Ok(ok) => Ok(ok),
            pb::api::generic_reply::Kind::Error(err) => Err(err.into()),
        };

        let code = conn.close().context("close")?;
        if code != 0 {
            bail!("Child finished with: {code}");
        }

        result
    }

    fn connect(&self) -> Result<ConnectionWrapper> {
        let mut conn = self.connector.connect()?;

        let client_version = get_version().map_err(|err| anyhow!(err))?;
        let request = pb::api::HelloRequest {
            version: Some(client_version.clone().into()),
        };
        // tracing::trace!("tx: {request:?}");
        conn.send(request)?;

        let reply: pb::api::HelloReply = conn.recv()?;
        // tracing::trace!("rx: {reply:?}");
        match reply.kind.ok_or_else(|| malformed_err("HelloReply.kind"))? {
            pb::api::hello_reply::Kind::Ok(reply) => {
                let server_version: semver::Version = reply
                    .version
                    .ok_or_else(|| malformed_err("HelloReply.Ok.version"))?
                    .try_into()
                    .map_err(|err: semver::Error| anyhow!(err))?;

                if !self.compat.check(&client_version, &server_version) {
                    let msg = format!("incompatible server version: {server_version}");
                    tracing::warn!("{msg}");
                    bail!(msg);
                }
            }
            pb::api::hello_reply::Kind::Error(err) => {
                let code = conn.close()?;
                tracing::debug!("Child finished with: {code}");
                bail!(err);
            }
        }

        Ok(conn)
    }

    fn make_execute_env(
        &self,
        env: &ExecutorEnv<'_>,
        binary: pb::api::Asset,
    ) -> Result<pb::api::ExecutorEnv> {
        Ok(pb::api::ExecutorEnv {
            binary: Some(binary),
            env_vars: env.env_vars.clone(),
            args: env.args.clone(),
            slice_ios: env.slice_io.borrow().inner.keys().cloned().collect(),
            read_fds: env.posix_io.borrow().read_fds(),
            write_fds: env.posix_io.borrow().write_fds(),
            segment_limit_po2: env.segment_limit_po2,
            keccak_max_po2: env.keccak_max_po2,
            session_limit: env.session_limit,
            trace_events: (!env.trace.is_empty()).then_some(()),
            coprocessor: env.coprocessor.is_some(),
            pprof_out: env
                .pprof_out
                .as_ref()
                .map(|x| x.to_string_lossy().into())
                .unwrap_or_default(),
            assumptions: env
                .assumptions
                .borrow()
                .0
                .iter()
                .map(|a| {
                    Ok(match a {
                        AssumptionReceipt::Proven(inner) => pb::api::AssumptionReceipt {
                            kind: Some(pb::api::assumption_receipt::Kind::Proven(
                                Asset::Inline(
                                    pb::core::InnerReceipt::from(inner.clone())
                                        .encode_to_vec()
                                        .into(),
                                )
                                .try_into()?,
                            )),
                        },
                        AssumptionReceipt::Unresolved(assumption) => pb::api::AssumptionReceipt {
                            kind: Some(pb::api::assumption_receipt::Kind::Unresolved(
                                Asset::Inline(
                                    pb::core::Assumption::from(assumption.clone())
                                        .encode_to_vec()
                                        .into(),
                                )
                                .try_into()?,
                            )),
                        },
                    })
                })
                .collect::<Result<_>>()?,
            segment_path: env
                .segment_path
                .as_ref()
                .map(|x| x.path().to_string_lossy().into())
                .unwrap_or_default(),
        })
    }

    fn execute_handler<F>(
        &self,
        segment_callback: F,
        conn: &mut ConnectionWrapper,
        env: &ExecutorEnv<'_>,
    ) -> Result<SessionInfo>
    where
        F: FnMut(SegmentInfo, Asset) -> Result<()>,
    {
        let mut segment_callback = segment_callback;
        let mut segments = Vec::new();
        loop {
            let reply: pb::api::ServerReply = conn.recv()?;
            // tracing::trace!("rx: {reply:?}");

            match reply
                .kind
                .ok_or_else(|| malformed_err("ServerReply.kind"))?
            {
                pb::api::server_reply::Kind::Ok(request) => {
                    match request
                        .kind
                        .ok_or_else(|| malformed_err("ServerReply.Ok.kind"))?
                    {
                        pb::api::client_callback::Kind::Io(io) => {
                            let msg: pb::api::OnIoReply = self.on_io(env, io).into();
                            // tracing::trace!("tx: {msg:?}");
                            conn.send(msg)?;
                        }
                        pb::api::client_callback::Kind::SegmentDone(segment) => {
                            let reply: pb::api::GenericReply = segment
                                .segment
                                .map_or_else(
                                    || Err(malformed_err("ServerReply.Ok.SegmentDone.segment")),
                                    |segment| {
                                        let asset = segment
                                            .segment
                                            .ok_or_else(|| {
                                                malformed_err(
                                                    "ServerReply.Ok.SegmentDone.segment.segment",
                                                )
                                            })?
                                            .try_into()?;
                                        let info = SegmentInfo {
                                            po2: segment.po2,
                                            cycles: segment.cycles,
                                        };
                                        segments.push(info.clone());
                                        segment_callback(info, asset)
                                    },
                                )
                                .into();
                            // tracing::trace!("tx: {reply:?}");
                            conn.send(reply)?;
                        }
                        pb::api::client_callback::Kind::SessionDone(session) => {
                            return match session.session {
                                Some(session) => {
                                    let receipt_claim = match session.receipt_claim {
                                        Some(claim) => Some(
                                            pb::core::ReceiptClaim::decode(claim.as_bytes()?)?
                                                .try_into()?,
                                        ),
                                        None => None,
                                    };

                                    Ok(SessionInfo {
                                        segments,
                                        journal: Journal::new(session.journal),
                                        exit_code: session
                                            .exit_code
                                            .ok_or_else(|| malformed_err("SessionInfo.exit_code"))?
                                            .try_into()?,
                                        receipt_claim,
                                    })
                                }
                                None => Err(malformed_err("ServerReply.ok.SessionDone.session")),
                            }
                        }
                        pb::api::client_callback::Kind::ProveDone(_) => {
                            return Err(anyhow!("Illegal client callback"))
                        }
                    }
                }
                pb::api::server_reply::Kind::Error(err) => return Err(err.into()),
            }
        }
    }

    fn prove_handler(
        &self,
        conn: &mut ConnectionWrapper,
        env: &ExecutorEnv<'_>,
    ) -> Result<pb::api::Asset> {
        loop {
            let reply: pb::api::ServerReply = conn.recv()?;
            // tracing::trace!("rx: {reply:?}");

            match reply
                .kind
                .ok_or_else(|| malformed_err("ServerReply.kind"))?
            {
                pb::api::server_reply::Kind::Ok(request) => {
                    match request
                        .kind
                        .ok_or_else(|| malformed_err("ServerReply.Ok.kind"))?
                    {
                        pb::api::client_callback::Kind::Io(io) => {
                            let msg: pb::api::OnIoReply = self.on_io(env, io).into();
                            // tracing::trace!("tx: {msg:?}");
                            conn.send(msg)?;
                        }
                        pb::api::client_callback::Kind::SegmentDone(_) => {
                            return Err(anyhow!("Illegal client callback"))
                        }
                        pb::api::client_callback::Kind::SessionDone(_) => {
                            return Err(anyhow!("Illegal client callback"))
                        }
                        pb::api::client_callback::Kind::ProveDone(done) => {
                            return done.prove_info.ok_or_else(|| {
                                malformed_err("ServerReply.Ok.ProveDone.prove_info")
                            })
                        }
                    }
                }
                pb::api::server_reply::Kind::Error(err) => return Err(err.into()),
            }
        }
    }

    fn on_io(&self, env: &ExecutorEnv<'_>, request: pb::api::OnIoRequest) -> Result<Bytes> {
        match request
            .kind
            .ok_or_else(|| malformed_err("OnIoRequest.kind"))?
        {
            pb::api::on_io_request::Kind::Posix(posix) => {
                let cmd = posix
                    .cmd
                    .ok_or_else(|| malformed_err("OnIoRequest.Posix.cmd"))?;
                match cmd
                    .kind
                    .ok_or_else(|| malformed_err("OnIoRequest.Posix.cmd.kind"))?
                {
                    pb::api::posix_cmd::Kind::Read(nread) => {
                        self.on_posix_read(env, posix.fd, nread as usize)
                    }
                    pb::api::posix_cmd::Kind::Write(from_guest) => {
                        self.on_posix_write(env, posix.fd, from_guest.into())?;
                        Ok(Bytes::new())
                    }
                }
            }
            pb::api::on_io_request::Kind::Slice(slice_io) => {
                self.on_slice(env, &slice_io.name, slice_io.from_guest.into())
            }
            pb::api::on_io_request::Kind::Trace(event) => {
                self.on_trace(env, event)?;
                Ok(Bytes::new())
            }
            pb::api::on_io_request::Kind::Coprocessor(request) => {
                self.on_coprocessor(env, request)?;
                Ok(Bytes::new())
            }
        }
    }

    fn on_posix_read(&self, env: &ExecutorEnv<'_>, fd: u32, nread: usize) -> Result<Bytes> {
        tracing::debug!("on_posix_read: {fd}, {nread}");
        let mut from_host = vec![0; nread];
        let posix_io = env.posix_io.borrow();
        let reader = posix_io.get_reader(fd)?;
        let nread = reader.borrow_mut().read(&mut from_host)?;
        let slice = from_host[..nread].to_vec();
        Ok(slice.into())
    }

    fn on_posix_write(&self, env: &ExecutorEnv<'_>, fd: u32, from_guest: Bytes) -> Result<()> {
        tracing::debug!("on_posix_write: {fd}");
        let posix_io = env.posix_io.borrow();
        let writer = posix_io.get_writer(fd)?;
        writer.borrow_mut().write_all(&from_guest)?;
        Ok(())
    }

    fn on_slice(&self, env: &ExecutorEnv<'_>, name: &str, from_guest: Bytes) -> Result<Bytes> {
        let table = env.slice_io.borrow();
        let slice_io = table
            .inner
            .get(name)
            .ok_or_else(|| anyhow!("Unknown I/O channel name: {name}"))?;
        let result = slice_io.borrow_mut().handle_io(name, from_guest)?;
        Ok(result)
    }

    fn on_trace(&self, env: &ExecutorEnv<'_>, event: pb::api::TraceEvent) -> Result<()> {
        for trace_callback in env.trace.iter() {
            trace_callback
                .borrow_mut()
                .trace_callback(event.clone().try_into()?)?;
        }
        Ok(())
    }

    fn on_coprocessor(
        &self,
        env: &ExecutorEnv<'_>,
        coprocessor_request: pb::api::CoprocessorRequest,
    ) -> Result<()> {
        match coprocessor_request
            .kind
            .ok_or_else(|| malformed_err("OnCoprocessorRequest.kind"))?
        {
            pb::api::coprocessor_request::Kind::ProveZkr(proof_request) => {
                let proof_request = proof_request.try_into()?;
                let coprocessor = env
                    .coprocessor
                    .clone()
                    .ok_or_else(|| malformed_err("OnCoprocessorRequest.ProveZkr.coprocessor"))?;
                let mut coprocessor = coprocessor.borrow_mut();
                coprocessor.prove_zkr(proof_request)
            }
            pb::api::coprocessor_request::Kind::ProveKeccak(proof_request) => {
                let proof_request = proof_request.try_into()?;
                let coprocessor = env
                    .coprocessor
                    .clone()
                    .ok_or_else(|| malformed_err("OnCoprocessorRequest.ProveKeccak.coprocessor"))?;
                let mut coprocessor = coprocessor.borrow_mut();
                coprocessor.prove_keccak(proof_request)
            }
            pb::api::coprocessor_request::Kind::FinalizeProofSet(finalize_request) => {
                let control_root: Digest = match finalize_request.control_root {
                    Some(control_root) => control_root.try_into()?,
                    None => return Err(malformed_err()),
                };
                let coprocessor = env.coprocessor.clone().ok_or(malformed_err())?;
                let mut coprocessor = coprocessor.borrow_mut();
                coprocessor.finalize_proof_set(control_root)
            }
        }
    }
}

impl From<Result<Bytes, anyhow::Error>> for pb::api::OnIoReply {
    fn from(result: Result<Bytes, anyhow::Error>) -> Self {
        Self {
            kind: Some(match result {
                Ok(bytes) => pb::api::on_io_reply::Kind::Ok(bytes.into()),
                Err(err) => pb::api::on_io_reply::Kind::Error(err.into()),
            }),
        }
    }
}

impl Compat {
    pub(crate) fn check(&self, requested: &semver::Version, server: &semver::Version) -> bool {
        match self {
            Compat::Any => true,
            Compat::Narrow => {
                if requested.pre.is_empty() {
                    requested.major == server.major && requested.minor == server.minor
                } else {
                    requested == server
                }
            }
            Compat::Wide => requested.major == server.major,
        }
    }
}

#[cfg(test)]
mod tests {
    use semver::Version;

    use super::Compat;

    #[test]
    fn check_version_narrow() {
        fn test(requested: &str, server: &str) -> bool {
            Compat::Narrow.check(
                &Version::parse(requested).unwrap(),
                &Version::parse(server).unwrap(),
            )
        }

        assert!(test("0.18.0", "0.18.0"));
        assert!(test("0.18.0", "0.18.1"));
        assert!(test("0.18.1", "0.18.1"));
        assert!(test("0.18.1", "0.18.2"));
        assert!(test("0.18.1", "0.18.0"));
        assert!(!test("0.18.0", "0.19.0"));

        assert!(test("1.0.0", "1.0.0"));
        assert!(test("1.0.0", "1.0.1"));
        assert!(test("1.1.0", "1.1.0"));
        assert!(test("1.1.0", "1.1.1"));
        assert!(!test("1.0.0", "0.18.0"));
        assert!(!test("1.0.0", "2.0.0"));
        assert!(!test("1.1.0", "1.0.0"));
        assert!(test("1.0.3", "1.0.1"));

        assert!(test("0.19.0-alpha.1", "0.19.0-alpha.1"));
        assert!(!test("0.19.0-alpha.1", "0.19.0-alpha.2"));
    }

    #[test]
    fn check_wide_version() {
        fn test(requested: &str, server: &str) -> bool {
            Compat::Wide.check(
                &Version::parse(requested).unwrap(),
                &Version::parse(server).unwrap(),
            )
        }

        assert!(test("0.1.0", "0.1.0"));
        assert!(test("0.1.0", "0.1.1"));
        assert!(test("0.1.0", "0.2.0"));
        assert!(test("0.1.0-rc.1", "0.2.0"));
        assert!(test("1.1.0", "1.0.0"));
        assert!(!test("1.0.0", "2.0.0"));
    }
}<|MERGE_RESOLUTION|>--- conflicted
+++ resolved
@@ -30,12 +30,8 @@
         client::{env::ProveZkrRequest, prove::get_r0vm_path},
     },
     receipt::{AssumptionReceipt, SegmentReceipt, SuccinctReceipt},
-<<<<<<< HEAD
+    receipt_claim::UnionClaim,
     ExecutorEnv, Journal, ProveInfo, ProverOpts, Receipt, ReceiptClaim, SegmentVersion,
-=======
-    receipt_claim::UnionClaim,
-    ExecutorEnv, Journal, ProveInfo, ProverOpts, Receipt, ReceiptClaim,
->>>>>>> f69ff1c2
 };
 
 pub(crate) enum Compat {
