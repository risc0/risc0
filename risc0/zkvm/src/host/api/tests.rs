// Copyright 2024 RISC Zero, Inc.
//
// Licensed under the Apache License, Version 2.0 (the "License");
// you may not use this file except in compliance with the License.
// You may obtain a copy of the License at
//
//     http://www.apache.org/licenses/LICENSE-2.0
//
// Unless required by applicable law or agreed to in writing, software
// distributed under the License is distributed on an "AS IS" BASIS,
// WITHOUT WARRANTIES OR CONDITIONS OF ANY KIND, either express or implied.
// See the License for the specific language governing permissions and
// limitations under the License.

use std::{
    net::{SocketAddr, TcpListener},
    path::PathBuf,
    thread,
};

use anyhow::Result;
use risc0_zkvm_methods::{
    multi_test::MultiTestSpec, HELLO_COMMIT_ELF, HELLO_COMMIT_ID, MULTI_TEST_ELF, MULTI_TEST_ID,
    MULTI_TEST_PATH,
};
use tempfile::{tempdir, TempDir};
use test_log::test;

use super::{Asset, AssetRequest, ConnectionWrapper, Connector, TcpConnection};
use crate::{
    recursion::SuccinctReceipt, ApiClient, ApiServer, ExecutorEnv, InnerReceipt, ProverOpts,
    Receipt, SegmentReceipt, SessionInfo, VerifierContext,
};

struct TestClientConnector {
    listener: TcpListener,
}

impl TestClientConnector {
    fn new() -> Result<Self> {
        Ok(Self {
            listener: TcpListener::bind("127.0.0.1:0")?,
        })
    }
}

impl Connector for TestClientConnector {
    fn connect(&self) -> Result<ConnectionWrapper> {
        let (stream, _) = self.listener.accept()?;
        Ok(ConnectionWrapper::new(Box::new(TcpConnection::new(stream))))
    }
}

struct TestClient {
    work_dir: TempDir,
    client: ApiClient,
    addr: SocketAddr,
    segments: Vec<Asset>,
}

impl TestClient {
    fn new() -> Self {
        let connector = TestClientConnector::new().unwrap();
        let addr = connector.listener.local_addr().unwrap();
        let client = ApiClient::with_connector(Box::new(connector));
        Self {
            work_dir: tempdir().unwrap(),
            client,
            addr,
            segments: Vec::new(),
        }
    }

    fn get_work_path(&self) -> PathBuf {
        self.work_dir.path().to_path_buf()
    }

    fn execute(&mut self, env: ExecutorEnv<'_>, binary: Asset) -> SessionInfo {
        with_server(self.addr, || {
            let segments_out = AssetRequest::Path(self.get_work_path());
            self.client
                .execute(&env, binary, segments_out, |_info, asset| {
                    self.segments.push(asset);
                    Ok(())
                })
        })
    }

<<<<<<< HEAD
    fn prove(&self, env: ExecutorEnv<'_>, opts: ProverOpts, binary: Asset) -> Receipt {
        with_server(self.addr, || self.client.prove(&env, opts, binary)).receipt
=======
    fn prove(&self, env: &ExecutorEnv<'_>, opts: &ProverOpts, binary: Asset) -> Receipt {
        with_server(self.addr, || self.client.prove(env, opts, binary))
>>>>>>> 60d0eee5
    }

    fn prove_segment(&self, opts: &ProverOpts, segment: Asset) -> SegmentReceipt {
        with_server(self.addr, || {
            let receipt_out = AssetRequest::Path(self.get_work_path());
            self.client.prove_segment(opts, segment, receipt_out)
        })
    }

    fn lift(&self, opts: &ProverOpts, receipt: Asset) -> SuccinctReceipt {
        with_server(self.addr, || {
            let receipt_out = AssetRequest::Path(self.get_work_path());
            self.client.lift(opts, receipt, receipt_out)
        })
    }

    fn join(
        &self,
        opts: &ProverOpts,
        left_receipt: Asset,
        right_receipt: Asset,
    ) -> SuccinctReceipt {
        with_server(self.addr, || {
            let receipt_out = AssetRequest::Path(self.get_work_path());
            self.client
                .join(opts, left_receipt, right_receipt, receipt_out)
        })
    }

    fn resolve(
        &self,
        opts: &ProverOpts,
        conditional_receipt: Asset,
        assumption_receipt: Asset,
    ) -> SuccinctReceipt {
        with_server(self.addr, || {
            let receipt_out = AssetRequest::Path(self.get_work_path());
            self.client
                .resolve(opts, conditional_receipt, assumption_receipt, receipt_out)
        })
    }

    fn identity_p254(&self, opts: &ProverOpts, receipt: Asset) -> SuccinctReceipt {
        with_server(self.addr, || {
            let receipt_out = AssetRequest::Path(self.get_work_path());
            self.client.identity_p254(opts, receipt, receipt_out)
        })
    }
}

fn with_server<T, F: FnOnce() -> Result<T>>(addr: SocketAddr, f: F) -> T {
    let addr = addr.to_string();
    let handle = thread::Builder::new()
        .name("server".into())
        .spawn(move || {
            let server = ApiServer::new_tcp(addr);
            server.run().unwrap();
        })
        .unwrap();

    let result = f().unwrap();
    handle.join().unwrap();
    result
}

#[test]
fn execute() {
    let env = ExecutorEnv::builder()
        .write(&MultiTestSpec::DoNothing)
        .unwrap()
        .build()
        .unwrap();
    let binary = Asset::Inline(MULTI_TEST_ELF.into());
    TestClient::new().execute(env, binary);
}

#[test]
fn prove() {
    let env = ExecutorEnv::builder()
        .write(&MultiTestSpec::DoNothing)
        .unwrap()
        .build()
        .unwrap();
    let binary = Asset::Path(MULTI_TEST_PATH.into());
    let opts = ProverOpts::default();
    let receipt = TestClient::new().prove(&env, &opts, binary);
    receipt.verify(MULTI_TEST_ID).unwrap();
}

#[test]
fn prove_segment_elf() {
    let env = ExecutorEnv::builder()
        .write(&MultiTestSpec::DoNothing)
        .unwrap()
        .build()
        .unwrap();
    let binary = Asset::Inline(MULTI_TEST_ELF.into());

    let mut client = TestClient::new();

    let session = client.execute(env, binary);
    assert_eq!(session.segments.len(), client.segments.len());

    let ctx = VerifierContext::default();
    for segment in client.segments.iter() {
        let opts = ProverOpts::default();
        let receipt = client.prove_segment(&opts, segment.clone());
        receipt.verify_integrity_with_context(&ctx).unwrap();
    }
}

#[test]
fn lift_join_identity() {
    let segment_limit_po2 = 16; // 64k cycles
    let cycles = 1 << segment_limit_po2;
    let env = ExecutorEnv::builder()
        .write(&MultiTestSpec::BusyLoop { cycles })
        .unwrap()
        .segment_limit_po2(segment_limit_po2)
        .build()
        .unwrap();
    let binary = Asset::Inline(MULTI_TEST_ELF.into());

    let mut client = TestClient::new();

    let session = client.execute(env, binary);
    assert_eq!(session.segments.len(), client.segments.len());

    let opts = &ProverOpts::default();

    let receipt = client.prove_segment(opts, client.segments[0].clone());
    let mut rollup = client.lift(opts, receipt.try_into().unwrap());

    for segment in &client.segments[1..] {
        let receipt = client.prove_segment(opts, segment.clone());
        let rec_receipt = client.lift(opts, receipt.try_into().unwrap());

        rollup = client.join(
            opts,
            rollup.try_into().unwrap(),
            rec_receipt.try_into().unwrap(),
        );
        rollup
            .verify_integrity_with_context(&VerifierContext::default())
            .unwrap();
    }
    client.identity_p254(opts, rollup.clone().try_into().unwrap());

    let rollup_receipt = Receipt::new(InnerReceipt::Succinct(rollup), session.journal.bytes.into());
    rollup_receipt.verify(MULTI_TEST_ID).unwrap();
}

#[test]
fn lift_resolve() {
    let mut client = TestClient::new();

    // Execute the hello commit guest to use as an assumption.
    let hello_commit_binary = Asset::Inline(HELLO_COMMIT_ELF.into());
    let assumption_session = client.execute(ExecutorEnv::default(), hello_commit_binary);
    assert_eq!(assumption_session.segments.len(), 1);
    assert_eq!(client.segments.len(), 1);

    let opts = &ProverOpts::default();

    // Prove and lift the assumption.
    let assumption_segment_receipt = client.prove_segment(opts, client.segments[0].clone());
    assumption_segment_receipt
        .verify_integrity_with_context(&VerifierContext::default())
        .unwrap();
    let assumption_succinct_receipt =
        client.lift(opts, assumption_segment_receipt.try_into().unwrap());
    assumption_succinct_receipt
        .verify_integrity_with_context(&VerifierContext::default())
        .unwrap();

    // Drop the old client and create a new one to reset the segment list.
    let mut client = TestClient::new();

    // Execute the composition multitest
    let env = ExecutorEnv::builder()
        .add_assumption(assumption_succinct_receipt.claim.clone())
        .write(&MultiTestSpec::SysVerify(vec![(
            HELLO_COMMIT_ID.into(),
            b"hello world".to_vec(),
        )]))
        .unwrap()
        .build()
        .unwrap();
    let multi_test_binary = Asset::Inline(MULTI_TEST_ELF.into());
    let composition_session = client.execute(env, multi_test_binary);
    assert_eq!(assumption_session.segments.len(), 1);
    assert_eq!(client.segments.len(), 1);

    // Prove and lift the composition
    let composition_segment_receipt = client.prove_segment(opts, client.segments[0].clone());
    composition_segment_receipt
        .verify_integrity_with_context(&VerifierContext::default())
        .unwrap();
    let composition_succinct_receipt =
        client.lift(opts, composition_segment_receipt.try_into().unwrap());
    composition_succinct_receipt
        .verify_integrity_with_context(&VerifierContext::default())
        .unwrap();

    // Use resolve to create an unconditional succinct receipt
    let succint_receipt = client.resolve(
        opts,
        composition_succinct_receipt.try_into().unwrap(),
        assumption_succinct_receipt.try_into().unwrap(),
    );

    // Wrap into a Receipt and verify
    let receipt = Receipt::new(
        InnerReceipt::Succinct(succint_receipt),
        composition_session.journal.bytes,
    );
    receipt.verify(MULTI_TEST_ID).unwrap();
}

#[test]
#[should_panic(expected = "MultiTestSpec::Panic invoked")]
fn guest_error_forwarding() {
    let env = ExecutorEnv::builder()
        .write(&MultiTestSpec::Panic)
        .unwrap()
        .build()
        .unwrap();
    let binary = Asset::Inline(MULTI_TEST_ELF.into());
    TestClient::new().execute(env, binary);
}<|MERGE_RESOLUTION|>--- conflicted
+++ resolved
@@ -86,13 +86,8 @@
         })
     }
 
-<<<<<<< HEAD
-    fn prove(&self, env: ExecutorEnv<'_>, opts: ProverOpts, binary: Asset) -> Receipt {
+    fn prove(&self, env: &ExecutorEnv<'_>, opts: &ProverOpts, binary: Asset) -> Receipt {
         with_server(self.addr, || self.client.prove(&env, opts, binary)).receipt
-=======
-    fn prove(&self, env: &ExecutorEnv<'_>, opts: &ProverOpts, binary: Asset) -> Receipt {
-        with_server(self.addr, || self.client.prove(env, opts, binary))
->>>>>>> 60d0eee5
     }
 
     fn prove_segment(&self, opts: &ProverOpts, segment: Asset) -> SegmentReceipt {
