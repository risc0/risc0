// Copyright 2025 RISC Zero, Inc.
//
// Licensed under the Apache License, Version 2.0 (the "License");
// you may not use this file except in compliance with the License.
// You may obtain a copy of the License at
//
//     http://www.apache.org/licenses/LICENSE-2.0
//
// Unless required by applicable law or agreed to in writing, software
// distributed under the License is distributed on an "AS IS" BASIS,
// WITHOUT WARRANTIES OR CONDITIONS OF ANY KIND, either express or implied.
// See the License for the specific language governing permissions and
// limitations under the License.

use std::{
    error::Error as StdError,
    io::{BufReader, Error as IoError, ErrorKind as IoErrorKind, Read, Write},
    path::{Path, PathBuf},
};

use anyhow::{anyhow, bail, Context, Result};
use bytes::Bytes;
use prost::Message;
use risc0_zkp::core::digest::Digest;

use super::{malformed_err, path_to_string, pb, ConnectionWrapper, Connector, TcpConnector};
use crate::{
    get_prover_server, get_version,
    host::{
        client::{
            env::{CoprocessorCallback, ProveKeccakRequest, ProveZkrRequest},
            slice_io::SliceIo,
        },
        server::{
            prove::keccak::prove_keccak,
            session::{InnerSegment, NullSegmentRef},
        },
    },
    prove_registered_zkr,
    recursion::identity_p254,
<<<<<<< HEAD
    AssetRequest, Assumption, Executor2, ExecutorEnv, ExecutorImpl, InnerAssumptionReceipt,
    ProverOpts, Receipt, ReceiptClaim, Segment, SegmentReceipt, SegmentRef, SegmentVersion,
    Session, SuccinctReceipt, TraceCallback, TraceEvent, VerifierContext,
=======
    AssetRequest, Assumption, ExecutorEnv, ExecutorImpl, InnerAssumptionReceipt, ProverOpts,
    Receipt, ReceiptClaim, Segment, SegmentReceipt, Session, SuccinctReceipt, TraceCallback,
    TraceEvent, Unknown, VerifierContext,
>>>>>>> f69ff1c2
};

/// A server implementation for handling requests by clients of the zkVM.
pub struct Server {
    connector: Box<dyn Connector>,
}

struct PosixIoProxy {
    fd: u32,
    conn: ConnectionWrapper,
}

impl PosixIoProxy {
    fn new(fd: u32, conn: ConnectionWrapper) -> Self {
        PosixIoProxy { fd, conn }
    }
}

impl Read for PosixIoProxy {
    fn read(&mut self, to_guest: &mut [u8]) -> std::io::Result<usize> {
        let nread = to_guest.len().try_into().map_io_err()?;
        let request = pb::api::ServerReply {
            kind: Some(pb::api::server_reply::Kind::Ok(pb::api::ClientCallback {
                kind: Some(pb::api::client_callback::Kind::Io(pb::api::OnIoRequest {
                    kind: Some(pb::api::on_io_request::Kind::Posix(pb::api::PosixIo {
                        fd: self.fd,
                        cmd: Some(pb::api::PosixCmd {
                            kind: Some(pb::api::posix_cmd::Kind::Read(nread)),
                        }),
                    })),
                })),
            })),
        };

        tracing::trace!("tx: {request:?}");
        let reply: pb::api::OnIoReply = self.conn.send_recv(request).map_io_err()?;
        tracing::trace!("rx: {reply:?}");

        let kind = reply.kind.ok_or("Malformed message").map_io_err()?;
        match kind {
            pb::api::on_io_reply::Kind::Ok(bytes) => {
                let (head, _) = to_guest.split_at_mut(bytes.len());
                head.copy_from_slice(&bytes);
                Ok(bytes.len())
            }
            pb::api::on_io_reply::Kind::Error(err) => Err(err.into()),
        }
    }
}

impl Write for PosixIoProxy {
    fn write(&mut self, buf: &[u8]) -> std::io::Result<usize> {
        let request = pb::api::ServerReply {
            kind: Some(pb::api::server_reply::Kind::Ok(pb::api::ClientCallback {
                kind: Some(pb::api::client_callback::Kind::Io(pb::api::OnIoRequest {
                    kind: Some(pb::api::on_io_request::Kind::Posix(pb::api::PosixIo {
                        fd: self.fd,
                        cmd: Some(pb::api::PosixCmd {
                            kind: Some(pb::api::posix_cmd::Kind::Write(buf.into())),
                        }),
                    })),
                })),
            })),
        };

        tracing::trace!("tx: {request:?}");
        let reply: pb::api::OnIoReply = self.conn.send_recv(request).map_io_err()?;
        tracing::trace!("rx: {reply:?}");

        let kind = reply.kind.ok_or("Malformed message").map_io_err()?;
        match kind {
            pb::api::on_io_reply::Kind::Ok(_) => Ok(buf.len()),
            pb::api::on_io_reply::Kind::Error(err) => Err(err.into()),
        }
    }

    fn flush(&mut self) -> std::io::Result<()> {
        Ok(())
    }
}

#[derive(Clone)]
struct SliceIoProxy {
    conn: ConnectionWrapper,
}

impl SliceIoProxy {
    fn new(conn: ConnectionWrapper) -> Self {
        Self { conn }
    }
}

impl SliceIo for SliceIoProxy {
    fn handle_io(&mut self, syscall: &str, from_guest: Bytes) -> Result<Bytes> {
        let request = pb::api::ServerReply {
            kind: Some(pb::api::server_reply::Kind::Ok(pb::api::ClientCallback {
                kind: Some(pb::api::client_callback::Kind::Io(pb::api::OnIoRequest {
                    kind: Some(pb::api::on_io_request::Kind::Slice(pb::api::SliceIo {
                        name: syscall.to_string(),
                        from_guest: from_guest.into(),
                    })),
                })),
            })),
        };
        tracing::trace!("tx: {request:?}");
        let reply: pb::api::OnIoReply = self.conn.send_recv(request).map_io_err()?;
        tracing::trace!("rx: {reply:?}");

        let kind = reply.kind.ok_or("Malformed message").map_io_err()?;
        match kind {
            pb::api::on_io_reply::Kind::Ok(buf) => Ok(buf.into()),
            pb::api::on_io_reply::Kind::Error(err) => Err(err.into()),
        }
    }
}

struct TraceProxy {
    conn: ConnectionWrapper,
}

impl TraceProxy {
    fn new(conn: ConnectionWrapper) -> Self {
        Self { conn }
    }
}

impl TraceCallback for TraceProxy {
    fn trace_callback(&mut self, event: TraceEvent) -> Result<()> {
        let request = pb::api::ServerReply {
            kind: Some(pb::api::server_reply::Kind::Ok(pb::api::ClientCallback {
                kind: Some(pb::api::client_callback::Kind::Io(pb::api::OnIoRequest {
                    kind: Some(pb::api::on_io_request::Kind::Trace(event.into())),
                })),
            })),
        };
        tracing::trace!("tx: {request:?}");
        let reply: pb::api::OnIoReply = self.conn.send_recv(request).map_io_err()?;
        tracing::trace!("rx: {reply:?}");

        let kind = reply.kind.ok_or("Malformed message").map_io_err()?;
        match kind {
            pb::api::on_io_reply::Kind::Ok(_) => Ok(()),
            pb::api::on_io_reply::Kind::Error(err) => Err(err.into()),
        }
    }
}

struct CoprocessorProxy {
    conn: ConnectionWrapper,
}

impl CoprocessorProxy {
    fn new(conn: ConnectionWrapper) -> Self {
        Self { conn }
    }
}

impl CoprocessorCallback for CoprocessorProxy {
    fn prove_zkr(&mut self, proof_request: ProveZkrRequest) -> Result<()> {
        let request = pb::api::ServerReply {
            kind: Some(pb::api::server_reply::Kind::Ok(pb::api::ClientCallback {
                kind: Some(pb::api::client_callback::Kind::Io(pb::api::OnIoRequest {
                    kind: Some(pb::api::on_io_request::Kind::Coprocessor(
                        pb::api::CoprocessorRequest {
                            kind: Some(pb::api::coprocessor_request::Kind::ProveZkr({
                                pb::api::ProveZkrRequest {
                                    claim_digest: Some(proof_request.claim_digest.into()),
                                    control_id: Some(proof_request.control_id.into()),
                                    input: proof_request.input,
                                    receipt_out: None,
                                }
                            })),
                        },
                    )),
                })),
            })),
        };
        tracing::trace!("tx: {request:?}");
        let reply: pb::api::OnIoReply = self.conn.send_recv(request).map_io_err()?;
        tracing::trace!("rx: {reply:?}");

        let kind = reply.kind.ok_or("Malformed message").map_io_err()?;
        match kind {
            pb::api::on_io_reply::Kind::Ok(_) => Ok(()),
            pb::api::on_io_reply::Kind::Error(err) => Err(err.into()),
        }
    }

    fn prove_keccak(&mut self, proof_request: ProveKeccakRequest) -> Result<()> {
        let request = pb::api::ServerReply {
            kind: Some(pb::api::server_reply::Kind::Ok(pb::api::ClientCallback {
                kind: Some(pb::api::client_callback::Kind::Io(pb::api::OnIoRequest {
                    kind: Some(pb::api::on_io_request::Kind::Coprocessor(
                        pb::api::CoprocessorRequest {
                            kind: Some(pb::api::coprocessor_request::Kind::ProveKeccak({
                                pb::api::ProveKeccakRequest {
                                    claim_digest: Some(proof_request.claim_digest.into()),
                                    po2: proof_request.po2 as u32,
                                    control_root: Some(proof_request.control_root.into()),
                                    input: proof_request.input,
                                    receipt_out: None,
                                }
                            })),
                        },
                    )),
                })),
            })),
        };
        tracing::trace!("tx: {request:?}");
        self.conn.send(request)?;

        let reply: pb::api::OnIoReply = self.conn.recv().map_io_err()?;
        tracing::trace!("rx: {reply:?}");

        let kind = reply.kind.ok_or("Malformed message").map_io_err()?;
        match kind {
            pb::api::on_io_reply::Kind::Ok(_) => Ok(()),
            pb::api::on_io_reply::Kind::Error(err) => Err(err.into()),
        }
    }

    fn finalize_proof_set(&mut self, control_root: Digest) -> Result<()> {
        let request = pb::api::ServerReply {
            kind: Some(pb::api::server_reply::Kind::Ok(pb::api::ClientCallback {
                kind: Some(pb::api::client_callback::Kind::Io(pb::api::OnIoRequest {
                    kind: Some(pb::api::on_io_request::Kind::Coprocessor(
                        pb::api::CoprocessorRequest {
                            kind: Some(pb::api::coprocessor_request::Kind::FinalizeProofSet({
                                pb::api::FinalizeProofSetRequest {
                                    control_root: Some(control_root.into()),
                                }
                            })),
                        },
                    )),
                })),
            })),
        };
        tracing::trace!("tx: {request:?}");
        self.conn.send(request)?;

        let reply: pb::api::OnIoReply = self.conn.recv().map_io_err()?;
        tracing::trace!("rx: {reply:?}");

        let kind = reply.kind.ok_or("Malformed message").map_io_err()?;
        match kind {
            pb::api::on_io_reply::Kind::Ok(_) => Ok(()),
            pb::api::on_io_reply::Kind::Error(err) => Err(err.into()),
        }
    }
}

impl Server {
    /// Construct a new [Server] with the specified [Connector].
    pub fn new(connector: Box<dyn Connector>) -> Self {
        Self { connector }
    }

    /// Construct a new [Server] which will connect to the specified TCP/IP
    /// address.
    pub fn new_tcp<A: AsRef<str>>(addr: A) -> Self {
        let connector = TcpConnector::new(addr.as_ref());
        Self::new(Box::new(connector))
    }

    /// Start the [Server] and run until all requests are complete.
    pub fn run(&self) -> Result<()> {
        tracing::debug!("connect");
        let mut conn = self.connector.connect()?;

        let server_version = get_version().map_err(|err| anyhow!(err))?;

        let request: pb::api::HelloRequest = conn.recv()?;
        tracing::trace!("rx: {request:?}");

        let client_version: semver::Version = request
            .version
            .ok_or_else(|| malformed_err("HelloRequest.version"))?
            .try_into()
            .map_err(|err: semver::Error| anyhow!(err))?;

        #[cfg(not(feature = "r0vm-ver-compat"))]
        let check_client_func = check_client_version;
        #[cfg(feature = "r0vm-ver-compat")]
        let check_client_func = check_client_version_compat;

        if !check_client_func(&client_version, &server_version) {
            let msg = format!(
                "incompatible client version: {client_version}, server version: {server_version}"
            );
            tracing::debug!("{msg}");
            bail!(msg);
        }

        let reply = pb::api::HelloReply {
            kind: Some(pb::api::hello_reply::Kind::Ok(pb::api::HelloResult {
                version: Some(server_version.into()),
            })),
        };
        tracing::trace!("tx: {reply:?}");
        let request: pb::api::ServerRequest = conn.send_recv(reply)?;
        tracing::trace!("rx: {request:?}");

        match request
            .kind
            .ok_or_else(|| malformed_err("ServerRequest.kind"))?
        {
            pb::api::server_request::Kind::Prove(request) => self.on_prove(conn, request),
            pb::api::server_request::Kind::Execute(request) => self.on_execute(conn, request),
            pb::api::server_request::Kind::ProveSegment(request) => {
                self.on_prove_segment(conn, request)
            }
            pb::api::server_request::Kind::Lift(request) => self.on_lift(conn, request),
            pb::api::server_request::Kind::Join(request) => self.on_join(conn, request),
            pb::api::server_request::Kind::Resolve(request) => self.on_resolve(conn, request),
            pb::api::server_request::Kind::IdentityP254(request) => {
                self.on_identity_p254(conn, request)
            }
            pb::api::server_request::Kind::Compress(request) => self.on_compress(conn, request),
            pb::api::server_request::Kind::Verify(request) => self.on_verify(conn, request),
            pb::api::server_request::Kind::ProveZkr(request) => self.on_prove_zkr(conn, request),
            pb::api::server_request::Kind::ProveKeccak(request) => {
                self.on_prove_keccak(conn, request)
            }
            pb::api::server_request::Kind::Union(request) => self.on_union(conn, request),
        }
    }

    fn on_execute(
        &self,
        mut conn: ConnectionWrapper,
        request: pb::api::ExecuteRequest,
    ) -> Result<()> {
        fn inner(
            conn: &mut ConnectionWrapper,
            request: pb::api::ExecuteRequest,
        ) -> Result<pb::api::ServerReply> {
            let env_request = request
                .env
                .ok_or_else(|| malformed_err("ExecuteRequest.env"))?;
            let env = build_env(conn, &env_request)?;

            let binary = env_request
                .binary
                .ok_or_else(|| malformed_err("ExecuteRequest.binary"))?;

            let segments_out = request
                .segments_out
                .ok_or_else(|| malformed_err("ExecuteRequest.segments_out"))?;
            let bytes = binary.as_bytes()?;

            let segment_version = match request
                .segment_version
                .ok_or_else(|| malformed_err("ExecuteRequest.segment_version"))?
                .value
            {
                0 => SegmentVersion::V1,
                1 => SegmentVersion::V2,
                _ => bail!("Invalid segment version"),
            };

            let session = match AssetRequest::try_from(segments_out.clone())? {
                #[cfg(feature = "redis")]
                AssetRequest::Redis(params) => {
                    execute_redis(conn, env, bytes, params, segment_version)?
                }
                _ => execute_default(conn, env, bytes, &segments_out, segment_version)?,
            };

            let receipt_claim = session.claim()?;
            Ok(pb::api::ServerReply {
                kind: Some(pb::api::server_reply::Kind::Ok(pb::api::ClientCallback {
                    kind: Some(pb::api::client_callback::Kind::SessionDone(
                        pb::api::OnSessionDone {
                            session: Some(pb::api::SessionInfo {
                                segments: session.segments.len().try_into()?,
                                journal: session.journal.unwrap_or_default().bytes,
                                exit_code: Some(session.exit_code.into()),
                                receipt_claim: Some(pb::api::Asset::from_bytes(
                                    &pb::api::AssetRequest {
                                        kind: Some(pb::api::asset_request::Kind::Inline(())),
                                    },
                                    pb::core::ReceiptClaim::from(receipt_claim)
                                        .encode_to_vec()
                                        .into(),
                                    "session_info.claim",
                                )?),
                            }),
                        },
                    )),
                })),
            })
        }

        let msg = inner(&mut conn, request).unwrap_or_else(|err| pb::api::ServerReply {
            kind: Some(pb::api::server_reply::Kind::Error(pb::api::GenericError {
                reason: err.to_string(),
            })),
        });

        tracing::trace!("tx: {msg:?}");
        conn.send(msg)
    }

    fn on_prove(&self, mut conn: ConnectionWrapper, request: pb::api::ProveRequest) -> Result<()> {
        fn inner(
            conn: &mut ConnectionWrapper,
            request: pb::api::ProveRequest,
        ) -> Result<pb::api::ServerReply> {
            let env_request = request
                .env
                .ok_or_else(|| malformed_err("ProveRequest.env"))?;
            let env = build_env(conn, &env_request)?;

            let binary = env_request
                .binary
                .ok_or_else(|| malformed_err("ProveRequest.env_request.binary"))?;
            let bytes = binary.as_bytes()?;

            let opts: ProverOpts = request
                .opts
                .ok_or_else(|| malformed_err("ProveRequest.opts"))?
                .try_into()?;
            let prover = get_prover_server(&opts)?;
            let ctx = VerifierContext::default();
            let prove_info = prover.prove_with_ctx(env, &ctx, &bytes)?;

            let prove_info: pb::core::ProveInfo = prove_info.into();
            let prove_info_bytes = prove_info.encode_to_vec();
            let asset = pb::api::Asset::from_bytes(
                &request
                    .receipt_out
                    .ok_or_else(|| malformed_err("ProveRequest.receipt_out"))?,
                prove_info_bytes.into(),
                "prove_info.zkp",
            )?;

            Ok(pb::api::ServerReply {
                kind: Some(pb::api::server_reply::Kind::Ok(pb::api::ClientCallback {
                    kind: Some(pb::api::client_callback::Kind::ProveDone(
                        pb::api::OnProveDone {
                            prove_info: Some(asset),
                        },
                    )),
                })),
            })
        }

        let msg = inner(&mut conn, request).unwrap_or_else(|err| pb::api::ServerReply {
            kind: Some(pb::api::server_reply::Kind::Error(pb::api::GenericError {
                reason: err.to_string(),
            })),
        });

        tracing::trace!("tx: {msg:?}");
        conn.send(msg)
    }

    fn on_prove_segment(
        &self,
        mut conn: ConnectionWrapper,
        request: pb::api::ProveSegmentRequest,
    ) -> Result<()> {
        fn inner(request: pb::api::ProveSegmentRequest) -> Result<pb::api::ProveSegmentReply> {
            let opts: ProverOpts = request
                .opts
                .ok_or_else(|| malformed_err("ProveSegmentRequest.opts"))?
                .try_into()?;
            let segment_bytes = request
                .segment
                .ok_or_else(|| malformed_err("ProveSegmentRequest.segment"))?
                .as_bytes()?;
            let segment: Segment = bincode::deserialize(&segment_bytes)?;

            let segment_version = match segment.inner {
                InnerSegment::V1(_) => SegmentVersion::V1,
                InnerSegment::V2(_) => SegmentVersion::V2,
            };

            let prover = get_prover_server(&opts)?;
            let ctx = VerifierContext::for_version(segment_version);
            let receipt = prover.prove_segment(&ctx, &segment)?;

            let receipt_pb: pb::core::SegmentReceipt = receipt.into();
            let receipt_bytes = receipt_pb.encode_to_vec();
            let asset = pb::api::Asset::from_bytes(
                &request
                    .receipt_out
                    .ok_or_else(|| malformed_err("ProveSegmentRequest.receipt_out"))?,
                receipt_bytes.into(),
                "receipt.zkp",
            )?;

            Ok(pb::api::ProveSegmentReply {
                kind: Some(pb::api::prove_segment_reply::Kind::Ok(
                    pb::api::ProveSegmentResult {
                        receipt: Some(asset),
                    },
                )),
            })
        }

        let msg = inner(request).unwrap_or_else(|err| pb::api::ProveSegmentReply {
            kind: Some(pb::api::prove_segment_reply::Kind::Error(
                pb::api::GenericError {
                    reason: err.to_string(),
                },
            )),
        });

        tracing::trace!("tx: {msg:?}");
        conn.send(msg)
    }

    fn on_prove_zkr(
        &self,
        mut conn: ConnectionWrapper,
        request: pb::api::ProveZkrRequest,
    ) -> Result<()> {
        fn inner(request: pb::api::ProveZkrRequest) -> Result<pb::api::ProveZkrReply> {
            let control_id = request
                .control_id
                .ok_or_else(|| malformed_err("ProveZkrRequest.control_id"))?
                .try_into()?;
            let receipt = prove_registered_zkr(&control_id, vec![control_id], &request.input)?;

            let receipt_pb: pb::core::SuccinctReceipt = receipt.into();
            let receipt_bytes = receipt_pb.encode_to_vec();
            let asset = pb::api::Asset::from_bytes(
                &request
                    .receipt_out
                    .ok_or_else(|| malformed_err("ProveZkrRequest.receipt_out"))?,
                receipt_bytes.into(),
                "receipt.zkp",
            )?;

            Ok(pb::api::ProveZkrReply {
                kind: Some(pb::api::prove_zkr_reply::Kind::Ok(
                    pb::api::ProveZkrResult {
                        receipt: Some(asset),
                    },
                )),
            })
        }

        let msg = inner(request).unwrap_or_else(|err| pb::api::ProveZkrReply {
            kind: Some(pb::api::prove_zkr_reply::Kind::Error(
                pb::api::GenericError {
                    reason: err.to_string(),
                },
            )),
        });

        tracing::trace!("tx: {msg:?}");
        conn.send(msg)
    }

    fn on_prove_keccak(
        &self,
        mut conn: ConnectionWrapper,
        request: pb::api::ProveKeccakRequest,
    ) -> Result<()> {
        fn inner(request_pb: pb::api::ProveKeccakRequest) -> Result<pb::api::ProveKeccakReply> {
            let request: ProveKeccakRequest = request_pb.clone().try_into()?;
            let receipt = prove_keccak(&request)?;

            let receipt_pb: pb::core::SuccinctReceipt = receipt.into();
            let receipt_bytes = receipt_pb.encode_to_vec();
            let asset = pb::api::Asset::from_bytes(
                &request_pb
                    .receipt_out
                    .ok_or_else(|| malformed_err("ProveKeccakRequest.receipt_out"))?,
                receipt_bytes.into(),
                "receipt.zkp",
            )?;

            Ok(pb::api::ProveKeccakReply {
                kind: Some(pb::api::prove_keccak_reply::Kind::Ok(
                    pb::api::ProveKeccakResult {
                        receipt: Some(asset),
                    },
                )),
            })
        }

        let msg = inner(request).unwrap_or_else(|err| pb::api::ProveKeccakReply {
            kind: Some(pb::api::prove_keccak_reply::Kind::Error(
                pb::api::GenericError {
                    reason: err.to_string(),
                },
            )),
        });

        tracing::trace!("tx: {msg:?}");
        conn.send(msg)
    }

    fn on_lift(&self, mut conn: ConnectionWrapper, request: pb::api::LiftRequest) -> Result<()> {
        fn inner(request: pb::api::LiftRequest) -> Result<pb::api::LiftReply> {
            let opts: ProverOpts = request
                .opts
                .ok_or_else(|| malformed_err("LiftRequest.opts"))?
                .try_into()?;
            let receipt_bytes = request
                .receipt
                .ok_or_else(|| malformed_err("LiftRequest.receipt"))?
                .as_bytes()?;
            let segment_receipt: SegmentReceipt = bincode::deserialize(&receipt_bytes)?;

            let prover = get_prover_server(&opts)?;
            let receipt = prover.lift(&segment_receipt)?;

            let succinct_receipt_pb: pb::core::SuccinctReceipt = receipt.into();
            let succinct_receipt_bytes = succinct_receipt_pb.encode_to_vec();
            let asset = pb::api::Asset::from_bytes(
                &request
                    .receipt_out
                    .ok_or_else(|| malformed_err("LiftRequest.receipt_out"))?,
                succinct_receipt_bytes.into(),
                "receipt.zkp",
            )?;

            Ok(pb::api::LiftReply {
                kind: Some(pb::api::lift_reply::Kind::Ok(pb::api::LiftResult {
                    receipt: Some(asset),
                })),
            })
        }

        let msg = inner(request).unwrap_or_else(|err| pb::api::LiftReply {
            kind: Some(pb::api::lift_reply::Kind::Error(pb::api::GenericError {
                reason: err.to_string(),
            })),
        });

        // tracing::trace!("tx: {msg:?}");
        conn.send(msg)
    }

    fn on_join(&self, mut conn: ConnectionWrapper, request: pb::api::JoinRequest) -> Result<()> {
        fn inner(request: pb::api::JoinRequest) -> Result<pb::api::JoinReply> {
            let opts: ProverOpts = request
                .opts
                .ok_or_else(|| malformed_err("JoinRequest.opts"))?
                .try_into()?;
            let left_receipt_bytes = request
                .left_receipt
                .ok_or_else(|| malformed_err("JoinRequest.left_receipt"))?
                .as_bytes()?;
            let left_succinct_receipt: SuccinctReceipt<ReceiptClaim> =
                bincode::deserialize(&left_receipt_bytes)?;
            let right_receipt_bytes = request
                .right_receipt
                .ok_or_else(|| malformed_err("JoinRequest.right_receipt"))?
                .as_bytes()?;
            let right_succinct_receipt: SuccinctReceipt<ReceiptClaim> =
                bincode::deserialize(&right_receipt_bytes)?;

            let prover = get_prover_server(&opts)?;
            let receipt = prover.join(&left_succinct_receipt, &right_succinct_receipt)?;

            let succinct_receipt_pb: pb::core::SuccinctReceipt = receipt.into();
            let succinct_receipt_bytes = succinct_receipt_pb.encode_to_vec();
            let asset = pb::api::Asset::from_bytes(
                &request
                    .receipt_out
                    .ok_or_else(|| malformed_err("JoinRequest.receipt_out"))?,
                succinct_receipt_bytes.into(),
                "receipt.zkp",
            )?;

            Ok(pb::api::JoinReply {
                kind: Some(pb::api::join_reply::Kind::Ok(pb::api::JoinResult {
                    receipt: Some(asset),
                })),
            })
        }

        let msg = inner(request).unwrap_or_else(|err| pb::api::JoinReply {
            kind: Some(pb::api::join_reply::Kind::Error(pb::api::GenericError {
                reason: err.to_string(),
            })),
        });

        // tracing::trace!("tx: {msg:?}");
        conn.send(msg)
    }

    fn on_union(&self, mut conn: ConnectionWrapper, request: pb::api::UnionRequest) -> Result<()> {
        fn inner(request: pb::api::UnionRequest) -> Result<pb::api::UnionReply> {
            let opts: ProverOpts = request.opts.ok_or(malformed_err())?.try_into()?;
            let left_receipt_bytes = request.left_receipt.ok_or(malformed_err())?.as_bytes()?;
            let left_succinct_receipt: SuccinctReceipt<Unknown> =
                bincode::deserialize(&left_receipt_bytes)?;
            let right_receipt_bytes = request.right_receipt.ok_or(malformed_err())?.as_bytes()?;
            let right_succinct_receipt: SuccinctReceipt<Unknown> =
                bincode::deserialize(&right_receipt_bytes)?;

            let prover = get_prover_server(&opts)?;
            let receipt = prover.union(&left_succinct_receipt, &right_succinct_receipt)?;

            let succinct_receipt_pb: pb::core::SuccinctReceipt = receipt.into();
            let succinct_receipt_bytes = succinct_receipt_pb.encode_to_vec();
            let asset = pb::api::Asset::from_bytes(
                &request.receipt_out.ok_or(malformed_err())?,
                succinct_receipt_bytes.into(),
                "receipt.zkp",
            )?;

            Ok(pb::api::UnionReply {
                kind: Some(pb::api::union_reply::Kind::Ok(pb::api::UnionResult {
                    receipt: Some(asset),
                })),
            })
        }

        let msg = inner(request).unwrap_or_else(|err| pb::api::UnionReply {
            kind: Some(pb::api::union_reply::Kind::Error(pb::api::GenericError {
                reason: err.to_string(),
            })),
        });

        // tracing::trace!("tx: {msg:?}");
        conn.send(msg)
    }

    fn on_resolve(
        &self,
        mut conn: ConnectionWrapper,
        request: pb::api::ResolveRequest,
    ) -> Result<()> {
        fn inner(request: pb::api::ResolveRequest) -> Result<pb::api::ResolveReply> {
            let opts: ProverOpts = request
                .opts
                .ok_or_else(|| malformed_err("ResolveRequest.opts"))?
                .try_into()?;
            let conditional_receipt_bytes = request
                .conditional_receipt
                .ok_or_else(|| malformed_err("ResolveRequest.conditional_receipt"))?
                .as_bytes()?;
            let conditional_succinct_receipt: SuccinctReceipt<ReceiptClaim> =
                bincode::deserialize(&conditional_receipt_bytes)?;
            let assumption_receipt_bytes = request
                .assumption_receipt
                .ok_or_else(|| malformed_err("ResolveRequest.assumption_receipt"))?
                .as_bytes()?;
            let assumption_succinct_receipt: SuccinctReceipt<ReceiptClaim> =
                bincode::deserialize(&assumption_receipt_bytes)?;

            let prover = get_prover_server(&opts)?;
            let receipt = prover.resolve(
                &conditional_succinct_receipt,
                &assumption_succinct_receipt.into_unknown(),
            )?;

            let succinct_receipt_pb: pb::core::SuccinctReceipt = receipt.into();
            let succinct_receipt_bytes = succinct_receipt_pb.encode_to_vec();
            let asset = pb::api::Asset::from_bytes(
                &request
                    .receipt_out
                    .ok_or_else(|| malformed_err("ResolveRequest.receipt_out"))?,
                succinct_receipt_bytes.into(),
                "receipt.zkp",
            )?;

            Ok(pb::api::ResolveReply {
                kind: Some(pb::api::resolve_reply::Kind::Ok(pb::api::ResolveResult {
                    receipt: Some(asset),
                })),
            })
        }

        let msg = inner(request).unwrap_or_else(|err| pb::api::ResolveReply {
            kind: Some(pb::api::resolve_reply::Kind::Error(pb::api::GenericError {
                reason: err.to_string(),
            })),
        });

        // tracing::trace!("tx: {msg:?}");
        conn.send(msg)
    }

    fn on_identity_p254(
        &self,
        mut conn: ConnectionWrapper,
        request: pb::api::IdentityP254Request,
    ) -> Result<()> {
        fn inner(request: pb::api::IdentityP254Request) -> Result<pb::api::IdentityP254Reply> {
            let receipt_bytes = request
                .receipt
                .ok_or_else(|| malformed_err("IdentityP254Request.receipt"))?
                .as_bytes()?;
            let succinct_receipt: SuccinctReceipt<ReceiptClaim> =
                bincode::deserialize(&receipt_bytes)?;

            let receipt = identity_p254(&succinct_receipt)?;
            let succinct_receipt_pb: pb::core::SuccinctReceipt = receipt.into();
            let succinct_receipt_bytes = succinct_receipt_pb.encode_to_vec();
            let asset = pb::api::Asset::from_bytes(
                &request
                    .receipt_out
                    .ok_or_else(|| malformed_err("IdentityP254Request.receipt_out"))?,
                succinct_receipt_bytes.into(),
                "receipt.zkp",
            )?;

            Ok(pb::api::IdentityP254Reply {
                kind: Some(pb::api::identity_p254_reply::Kind::Ok(
                    pb::api::IdentityP254Result {
                        receipt: Some(asset),
                    },
                )),
            })
        }

        let msg = inner(request).unwrap_or_else(|err| pb::api::IdentityP254Reply {
            kind: Some(pb::api::identity_p254_reply::Kind::Error(
                pb::api::GenericError {
                    reason: err.to_string(),
                },
            )),
        });

        // tracing::trace!("tx: {msg:?}");
        conn.send(msg)
    }

    fn on_compress(
        &self,
        mut conn: ConnectionWrapper,
        request: pb::api::CompressRequest,
    ) -> Result<()> {
        fn inner(request: pb::api::CompressRequest) -> Result<pb::api::CompressReply> {
            let opts: ProverOpts = request
                .opts
                .ok_or_else(|| malformed_err("CompressRequest.opts"))?
                .try_into()?;
            let receipt_bytes = request
                .receipt
                .ok_or_else(|| malformed_err("CompressRequest.receipt"))?
                .as_bytes()?;
            let receipt: Receipt = bincode::deserialize(&receipt_bytes)?;

            let prover = get_prover_server(&opts)?;
            let receipt = prover.compress(&opts, &receipt)?;

            let receipt_pb: pb::core::Receipt = receipt.into();
            let receipt_bytes = receipt_pb.encode_to_vec();
            let asset = pb::api::Asset::from_bytes(
                &request
                    .receipt_out
                    .ok_or_else(|| malformed_err("CompressRequest.receipt_out"))?,
                receipt_bytes.into(),
                "receipt.zkp",
            )?;

            Ok(pb::api::CompressReply {
                kind: Some(pb::api::compress_reply::Kind::Ok(pb::api::CompressResult {
                    receipt: Some(asset),
                })),
            })
        }

        let msg = inner(request).unwrap_or_else(|err| pb::api::CompressReply {
            kind: Some(pb::api::compress_reply::Kind::Error(
                pb::api::GenericError {
                    reason: err.to_string(),
                },
            )),
        });

        // tracing::trace!("tx: {msg:?}");
        conn.send(msg)
    }

    fn on_verify(
        &self,
        mut conn: ConnectionWrapper,
        request: pb::api::VerifyRequest,
    ) -> Result<()> {
        fn inner(request: pb::api::VerifyRequest) -> Result<()> {
            let receipt_bytes = request
                .receipt
                .ok_or_else(|| malformed_err("VerifyRequest.receipt"))?
                .as_bytes()?;
            let receipt: Receipt =
                bincode::deserialize(&receipt_bytes).context("deserialize receipt")?;
            let image_id: Digest = request
                .image_id
                .ok_or_else(|| malformed_err("VerifyRequest.image_id"))?
                .try_into()?;
            receipt
                .verify(image_id)
                .map_err(|err| anyhow!("verify failed: {err}"))
        }

        let msg: pb::api::GenericReply = inner(request).into();
        // tracing::trace!("tx: {msg:?}");
        conn.send(msg)
    }
}

fn build_env<'a>(
    conn: &ConnectionWrapper,
    request: &pb::api::ExecutorEnv,
) -> Result<ExecutorEnv<'a>> {
    let mut env_builder = ExecutorEnv::builder();
    env_builder.env_vars(request.env_vars.clone());
    env_builder.args(&request.args);
    for fd in request.read_fds.iter() {
        let proxy = PosixIoProxy::new(*fd, conn.clone());
        let reader = BufReader::new(proxy);
        env_builder.read_fd(*fd, reader);
    }
    for fd in request.write_fds.iter() {
        let proxy = PosixIoProxy::new(*fd, conn.clone());
        env_builder.write_fd(*fd, proxy);
    }
    let proxy = SliceIoProxy::new(conn.clone());
    for name in request.slice_ios.iter() {
        env_builder.slice_io(name, proxy.clone());
    }
    if let Some(segment_limit_po2) = request.segment_limit_po2 {
        env_builder.segment_limit_po2(segment_limit_po2);
    }
    if let Some(keccak_max_po2) = request.keccak_max_po2 {
        env_builder.keccak_max_po2(keccak_max_po2)?;
    }
    env_builder.session_limit(request.session_limit);
    if request.trace_events.is_some() {
        let proxy = TraceProxy::new(conn.clone());
        env_builder.trace_callback(proxy);
    }
    if !request.pprof_out.is_empty() {
        env_builder.enable_profiler(Path::new(&request.pprof_out));
    }
    if !request.segment_path.is_empty() {
        env_builder.segment_path(Path::new(&request.segment_path));
    }
    if request.coprocessor {
        let proxy = CoprocessorProxy::new(conn.clone());
        env_builder.coprocessor_callback(proxy);
    }

    for assumption in request.assumptions.iter() {
        match assumption
            .kind
            .as_ref()
            .ok_or_else(|| malformed_err("Assumption.kind"))?
        {
            pb::api::assumption_receipt::Kind::Proven(asset) => {
                let receipt: InnerAssumptionReceipt =
                    pb::core::InnerReceipt::decode(asset.as_bytes()?)?.try_into()?;
                env_builder.add_assumption(receipt)
            }
            pb::api::assumption_receipt::Kind::Unresolved(asset) => {
                let assumption: Assumption =
                    pb::core::Assumption::decode(asset.as_bytes()?)?.try_into()?;
                env_builder.add_assumption(assumption)
            }
        };
    }
    env_builder.build()
}

trait IoOtherError<T> {
    fn map_io_err(self) -> Result<T, IoError>;
}

impl<T, E: Into<Box<dyn StdError + Send + Sync>>> IoOtherError<T> for Result<T, E> {
    fn map_io_err(self) -> Result<T, IoError> {
        self.map_err(|err| IoError::new(IoErrorKind::Other, err))
    }
}

impl From<pb::api::GenericError> for IoError {
    fn from(err: pb::api::GenericError) -> Self {
        IoError::new(IoErrorKind::Other, err.reason)
    }
}

impl pb::api::Asset {
    pub fn from_bytes<P: AsRef<Path>>(
        request: &pb::api::AssetRequest,
        bytes: Bytes,
        path: P,
    ) -> Result<Self> {
        match request
            .kind
            .as_ref()
            .ok_or_else(|| malformed_err("AssetRequest.kind"))?
        {
            pb::api::asset_request::Kind::Inline(()) => Ok(Self {
                kind: Some(pb::api::asset::Kind::Inline(bytes.into())),
            }),
            pb::api::asset_request::Kind::Path(base_path) => {
                let base_path = PathBuf::from(base_path);
                let path = base_path.join(path);
                std::fs::write(&path, bytes)?;
                Ok(Self {
                    kind: Some(pb::api::asset::Kind::Path(path_to_string(path)?)),
                })
            }
            pb::api::asset_request::Kind::Redis(_) => {
                tracing::error!("It's likely that r0vm is not installed with the redis feature");
                bail!("from_bytes not supported for redis")
            }
        }
    }
}

#[allow(dead_code)]
fn check_client_version(client: &semver::Version, server: &semver::Version) -> bool {
    if server.pre.is_empty() {
        let comparator = semver::Comparator {
            op: semver::Op::GreaterEq,
            major: server.major,
            minor: Some(server.minor),
            patch: None,
            pre: semver::Prerelease::EMPTY,
        };
        comparator.matches(client)
    } else {
        client == server
    }
}

#[allow(dead_code)]
fn check_client_version_compat(client: &semver::Version, server: &semver::Version) -> bool {
    client.major == server.major
}

#[cfg(feature = "redis")]
fn execute_redis(
    conn: &mut ConnectionWrapper,
    env: ExecutorEnv,
    bytes: Bytes,
    params: super::RedisParams,
    segment_version: SegmentVersion,
) -> Result<Session> {
    use redis::{Client, Commands, ConnectionLike, SetExpiry, SetOptions};
    use std::{
        sync::{
            mpsc::{sync_channel, Receiver},
            Arc, Mutex,
        },
        thread::{spawn, JoinHandle},
    };

    let channel_size = match std::env::var("RISC0_REDIS_CHANNEL_SIZE") {
        Ok(val_str) => val_str.parse::<usize>().unwrap_or(100),
        Err(_) => 100,
    };
    let (sender, receiver) = sync_channel::<(String, Segment)>(channel_size);
    let opts = SetOptions::default().with_expiration(SetExpiry::EX(params.ttl));

    let redis_err = Arc::new(Mutex::new(None));
    let redis_err_clone = redis_err.clone();

    let conn = conn.clone();
    let join_handle: JoinHandle<()> = spawn(move || {
        fn inner(
            redis_url: String,
            receiver: &Receiver<(String, Segment)>,
            opts: SetOptions,
            mut conn: ConnectionWrapper,
        ) -> Result<()> {
            let client = Client::open(redis_url).context("Failed to open Redis connection")?;
            let mut connection = client
                .get_connection()
                .context("Failed to get redis connection")?;
            while let Ok((segment_key, segment)) = receiver.recv() {
                if !connection.is_open() {
                    connection = client
                        .get_connection()
                        .context("Failed to get redis connection")?;
                }
                let segment_bytes =
                    bincode::serialize(&segment).context("Failed to deserialize segment")?;
                match connection.set_options(segment_key.clone(), segment_bytes.clone(), opts) {
                    Ok(()) => (),
                    Err(err) => {
                        tracing::warn!(
                            "Failed to set redis key with TTL, trying again. Error: {err}"
                        );
                        connection = client
                            .get_connection()
                            .context("Failed to get redis connection")?;
                        let _: () = connection
                            .set_options(segment_key.clone(), segment_bytes, opts)
                            .context("Failed to set redis key with TTL again")?;
                    }
                };
                let asset = pb::api::Asset {
                    kind: Some(pb::api::asset::Kind::Redis(segment_key)),
                };
                send_segment_done_msg(&mut conn, segment, Some(asset))
                    .context("Failed to send segment_done msg")?;
            }
            Ok(())
        }

        if let Err(err) = inner(params.url, &receiver, opts, conn) {
            *redis_err_clone.lock().unwrap() = Some(err);
        }
    });

    let callback = |segment: Segment| -> Result<Box<dyn SegmentRef>> {
        let segment_key = format!("{}:{}", params.key, segment.index);
        if let Err(send_err) = sender.send((segment_key, segment)) {
            let mut redis_err_opt = redis_err.lock().unwrap();
            let redis_err_inner = redis_err_opt.take();
            return Err(match redis_err_inner {
                Some(redis_thread_err) => {
                    tracing::error!(
                        "Redis err: {redis_thread_err} root: {:?}",
                        redis_thread_err.root_cause()
                    );
                    anyhow!(redis_thread_err)
                }
                None => send_err.into(),
            });
        }
        Ok(Box::new(NullSegmentRef))
    };

    let session = match segment_version {
        SegmentVersion::V1 => ExecutorImpl::from_elf(env, &bytes)?.run_with_callback(callback),
        SegmentVersion::V2 => Executor2::from_elf(env, &bytes)?.run_with_callback(callback),
    };

    drop(sender);

    join_handle
        .join()
        .map_err(|err| anyhow!("redis task join failed: {err:?}"))?;

    session
}

fn execute_default(
    conn: &mut ConnectionWrapper,
    env: ExecutorEnv,
    bytes: Bytes,
    segments_out: &pb::api::AssetRequest,
    segment_version: SegmentVersion,
) -> Result<Session> {
    let callback = |segment: Segment| -> Result<Box<dyn SegmentRef>> {
        let segment_bytes = bincode::serialize(&segment)?;
        let asset = pb::api::Asset::from_bytes(
            segments_out,
            segment_bytes.into(),
            format!("segment-{}", segment.index),
        )?;
        send_segment_done_msg(conn, segment, Some(asset))?;
        Ok(Box::new(NullSegmentRef))
    };

    match segment_version {
        SegmentVersion::V1 => ExecutorImpl::from_elf(env, &bytes)?.run_with_callback(callback),
        SegmentVersion::V2 => Executor2::from_elf(env, &bytes)?.run_with_callback(callback),
    }
}

fn send_segment_done_msg(
    conn: &mut ConnectionWrapper,
    segment: Segment,
    some_asset: Option<pb::api::Asset>,
) -> Result<()> {
    let segment = Some(pb::api::SegmentInfo {
        index: segment.index,
        po2: segment.po2() as u32,
        cycles: segment.user_cycles(),
        segment: some_asset,
    });

    let msg = pb::api::ServerReply {
        kind: Some(pb::api::server_reply::Kind::Ok(pb::api::ClientCallback {
            kind: Some(pb::api::client_callback::Kind::SegmentDone(
                pb::api::OnSegmentDone { segment },
            )),
        })),
    };

    tracing::trace!("tx: {msg:?}");
    let reply: pb::api::GenericReply = conn.send_recv(msg)?;
    tracing::trace!("rx: {reply:?}");

    let kind = reply
        .kind
        .ok_or_else(|| malformed_err("GenericReply.kind"))?;
    if let pb::api::generic_reply::Kind::Error(err) = kind {
        bail!(err)
    }
    Ok(())
}

#[cfg(test)]
mod tests {
    use semver::Version;

    use super::{check_client_version, check_client_version_compat};

    fn test_inner(check_func: fn(&Version, &Version) -> bool, client: &str, server: &str) -> bool {
        check_func(
            &Version::parse(client).unwrap(),
            &Version::parse(server).unwrap(),
        )
    }

    #[test]
    fn check_version() {
        fn test(client: &str, server: &str) -> bool {
            test_inner(check_client_version, client, server)
        }

        assert!(test("0.18.0", "0.18.0"));
        assert!(test("0.18.1", "0.18.0"));
        assert!(test("0.18.0", "0.18.1"));
        assert!(test("0.19.0", "0.18.0"));
        assert!(test("1.0.0", "0.18.0"));
        assert!(test("1.1.0", "1.0.0"));
        assert!(test("0.19.0-alpha.1", "0.19.0-alpha.1"));

        assert!(!test("0.19.0-alpha.1", "0.19.0-alpha.2"));
        assert!(!test("0.18.0", "0.19.0"));
        assert!(!test("0.18.0", "1.0.0"));
    }

    #[test]
    fn check_version_compat() {
        fn test(client: &str, server: &str) -> bool {
            test_inner(check_client_version_compat, client, server)
        }

        assert!(test("1.1.0", "1.1.0"));
        assert!(test("1.1.1", "1.1.1"));
        assert!(test("1.2.0", "1.1.1"));
        assert!(test("1.2.0-rc.1", "1.1.1"));

        assert!(!test("2.0.0", "1.1.1"));
    }
}<|MERGE_RESOLUTION|>--- conflicted
+++ resolved
@@ -38,15 +38,9 @@
     },
     prove_registered_zkr,
     recursion::identity_p254,
-<<<<<<< HEAD
     AssetRequest, Assumption, Executor2, ExecutorEnv, ExecutorImpl, InnerAssumptionReceipt,
     ProverOpts, Receipt, ReceiptClaim, Segment, SegmentReceipt, SegmentRef, SegmentVersion,
-    Session, SuccinctReceipt, TraceCallback, TraceEvent, VerifierContext,
-=======
-    AssetRequest, Assumption, ExecutorEnv, ExecutorImpl, InnerAssumptionReceipt, ProverOpts,
-    Receipt, ReceiptClaim, Segment, SegmentReceipt, Session, SuccinctReceipt, TraceCallback,
-    TraceEvent, Unknown, VerifierContext,
->>>>>>> f69ff1c2
+    Session, SuccinctReceipt, TraceCallback, TraceEvent, Unknown, VerifierContext,
 };
 
 /// A server implementation for handling requests by clients of the zkVM.
