// Copyright 2023 RISC Zero, Inc.
//
// Licensed under the Apache License, Version 2.0 (the "License");
// you may not use this file except in compliance with the License.
// You may obtain a copy of the License at
//
//     http://www.apache.org/licenses/LICENSE-2.0
//
// Unless required by applicable law or agreed to in writing, software
// distributed under the License is distributed on an "AS IS" BASIS,
// WITHOUT WARRANTIES OR CONDITIONS OF ANY KIND, either express or implied.
// See the License for the specific language governing permissions and
// limitations under the License.

use std::{
    error::Error as StdError,
    io::{BufReader, Error as IoError, ErrorKind as IoErrorKind, Read, Write},
    path::{Path, PathBuf},
};

use anyhow::{anyhow, bail, Result};
use bytes::Bytes;
use prost::Message;
use risc0_binfmt::{MemoryImage, Program};
use risc0_zkvm_platform::{memory::GUEST_MAX_MEM, PAGE_SIZE};
use serde::{Deserialize, Serialize};

use super::{malformed_err, path_to_string, pb, ConnectionWrapper, Connector, TcpConnector};
use crate::{
    get_prover_server, get_version,
    host::{
        client::{env::TraceCallback, slice_io::SliceIo},
        recursion::SuccinctReceipt,
    },
    ExecutorEnv, ExecutorImpl, ProverOpts, Segment, SegmentReceipt, SegmentRef, TraceEvent,
    VerifierContext,
};

/// A server implementation for handling requests by clients of the zkVM.
pub struct Server {
    connector: Box<dyn Connector>,
}

#[derive(Clone, Serialize, Deserialize)]
struct EmptySegmentRef;

#[typetag::serde]
impl SegmentRef for EmptySegmentRef {
    fn resolve(&self) -> Result<Segment> {
        Err(anyhow!("Segment resolution not supported"))
    }
}

impl pb::api::Binary {
    fn as_image(&self) -> Result<MemoryImage> {
        let bytes = self.asset.as_ref().ok_or(malformed_err())?.as_bytes()?;
        let image = match self.kind() {
            pb::api::binary::Kind::Unspecified => bail!(malformed_err()),
            pb::api::binary::Kind::Image => pb::core::MemoryImage::decode(bytes)?.try_into()?,
            pb::api::binary::Kind::Elf => {
                let program = Program::load_elf(&bytes, GUEST_MAX_MEM as u32)?;
                MemoryImage::new(&program, PAGE_SIZE as u32)?
            }
        };
        Ok(image)
    }
}

struct PosixIoProxy {
    fd: u32,
    conn: ConnectionWrapper,
}

impl PosixIoProxy {
    fn new(fd: u32, conn: ConnectionWrapper) -> Self {
        PosixIoProxy { fd, conn }
    }
}

impl Read for PosixIoProxy {
    fn read(&mut self, to_guest: &mut [u8]) -> std::io::Result<usize> {
        let nread = to_guest.len().try_into().map_io_err()?;
        let request = pb::api::ServerReply {
            kind: Some(pb::api::server_reply::Kind::Ok(pb::api::ClientCallback {
                kind: Some(pb::api::client_callback::Kind::Io(pb::api::OnIoRequest {
                    kind: Some(pb::api::on_io_request::Kind::Posix(pb::api::PosixIo {
                        fd: self.fd,
                        cmd: Some(pb::api::PosixCmd {
                            kind: Some(pb::api::posix_cmd::Kind::Read(nread)),
                        }),
                    })),
                })),
            })),
        };

        log::trace!("tx: {request:?}");
        self.conn.send(request).map_io_err()?;

        let reply: pb::api::OnIoReply = self.conn.recv().map_io_err()?;
        log::trace!("rx: {reply:?}");

        let kind = reply.kind.ok_or("Malformed message").map_io_err()?;
        match kind {
            pb::api::on_io_reply::Kind::Ok(bytes) => {
                let (head, _) = to_guest.split_at_mut(bytes.len());
                head.copy_from_slice(&bytes);
                Ok(bytes.len())
            }
            pb::api::on_io_reply::Kind::Error(err) => Err(err.into()),
        }
    }
}

impl Write for PosixIoProxy {
    fn write(&mut self, buf: &[u8]) -> std::io::Result<usize> {
        let request = pb::api::ServerReply {
            kind: Some(pb::api::server_reply::Kind::Ok(pb::api::ClientCallback {
                kind: Some(pb::api::client_callback::Kind::Io(pb::api::OnIoRequest {
                    kind: Some(pb::api::on_io_request::Kind::Posix(pb::api::PosixIo {
                        fd: self.fd,
                        cmd: Some(pb::api::PosixCmd {
                            kind: Some(pb::api::posix_cmd::Kind::Write(buf.into())),
                        }),
                    })),
                })),
            })),
        };

        log::trace!("tx: {request:?}");
        self.conn.send(request).map_io_err()?;

        let reply: pb::api::OnIoReply = self.conn.recv().map_io_err()?;
        log::trace!("rx: {reply:?}");

        let kind = reply.kind.ok_or("Malformed message").map_io_err()?;
        match kind {
            pb::api::on_io_reply::Kind::Ok(_) => Ok(buf.len()),
            pb::api::on_io_reply::Kind::Error(err) => Err(err.into()),
        }
    }

    fn flush(&mut self) -> std::io::Result<()> {
        Ok(())
    }
}

struct SliceIoProxy {
    conn: ConnectionWrapper,
}

impl SliceIoProxy {
    fn new(conn: ConnectionWrapper) -> Self {
        Self { conn }
    }

    fn try_clone(&self) -> Result<Self> {
        Ok(SliceIoProxy {
            conn: self.conn.try_clone()?,
        })
    }
}

impl SliceIo for SliceIoProxy {
    fn handle_io(&mut self, syscall: &str, from_guest: Bytes) -> Result<Bytes> {
        let request = pb::api::ServerReply {
            kind: Some(pb::api::server_reply::Kind::Ok(pb::api::ClientCallback {
                kind: Some(pb::api::client_callback::Kind::Io(pb::api::OnIoRequest {
                    kind: Some(pb::api::on_io_request::Kind::Slice(pb::api::SliceIo {
                        name: syscall.to_string(),
                        from_guest: from_guest.into(),
                    })),
                })),
            })),
        };
        log::trace!("tx: {request:?}");
        self.conn.send(request)?;

        let reply: pb::api::OnIoReply = self.conn.recv().map_io_err()?;
        log::trace!("rx: {reply:?}");

        let kind = reply.kind.ok_or("Malformed message").map_io_err()?;
        match kind {
            pb::api::on_io_reply::Kind::Ok(buf) => Ok(buf.into()),
            pb::api::on_io_reply::Kind::Error(err) => Err(err.into()),
        }
    }
}

struct TraceProxy {
    conn: ConnectionWrapper,
}

impl TraceProxy {
    fn new(conn: ConnectionWrapper) -> Self {
        Self { conn }
    }
}

impl TraceCallback for TraceProxy {
    fn trace_callback(&mut self, event: TraceEvent) -> Result<()> {
        let request = pb::api::ServerReply {
            kind: Some(pb::api::server_reply::Kind::Ok(pb::api::ClientCallback {
                kind: Some(pb::api::client_callback::Kind::Io(pb::api::OnIoRequest {
                    kind: Some(pb::api::on_io_request::Kind::Trace(event.try_into()?)),
                })),
            })),
        };
        log::trace!("tx: {request:?}");
        self.conn.send(request)?;

        let reply: pb::api::OnIoReply = self.conn.recv().map_io_err()?;
        log::trace!("rx: {reply:?}");

        let kind = reply.kind.ok_or("Malformed message").map_io_err()?;
        match kind {
            pb::api::on_io_reply::Kind::Ok(_) => Ok(()),
            pb::api::on_io_reply::Kind::Error(err) => Err(err.into()),
        }
    }
}

impl Server {
    /// Construct a new [Server] with the specified [Connector].
    pub fn new(connector: Box<dyn Connector>) -> Self {
        Self { connector }
    }

    /// Construct a new [Server] which will connect to the specified TCP/IP
    /// address.
    pub fn new_tcp<A: AsRef<str>>(addr: A) -> Self {
        let connector = TcpConnector::new(addr.as_ref());
        Self::new(Box::new(connector))
    }

    /// Start the [Server] and run until all requests are complete.
    pub fn run(&self) -> Result<()> {
        log::debug!("connect");
        let mut conn = self.connector.connect()?;

        let server_version = get_version().map_err(|err| anyhow!(err))?;

        let request: pb::api::HelloRequest = conn.recv()?;
        log::trace!("rx: {request:?}");

        let client_version: semver::Version = request
            .version
            .ok_or(malformed_err())?
            .try_into()
            .map_err(|err: semver::Error| anyhow!(err))?;
        if !check_client_version(&client_version, &server_version) {
            let msg = format!("incompatible client version: {client_version}");
            log::debug!("{msg}");
            bail!(msg);
        }

        let reply = pb::api::HelloReply {
            kind: Some(pb::api::hello_reply::Kind::Ok(pb::api::HelloResult {
                version: Some(server_version.into()),
            })),
        };
        log::trace!("tx: {reply:?}");
        conn.send(reply)?;

        let request: pb::api::ServerRequest = conn.recv()?;
        log::trace!("rx: {request:?}");
        match request.kind.ok_or(malformed_err())? {
            pb::api::server_request::Kind::Prove(request) => self.on_prove(conn, request),
            pb::api::server_request::Kind::Execute(request) => self.on_execute(conn, request),
            pb::api::server_request::Kind::ProveSegment(request) => {
                self.on_prove_segment(conn, request)
            }
            pb::api::server_request::Kind::Lift(request) => self.on_lift(conn, request),
            pb::api::server_request::Kind::Join(request) => self.on_join(conn, request),
            pb::api::server_request::Kind::IdentiyP254(request) => {
                self.on_identity_p254(conn, request)
            }
        }
    }

    fn on_execute(
        &self,
        mut conn: ConnectionWrapper,
        request: pb::api::ExecuteRequest,
    ) -> Result<()> {
        fn inner(
            conn: &mut ConnectionWrapper,
            request: pb::api::ExecuteRequest,
        ) -> Result<pb::api::ServerReply> {
            let env_request = request.env.ok_or(malformed_err())?;
            let env = build_env(&conn, &env_request)?;

            let binary = env_request.binary.ok_or(malformed_err())?;
            let image = binary.as_image()?;
            let segments_out = request.segments_out.ok_or(malformed_err())?;

            let mut exec = ExecutorImpl::new(env, image)?;
            let session = exec.run_with_callback(|segment| {
                let segment_bytes = bincode::serialize(&segment)?;
                let asset = pb::api::Asset::from_bytes(
                    &segments_out,
                    segment_bytes.into(),
                    format!("segment-{}", segment.index),
                )?;
                let msg = pb::api::ServerReply {
                    kind: Some(pb::api::server_reply::Kind::Ok(pb::api::ClientCallback {
                        kind: Some(pb::api::client_callback::Kind::SegmentDone(
                            pb::api::OnSegmentDone {
                                segment: Some(pb::api::SegmentInfo {
                                    index: segment.index,
                                    po2: segment.po2,
                                    cycles: segment.cycles,
                                    segment: Some(asset),
                                }),
                            },
                        )),
                    })),
                };
                log::trace!("tx: {msg:?}");
                conn.send(msg)?;

                let reply: pb::api::GenericReply = conn.recv()?;
                log::trace!("rx: {reply:?}");
                let kind = reply.kind.ok_or(malformed_err())?;
                if let pb::api::generic_reply::Kind::Error(err) = kind {
                    bail!(err)
                }

                Ok(Box::new(EmptySegmentRef))
            })?;

            Ok(pb::api::ServerReply {
                kind: Some(pb::api::server_reply::Kind::Ok(pb::api::ClientCallback {
                    kind: Some(pb::api::client_callback::Kind::SessionDone(
                        pb::api::OnSessionDone {
                            session: Some(pb::api::SessionInfo {
                                segments: session.segments.len().try_into()?,
                                journal: session.journal.unwrap_or_default().bytes,
                                exit_code: Some(session.exit_code.into()),
                            }),
                        },
                    )),
                })),
            })
        }

        let msg = inner(&mut conn, request).unwrap_or_else(|err| pb::api::ServerReply {
            kind: Some(pb::api::server_reply::Kind::Error(pb::api::GenericError {
                reason: err.to_string(),
            })),
        });

        log::trace!("tx: {msg:?}");
        conn.send(msg)
    }

    fn on_prove(&self, mut conn: ConnectionWrapper, request: pb::api::ProveRequest) -> Result<()> {
        fn inner(
            conn: &mut ConnectionWrapper,
            request: pb::api::ProveRequest,
        ) -> Result<pb::api::ServerReply> {
            let env_request = request.env.ok_or(malformed_err())?;
            let env = build_env(&conn, &env_request)?;

            let binary = env_request.binary.ok_or(malformed_err())?;
            let image = binary.as_image()?;

            let opts: ProverOpts = request.opts.ok_or(malformed_err())?.into();
            let prover = get_prover_server(&opts)?;
            let ctx = VerifierContext::default();
            let receipt = prover.prove(env, &ctx, image)?;

            let receipt_pb: pb::core::Receipt = receipt.into();
            let receipt_bytes = receipt_pb.encode_to_vec();
            let asset = pb::api::Asset::from_bytes(
                &request.receipt_out.ok_or(malformed_err())?,
                receipt_bytes.into(),
                "receipt.zkp",
            )?;

            Ok(pb::api::ServerReply {
                kind: Some(pb::api::server_reply::Kind::Ok(pb::api::ClientCallback {
                    kind: Some(pb::api::client_callback::Kind::ProveDone(
                        pb::api::OnProveDone {
                            receipt: Some(asset),
                        },
                    )),
                })),
            })
        }

        let msg = inner(&mut conn, request).unwrap_or_else(|err| pb::api::ServerReply {
            kind: Some(pb::api::server_reply::Kind::Error(pb::api::GenericError {
                reason: err.to_string(),
            })),
        });

        log::trace!("tx: {msg:?}");
        conn.send(msg)
    }

    fn on_prove_segment(
        &self,
        mut conn: ConnectionWrapper,
        request: pb::api::ProveSegmentRequest,
    ) -> Result<()> {
        fn inner(request: pb::api::ProveSegmentRequest) -> Result<pb::api::ProveSegmentReply> {
            let opts: ProverOpts = request.opts.ok_or(malformed_err())?.into();
            let segment_bytes = request.segment.ok_or(malformed_err())?.as_bytes()?;
            let segment: Segment = bincode::deserialize(&segment_bytes)?;

            let prover = get_prover_server(&opts)?;
            let ctx = VerifierContext::default();
            let receipt = prover.prove_segment(&ctx, &segment)?;

            let receipt_pb: pb::core::SegmentReceipt = receipt.into();
            let receipt_bytes = receipt_pb.encode_to_vec();
            let asset = pb::api::Asset::from_bytes(
                &request.receipt_out.ok_or(malformed_err())?,
                receipt_bytes.into(),
                "receipt.zkp",
            )?;

            Ok(pb::api::ProveSegmentReply {
                kind: Some(pb::api::prove_segment_reply::Kind::Ok(
                    pb::api::ProveSegmentResult {
                        receipt: Some(asset),
                    },
                )),
            })
        }

        let msg = inner(request).unwrap_or_else(|err| pb::api::ProveSegmentReply {
            kind: Some(pb::api::prove_segment_reply::Kind::Error(
                pb::api::GenericError {
                    reason: err.to_string(),
                },
            )),
        });

        log::trace!("tx: {msg:?}");
        conn.send(msg)
    }

    fn on_lift(&self, mut conn: ConnectionWrapper, request: pb::api::LiftRequest) -> Result<()> {
        fn inner(request: pb::api::LiftRequest) -> Result<pb::api::LiftReply> {
            let opts: ProverOpts = request.opts.ok_or(malformed_err())?.into();
            let receipt_bytes = request.receipt.ok_or(malformed_err())?.as_bytes()?;
            let segment_receipt: SegmentReceipt = bincode::deserialize(&receipt_bytes)?;

            let prover = get_prover_server(&opts)?;
            let receipt = prover.lift(&segment_receipt)?;

            let succinct_receipt_pb: pb::core::SuccinctReceipt = receipt.into();
            let succinct_receipt_bytes = succinct_receipt_pb.encode_to_vec();
            let asset = pb::api::Asset::from_bytes(
                &request.receipt_out.ok_or(malformed_err())?,
                succinct_receipt_bytes.into(),
                "receipt.zkp",
            )?;

            Ok(pb::api::LiftReply {
                kind: Some(pb::api::lift_reply::Kind::Ok(pb::api::LiftResult {
                    receipt: Some(asset),
                })),
            })
        }

        let msg = inner(request).unwrap_or_else(|err| pb::api::LiftReply {
            kind: Some(pb::api::lift_reply::Kind::Error(pb::api::GenericError {
                reason: err.to_string(),
            })),
        });

        log::debug!("tx: {msg:?}");
        conn.send(msg)
    }

    fn on_join(&self, mut conn: ConnectionWrapper, request: pb::api::JoinRequest) -> Result<()> {
        fn inner(request: pb::api::JoinRequest) -> Result<pb::api::JoinReply> {
            let opts: ProverOpts = request.opts.ok_or(malformed_err())?.into();
            let left_receipt_bytes = request.left_receipt.ok_or(malformed_err())?.as_bytes()?;
            let left_succinct_receipt: SuccinctReceipt = bincode::deserialize(&left_receipt_bytes)?;
            let right_receipt_bytes = request.right_receipt.ok_or(malformed_err())?.as_bytes()?;
            let right_succinct_receipt: SuccinctReceipt =
                bincode::deserialize(&right_receipt_bytes)?;

            let prover = get_prover_server(&opts)?;
            let receipt = prover.join(&left_succinct_receipt, &right_succinct_receipt)?;

            let succinct_receipt_pb: pb::core::SuccinctReceipt = receipt.into();
            let succinct_receipt_bytes = succinct_receipt_pb.encode_to_vec();
            let asset = pb::api::Asset::from_bytes(
                &request.receipt_out.ok_or(malformed_err())?,
                succinct_receipt_bytes.into(),
                "receipt.zkp",
            )?;

            Ok(pb::api::JoinReply {
                kind: Some(pb::api::join_reply::Kind::Ok(pb::api::JoinResult {
                    receipt: Some(asset),
                })),
            })
        }

        let msg = inner(request).unwrap_or_else(|err| pb::api::JoinReply {
            kind: Some(pb::api::join_reply::Kind::Error(pb::api::GenericError {
                reason: err.to_string(),
            })),
        });

        log::debug!("tx: {msg:?}");
        conn.send(msg)
    }

    fn on_identity_p254(
        &self,
        mut conn: ConnectionWrapper,
        request: pb::api::IdentityP254Request,
    ) -> Result<()> {
        fn inner(request: pb::api::IdentityP254Request) -> Result<pb::api::IdentityP254Reply> {
            let opts: ProverOpts = request.opts.ok_or(malformed_err())?.into();
            let receipt_bytes = request.receipt.ok_or(malformed_err())?.as_bytes()?;
            let succinct_receipt: SuccinctReceipt = bincode::deserialize(&receipt_bytes)?;

            let prover = get_prover_server(&opts)?;
            let receipt = prover.identity_p254(&succinct_receipt)?;

            let succinct_receipt_pb: pb::core::SuccinctReceipt = receipt.into();
            let succinct_receipt_bytes = succinct_receipt_pb.encode_to_vec();
            let asset = pb::api::Asset::from_bytes(
                &request.receipt_out.ok_or(malformed_err())?,
                succinct_receipt_bytes.into(),
                "receipt.zkp",
            )?;

            Ok(pb::api::IdentityP254Reply {
                kind: Some(pb::api::identity_p254_reply::Kind::Ok(
                    pb::api::IdentityP254Result {
                        receipt: Some(asset),
                    },
                )),
            })
        }

        let msg = inner(request).unwrap_or_else(|err| pb::api::IdentityP254Reply {
            kind: Some(pb::api::identity_p254_reply::Kind::Error(
                pb::api::GenericError {
                    reason: err.to_string(),
                },
            )),
        });

        log::debug!("tx: {msg:?}");
        conn.send(msg)
    }
}

<<<<<<< HEAD
    fn build_env(
        &self,
        conn: &ConnectionWrapper,
        request: &pb::api::ExecutorEnv,
    ) -> Result<ExecutorEnv> {
        let mut env_builder = ExecutorEnv::builder();
        env_builder.env_vars(request.env_vars.clone());
        for fd in request.read_fds.iter() {
            let proxy = PosixIoProxy::new(*fd, conn.try_clone()?);
            let reader = BufReader::new(proxy);
            env_builder.read_fd(*fd, reader);
        }
        for fd in request.write_fds.iter() {
            let proxy = PosixIoProxy::new(*fd, conn.try_clone()?);
            env_builder.write_fd(*fd, proxy);
        }
        let proxy = SliceIoProxy::new(conn.try_clone()?);
        for name in request.slice_ios.iter() {
            env_builder.slice_io(&name, proxy.try_clone()?);
        }
        if let Some(segment_limit_po2) = request.segment_limit_po2 {
            env_builder.segment_limit_po2(segment_limit_po2);
        }
        env_builder.session_limit(request.session_limit);
        if let Some(_) = request.trace_events {
            let proxy = TraceProxy::new(conn.try_clone()?);
            env_builder.trace_callback(proxy);
        }
        env_builder.build()
=======
fn build_env<'a>(
    conn: &ConnectionWrapper,
    request: &pb::api::ExecutorEnv,
) -> Result<ExecutorEnv<'a>> {
    let mut env_builder = ExecutorEnv::builder();
    env_builder.env_vars(request.env_vars.clone());
    for fd in request.read_fds.iter() {
        let proxy = PosixIoProxy::new(*fd, conn.try_clone()?);
        let reader = BufReader::new(proxy);
        env_builder.read_fd(*fd, reader);
    }
    for fd in request.write_fds.iter() {
        let proxy = PosixIoProxy::new(*fd, conn.try_clone()?);
        env_builder.write_fd(*fd, proxy);
    }
    let proxy = SliceIoProxy::new(conn.try_clone()?);
    for name in request.slice_ios.iter() {
        env_builder.slice_io(&name, proxy.try_clone()?);
    }
    if let Some(segment_limit_po2) = request.segment_limit_po2 {
        env_builder.segment_limit_po2(segment_limit_po2);
>>>>>>> 39315104
    }
    env_builder.session_limit(request.session_limit);
    // TODO: add trace callback proxy
    env_builder.build()
}

trait IoOtherError<T> {
    fn map_io_err(self) -> Result<T, IoError>;
}

impl<T, E: Into<Box<dyn StdError + Send + Sync>>> IoOtherError<T> for Result<T, E> {
    fn map_io_err(self) -> Result<T, IoError> {
        self.map_err(|err| IoError::new(IoErrorKind::Other, err))
    }
}

impl From<pb::api::GenericError> for IoError {
    fn from(err: pb::api::GenericError) -> Self {
        IoError::new(IoErrorKind::Other, err.reason)
    }
}

impl pb::api::Asset {
    pub fn from_bytes<P: AsRef<Path>>(
        request: &pb::api::AssetRequest,
        bytes: Bytes,
        path: P,
    ) -> Result<Self> {
        match request.kind.as_ref().ok_or(malformed_err())? {
            pb::api::asset_request::Kind::Inline(()) => Ok(Self {
                kind: Some(pb::api::asset::Kind::Inline(bytes.into())),
            }),
            pb::api::asset_request::Kind::Path(base_path) => {
                let base_path = PathBuf::from(base_path);
                let path = base_path.join(path);
                std::fs::write(&path, bytes)?;
                Ok(Self {
                    kind: Some(pb::api::asset::Kind::Path(path_to_string(path)?)),
                })
            }
        }
    }
}

fn check_client_version(client: &semver::Version, server: &semver::Version) -> bool {
    if server.pre.is_empty() {
        let comparator = semver::Comparator {
            op: semver::Op::GreaterEq,
            major: server.major,
            minor: Some(server.minor),
            patch: None,
            pre: semver::Prerelease::EMPTY,
        };
        comparator.matches(client)
    } else {
        client == server
    }
}

#[cfg(test)]
mod tests {
    use semver::Version;

    use super::check_client_version;

    #[test]
    fn check_version() {
        fn test(client: &str, server: &str) -> bool {
            check_client_version(
                &Version::parse(client).unwrap(),
                &Version::parse(server).unwrap(),
            )
        }

        assert!(test("0.18.0", "0.18.0"));
        assert!(test("0.18.1", "0.18.0"));
        assert!(test("0.18.0", "0.18.1"));
        assert!(test("0.19.0", "0.18.0"));
        assert!(test("1.0.0", "0.18.0"));
        assert!(test("1.1.0", "1.0.0"));

        assert!(!test("0.18.0", "0.19.0"));
        assert!(!test("0.18.0", "1.0.0"));

        assert!(test("0.19.0-alpha.1", "0.19.0-alpha.1"));
        assert!(!test("0.19.0-alpha.1", "0.19.0-alpha.2"));
    }
}<|MERGE_RESOLUTION|>--- conflicted
+++ resolved
@@ -555,37 +555,6 @@
     }
 }
 
-<<<<<<< HEAD
-    fn build_env(
-        &self,
-        conn: &ConnectionWrapper,
-        request: &pb::api::ExecutorEnv,
-    ) -> Result<ExecutorEnv> {
-        let mut env_builder = ExecutorEnv::builder();
-        env_builder.env_vars(request.env_vars.clone());
-        for fd in request.read_fds.iter() {
-            let proxy = PosixIoProxy::new(*fd, conn.try_clone()?);
-            let reader = BufReader::new(proxy);
-            env_builder.read_fd(*fd, reader);
-        }
-        for fd in request.write_fds.iter() {
-            let proxy = PosixIoProxy::new(*fd, conn.try_clone()?);
-            env_builder.write_fd(*fd, proxy);
-        }
-        let proxy = SliceIoProxy::new(conn.try_clone()?);
-        for name in request.slice_ios.iter() {
-            env_builder.slice_io(&name, proxy.try_clone()?);
-        }
-        if let Some(segment_limit_po2) = request.segment_limit_po2 {
-            env_builder.segment_limit_po2(segment_limit_po2);
-        }
-        env_builder.session_limit(request.session_limit);
-        if let Some(_) = request.trace_events {
-            let proxy = TraceProxy::new(conn.try_clone()?);
-            env_builder.trace_callback(proxy);
-        }
-        env_builder.build()
-=======
 fn build_env<'a>(
     conn: &ConnectionWrapper,
     request: &pb::api::ExecutorEnv,
@@ -607,10 +576,12 @@
     }
     if let Some(segment_limit_po2) = request.segment_limit_po2 {
         env_builder.segment_limit_po2(segment_limit_po2);
->>>>>>> 39315104
     }
     env_builder.session_limit(request.session_limit);
-    // TODO: add trace callback proxy
+    if let Some(_) = request.trace_events {
+        let proxy = TraceProxy::new(conn.try_clone()?);
+        env_builder.trace_callback(proxy);
+    }
     env_builder.build()
 }
 
