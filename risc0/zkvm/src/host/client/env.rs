--- conflicted
+++ resolved
@@ -88,11 +88,7 @@
     pub(crate) posix_io: Rc<RefCell<PosixIo<'a>>>,
     pub(crate) slice_io: Rc<RefCell<SliceIoTable<'a>>>,
     pub(crate) input: Vec<u8>,
-<<<<<<< HEAD
     pub(crate) trace: Option<Rc<RefCell<dyn TraceCallback + 'a>>>,
-=======
-    pub(crate) trace: Option<Rc<RefCell<TraceCallback<'a>>>>,
->>>>>>> 4c840d96
     pub(crate) assumptions: Rc<RefCell<Assumptions>>,
     pub(crate) segment_path: Option<PathBuf>,
 }
