--- conflicted
+++ resolved
@@ -23,7 +23,9 @@
 use serde::{Deserialize, Serialize};
 
 use self::{bonsai::BonsaiProver, external::ExternalProver};
-use crate::{host::prove_info::ProveInfo, is_dev_mode, ExecutorEnv, SessionInfo, VerifierContext};
+use crate::{
+    host::prove_info::ProveInfo, is_dev_mode, ExecutorEnv, Receipt, SessionInfo, VerifierContext,
+};
 
 /// A Prover can execute a given ELF binary and produce a
 /// [Receipt] that can be used to verify correct computation.
@@ -78,10 +80,7 @@
         ctx: &VerifierContext,
         elf: &[u8],
         opts: &ProverOpts,
-<<<<<<< HEAD
     ) -> Result<ProveInfo>;
-=======
-    ) -> Result<Receipt>;
 
     /// Compress a [Receipt], guaranteeing that the resulting receipt is of constant size.
     ///
@@ -96,7 +95,6 @@
     ///
     /// If the receipt is succinct, this function will do nothing (i.e. it is idemopotent).
     fn compress(&self, opts: &ProverOpts, receipt: &Receipt) -> Result<Receipt>;
->>>>>>> 60d0eee5
 }
 
 /// An Executor can execute a given ELF binary.
