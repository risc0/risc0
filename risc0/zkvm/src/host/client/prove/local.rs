// Copyright 2024 RISC Zero, Inc.
//
// Licensed under the Apache License, Version 2.0 (the "License");
// you may not use this file except in compliance with the License.
// You may obtain a copy of the License at
//
//     http://www.apache.org/licenses/LICENSE-2.0
//
// Unless required by applicable law or agreed to in writing, software
// distributed under the License is distributed on an "AS IS" BASIS,
// WITHOUT WARRANTIES OR CONDITIONS OF ANY KIND, either express or implied.
// See the License for the specific language governing permissions and
// limitations under the License.

use anyhow::{bail, Result};

use super::{Executor, Prover, ProverOpts};
use crate::{
    get_prover_server, host::server::session::NullSegmentRef, ExecutorEnv, ExecutorImpl,
    InnerReceipt, ProveInfo, Receipt, SegmentInfo, SessionInfo, VerifierContext,
};

/// A [Prover] implementation that selects a [crate::ProverServer] by calling
/// [get_prover_server].
pub struct LocalProver {
    name: String,
}

impl LocalProver {
    /// Construct a [LocalProver].
    pub fn new(name: &str) -> Self {
        Self {
            name: name.to_string(),
        }
    }
}

impl Prover for LocalProver {
    fn prove_with_ctx(
        &self,
        env: ExecutorEnv<'_>,
        ctx: &VerifierContext,
        elf: &[u8],
        opts: &ProverOpts,
    ) -> Result<ProveInfo> {
        get_prover_server(opts)?.prove_with_ctx(env, ctx, elf)
    }

    fn get_name(&self) -> String {
        self.name.clone()
    }

    fn compress(&self, opts: &ProverOpts, receipt: &Receipt) -> Result<Receipt> {
        match receipt.inner {
            InnerReceipt::Succinct(_) | InnerReceipt::Compact(_) => Ok(receipt.clone()),
            InnerReceipt::Composite(ref inner) => Ok(Receipt {
<<<<<<< HEAD
                inner: InnerReceipt::Succinct(
                    get_prover_server(opts)?.compsite_to_succinct(&inner)?,
                ),
=======
                inner: InnerReceipt::Succinct(get_prover_server(opts)?.compress(inner)?),
>>>>>>> f7b9f097
                journal: receipt.journal.clone(),
            }),
            InnerReceipt::Fake { .. } => {
                bail!("BonsaiProver does not support compress on a composite receipt")
            }
        }
    }
}

impl Executor for LocalProver {
    fn execute(&self, env: ExecutorEnv<'_>, elf: &[u8]) -> Result<SessionInfo> {
        let mut exec = ExecutorImpl::from_elf(env, elf)?;
        let mut segments = Vec::new();
        let session = exec.run_with_callback(|segment| {
            segments.push(SegmentInfo {
                po2: segment.inner.po2 as u32,
                cycles: segment.inner.insn_cycles as u32,
            });
            Ok(Box::new(NullSegmentRef))
        })?;
        Ok(SessionInfo {
            segments,
            journal: session.journal.unwrap_or_default(),
            exit_code: session.exit_code,
        })
    }
}<|MERGE_RESOLUTION|>--- conflicted
+++ resolved
@@ -54,13 +54,9 @@
         match receipt.inner {
             InnerReceipt::Succinct(_) | InnerReceipt::Compact(_) => Ok(receipt.clone()),
             InnerReceipt::Composite(ref inner) => Ok(Receipt {
-<<<<<<< HEAD
                 inner: InnerReceipt::Succinct(
                     get_prover_server(opts)?.compsite_to_succinct(&inner)?,
                 ),
-=======
-                inner: InnerReceipt::Succinct(get_prover_server(opts)?.compress(inner)?),
->>>>>>> f7b9f097
                 journal: receipt.journal.clone(),
             }),
             InnerReceipt::Fake { .. } => {
