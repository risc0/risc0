// Copyright 2023 RISC Zero, Inc.
//
// Licensed under the Apache License, Version 2.0 (the "License");
// you may not use this file except in compliance with the License.
// You may obtain a copy of the License at
//
//     http://www.apache.org/licenses/LICENSE-2.0
//
// Unless required by applicable law or agreed to in writing, software
// distributed under the License is distributed on an "AS IS" BASIS,
// WITHOUT WARRANTIES OR CONDITIONS OF ANY KIND, either express or implied.
// See the License for the specific language governing permissions and
// limitations under the License.

use alloc::{collections::VecDeque, vec::Vec};

<<<<<<< HEAD
=======
use risc0_binfmt::{read_sha_halfs, tagged_struct, write_sha_halfs, SystemState};
>>>>>>> 0b95cd5c
use risc0_core::field::baby_bear::BabyBearElem;
use risc0_zkp::{adapter::CircuitInfo, core::digest::Digest, verify::VerificationError};
use serde::{Deserialize, Serialize};

use super::CircuitImpl;
use crate::{
    control_id::POSEIDON_CONTROL_ID,
<<<<<<< HEAD
    receipt::{ReceiptMetadata, SystemState, VerifierContext},
=======
    receipt::{ReceiptMetadata, VerifierContext},
>>>>>>> 0b95cd5c
    recursion::{circuit_impl::CIRCUIT_CORE, control_id::RECURSION_CONTROL_IDS},
};

/// This function gets valid control IDs from the poseidon and recursion
/// circuits
pub fn valid_control_ids() -> Vec<Digest> {
    use hex::FromHex;
    let mut all_ids = Vec::<Digest>::new();
    for digest_str in POSEIDON_CONTROL_ID {
        all_ids.push(Digest::from_hex(digest_str).unwrap());
    }
    for digest_str in RECURSION_CONTROL_IDS {
        all_ids.push(Digest::from_hex(digest_str).unwrap());
    }
    all_ids
}

impl ReceiptMetadata {
    /// Decode a [crate::ReceiptMetadata] from a list of [u32]'s
    pub fn decode(flat: &mut VecDeque<u32>) -> Result<Self, VerificationError> {
        let input = read_sha_halfs(flat);
        let pre = SystemState::decode(flat);
        let post = SystemState::decode(flat);
        let sys_exit = flat.pop_front().unwrap() as u32;
        let user_exit = flat.pop_front().unwrap() as u32;
        let exit_code = ReceiptMetadata::make_exit_code(sys_exit, user_exit)?;
        let output = read_sha_halfs(flat);

        Ok(Self {
            input,
            pre,
            post,
            exit_code,
            output,
        })
    }

    /// Encode a [crate::ReceiptMetadata] to a list of [u32]'s
    pub fn encode(&self, flat: &mut Vec<u32>) -> Result<(), VerificationError> {
        write_sha_halfs(flat, &self.input);
        self.pre.encode(flat);
        self.post.encode(flat);
        let (sys_exit, user_exit) = self.get_exit_code_pairs()?.clone();
        flat.push(sys_exit);
        flat.push(user_exit);
        write_sha_halfs(flat, &self.output);
        Ok(())
    }

    /// Hash the [crate::ReceiptMetadata] to get a digest of the struct.
    pub fn digest(&self) -> Result<Digest, VerificationError> {
        let (sys_exit, user_exit) = self.get_exit_code_pairs()?.clone();
        Ok(tagged_struct(
            "risc0.ReceiptMeta",
            &[
                self.input,
                self.pre.digest(),
                self.post.digest(),
                self.output,
            ],
            &[sys_exit, user_exit],
        ))
    }
}

/// This struct represents a receipt for one or more [crate::SegmentReceipt]s
/// joined through recursion.
#[derive(Clone, Debug, Serialize, Deserialize, PartialEq)]
pub struct SuccinctReceipt {
    /// the cryptographic seal of this receipt
    pub seal: Vec<u32>,

    /// the control ID of this receipt
    pub control_id: Digest,

    /// the receipt metadata containing states of the system during the segment
    /// executions
    pub meta: ReceiptMetadata,
}

impl SuccinctReceipt {
    /// Verify the integrity of this receipt.
    pub fn verify_with_context(&self, ctx: &VerifierContext) -> Result<(), VerificationError> {
        let valid_ids = valid_control_ids();
        let check_code = |_, control_id: &Digest| -> Result<(), VerificationError> {
            valid_ids
                .iter()
                .find(|x| *x == control_id)
                .map(|_| ())
                .ok_or(VerificationError::ControlVerificationError)
        };
        let suite = ctx
            .suites
            .get("poseidon")
            .ok_or(VerificationError::InvalidHashSuite)?;
        // Verify the receipt itself is correct
        risc0_zkp::verify::verify(&CIRCUIT_CORE, suite, &self.seal, check_code)?;
        // Extract the globals from the seal
        let output_elems: &[BabyBearElem] =
            bytemuck::cast_slice(&self.seal[..CircuitImpl::OUTPUT_SIZE]);
        let mut seal_meta = VecDeque::new();
        for elem in output_elems {
            seal_meta.push_back(elem.as_u32())
        }
        // TODO: Read root hash
        seal_meta.drain(0..16);
        // Verify the output hash matches that data
        let output_hash = read_sha_halfs(&mut seal_meta);
        if output_hash != self.meta.digest()? {
            return Err(VerificationError::JournalDigestMismatch);
        }
        // Everything passed
        Ok(())
    }
<<<<<<< HEAD
}

#[cfg(test)]
mod tests {
    use crate::recursion::receipt::tagged_struct;
    #[test]
    fn test_tagged_struct() {
        let digest1 = tagged_struct("foo", &[], &[1, 2013265920, 3]);
        let digest2 = tagged_struct("bar", &[digest1, digest1], &[2013265920, 5]);
        let digest3 = tagged_struct(
            "baz",
            &[digest1, digest2, digest1],
            &[6, 7, 2013265920, 9, 10],
        );

        println!("digest = {:?}", digest3);
    }
=======
>>>>>>> 0b95cd5c
}<|MERGE_RESOLUTION|>--- conflicted
+++ resolved
@@ -14,10 +14,7 @@
 
 use alloc::{collections::VecDeque, vec::Vec};
 
-<<<<<<< HEAD
-=======
 use risc0_binfmt::{read_sha_halfs, tagged_struct, write_sha_halfs, SystemState};
->>>>>>> 0b95cd5c
 use risc0_core::field::baby_bear::BabyBearElem;
 use risc0_zkp::{adapter::CircuitInfo, core::digest::Digest, verify::VerificationError};
 use serde::{Deserialize, Serialize};
@@ -25,11 +22,7 @@
 use super::CircuitImpl;
 use crate::{
     control_id::POSEIDON_CONTROL_ID,
-<<<<<<< HEAD
-    receipt::{ReceiptMetadata, SystemState, VerifierContext},
-=======
     receipt::{ReceiptMetadata, VerifierContext},
->>>>>>> 0b95cd5c
     recursion::{circuit_impl::CIRCUIT_CORE, control_id::RECURSION_CONTROL_IDS},
 };
 
@@ -144,24 +137,4 @@
         // Everything passed
         Ok(())
     }
-<<<<<<< HEAD
-}
-
-#[cfg(test)]
-mod tests {
-    use crate::recursion::receipt::tagged_struct;
-    #[test]
-    fn test_tagged_struct() {
-        let digest1 = tagged_struct("foo", &[], &[1, 2013265920, 3]);
-        let digest2 = tagged_struct("bar", &[digest1, digest1], &[2013265920, 5]);
-        let digest3 = tagged_struct(
-            "baz",
-            &[digest1, digest2, digest1],
-            &[6, 7, 2013265920, 9, 10],
-        );
-
-        println!("digest = {:?}", digest3);
-    }
-=======
->>>>>>> 0b95cd5c
 }