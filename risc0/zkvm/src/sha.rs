// Copyright 2023 RISC Zero, Inc.
//
// Licensed under the Apache License, Version 2.0 (the "License");
// you may not use this file except in compliance with the License.
// You may obtain a copy of the License at
//
//     http://www.apache.org/licenses/LICENSE-2.0
//
// Unless required by applicable law or agreed to in writing, software
// distributed under the License is distributed on an "AS IS" BASIS,
// WITHOUT WARRANTIES OR CONDITIONS OF ANY KIND, either express or implied.
// See the License for the specific language governing permissions and
// limitations under the License.

<<<<<<< HEAD
pub use risc0_zkp::core::sha::{
    Digest, Sha256, BLOCK_SIZE, DIGEST_BYTES, DIGEST_WORDS, DIGEST_WORD_SIZE, SHA256_INIT,
};
=======
//! SHA-256 hashing services

pub use risc0_zkp::core::sha::{Digest, Sha, DIGEST_WORDS, DIGEST_WORD_SIZE, SHA256_INIT};
>>>>>>> 6361fde5

// Pick the appropriate implementation of SHA-256 depending on whether we are
// in the zkVM guest.
// TODO(victor): Should I rename this to something other than Impl?
cfg_if::cfg_if! {
    if #[cfg(target_os = "zkvm")] {
        pub use crate::guest::sha::Impl;
    } else {
        pub use risc0_zkp::core::sha_cpu::Impl;
    }
}<|MERGE_RESOLUTION|>--- conflicted
+++ resolved
@@ -12,15 +12,11 @@
 // See the License for the specific language governing permissions and
 // limitations under the License.
 
-<<<<<<< HEAD
+//! SHA-256 hashing services
+
 pub use risc0_zkp::core::sha::{
     Digest, Sha256, BLOCK_SIZE, DIGEST_BYTES, DIGEST_WORDS, DIGEST_WORD_SIZE, SHA256_INIT,
 };
-=======
-//! SHA-256 hashing services
-
-pub use risc0_zkp::core::sha::{Digest, Sha, DIGEST_WORDS, DIGEST_WORD_SIZE, SHA256_INIT};
->>>>>>> 6361fde5
 
 // Pick the appropriate implementation of SHA-256 depending on whether we are
 // in the zkVM guest.
