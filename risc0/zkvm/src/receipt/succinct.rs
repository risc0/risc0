// Copyright 2024 RISC Zero, Inc.
//
// Licensed under the Apache License, Version 2.0 (the "License");
// you may not use this file except in compliance with the License.
// You may obtain a copy of the License at
//
//     http://www.apache.org/licenses/LICENSE-2.0
//
// Unless required by applicable law or agreed to in writing, software
// distributed under the License is distributed on an "AS IS" BASIS,
// WITHOUT WARRANTIES OR CONDITIONS OF ANY KIND, either express or implied.
// See the License for the specific language governing permissions and
// limitations under the License.

use alloc::{collections::VecDeque, string::String, vec::Vec};
use core::fmt::Debug;

use risc0_binfmt::{read_sha_halfs, tagged_struct, Digestible};
use risc0_circuit_recursion::{control_id::ALLOWED_CONTROL_ROOT, CircuitImpl, CIRCUIT};
use risc0_core::field::baby_bear::BabyBearElem;
use risc0_zkp::{
    adapter::{CircuitInfo, ProtocolInfo, PROOF_SYSTEM_INFO},
    core::{digest::Digest, hash::sha::Sha256},
    verify::VerificationError,
};
use serde::{Deserialize, Serialize};

use crate::{
    receipt::{merkle::MerkleProof, VerifierContext},
    receipt_claim::{MaybePruned, Unknown},
    sha,
};

/// A succinct receipt, produced via recursion, proving the execution of the zkVM with a [STARK].
///
/// Using recursion, a [CompositeReceipt][crate::CompositeReceipt] can be compressed to form a
/// [SuccinctReceipt]. In this way, a constant sized proof can be generated for arbitrarily long
/// computations, and with an arbitrary number of segments linked via composition.
///
/// [STARK]: https://dev.risczero.com/terminology#stark
#[derive(Clone, Debug, Serialize, Deserialize)]
#[cfg_attr(test, derive(PartialEq))]
#[non_exhaustive]
pub struct SuccinctReceipt<Claim>
where
    Claim: Digestible + Debug + Clone + Serialize,
{
    /// The cryptographic seal of this receipt. This seal is a STARK proving an execution of the
    /// recursion circuit.
    pub seal: Vec<u32>,

    /// The control ID of this receipt, identifying the recursion program that was run (e.g. lift,
    /// join, or resolve).
    pub control_id: Digest,

    /// Claim containing information about the computation that this receipt proves.
    ///
    /// The standard claim type is [ReceiptClaim][crate::ReceiptClaim], which represents a RISC-V
    /// zkVM execution.
    pub claim: MaybePruned<Claim>,

    /// Name of the hash function used to create this receipt.
    pub hashfn: String,

    /// A digest of the verifier parameters that can be used to verify this receipt.
    ///
    /// Acts as a fingerprint to identify differing proof system or circuit versions between a
    /// prover and a verifier. It is not intended to contain the full verifier parameters, which must
    /// be provided by a trusted source (e.g. packaged with the verifier code).
    pub verifier_parameters: Digest,

    /// Merkle inclusion proof for control_id against the control root for this receipt.
    pub control_inclusion_proof: MerkleProof,
}

impl<Claim> SuccinctReceipt<Claim>
where
    Claim: Digestible + Debug + Clone + Serialize,
{
    /// Verify the integrity of this receipt, ensuring the claim is attested
    /// to by the seal.
    pub fn verify_integrity(&self) -> Result<(), VerificationError> {
        self.verify_integrity_with_context(&VerifierContext::default())
    }

    /// Verify the integrity of this receipt, ensuring the claim is attested
    /// to by the seal.
    pub fn verify_integrity_with_context(
        &self,
        ctx: &VerifierContext,
    ) -> Result<(), VerificationError> {
        let params = ctx
            .succinct_verifier_parameters
            .as_ref()
            .ok_or(VerificationError::VerifierParametersMissing)?;

        // Check that the proof system and circuit info strings match what is implemented by this
        // function. Info strings are used a version identifiers, and this verify implementation
        // supports exactly one proof systema and circuit version at a time.
        if params.proof_system_info != PROOF_SYSTEM_INFO {
            return Err(VerificationError::ProofSystemInfoMismatch {
                expected: PROOF_SYSTEM_INFO,
                received: params.proof_system_info,
            });
        }
        if params.circuit_info != CircuitImpl::CIRCUIT_INFO {
            return Err(VerificationError::CircuitInfoMismatch {
                expected: CircuitImpl::CIRCUIT_INFO,
                received: params.circuit_info,
            });
        }

        let suite = ctx
            .suites
            .get(&self.hashfn)
            .ok_or(VerificationError::InvalidHashSuite)?;

        let check_code = |_, control_id: &Digest| -> Result<(), VerificationError> {
            self.control_inclusion_proof
                .verify(control_id, &params.control_root, suite.hashfn.as_ref())
                .map_err(|_| {
                    tracing::debug!(
                        "failed to verify control inclusion proof for {control_id} against root {} with {}",
                        params.control_root,
                        suite.name,
                    );
                    VerificationError::ControlVerificationError {
                        control_id: *control_id,
                    }
                })
        };

        // Verify the receipt itself is correct, and therefore the encoded globals are
        // reliable.
        risc0_zkp::verify::verify(&CIRCUIT, suite, &self.seal, check_code)?;

        // Extract the globals from the seal
        let output_elems: &[BabyBearElem] =
            bytemuck::checked::cast_slice(&self.seal[..CircuitImpl::OUTPUT_SIZE]);
        let mut seal_claim = VecDeque::new();
        for elem in output_elems {
            seal_claim.push_back(elem.as_u32())
        }

        // Read the Poseidon2 control root digest from the first 16 words of the output.
        // NOTE: Implemented recursion programs have two output slots, each of size 16 elems.
        // A SHA2 digest is encoded as 16 half words. Poseidon digests are encoded in 8 elems,
        // but are interspersed with padding to fill out the whole 16 elems.
        let control_root: Digest = seal_claim
            .drain(0..16)
            .enumerate()
            .filter_map(|(i, word)| (i & 1 == 0).then_some(word))
            .collect::<Vec<_>>()
            .try_into()
            .map_err(|_| VerificationError::ReceiptFormatError)?;

        if control_root != params.inner_control_root.unwrap_or(params.control_root) {
            tracing::debug!(
                "succinct receipt does not match the expected control root: decoded: {:#?}, expected: {:?}",
                control_root,
                params.inner_control_root.unwrap_or(params.control_root),
            );
            return Err(VerificationError::ControlVerificationError {
                control_id: control_root,
            });
        }

        // Verify the output hash matches that data
        let output_hash =
            read_sha_halfs(&mut seal_claim).map_err(|_| VerificationError::ReceiptFormatError)?;
        if output_hash != self.claim.digest::<sha::Impl>() {
            tracing::debug!(
                "succinct receipt claim does not match the output digest: claim: {:#?}, digest expected: {output_hash:?}",
                self.claim,
            );
            return Err(VerificationError::JournalDigestMismatch);
        }
        // Everything passed
        Ok(())
    }

    /// Return the seal for this receipt, as a vector of bytes.
    pub fn get_seal_bytes(&self) -> Vec<u8> {
        self.seal.iter().flat_map(|x| x.to_le_bytes()).collect()
    }

    #[cfg(feature = "prove")]
    pub(crate) fn control_root(&self) -> anyhow::Result<Digest> {
        let hash_suite = risc0_zkp::core::hash::hash_suite_from_name(&self.hashfn)
            .ok_or_else(|| anyhow::anyhow!("unsupported hash function: {}", self.hashfn))?;
        Ok(self
            .control_inclusion_proof
            .root(&self.control_id, hash_suite.hashfn.as_ref()))
    }

    /// Prunes the claim, retaining its digest, and converts into a [SuccinctReceipt] with an unknown
    /// claim type. Can be used to get receipts of a uniform type across heterogenous claims.
    pub fn into_unknown(self) -> SuccinctReceipt<Unknown> {
        SuccinctReceipt {
            claim: MaybePruned::Pruned(self.claim.digest::<sha::Impl>()),
            seal: self.seal,
            control_id: self.control_id,
            hashfn: self.hashfn,
            verifier_parameters: self.verifier_parameters,
            control_inclusion_proof: self.control_inclusion_proof,
        }
    }
}

/// Verifier parameters used to verify a [SuccinctReceipt].
#[derive(Clone, Debug, Deserialize, Serialize, PartialEq, Eq)]
pub struct SuccinctReceiptVerifierParameters {
    /// Control root used to verify the control ID binding the executed recursion program.
    pub control_root: Digest,
    /// Control root used to verify the recursive control root in the output of the receipt.
    ///
    /// Usually, this should be set to None, which means it is equal to control_root. It may be set
    /// to a different value than control root when switching hash functions (e.g. recursively
    /// verifying a receipt produced with "poseidon2", producing a new receipt using "sha-256").
    pub inner_control_root: Option<Digest>,
    /// Protocol info string distinguishing the proof system under which the receipt should verify.
    pub proof_system_info: ProtocolInfo,
    /// Protocol info string distinguishing circuit with which the receipt should verify.
    pub circuit_info: ProtocolInfo,
}

impl Digestible for SuccinctReceiptVerifierParameters {
    /// Hash the [SuccinctReceiptVerifierParameters] to get a digest of the struct.
    fn digest<S: Sha256>(&self) -> Digest {
        tagged_struct::<S>(
            "risc0.SuccinctReceiptVerifierParameters",
            &[
                self.control_root,
                self.inner_control_root.unwrap_or(self.control_root),
                *S::hash_bytes(&self.proof_system_info.0),
                *S::hash_bytes(&self.circuit_info.0),
            ],
            &[],
        )
    }
}

impl Default for SuccinctReceiptVerifierParameters {
    /// Default set of parameters used to verify a [SuccinctReceipt].
    fn default() -> Self {
        Self {
            control_root: ALLOWED_CONTROL_ROOT,
            inner_control_root: None,
            proof_system_info: PROOF_SYSTEM_INFO,
            circuit_info: CircuitImpl::CIRCUIT_INFO,
        }
    }
}

#[cfg(test)]
mod tests {
    use super::SuccinctReceiptVerifierParameters;
    use crate::sha::Digestible;
    use risc0_zkp::core::digest::digest;

    // Check that the verifier parameters has a stable digest (and therefore a stable value). This
    // struct encodes parameters used in verification, and so this value should be updated if and
    // only if a change to the verifier parameters is expected. Updating the verifier parameters
    // will result in incompatibility with previous versions.
    #[test]
    fn succinct_receipt_verifier_parameters_is_stable() {
        assert_eq!(
            SuccinctReceiptVerifierParameters::default().digest(),
<<<<<<< HEAD
            digest!("fa52a28f1c7187a42da7a568e9414a6a30ab07dcc2949371662c96fee5d5f390")
=======
            digest!("26a64f5f36ff3aaabe69ea2b0e5d2cee9b3995968df024677e2a245eb6f76bf0")
>>>>>>> b075247d
        );
    }
}<|MERGE_RESOLUTION|>--- conflicted
+++ resolved
@@ -266,11 +266,7 @@
     fn succinct_receipt_verifier_parameters_is_stable() {
         assert_eq!(
             SuccinctReceiptVerifierParameters::default().digest(),
-<<<<<<< HEAD
-            digest!("fa52a28f1c7187a42da7a568e9414a6a30ab07dcc2949371662c96fee5d5f390")
-=======
             digest!("26a64f5f36ff3aaabe69ea2b0e5d2cee9b3995968df024677e2a245eb6f76bf0")
->>>>>>> b075247d
         );
     }
 }