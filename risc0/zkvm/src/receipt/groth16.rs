// Copyright 2024 RISC Zero, Inc.
//
// Licensed under the Apache License, Version 2.0 (the "License");
// you may not use this file except in compliance with the License.
// You may obtain a copy of the License at
//
//     http://www.apache.org/licenses/LICENSE-2.0
//
// Unless required by applicable law or agreed to in writing, software
// distributed under the License is distributed on an "AS IS" BASIS,
// WITHOUT WARRANTIES OR CONDITIONS OF ANY KIND, either express or implied.
// See the License for the specific language governing permissions and
// limitations under the License.

use alloc::vec::Vec;
use core::fmt::Debug;

use anyhow::Result;
use risc0_binfmt::{tagged_struct, Digestible};
use risc0_circuit_recursion::control_id::{ALLOWED_CONTROL_ROOT, BN254_IDENTITY_CONTROL_ID};
use risc0_groth16::{fr_from_hex_string, split_digest, Seal, Verifier, VerifyingKey};
use risc0_zkp::core::hash::sha::Sha256;
use risc0_zkp::{core::digest::Digest, verify::VerificationError};
use serde::{Deserialize, Serialize};

// Make succinct receipt available through this `receipt` module.
use crate::{
    receipt::VerifierContext,
    receipt_claim::{MaybePruned, Unknown},
    sha,
};

/// A receipt composed of a Groth16 over the BN_254 curve
#[derive(Clone, Debug, Deserialize, Serialize)]
#[cfg_attr(test, derive(PartialEq))]
#[non_exhaustive]
pub struct Groth16Receipt<Claim>
where
    Claim: Digestible + Debug + Clone + Serialize,
{
    /// A Groth16 proof of a zkVM execution with the associated claim.
    pub seal: Vec<u8>,

    /// [ReceiptClaim][crate::ReceiptClaim] containing information about the execution that this
    /// receipt proves.
    pub claim: MaybePruned<Claim>,

    /// A digest of the verifier parameters that can be used to verify this receipt.
    ///
    /// Acts as a fingerprint to identity differing proof system or circuit versions between a
    /// prover and a verifier. Is not intended to contain the full verifier parameters, which must
    /// be provided by a trusted source (e.g. packaged with the verifier code).
    pub verifier_parameters: Digest,
}

impl<Claim> Groth16Receipt<Claim>
where
    Claim: Digestible + Debug + Clone + Serialize,
{
    /// Create a [Groth16Receipt] from the given seal, claim, and verifier parameters digest.
    pub fn new(seal: Vec<u8>, claim: MaybePruned<Claim>, verifier_parameters: Digest) -> Self {
        Self {
            seal,
            claim,
            verifier_parameters,
        }
    }

    /// Verify the integrity of this receipt, ensuring the claim is attested
    /// to by the seal.
    pub fn verify_integrity(&self) -> Result<(), VerificationError> {
        self.verify_integrity_with_context(&VerifierContext::default())
    }

    /// Verify the integrity of this receipt, ensuring the claim is attested
    /// to by the seal.
    pub fn verify_integrity_with_context(
        &self,
        ctx: &VerifierContext,
    ) -> Result<(), VerificationError> {
        let params = ctx
            .groth16_verifier_parameters
            .as_ref()
            .ok_or(VerificationError::VerifierParametersMissing)?;

        let (a0, a1) =
            split_digest(params.control_root).map_err(|_| VerificationError::ReceiptFormatError)?;
        let (c0, c1) = split_digest(self.claim.digest::<sha::Impl>())
            .map_err(|_| VerificationError::ReceiptFormatError)?;
        let mut id_bn554: Digest = params.bn254_control_id;
        id_bn554.as_mut_bytes().reverse();
        let id_bn254_fr = fr_from_hex_string(&hex::encode(id_bn554))
            .map_err(|_| VerificationError::ReceiptFormatError)?;
        Verifier::new(
            &Seal::from_vec(&self.seal).map_err(|_| VerificationError::ReceiptFormatError)?,
            &[a0, a1, c0, c1, id_bn254_fr],
            &params.verifying_key,
        )
        .map_err(|_| VerificationError::ReceiptFormatError)?
        .verify()
        .map_err(|_| VerificationError::InvalidProof)?;

        // Everything passed
        Ok(())
    }

    /// Prunes the claim, retaining its digest, and converts into a [Groth16Receipt] with an unknown
    /// claim type. Can be used to get receipts of a uniform type across heterogenous claims.
    pub fn into_unknown(self) -> Groth16Receipt<Unknown> {
        Groth16Receipt {
            claim: MaybePruned::Pruned(self.claim.digest::<sha::Impl>()),
            seal: self.seal,
            verifier_parameters: self.verifier_parameters,
        }
    }
}

/// Verifier parameters used to verify a [Groth16Receipt].
#[derive(Clone, Debug, Deserialize, Serialize)]
pub struct Groth16ReceiptVerifierParameters {
    /// Control root with which the receipt is expected to verify.
    pub control_root: Digest,
    /// Control ID, calculated with Poseidon over BN254 scalar field, with which the receipt is
    /// expected to verify.
    pub bn254_control_id: Digest,
    /// Groth16 verifying key with which the receipt is expected to verify.
    pub verifying_key: VerifyingKey,
}

impl Digestible for Groth16ReceiptVerifierParameters {
    /// Hash the [Groth16ReceiptVerifierParameters] to get a digest of the struct.
    fn digest<S: Sha256>(&self) -> Digest {
        tagged_struct::<S>(
            "risc0.Groth16ReceiptVerifierParameters",
            &[
                self.control_root,
                self.bn254_control_id,
                self.verifying_key.digest::<S>(),
            ],
            &[],
        )
    }
}

impl Default for Groth16ReceiptVerifierParameters {
    /// Default set of parameters used to verify a [Groth16Receipt].
    fn default() -> Self {
        Self {
            control_root: ALLOWED_CONTROL_ROOT,
            bn254_control_id: BN254_IDENTITY_CONTROL_ID,
            verifying_key: risc0_groth16::verifying_key(),
        }
    }
}

#[cfg(test)]
mod tests {
    use super::Groth16ReceiptVerifierParameters;
    use crate::sha::Digestible;
    use risc0_zkp::core::digest::digest;

    // Check that the verifier parameters has a stable digest (and therefore a stable value). This
    // struct encodes parameters used in verification, and so this value should be updated if and
    // only if a change to the verifier parameters is expected. Updating the verifier parameters
    // will result in incompatibility with previous versions.
    #[test]
    fn groth16_receipt_verifier_parameters_is_stable() {
        assert_eq!(
            Groth16ReceiptVerifierParameters::default().digest(),
<<<<<<< HEAD
            digest!("92058487f866066cf0e40d8e686dd339d30b9826fb6102dcc9cbabc8900bb152")
=======
            digest!("0a5c31d495bc0f47628755df6e41c8ea30355f5e299912d75d2ac2e8c4a1c8f8")
>>>>>>> b075247d
        );
    }
}<|MERGE_RESOLUTION|>--- conflicted
+++ resolved
@@ -167,11 +167,7 @@
     fn groth16_receipt_verifier_parameters_is_stable() {
         assert_eq!(
             Groth16ReceiptVerifierParameters::default().digest(),
-<<<<<<< HEAD
-            digest!("92058487f866066cf0e40d8e686dd339d30b9826fb6102dcc9cbabc8900bb152")
-=======
             digest!("0a5c31d495bc0f47628755df6e41c8ea30355f5e299912d75d2ac2e8c4a1c8f8")
->>>>>>> b075247d
         );
     }
 }