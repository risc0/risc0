--- conflicted
+++ resolved
@@ -93,11 +93,7 @@
 pub use risc0_zkvm_platform::{align_up, declare_syscall, memory::GUEST_MAX_MEM, PAGE_SIZE};
 
 pub use self::receipt_claim::{
-<<<<<<< HEAD
-    Assumption, Assumptions, MaybePruned, Output, PrunedValueError, ReceiptClaim,
-=======
-    Assumptions, Input, MaybePruned, Output, PrunedValueError, ReceiptClaim,
->>>>>>> 7e799b59
+    Assumption, Assumptions, Input, MaybePruned, Output, PrunedValueError, ReceiptClaim,
 };
 #[cfg(all(not(target_os = "zkvm"), feature = "prove",))]
 pub use {
@@ -147,14 +143,9 @@
 };
 
 pub use receipt::{
-<<<<<<< HEAD
-    AssumptionReceipt, CompositeReceipt, InnerReceipt, Journal, Receipt, SegmentReceipt,
-    SuccinctReceipt, VerifierContext,
-=======
-    Assumption, CompositeReceipt, CompositeReceiptVerifierParameters, InnerReceipt, Journal,
+    AssumptionReceipt, CompositeReceipt, CompositeReceiptVerifierParameters, InnerReceipt, Journal,
     Receipt, SegmentReceipt, SegmentReceiptVerifierParameters, SuccinctReceipt,
     SuccinctReceiptVerifierParameters, VerifierContext,
->>>>>>> 7e799b59
 };
 //#[cfg(any(not(target_os = "zkvm"), feature = "std"))]
 pub use receipt::{CompactReceipt, CompactReceiptVerifierParameters};
