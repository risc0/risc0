// Copyright 2025 RISC Zero, Inc.
//
// Licensed under the Apache License, Version 2.0 (the "License");
// you may not use this file except in compliance with the License.
// You may obtain a copy of the License at
//
//     http://www.apache.org/licenses/LICENSE-2.0
//
// Unless required by applicable law or agreed to in writing, software
// distributed under the License is distributed on an "AS IS" BASIS,
// WITHOUT WARRANTIES OR CONDITIONS OF ANY KIND, either express or implied.
// See the License for the specific language governing permissions and
// limitations under the License.

#![cfg_attr(not(feature = "std"), no_std)]
#![deny(rustdoc::broken_intra_doc_links)]
#![deny(missing_docs)]
#![cfg_attr(docsrs, feature(doc_cfg, doc_auto_cfg))]

//! The RISC Zero zkVM is a RISC-V virtual machine that produces [zero-knowledge
//! proofs] of code it executes. By using the zkVM, a cryptographic [receipt] is
//! produced which anyone can [verify][receipt-verify] was produced by the
//! zkVM's guest code. No additional information about the code execution (such
//! as, for example, the inputs provided) is revealed by publishing the
//! [receipt].
//!
//! Additional (non-reference) resources for using our zkVM that you may also
//! find helpful, especially if you're new to the RISC Zero zkVM. These include:
//!
//! * Our [zkVM Tutorial], which walks you through writing your first zkVM
//!   project.
//! * The [`cargo risczero` tool]. It includes a `new` command which generates
//!   code for building and launching a zkVM guest and guidance on where
//!   projects most commonly modify host and guest code.
//! * The [examples], which contains various examples using our zkVM.
//! * [This clip][zkHack] from our presentation at ZK Hack III gives an overview
//!   of the RISC Zero zkVM. [Our YouTube channel][YouTube] has many more videos
//!   as well.
//! * We track zkVM issues with known workarounds using the [rust guest
//!   workarounds] GitHub tag. If you're having problems running your code in
//!   the zkVM, you can see if there's a workaround, and if you're using a
//!   workaround, you can track when it gets resolved to a permanent solution.
//! * And more on [the RISC Zero developer website][dev-docs]!
//!
//! # Crate Feature Flags
//!
//! The following feature flags are supported.
//!
//! Note that in order to use `risc0-zkvm` in the guest, you must disable the
//! default features by setting `default-features = false`.
//!
//! | Feature          | Target(s)         | Implies    | Description                                                                                                                                                  |
//! | ---------------- | ----------------- | ---------- | ------------------------------------------------------------------------------------------------------------------------------------------------------------ |
//! | client           | all except rv32im | std        | Enables the client API.                                                                                                                                      |
//! | cuda             |                   | prove, std | Enables CUDA GPU acceleration for the prover. Requires CUDA toolkit to be installed.                                                                         |
//! | disable-dev-mode | all except rv32im |            | Disables dev mode so that proving and verifying may not be faked. Used to prevent a misplaced `RISC0_DEV_MODE` from breaking security in production systems. |
//! | metal            | macos             | prove, std | Deprecated - Metal GPU acceleration for the prover is now enabled by default on Apple Silicon.                                                               |
//! | prove            | all except rv32im | std        | Enables the prover, incompatible within the zkvm guest.                                                                                                      |
//! | std              | all               |            | Support for the Rust stdlib.                                                                                                                                 |
//!
//! [`cargo risczero` tool]: https://crates.io/crates/cargo-risczero
//! [dev-docs]: https://dev.risczero.com
//! [examples]: https://dev.risczero.com/api/zkvm/examples
//! [receipt]: crate::receipt::Receipt
//! [receipt-verify]: crate::receipt::Receipt::verify
//! [rust guest workarounds]:
//!     https://github.com/risc0/risc0/issues?q=is%3Aissue+is%3Aopen+label%3A%22rust+guest+workarounds%22
//! [YouTube]: https://www.youtube.com/@risczero
//! [zero-knowledge proofs]: https://en.wikipedia.org/wiki/Zero-knowledge_proof
//! [zkHack]: https://youtu.be/cLqFvhmXiD0
//! [zkVM Tutorial]: https://dev.risczero.com/api/zkvm/tutorials/hello-world

extern crate alloc;

mod claim;
pub mod guest;
#[cfg(not(target_os = "zkvm"))]
mod host;
mod mmr;
mod receipt;
pub mod serde;
pub mod sha;

pub use ::serde::de::DeserializeOwned;
pub use anyhow::Result;
pub use risc0_binfmt::{ExitCode, InvalidExitCodeError, SystemState};
pub use risc0_zkp::core::digest::{digest, Digest};
pub use risc0_zkvm_platform::{align_up, declare_syscall, memory::GUEST_MAX_MEM, PAGE_SIZE};

#[cfg(not(target_os = "zkvm"))]
#[cfg(any(feature = "client", feature = "prove"))]
pub use bytes::Bytes;

#[cfg(not(target_os = "zkvm"))]
#[cfg(feature = "prove")]
pub use {
    self::host::{
        api::server::Server as ApiServer,
        client::prove::{local::LocalProver, local_executor},
        recursion::{
            self,
            prove::{prove_registered_zkr, prove_zkr, register_zkr},
            RECURSION_PO2,
        },
        server::{
            exec::executor::ExecutorImpl,
            prove::{
                dev_mode::{DevModeDelay, DevModeProver},
                get_prover_server, HalPair, ProverServer,
            },
            session::{
                FileSegmentRef, NullSegmentRef, PreflightResults, Segment, SegmentRef, Session,
                SessionEvents, SimpleSegmentRef,
            },
        },
    },
    risc0_groth16::{
        docker::stark_to_snark, to_json as seal_to_json, ProofJson as Groth16ProofJson,
    },
};

#[cfg(not(target_os = "zkvm"))]
#[cfg(feature = "bonsai")]
pub use self::host::client::prove::bonsai::BonsaiProver;

#[cfg(not(target_os = "zkvm"))]
#[cfg(feature = "client")]
pub use {
    self::host::{
        api::{
            client::Client as ApiClient, Asset, AssetRequest, Connector, RedisParams, SegmentInfo,
            SessionInfo,
        },
        client::{
            env::{ExecutorEnv, ExecutorEnvBuilder},
            prove::{
<<<<<<< HEAD
                default_executor, default_prover,
                external::ExternalProver,
                opts::{ProverOpts, ReceiptKind},
                Executor, Prover,
=======
                default::DefaultProver, default_executor, default_prover, external::ExternalProver,
                Executor, Prover, ProverOpts, ReceiptKind,
>>>>>>> b434631b
            },
        },
    },
    risc0_circuit_rv32im::trace::{TraceCallback, TraceEvent},
};

/// TODO
#[cfg(not(target_os = "zkvm"))]
#[cfg(feature = "client")]
pub mod rpc {
    pub use super::host::rpc::*;
}

#[cfg(not(target_os = "zkvm"))]
#[cfg(feature = "client")]
pub use self::host::client::env::{CoprocessorCallback, ProveKeccakRequest};

#[cfg(not(target_os = "zkvm"))]
pub use {
    self::host::{
        prove_info::{ProveInfo, SessionStats},
        recursion::{ALLOWED_CONTROL_IDS, ALLOWED_CONTROL_ROOT},
    },
    risc0_binfmt::compute_image_id,
    risc0_groth16::Seal as Groth16Seal,
};

pub use self::{
    claim::{
        maybe_pruned::{MaybePruned, PrunedValueError},
        receipt::{Assumption, Assumptions, Input, Output, ReceiptClaim, UnionClaim},
        work::{Work, WorkClaim},
        Unknown,
    },
    receipt::{
        AssumptionReceipt, CompositeReceipt, CompositeReceiptVerifierParameters, FakeReceipt,
        GenericReceipt, Groth16Receipt, Groth16ReceiptVerifierParameters, InnerAssumptionReceipt,
        InnerReceipt, Journal, Receipt, ReceiptMetadata, SegmentReceipt,
        SegmentReceiptVerifierParameters, SuccinctReceipt, SuccinctReceiptVerifierParameters,
        VerifierContext, DEFAULT_MAX_PO2,
    },
};

use semver::Version;

/// Reports the current version of this crate.
pub const VERSION: &str = env!("CARGO_PKG_VERSION");

/// Reports the current version of this crate as represented by a
/// [semver::Version].
pub fn get_version() -> Result<Version, semver::Error> {
    Version::parse(VERSION)
}

/// Returns `true` if dev mode is enabled.
#[cfg(feature = "std")]
#[deprecated(
    note = "dev-mode can be enabled programatically, so this function is no longer authoritative. \
            Use `ProverOpts::is_dev_mode` or `VerifierContext::is_dev_mode`"
)]
pub fn is_dev_mode() -> bool {
    is_dev_mode_enabled_via_environment()
}

/// Returns `true` if the dev mode environment variable is enabled, the `disable-dev-mode` cfg flag
/// is not set, and we are not being compiled as a guest inside the zkvm.
#[cfg(all(feature = "std", not(target_os = "zkvm")))]
fn is_dev_mode_enabled_via_environment() -> bool {
    let is_env_set = std::env::var("RISC0_DEV_MODE")
        .ok()
        .map(|x| x.to_lowercase())
        .filter(|x| x == "1" || x == "true" || x == "yes")
        .is_some();

    let dev_mode_disabled = cfg!(feature = "disable-dev-mode");

    if dev_mode_disabled && is_env_set {
        panic!("zkVM: Inconsistent settings -- please resolve. \
            The RISC0_DEV_MODE environment variable is set but dev mode has been disabled by feature flag.");
    }

    !dev_mode_disabled && is_env_set
}

/// Returns `true` if the dev mode environment variable is enabled, the `disable-dev-mode` cfg flag
/// is not set, and we are not being compiled as a guest inside the zkvm.
#[cfg(any(not(feature = "std"), target_os = "zkvm"))]
fn is_dev_mode_enabled_via_environment() -> bool {
    false
}

#[cfg(feature = "metal")]
#[test]
fn metal_implies_prove() {
    // we should be able to access prove feature items when metal has been enabled
    let _prover = get_prover_server(&ProverOpts::default());
}<|MERGE_RESOLUTION|>--- conflicted
+++ resolved
@@ -134,15 +134,11 @@
         client::{
             env::{ExecutorEnv, ExecutorEnvBuilder},
             prove::{
-<<<<<<< HEAD
+                default::DefaultProver,
                 default_executor, default_prover,
                 external::ExternalProver,
                 opts::{ProverOpts, ReceiptKind},
                 Executor, Prover,
-=======
-                default::DefaultProver, default_executor, default_prover, external::ExternalProver,
-                Executor, Prover, ProverOpts, ReceiptKind,
->>>>>>> b434631b
             },
         },
     },
