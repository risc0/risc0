--- conflicted
+++ resolved
@@ -38,20 +38,11 @@
         }
     }
 
-<<<<<<< HEAD
     pub fn update(&mut self, keccak_state: &mut KeccakState) {
         sha_single_keccak(&mut self.claim_state, keccak_state);
-        unsafe { sys_keccak_permute(keccak_state, keccak_state) };
+        unsafe { sys_keccak(keccak_state, keccak_state) };
         sha_single_keccak(&mut self.claim_state, keccak_state);
         self.inputs.push(*keccak_state);
-=======
-    pub fn update(&mut self, in_state: &KeccakState) -> KeccakState {
-        let mut out_state = KeccakState::default();
-        unsafe { sys_keccak(in_state, &mut out_state) };
-        self.sha_single_keccak(in_state);
-        self.sha_single_keccak(&out_state);
-        self.inputs.push(*in_state);
->>>>>>> df21fa1c
         if self.inputs.len() == MAX_KECCAK_INPUTS {
             // we've reached the limit. Create a proof request.
             self.finalize();
