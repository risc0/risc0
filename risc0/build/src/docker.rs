// Copyright 2024 RISC Zero, Inc.
//
// Licensed under the Apache License, Version 2.0 (the "License");
// you may not use this file except in compliance with the License.
// You may obtain a copy of the License at
//
//     http://www.apache.org/licenses/LICENSE-2.0
//
// Unless required by applicable law or agreed to in writing, software
// distributed under the License is distributed on an "AS IS" BASIS,
// WITHOUT WARRANTIES OR CONDITIONS OF ANY KIND, either express or implied.
// See the License for the specific language governing permissions and
// limitations under the License.

use std::{fs, path::Path, process::Command};

use anyhow::{bail, Context, Result};
use cargo_metadata::MetadataCommand;
use docker_generate::DockerFile;
use risc0_binfmt::{MemoryImage, Program};
use risc0_zkvm_platform::{memory::GUEST_MAX_MEM, PAGE_SIZE};
use tempfile::tempdir;

use crate::{config::GuestBuildOptions, encode_rust_flags, get_env_var, GuestOptions};

const DOCKER_IGNORE: &str = r#"
**/Dockerfile
**/.git
**/node_modules
**/target
**/tmp
"#;

/// The target directory for the ELF binaries.
pub const TARGET_DIR: &str = "target/riscv-guest/riscv32im-risc0-zkvm-elf/docker";

/// Indicates weather the build was successful or skipped.
pub enum BuildStatus {
    /// The build was successful.
    Success,
    /// The build was skipped.
    Skipped,
}

/// Build the package in the manifest path using a docker environment.
pub fn docker_build(
    manifest_path: &Path,
    src_dir: &Path,
    guest_opts: &GuestOptions,
) -> Result<BuildStatus> {
    build_guest_package_docker(manifest_path, src_dir, &guest_opts.clone().into())
}

pub(crate) fn build_guest_package_docker(
    manifest_path: &Path,
    src_dir: &Path,
    guest_opts: &GuestBuildOptions,
) -> Result<BuildStatus> {
    if !get_env_var("RISC0_SKIP_BUILD").is_empty() {
        eprintln!("Skipping build because RISC0_SKIP_BUILD is set");
        return Ok(BuildStatus::Skipped);
    }

    let manifest_path = manifest_path
        .canonicalize()
        .context(format!("manifest_path: {manifest_path:?}"))?;
    let src_dir = src_dir.canonicalize().context("src_dir")?;
    let meta = MetadataCommand::new()
        .manifest_path(&manifest_path)
        .exec()
        .context("Manifest not found")?;
    let root_pkg = meta.root_package().context("Failed to parse Cargo.toml")?;
    let pkg_name = &root_pkg.name;

    eprintln!("Docker context: {src_dir:?}");
    eprintln!("Building ELF binaries in {pkg_name} for riscv32im-risc0-zkvm-elf target...");

    if !Command::new("docker")
        .arg("--version")
        .status()
        .context("Could not find or execute docker")?
        .success()
    {
        bail!("`docker --version` failed");
    }

    if let Err(err) = check_cargo_lock(&manifest_path) {
        eprintln!("{err}");
    }

    let pkg_name = pkg_name.replace('-', "_");
    {
        let temp_dir = tempdir()?;
        let temp_path = temp_dir.path();
        let rel_manifest_path = manifest_path.strip_prefix(&src_dir)?;
        create_dockerfile(rel_manifest_path, temp_path, pkg_name.as_str(), guest_opts)?;
        build(&src_dir, temp_path)?;
    }
    println!("ELFs ready at:");

    let target_dir = src_dir.join(TARGET_DIR);
    for target in root_pkg.targets.iter().filter(|t| t.is_bin()) {
        let elf_path = target_dir.join(&pkg_name).join(&target.name);
        let image_id = compute_image_id(&elf_path)?;
        let rel_elf_path = Path::new(TARGET_DIR).join(&pkg_name).join(&target.name);
        println!("ImageID: {} - {:?}", image_id, rel_elf_path);
    }

    Ok(BuildStatus::Success)
}

/// Create the dockerfile.
///
/// Overwrites if a dockerfile already exists.
fn create_dockerfile(
    manifest_path: &Path,
    temp_dir: &Path,
    pkg_name: &str,
    guest_opts: &GuestBuildOptions,
) -> Result<()> {
    let manifest_env = &[("CARGO_MANIFEST_PATH", manifest_path.to_str().unwrap())];
    let encoded_rust_flags = encode_rust_flags(
        &guest_opts
            .rustc_flags
            .iter()
            .map(|s| s.as_str())
            .collect::<Vec<_>>(),
    );
    let rustflags_env = &[("CARGO_ENCODED_RUSTFLAGS", encoded_rust_flags.as_str())];

    let common_args = vec![
        "--locked",
        "--target",
        "riscv32im-risc0-zkvm-elf",
        "--manifest-path",
        "$CARGO_MANIFEST_PATH",
    ];

    let mut build_args = common_args.clone();
    let features_str = guest_opts.features.join(",");
    if !guest_opts.features.is_empty() {
        build_args.push("--features");
        build_args.push(&features_str);
    }

    let fetch_cmd = [&["cargo", "+risc0", "fetch"], common_args.as_slice()]
        .concat()
        .join(" ");
    let build_cmd = [
        &["cargo", "+risc0", "build", "--release"],
        build_args.as_slice(),
    ]
    .concat()
    .join(" ");

    let build = DockerFile::new()
        .from_alias("build", "risczero/risc0-guest-builder:r0.1.81.0")
        .workdir("/src")
        .copy(".", ".")
        .env(manifest_env)
        .env(rustflags_env)
        .env(&[("CARGO_TARGET_DIR", "target")])
        .env(&[(
            "CC_riscv32im_risc0_zkvm_elf",
            "/root/.local/share/cargo-risczero/cpp/bin/riscv32-unknown-elf-gcc",
        )])
        .env(&[("CFLAGS_riscv32im_risc0_zkvm_elf", "-march=rv32im -nostdlib")])
        // Fetching separately allows docker to cache the downloads, assuming the Cargo.lock
        // doesn't change.
        .run(&fetch_cmd)
        .run(&build_cmd);

    let out_dir = format!("/{pkg_name}");
    let binary = DockerFile::new()
        .comment("export stage")
        .from_alias("export", "scratch")
        .copy_from(
            "build",
            "/src/target/riscv32im-risc0-zkvm-elf/release",
            out_dir.as_str(),
        );

    let file = DockerFile::new().dockerfile(build).dockerfile(binary);
    fs::write(temp_dir.join("Dockerfile"), file.to_string())?;
    fs::write(temp_dir.join("Dockerfile.dockerignore"), DOCKER_IGNORE)?;

    Ok(())
}

/// Build the dockerfile and outputs the ELF.
///
/// Overwrites if an ELF with the same name already exists.
fn build(src_dir: &Path, temp_dir: &Path) -> Result<()> {
    let target_dir = src_dir.join(TARGET_DIR);
    let target_dir = target_dir.to_str().unwrap();
    if Command::new("docker")
        .arg("build")
        .arg(format!("--output={target_dir}"))
        .arg("-f")
        .arg(temp_dir.join("Dockerfile"))
        .arg(src_dir)
        .status()
        .context("docker failed to execute")?
        .success()
    {
        Ok(())
    } else {
        Err(anyhow::anyhow!("docker build failed"))
    }
}

fn check_cargo_lock(manifest_path: &Path) -> Result<()> {
    let lock_file = manifest_path
        .parent()
        .context("invalid manifest path")?
        .join("Cargo.lock");
    fs::metadata(lock_file.clone()).context(format!(
        "Cargo.lock not found in path {}",
        lock_file.display()
    ))?;
    Ok(())
}

/// Compute the image ID for a given ELF.
fn compute_image_id(elf_path: &Path) -> Result<String> {
    let elf = fs::read(elf_path)?;
    let program = Program::load_elf(&elf, GUEST_MAX_MEM as u32).context("unable to load elf")?;
    let image =
        MemoryImage::new(&program, PAGE_SIZE as u32).context("unable to create memory image")?;
    Ok(image.compute_id().to_string())
}

// requires Docker to be installed
#[cfg(feature = "docker")]
#[cfg(test)]
mod test {
    use std::path::Path;

    use super::{build_guest_package_docker, TARGET_DIR};
    use crate::config::GuestBuildOptions;

    const SRC_DIR: &str = "../..";

    fn build(manifest_path: &str) {
        let src_dir = Path::new(SRC_DIR);
        let manifest_path = Path::new(manifest_path);
        build_guest_package_docker(manifest_path, src_dir, &GuestBuildOptions::default()).unwrap();
    }

    fn compare_image_id(bin_path: &str, expected: &str) {
        let src_dir = Path::new(SRC_DIR);
        let target_dir = src_dir.join(TARGET_DIR);
        let elf_path = target_dir.join(bin_path);
        let actual = super::compute_image_id(&elf_path).unwrap();
        assert_eq!(expected, actual);
    }

    // Test build reproducibility for risc0_zkvm_methods_guest.
    // If the code of the package or any of its dependencies change,
    // it may be required to recompute the expected image_ids.
    // For that, run:
    // `cargo run --bin cargo-risczero -- risczero build --manifest-path risc0/zkvm/methods/guest/Cargo.toml`
    #[test]
    fn test_reproducible_methods_guest() {
        build("../../risc0/zkvm/methods/guest/Cargo.toml");
        compare_image_id(
            "risc0_zkvm_methods_guest/hello_commit",
<<<<<<< HEAD
            "6496c79bed74efe275a622b346bc1ddbb18b44ab59a3acd71e1850b917917a91",
=======
            "5a05c6f4fcb5aad22d837b9b7a0ef5d2773eadc654b41766c6f9599637d3759c",
>>>>>>> 3c20ddcb
        );
    }
}<|MERGE_RESOLUTION|>--- conflicted
+++ resolved
@@ -265,11 +265,7 @@
         build("../../risc0/zkvm/methods/guest/Cargo.toml");
         compare_image_id(
             "risc0_zkvm_methods_guest/hello_commit",
-<<<<<<< HEAD
-            "6496c79bed74efe275a622b346bc1ddbb18b44ab59a3acd71e1850b917917a91",
-=======
-            "5a05c6f4fcb5aad22d837b9b7a0ef5d2773eadc654b41766c6f9599637d3759c",
->>>>>>> 3c20ddcb
+            "a24ef46c493db504cb364cb2f6143f7bc04f4e4c8d11bf56b154824eb5c2772e",
         );
     }
 }