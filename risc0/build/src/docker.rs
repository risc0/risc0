--- conflicted
+++ resolved
@@ -250,11 +250,7 @@
         build("../../risc0/zkvm/methods/guest/Cargo.toml");
         compare_image_id(
             "risc0_zkvm_methods_guest/multi_test",
-<<<<<<< HEAD
-            "d7124613e7a4ed48b9414d918e522342ec1021f1f7f4cf8ec4db1151756d44a1",
-=======
             "381583621d5f32fa0cc4a0d13018dc98ef46c1b4f50defaa65469f1d1dfa5074",
->>>>>>> 876dfe3d
         );
     }
 }