// Copyright 2024 RISC Zero, Inc.
//
// Licensed under the Apache License, Version 2.0 (the "License");
// you may not use this file except in compliance with the License.
// You may obtain a copy of the License at
//
//     http://www.apache.org/licenses/LICENSE-2.0
//
// Unless required by applicable law or agreed to in writing, software
// distributed under the License is distributed on an "AS IS" BASIS,
// WITHOUT WARRANTIES OR CONDITIONS OF ANY KIND, either express or implied.
// See the License for the specific language governing permissions and
// limitations under the License.

use std::{fs, path::Path, process::Command};

use anyhow::{bail, Context, Result};
use cargo_metadata::MetadataCommand;
use docker_generate::DockerFile;
use risc0_binfmt::{MemoryImage, Program};
use risc0_zkvm_platform::{memory::GUEST_MAX_MEM, PAGE_SIZE};
use tempfile::tempdir;

use crate::{config::GuestBuildOptions, encode_rust_flags, get_env_var, GuestOptions};

const DOCKER_IGNORE: &str = r#"
**/Dockerfile
**/.git
**/node_modules
**/target
**/tmp
"#;

/// The target directory for the ELF binaries.
pub const TARGET_DIR: &str = "target/riscv-guest/riscv32im-risc0-zkvm-elf/docker";

/// Indicates weather the build was successful or skipped.
pub enum BuildStatus {
    /// The build was successful.
    Success,
    /// The build was skipped.
    Skipped,
}

/// Build the package in the manifest path using a docker environment.
pub fn docker_build(
    manifest_path: &Path,
    src_dir: &Path,
    guest_opts: &GuestOptions,
) -> Result<BuildStatus> {
    build_guest_package_docker(manifest_path, src_dir, &guest_opts.clone().into())
}

pub(crate) fn build_guest_package_docker(
    manifest_path: &Path,
    src_dir: &Path,
    guest_opts: &GuestBuildOptions,
) -> Result<BuildStatus> {
    if !get_env_var("RISC0_SKIP_BUILD").is_empty() {
        eprintln!("Skipping build because RISC0_SKIP_BUILD is set");
        return Ok(BuildStatus::Skipped);
    }

    let manifest_path = manifest_path
        .canonicalize()
        .context(format!("manifest_path: {manifest_path:?}"))?;
    let src_dir = src_dir.canonicalize().context("src_dir")?;
    let meta = MetadataCommand::new()
        .manifest_path(&manifest_path)
        .exec()
        .context("Manifest not found")?;
    let root_pkg = meta.root_package().context("Failed to parse Cargo.toml")?;
    let pkg_name = &root_pkg.name;

    eprintln!("Docker context: {src_dir:?}");
    eprintln!("Building ELF binaries in {pkg_name} for riscv32im-risc0-zkvm-elf target...");

    if !Command::new("docker")
        .arg("--version")
        .status()
        .context("Could not find or execute docker")?
        .success()
    {
        bail!("`docker --version` failed");
    }

    if let Err(err) = check_cargo_lock(&manifest_path) {
        eprintln!("{err}");
    }

    let pkg_name = pkg_name.replace('-', "_");
    {
        let temp_dir = tempdir()?;
        let temp_path = temp_dir.path();
        let rel_manifest_path = manifest_path.strip_prefix(&src_dir)?;
        create_dockerfile(rel_manifest_path, temp_path, pkg_name.as_str(), guest_opts)?;
        build(&src_dir, temp_path)?;
    }
    println!("ELFs ready at:");

    let target_dir = src_dir.join(TARGET_DIR);
    for target in root_pkg.targets.iter().filter(|t| t.is_bin()) {
        let elf_path = target_dir.join(&pkg_name).join(&target.name);
        let image_id = compute_image_id(&elf_path)?;
        let rel_elf_path = Path::new(TARGET_DIR).join(&pkg_name).join(&target.name);
        println!("ImageID: {} - {:?}", image_id, rel_elf_path);
    }

    Ok(BuildStatus::Success)
}

/// Create the dockerfile.
///
/// Overwrites if a dockerfile already exists.
fn create_dockerfile(
    manifest_path: &Path,
    temp_dir: &Path,
    pkg_name: &str,
    guest_opts: &GuestBuildOptions,
) -> Result<()> {
    let manifest_env = &[("CARGO_MANIFEST_PATH", manifest_path.to_str().unwrap())];
    let encoded_rust_flags = encode_rust_flags(
        &guest_opts
            .rustc_flags
            .iter()
            .map(|s| s.as_str())
            .collect::<Vec<_>>(),
    );
    let rustflags_env = &[("CARGO_ENCODED_RUSTFLAGS", encoded_rust_flags.as_str())];

    let common_args = vec![
        "--locked",
        "--target",
        "riscv32im-risc0-zkvm-elf",
        "--manifest-path",
        "$CARGO_MANIFEST_PATH",
    ];

    let mut build_args = common_args.clone();
    let features_str = guest_opts.features.join(",");
    if !guest_opts.features.is_empty() {
        build_args.push("--features");
        build_args.push(&features_str);
    }

    let fetch_cmd = [&["cargo", "+risc0", "fetch"], common_args.as_slice()]
        .concat()
        .join(" ");
    let build_cmd = [
        &["cargo", "+risc0", "build", "--release"],
        build_args.as_slice(),
    ]
    .concat()
    .join(" ");

    let build = DockerFile::new()
        .from_alias("build", "risczero/risc0-guest-builder:r0.1.81.0")
        .workdir("/src")
        .copy(".", ".")
        .env(manifest_env)
        .env(rustflags_env)
        .env(&[("CARGO_TARGET_DIR", "target")])
        .env(&[(
            "CC_riscv32im_risc0_zkvm_elf",
            "/root/.local/share/cargo-risczero/cpp/bin/riscv32-unknown-elf-gcc",
        )])
        .env(&[("CFLAGS_riscv32im_risc0_zkvm_elf", "-march=rv32im -nostdlib")])
        // Fetching separately allows docker to cache the downloads, assuming the Cargo.lock
        // doesn't change.
        .run(&fetch_cmd)
        .run(&build_cmd);

    let out_dir = format!("/{pkg_name}");
    let binary = DockerFile::new()
        .comment("export stage")
        .from_alias("export", "scratch")
        .copy_from(
            "build",
            "/src/target/riscv32im-risc0-zkvm-elf/release",
            out_dir.as_str(),
        );

    let file = DockerFile::new().dockerfile(build).dockerfile(binary);
    fs::write(temp_dir.join("Dockerfile"), file.to_string())?;
    fs::write(temp_dir.join("Dockerfile.dockerignore"), DOCKER_IGNORE)?;

    Ok(())
}

/// Build the dockerfile and outputs the ELF.
///
/// Overwrites if an ELF with the same name already exists.
fn build(src_dir: &Path, temp_dir: &Path) -> Result<()> {
    let target_dir = src_dir.join(TARGET_DIR);
    let target_dir = target_dir.to_str().unwrap();
    if Command::new("docker")
        .arg("build")
        .arg(format!("--output={target_dir}"))
        .arg("-f")
        .arg(temp_dir.join("Dockerfile"))
        .arg(src_dir)
        .status()
        .context("docker failed to execute")?
        .success()
    {
        Ok(())
    } else {
        Err(anyhow::anyhow!("docker build failed"))
    }
}

fn check_cargo_lock(manifest_path: &Path) -> Result<()> {
    let lock_file = manifest_path
        .parent()
        .context("invalid manifest path")?
        .join("Cargo.lock");
    fs::metadata(lock_file.clone()).context(format!(
        "Cargo.lock not found in path {}",
        lock_file.display()
    ))?;
    Ok(())
}

/// Compute the image ID for a given ELF.
fn compute_image_id(elf_path: &Path) -> Result<String> {
    let elf = fs::read(elf_path)?;
    let program = Program::load_elf(&elf, GUEST_MAX_MEM as u32).context("unable to load elf")?;
    let image =
        MemoryImage::new(&program, PAGE_SIZE as u32).context("unable to create memory image")?;
    Ok(image.compute_id().to_string())
}

// requires Docker to be installed
#[cfg(feature = "docker")]
#[cfg(test)]
mod test {
    use std::path::Path;

    use super::{build_guest_package_docker, TARGET_DIR};
    use crate::config::GuestBuildOptions;

    const SRC_DIR: &str = "../..";

    fn build(manifest_path: &str) {
        let src_dir = Path::new(SRC_DIR);
        let manifest_path = Path::new(manifest_path);
        build_guest_package_docker(manifest_path, src_dir, &GuestBuildOptions::default()).unwrap();
    }

    fn compare_image_id(bin_path: &str, expected: &str) {
        let src_dir = Path::new(SRC_DIR);
        let target_dir = src_dir.join(TARGET_DIR);
        let elf_path = target_dir.join(bin_path);
        let actual = super::compute_image_id(&elf_path).unwrap();
        assert_eq!(expected, actual);
    }

    // Test build reproducibility for risc0_zkvm_methods_guest.
    // If the code of the package or any of its dependencies change,
    // it may be required to recompute the expected image_ids.
    // For that, run:
    // `cargo run --bin cargo-risczero -- risczero build --manifest-path risc0/zkvm/methods/guest/Cargo.toml`
    #[test]
    fn test_reproducible_methods_guest() {
        build("../../risc0/zkvm/methods/guest/Cargo.toml");
        compare_image_id(
            "risc0_zkvm_methods_guest/hello_commit",
<<<<<<< HEAD
            "caceff843b4b83cd8ba5622989baa9c8a236c979fadc823c815054c4008b2e93",
=======
            "578a11653a38e07840cc38e07016ad255b2a77534a914d4b1792dab58ee3d423",
>>>>>>> 26ea221d
        );
    }
}<|MERGE_RESOLUTION|>--- conflicted
+++ resolved
@@ -265,11 +265,7 @@
         build("../../risc0/zkvm/methods/guest/Cargo.toml");
         compare_image_id(
             "risc0_zkvm_methods_guest/hello_commit",
-<<<<<<< HEAD
             "caceff843b4b83cd8ba5622989baa9c8a236c979fadc823c815054c4008b2e93",
-=======
-            "578a11653a38e07840cc38e07016ad255b2a77534a914d4b1792dab58ee3d423",
->>>>>>> 26ea221d
         );
     }
 }