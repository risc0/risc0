--- conflicted
+++ resolved
@@ -233,11 +233,7 @@
         build("../../risc0/zkvm/methods/guest/Cargo.toml");
         compare_image_id(
             "risc0_zkvm_methods_guest/multi_test",
-<<<<<<< HEAD
-            "6e962b0abe35a33feddedfe26380ecd84d6232ee4f9be700f3b88db424fca797",
-=======
             "57db93b2ac5ec574bb9d02bc08da086342a1439ef3fa776bc5065ff23b544bd8",
->>>>>>> 4dbd088a
         );
         compare_image_id(
             "risc0_zkvm_methods_guest/hello_commit",
