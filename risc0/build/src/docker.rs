--- conflicted
+++ resolved
@@ -250,11 +250,7 @@
         build("../../risc0/zkvm/methods/guest/Cargo.toml");
         compare_image_id(
             "risc0_zkvm_methods_guest/hello_commit",
-<<<<<<< HEAD
-            "2cfe658be22ae4cf27180691b425b0f45682ac51e8be40ec092af2ab8696f2c0",
-=======
             "54fe9f56a338ab625933df086fbb2fd08526f39b29d3e41f6d6e5f15b00d7cbe",
->>>>>>> f6dab3ff
         );
     }
 }