--- conflicted
+++ resolved
@@ -250,11 +250,8 @@
         build("../../risc0/zkvm/methods/guest/Cargo.toml");
         compare_image_id(
             "risc0_zkvm_methods_guest/multi_test",
-<<<<<<< HEAD
-            "56d703197f100d945e0ec83456208ea6c17c71d49ece435fbae5b0b4ca62f31f",
-=======
             "66b09f00792e3a13e7b07b920381c743fc0aea13855614ae750d14eb6e84bac2",
->>>>>>> a00997fc
+
         );
     }
 }