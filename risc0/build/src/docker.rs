// Copyright 2025 RISC Zero, Inc.
//
// Licensed under the Apache License, Version 2.0 (the "License");
// you may not use this file except in compliance with the License.
// You may obtain a copy of the License at
//
//     http://www.apache.org/licenses/LICENSE-2.0
//
// Unless required by applicable law or agreed to in writing, software
// distributed under the License is distributed on an "AS IS" BASIS,
// WITHOUT WARRANTIES OR CONDITIONS OF ANY KIND, either express or implied.
// See the License for the specific language governing permissions and
// limitations under the License.

use std::{fs, path::Path, process::Command};

use anyhow::{bail, Context, Result};
use cargo_metadata::Package;
use docker_generate::DockerFile;
use tempfile::tempdir;

use crate::{
    config::GuestInfo, encode_rust_flags, get_env_var, get_package, GuestOptions,
    RISC0_TARGET_TRIPLE,
};

const DOCKER_IGNORE: &str = r#"
**/Dockerfile
**/.git
**/node_modules
**/target
**/tmp
"#;

/// The target directory for the ELF binaries.
pub const TARGET_DIR: &str = "target/riscv-guest/riscv32im-risc0-zkvm-elf/docker";

/// Indicates whether the build was successful or skipped.
pub enum BuildStatus {
    /// The build was successful.
    Success,
    /// The build was skipped.
    Skipped,
}

/// Build the package in the manifest path using a docker environment.
pub fn docker_build(manifest_path: &Path, guest_opts: &GuestOptions) -> Result<BuildStatus> {
    let manifest_dir = manifest_path.parent().unwrap().canonicalize().unwrap();
    let pkg = get_package(manifest_dir);
    let src_dir = guest_opts.use_docker.clone().unwrap_or_default().root_dir();
    let guest_opts = guest_opts.clone();
    let guest_info = GuestInfo {
        options: guest_opts.clone(),
        metadata: (&pkg).into(),
    };
    let pkg_name = pkg.name.replace('-', "_");
    let target_dir = src_dir.join(TARGET_DIR).join(pkg_name);
    build_guest_package_docker(&pkg, &target_dir, &guest_info)
}

pub(crate) fn build_guest_package_docker(
    pkg: &Package,
    target_dir: impl AsRef<Path>,
    guest_info: &GuestInfo,
) -> Result<BuildStatus> {
    if !get_env_var("RISC0_SKIP_BUILD").is_empty() {
        eprintln!("Skipping build because RISC0_SKIP_BUILD is set");
        return Ok(BuildStatus::Skipped);
    }

    let src_dir = guest_info
        .options
        .use_docker
        .clone()
        .unwrap_or_default()
        .root_dir()
        .canonicalize()?;

    eprintln!("Docker context: {src_dir:?}");
    eprintln!(
        "Building ELF binaries in {} for {RISC0_TARGET_TRIPLE} target...",
        pkg.name
    );

    if !Command::new("docker")
        .arg("--version")
        .status()
        .context("Could not find or execute docker")?
        .success()
    {
        bail!("`docker --version` failed");
    }

    let manifest_path = pkg.manifest_path.as_std_path();
    if let Err(err) = check_cargo_lock(manifest_path) {
        eprintln!("{err}");
    }

    {
        let temp_dir = tempdir()?;
        let temp_path = temp_dir.path();
        let rel_manifest_path = manifest_path.strip_prefix(&src_dir)?;
        create_dockerfile(rel_manifest_path, temp_path, guest_info)?;
        let target_dir = target_dir.as_ref();
        let target_dir = target_dir.join(RISC0_TARGET_TRIPLE).join("docker");
        build(&src_dir, temp_path, &target_dir)?;
    }

    Ok(BuildStatus::Success)
}

/// Create the dockerfile.
///
/// Overwrites if a dockerfile already exists.
fn create_dockerfile(manifest_path: &Path, temp_dir: &Path, guest_info: &GuestInfo) -> Result<()> {
    let manifest_env = &[("CARGO_MANIFEST_PATH", manifest_path.to_str().unwrap())];
    let encoded_rust_flags = encode_rust_flags(&guest_info.metadata, true);
    let rustflags_env = &[("CARGO_ENCODED_RUSTFLAGS", encoded_rust_flags.as_str())];

    let common_args = vec![
        "--locked",
        "--target",
        RISC0_TARGET_TRIPLE,
        "--manifest-path",
        "$CARGO_MANIFEST_PATH",
    ];

    let mut build_args = common_args.clone();
    let features_str = guest_info.options.features.join(",");
    if !guest_info.options.features.is_empty() {
        build_args.push("--features");
        build_args.push(&features_str);
    }

    let fetch_cmd = [&["cargo", "+risc0", "fetch"], common_args.as_slice()]
        .concat()
        .join(" ");
    let build_cmd = [
        &["cargo", "+risc0", "build", "--release"],
        build_args.as_slice(),
    ]
    .concat()
    .join(" ");

    let docker_opts = guest_info.options.use_docker.clone().unwrap_or_default();
    let docker_tag = format!(
        "risczero/risc0-guest-builder:{}",
        docker_opts.docker_container_tag()
    );

    let mut build = DockerFile::new()
        .from_alias("build", &docker_tag)
        .workdir("/src")
        .copy(".", ".")
        .env(manifest_env)
        .env(rustflags_env)
        .env(&[("CARGO_TARGET_DIR", "target")]);

    #[cfg(feature = "unstable")]
    {
        build = build.env(&[("RISC0_FEATURE_bigint2", "")]);
    }

    build = build
        .env(&[(
            "CC_riscv32im_risc0_zkvm_elf",
            "/root/.risc0/cpp/bin/riscv32-unknown-elf-gcc",
        )])
        .env(&[("CFLAGS_riscv32im_risc0_zkvm_elf", "-march=rv32im -nostdlib")]);

    let docker_env = docker_opts.env();
    if !docker_env.is_empty() {
        build = build.env(&docker_env);
    }

    build = build
        // Fetching separately allows docker to cache the downloads, assuming the Cargo.lock
        // doesn't change.
        .run(&fetch_cmd)
        .run(&build_cmd);

    let src_dir = format!("/src/target/{RISC0_TARGET_TRIPLE}/release");
    let binary = DockerFile::new()
        .comment("export stage")
        .from_alias("export", "scratch")
        .copy_from("build", &src_dir, "/");

    let file = DockerFile::new().dockerfile(build).dockerfile(binary);
    fs::write(temp_dir.join("Dockerfile"), file.to_string())?;
    fs::write(temp_dir.join("Dockerfile.dockerignore"), DOCKER_IGNORE)?;

    Ok(())
}

/// Build the dockerfile and outputs the ELF.
///
/// Overwrites if an ELF with the same name already exists.
fn build(src_dir: &Path, temp_dir: &Path, target_dir: &Path) -> Result<()> {
    if Command::new("docker")
        .arg("build")
        .arg(format!("--output={}", target_dir.to_str().unwrap()))
        .arg("-f")
        .arg(temp_dir.join("Dockerfile"))
        .arg(src_dir)
        .status()
        .context("docker failed to execute")?
        .success()
    {
        Ok(())
    } else {
        Err(anyhow::anyhow!("docker build failed"))
    }
}

fn check_cargo_lock(manifest_path: &Path) -> Result<()> {
    let lock_file = manifest_path
        .parent()
        .context("invalid manifest path")?
        .join("Cargo.lock");
    fs::metadata(lock_file.clone()).context(format!(
        "Cargo.lock not found in path {}",
        lock_file.display()
    ))?;
    Ok(())
}

// requires Docker to be installed
#[cfg(feature = "docker")]
#[cfg(test)]
mod test {
    use crate::{build_package, DockerOptionsBuilder, GuestListEntry, GuestOptionsBuilder};

    use super::*;

    const SRC_DIR: &str = "../..";

    fn build(target_dir: &Path, manifest_path: &str) -> Vec<GuestListEntry> {
        let src_dir = Path::new(SRC_DIR).to_path_buf();
        let manifest_path = Path::new(manifest_path);
        let manifest_dir = manifest_path.parent().unwrap().canonicalize().unwrap();
        let pkg = get_package(manifest_dir);
        let docker_opts = DockerOptionsBuilder::default()
            .root_dir(src_dir)
            .build()
            .unwrap();
        let guest_opts = GuestOptionsBuilder::default()
            .use_docker(docker_opts)
            .build()
            .unwrap();
        build_package(&pkg, target_dir, guest_opts).unwrap()
    }

    fn compare_image_id(guest_list: &[GuestListEntry], name: &str, expected: &str) {
        let guest = guest_list.iter().find(|x| x.name == name).unwrap();
        assert_eq!(expected, guest.image_id.to_string());
    }

    // Test build reproducibility for risc0_zkvm_methods_guest.
    // If the code of the package or any of its dependencies change,
    // it may be required to recompute the expected image_ids.
    // For that, run:
    // `cargo run --bin cargo-risczero -- risczero build --manifest-path risc0/zkvm/methods/guest/Cargo.toml`
    #[test]
    fn test_reproducible_methods_guest() {
        let temp_dir = tempdir().unwrap();
        let temp_path = temp_dir.path();
        let guest_list = build(temp_path, "../../risc0/zkvm/methods/guest/Cargo.toml");
        compare_image_id(
            &guest_list,
            "hello_commit",
<<<<<<< HEAD
            "dfef95787f2f6a82dce73cf6b4f24511326db45244b7212b3cd877e3340ab625",
=======
            "dcc65dfa6b64534a610b74a94f702571e98e0ffa5da321a022028fe8fe0b9cc8",
>>>>>>> b9bfc8ad
        );
    }
}<|MERGE_RESOLUTION|>--- conflicted
+++ resolved
@@ -268,11 +268,7 @@
         compare_image_id(
             &guest_list,
             "hello_commit",
-<<<<<<< HEAD
             "dfef95787f2f6a82dce73cf6b4f24511326db45244b7212b3cd877e3340ab625",
-=======
-            "dcc65dfa6b64534a610b74a94f702571e98e0ffa5da321a022028fe8fe0b9cc8",
->>>>>>> b9bfc8ad
         );
     }
 }