--- conflicted
+++ resolved
@@ -239,11 +239,7 @@
         build("../../risc0/zkvm/methods/guest/Cargo.toml");
         compare_image_id(
             "risc0_zkvm_methods_guest/multi_test",
-<<<<<<< HEAD
-            "80af04abebd7de9ed9915968f9d0217df57e705dd73ca0c9c4abfcb3e1a0c66a",
-=======
-            "1219f3a9e9f6a6639705070c151a90d10120f81fdf13d50273080567ea80cb6c",
->>>>>>> a7000a9c
+            "254d1845a847dc4a8df7b9663f9418fa41647966109315da4f3dc8622b22dbff",
         );
     }
 }