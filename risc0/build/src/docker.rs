// Copyright 2024 RISC Zero, Inc.
//
// Licensed under the Apache License, Version 2.0 (the "License");
// you may not use this file except in compliance with the License.
// You may obtain a copy of the License at
//
//     http://www.apache.org/licenses/LICENSE-2.0
//
// Unless required by applicable law or agreed to in writing, software
// distributed under the License is distributed on an "AS IS" BASIS,
// WITHOUT WARRANTIES OR CONDITIONS OF ANY KIND, either express or implied.
// See the License for the specific language governing permissions and
// limitations under the License.

use std::{fs, path::Path, process::Command};

use anyhow::{bail, Context, Result};
use cargo_metadata::MetadataCommand;
use docker_generate::DockerFile;
use risc0_binfmt::{MemoryImage, Program};
use risc0_zkvm_platform::{
    memory::{GUEST_MAX_MEM, TEXT_START},
    PAGE_SIZE,
};
use tempfile::tempdir;

use crate::get_env_var;

const DOCKER_IGNORE: &str = r#"
**/Dockerfile
**/.git
**/node_modules
**/target
**/tmp
"#;

/// The target directory for the ELF binaries.
pub const TARGET_DIR: &str = "target/riscv-guest/riscv32im-risc0-zkvm-elf/docker";

/// Indicates weather the build was successful or skipped.
pub enum BuildStatus {
    /// The build was successful.
    Success,
    /// The build was skipped.
    Skipped,
}

/// Build the package in the manifest path using a docker environment.
pub fn docker_build(
    manifest_path: &Path,
    src_dir: &Path,
    features: &[String],
) -> Result<BuildStatus> {
    if !get_env_var("RISC0_SKIP_BUILD").is_empty() {
        eprintln!("Skipping build because RISC0_SKIP_BUILD is set");
        return Ok(BuildStatus::Skipped);
    }

    let manifest_path = manifest_path
        .canonicalize()
        .context(format!("manifest_path: {manifest_path:?}"))?;
    let src_dir = src_dir.canonicalize().context("src_dir")?;
    let meta = MetadataCommand::new()
        .manifest_path(&manifest_path)
        .exec()
        .context("Manifest not found")?;
    let root_pkg = meta.root_package().context("Failed to parse Cargo.toml")?;
    let pkg_name = &root_pkg.name;

    eprintln!("Docker context: {src_dir:?}");
    eprintln!("Building ELF binaries in {pkg_name} for riscv32im-risc0-zkvm-elf target...");

    if !Command::new("docker")
        .arg("--version")
        .status()
        .context("Could not find or execute docker")?
        .success()
    {
        bail!("`docker --version` failed");
    }

    if let Err(err) = check_cargo_lock(&manifest_path) {
        eprintln!("{err}");
    }

    let pkg_name = pkg_name.replace('-', "_");
    {
        let temp_dir = tempdir()?;
        let temp_path = temp_dir.path();
        let rel_manifest_path = manifest_path.strip_prefix(&src_dir)?;
        create_dockerfile(rel_manifest_path, temp_path, pkg_name.as_str(), features)?;
        build(&src_dir, temp_path)?;
    }
    println!("ELFs ready at:");

    let target_dir = src_dir.join(TARGET_DIR);
    for target in root_pkg.targets.iter().filter(|t| t.is_bin()) {
        let elf_path = target_dir.join(&pkg_name).join(&target.name);
        let image_id = compute_image_id(&elf_path)?;
        let rel_elf_path = Path::new(TARGET_DIR).join(&pkg_name).join(&target.name);
        println!("ImageID: {} - {:?}", image_id, rel_elf_path);
    }

    Ok(BuildStatus::Success)
}

/// Create the dockerfile.
///
/// Overwrites if a dockerfile already exists.
fn create_dockerfile(
    manifest_path: &Path,
    temp_dir: &Path,
    pkg_name: &str,
    features: &[String],
) -> Result<()> {
    let manifest_env = &[("CARGO_MANIFEST_PATH", manifest_path.to_str().unwrap())];
    let rustflags = format!(
        "-C passes=loweratomic -C link-arg=-Ttext=0x{TEXT_START:08X} -C link-arg=--fatal-warnings",
    );
    let rustflags_env = &[("RUSTFLAGS", rustflags.as_str())];

    let common_args = vec![
        "--locked",
        "--target",
        "riscv32im-risc0-zkvm-elf",
        "--manifest-path",
        "$CARGO_MANIFEST_PATH",
    ];

    let mut build_args = common_args.clone();
    let features_str = features.join(",");
    if !features.is_empty() {
        build_args.push("--features");
        build_args.push(&features_str);
    }

    let fetch_cmd = [&["cargo", "+risc0", "fetch"], common_args.as_slice()]
        .concat()
        .join(" ");
    let build_cmd = [
        &["cargo", "+risc0", "build", "--release"],
        build_args.as_slice(),
    ]
    .concat()
    .join(" ");

    let build = DockerFile::new()
        .from_alias("build", "risczero/risc0-guest-builder:v2024-04-22.0")
        .workdir("/src")
        .copy(".", ".")
        .env(manifest_env)
        .env(rustflags_env)
        .env(&[("CARGO_TARGET_DIR", "target")])
        // Fetching separately allows docker to cache the downloads, assuming the Cargo.lock
        // doesn't change.
        .run(&fetch_cmd)
        .run(&build_cmd);

    let out_dir = format!("/{pkg_name}");
    let binary = DockerFile::new()
        .comment("export stage")
        .from_alias("export", "scratch")
        .copy_from(
            "build",
            "/src/target/riscv32im-risc0-zkvm-elf/release",
            out_dir.as_str(),
        );

    let file = DockerFile::new().dockerfile(build).dockerfile(binary);
    fs::write(temp_dir.join("Dockerfile"), file.to_string())?;
    fs::write(temp_dir.join("Dockerfile.dockerignore"), DOCKER_IGNORE)?;

    Ok(())
}

/// Build the dockerfile and outputs the ELF.
///
/// Overwrites if an ELF with the same name already exists.
fn build(src_dir: &Path, temp_dir: &Path) -> Result<()> {
    let target_dir = src_dir.join(TARGET_DIR);
    let target_dir = target_dir.to_str().unwrap();
    if Command::new("docker")
        .arg("build")
        .arg(format!("--output={target_dir}"))
        .arg("-f")
        .arg(temp_dir.join("Dockerfile"))
        .arg(src_dir)
        .status()
        .context("docker failed to execute")?
        .success()
    {
        Ok(())
    } else {
        Err(anyhow::anyhow!("docker build failed"))
    }
}

fn check_cargo_lock(manifest_path: &Path) -> Result<()> {
    let lock_file = manifest_path
        .parent()
        .context("invalid manifest path")?
        .join("Cargo.lock");
    fs::metadata(lock_file.clone()).context(format!(
        "Cargo.lock not found in path {}",
        lock_file.display()
    ))?;
    Ok(())
}

/// Compute the image ID for a given ELF.
fn compute_image_id(elf_path: &Path) -> Result<String> {
    let elf = fs::read(elf_path)?;
    let program = Program::load_elf(&elf, GUEST_MAX_MEM as u32).context("unable to load elf")?;
    let image =
        MemoryImage::new(&program, PAGE_SIZE as u32).context("unable to create memory image")?;
    Ok(image.compute_id().to_string())
}

// requires Docker to be installed
#[cfg(feature = "docker")]
#[cfg(test)]
mod test {
    use std::path::Path;

    use super::{docker_build, TARGET_DIR};

    const SRC_DIR: &str = "../..";

    fn build(manifest_path: &str) {
        let src_dir = Path::new(SRC_DIR);
        let manifest_path = Path::new(manifest_path);
        self::docker_build(manifest_path, src_dir, &[]).unwrap();
    }

    fn compare_image_id(bin_path: &str, expected: &str) {
        let src_dir = Path::new(SRC_DIR);
        let target_dir = src_dir.join(TARGET_DIR);
        let elf_path = target_dir.join(bin_path);
        let actual = super::compute_image_id(&elf_path).unwrap();
        assert_eq!(expected, actual);
    }

    // Test build reproducibility for risc0_zkvm_methods_guest.
    // If the code of the package or any of its dependencies change,
    // it may be required to recompute the expected image_ids.
    // For that, run:
    // `cargo risczero build --manifest-path risc0/zkvm/methods/guest/Cargo.toml`
    #[test]
    fn test_reproducible_methods_guest() {
        build("../../risc0/zkvm/methods/guest/Cargo.toml");
        compare_image_id(
            "risc0_zkvm_methods_guest/multi_test",
<<<<<<< HEAD
            "7f59f1d8b6e109602414c69953cf94e1f91c6c2a26ca93fe99fa9e01d30fb396",
=======
            "52d1c3712b98e343e7ec5d167cdad6ba37dbfbfe63569b1175a151123261f461",
>>>>>>> 457e09b5
        );
    }
}<|MERGE_RESOLUTION|>--- conflicted
+++ resolved
@@ -250,11 +250,7 @@
         build("../../risc0/zkvm/methods/guest/Cargo.toml");
         compare_image_id(
             "risc0_zkvm_methods_guest/multi_test",
-<<<<<<< HEAD
-            "7f59f1d8b6e109602414c69953cf94e1f91c6c2a26ca93fe99fa9e01d30fb396",
-=======
-            "52d1c3712b98e343e7ec5d167cdad6ba37dbfbfe63569b1175a151123261f461",
->>>>>>> 457e09b5
+            "d031457da15076e6873c503d3f2128b1aaf3789dbfdc0f35a066841b29de6267",
         );
     }
 }