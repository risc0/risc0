// Copyright 2024 RISC Zero, Inc.
//
// Licensed under the Apache License, Version 2.0 (the "License");
// you may not use this file except in compliance with the License.
// You may obtain a copy of the License at
//
//     http://www.apache.org/licenses/LICENSE-2.0
//
// Unless required by applicable law or agreed to in writing, software
// distributed under the License is distributed on an "AS IS" BASIS,
// WITHOUT WARRANTIES OR CONDITIONS OF ANY KIND, either express or implied.
// See the License for the specific language governing permissions and
// limitations under the License.

use std::{fs, path::Path, process::Command};

use anyhow::{bail, Context, Result};
use cargo_metadata::MetadataCommand;
use docker_generate::DockerFile;
use risc0_binfmt::{MemoryImage, Program};
use risc0_zkvm_platform::{
    memory::{GUEST_MAX_MEM, TEXT_START},
    PAGE_SIZE,
};
use tempfile::tempdir;

use crate::get_env_var;

const DOCKER_IGNORE: &str = r#"
**/Dockerfile
**/.git
**/node_modules
**/target
**/tmp
"#;

/// The target directory for the ELF binaries.
pub const TARGET_DIR: &str = "target/riscv-guest/riscv32im-risc0-zkvm-elf/docker";

/// Indicates weather the build was successful or skipped.
pub enum BuildStatus {
    /// The build was successful.
    Success,
    /// The build was skipped.
    Skipped,
}

/// Build the package in the manifest path using a docker environment.
pub fn docker_build(
    manifest_path: &Path,
    src_dir: &Path,
    features: &[String],
) -> Result<BuildStatus> {
    if !get_env_var("RISC0_SKIP_BUILD").is_empty() {
        eprintln!("Skipping build because RISC0_SKIP_BUILD is set");
        return Ok(BuildStatus::Skipped);
    }

    let manifest_path = manifest_path
        .canonicalize()
        .context(format!("manifest_path: {manifest_path:?}"))?;
    let src_dir = src_dir.canonicalize().context("src_dir")?;
    let meta = MetadataCommand::new()
        .manifest_path(&manifest_path)
        .exec()
        .context("Manifest not found")?;
    let root_pkg = meta.root_package().context("Failed to parse Cargo.toml")?;
    let pkg_name = &root_pkg.name;

    eprintln!("Docker context: {src_dir:?}");
    eprintln!("Building ELF binaries in {pkg_name} for riscv32im-risc0-zkvm-elf target...");

    if !Command::new("docker")
        .arg("--version")
        .status()
        .context("Could not find or execute docker")?
        .success()
    {
        bail!("`docker --version` failed");
    }

    if let Err(err) = check_cargo_lock(&manifest_path) {
        eprintln!("{err}");
    }

    let pkg_name = pkg_name.replace('-', "_");
    {
        let temp_dir = tempdir()?;
        let temp_path = temp_dir.path();
        let rel_manifest_path = manifest_path.strip_prefix(&src_dir)?;
        create_dockerfile(rel_manifest_path, temp_path, pkg_name.as_str(), features)?;
        build(&src_dir, temp_path)?;
    }
    println!("ELFs ready at:");

    let target_dir = src_dir.join(TARGET_DIR);
    for target in root_pkg.targets.iter().filter(|t| t.is_bin()) {
        let elf_path = target_dir.join(&pkg_name).join(&target.name);
        let image_id = compute_image_id(&elf_path)?;
        let rel_elf_path = Path::new(TARGET_DIR).join(&pkg_name).join(&target.name);
        println!("ImageID: {} - {:?}", image_id, rel_elf_path);
    }

    Ok(BuildStatus::Success)
}

/// Create the dockerfile.
///
/// Overwrites if a dockerfile already exists.
fn create_dockerfile(
    manifest_path: &Path,
    temp_dir: &Path,
    pkg_name: &str,
    features: &[String],
) -> Result<()> {
    let manifest_env = &[("CARGO_MANIFEST_PATH", manifest_path.to_str().unwrap())];
    let rustflags = format!(
        "-C passes=loweratomic -C link-arg=-Ttext=0x{TEXT_START:08X} -C link-arg=--fatal-warnings",
    );
    let rustflags_env = &[("RUSTFLAGS", rustflags.as_str())];

    let common_args = vec![
        "--locked",
        "--target",
        "riscv32im-risc0-zkvm-elf",
        "--manifest-path",
        "$CARGO_MANIFEST_PATH",
    ];

    let mut build_args = common_args.clone();
    let features_str = features.join(",");
    if !features.is_empty() {
        build_args.push("--features");
        build_args.push(&features_str);
    }

    let fetch_cmd = [&["cargo", "+risc0", "fetch"], common_args.as_slice()]
        .concat()
        .join(" ");
    let build_cmd = [
        &["cargo", "+risc0", "build", "--release"],
        build_args.as_slice(),
    ]
    .concat()
    .join(" ");

    let build = DockerFile::new()
        .from_alias("build", "risczero/risc0-guest-builder:v2024-04-22.0")
        .workdir("/src")
        .copy(".", ".")
        .env(manifest_env)
        .env(rustflags_env)
        .env(&[("CARGO_TARGET_DIR", "target")])
        // Fetching separately allows docker to cache the downloads, assuming the Cargo.lock
        // doesn't change.
        .run(&fetch_cmd)
        .run(&build_cmd);

    let out_dir = format!("/{pkg_name}");
    let binary = DockerFile::new()
        .comment("export stage")
        .from_alias("export", "scratch")
        .copy_from(
            "build",
            "/src/target/riscv32im-risc0-zkvm-elf/release",
            out_dir.as_str(),
        );

    let file = DockerFile::new().dockerfile(build).dockerfile(binary);
    fs::write(temp_dir.join("Dockerfile"), file.to_string())?;
    fs::write(temp_dir.join("Dockerfile.dockerignore"), DOCKER_IGNORE)?;

    Ok(())
}

/// Build the dockerfile and outputs the ELF.
///
/// Overwrites if an ELF with the same name already exists.
fn build(src_dir: &Path, temp_dir: &Path) -> Result<()> {
    let target_dir = src_dir.join(TARGET_DIR);
    let target_dir = target_dir.to_str().unwrap();
    if Command::new("docker")
        .arg("build")
        .arg(format!("--output={target_dir}"))
        .arg("-f")
        .arg(temp_dir.join("Dockerfile"))
        .arg(src_dir)
        .status()
        .context("docker failed to execute")?
        .success()
    {
        Ok(())
    } else {
        Err(anyhow::anyhow!("docker build failed"))
    }
}

fn check_cargo_lock(manifest_path: &Path) -> Result<()> {
    let lock_file = manifest_path
        .parent()
        .context("invalid manifest path")?
        .join("Cargo.lock");
    fs::metadata(lock_file.clone()).context(format!(
        "Cargo.lock not found in path {}",
        lock_file.display()
    ))?;
    Ok(())
}

/// Compute the image ID for a given ELF.
fn compute_image_id(elf_path: &Path) -> Result<String> {
    let elf = fs::read(elf_path)?;
    let program = Program::load_elf(&elf, GUEST_MAX_MEM as u32).context("unable to load elf")?;
    let image =
        MemoryImage::new(&program, PAGE_SIZE as u32).context("unable to create memory image")?;
    Ok(image.compute_id().to_string())
}

// requires Docker to be installed
#[cfg(feature = "docker")]
#[cfg(test)]
mod test {
    use std::path::Path;

    use super::{docker_build, TARGET_DIR};

    const SRC_DIR: &str = "../..";

    fn build(manifest_path: &str) {
        let src_dir = Path::new(SRC_DIR);
        let manifest_path = Path::new(manifest_path);
        self::docker_build(manifest_path, src_dir, &[]).unwrap();
    }

    fn compare_image_id(bin_path: &str, expected: &str) {
        let src_dir = Path::new(SRC_DIR);
        let target_dir = src_dir.join(TARGET_DIR);
        let elf_path = target_dir.join(bin_path);
        let actual = super::compute_image_id(&elf_path).unwrap();
        assert_eq!(expected, actual);
    }

    // Test build reproducibility for risc0_zkvm_methods_guest.
    // If the code of the package or any of its dependencies change,
    // it may be required to recompute the expected image_ids.
    // For that, run:
    // `cargo risczero build --manifest-path risc0/zkvm/methods/guest/Cargo.toml`
    #[test]
    fn test_reproducible_methods_guest() {
        build("../../risc0/zkvm/methods/guest/Cargo.toml");
        compare_image_id(
            "risc0_zkvm_methods_guest/multi_test",
<<<<<<< HEAD
            "2d6d3f0724044b2481cd40c5de98765d0c15887ee39aaa857def5cd9d0b5b799",
=======
            "62beebcb97bd295cf8ece734eb6469620f2a8a2dad27a7f26cc592eb20a967ba",
>>>>>>> 53ada25b
        );
    }
}<|MERGE_RESOLUTION|>--- conflicted
+++ resolved
@@ -250,11 +250,7 @@
         build("../../risc0/zkvm/methods/guest/Cargo.toml");
         compare_image_id(
             "risc0_zkvm_methods_guest/multi_test",
-<<<<<<< HEAD
-            "2d6d3f0724044b2481cd40c5de98765d0c15887ee39aaa857def5cd9d0b5b799",
-=======
             "62beebcb97bd295cf8ece734eb6469620f2a8a2dad27a7f26cc592eb20a967ba",
->>>>>>> 53ada25b
         );
     }
 }