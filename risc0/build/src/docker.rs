// Copyright 2024 RISC Zero, Inc.
//
// Licensed under the Apache License, Version 2.0 (the "License");
// you may not use this file except in compliance with the License.
// You may obtain a copy of the License at
//
//     http://www.apache.org/licenses/LICENSE-2.0
//
// Unless required by applicable law or agreed to in writing, software
// distributed under the License is distributed on an "AS IS" BASIS,
// WITHOUT WARRANTIES OR CONDITIONS OF ANY KIND, either express or implied.
// See the License for the specific language governing permissions and
// limitations under the License.

use std::{fs, path::Path, process::Command};

use anyhow::{bail, Context, Result};
use cargo_metadata::MetadataCommand;
use docker_generate::DockerFile;
use risc0_binfmt::{MemoryImage, Program};
use risc0_zkvm_platform::{memory::GUEST_MAX_MEM, PAGE_SIZE};
use tempfile::tempdir;

use crate::{config::GuestBuildOptions, encode_rust_flags, get_env_var, GuestOptions};

const DOCKER_IGNORE: &str = r#"
**/Dockerfile
**/.git
**/node_modules
**/target
**/tmp
"#;

/// The target directory for the ELF binaries.
pub const TARGET_DIR: &str = "target/riscv-guest/riscv32im-risc0-zkvm-elf/docker";

/// Indicates weather the build was successful or skipped.
pub enum BuildStatus {
    /// The build was successful.
    Success,
    /// The build was skipped.
    Skipped,
}

/// Build the package in the manifest path using a docker environment.
pub fn docker_build(
    manifest_path: &Path,
    src_dir: &Path,
    guest_opts: &GuestOptions,
) -> Result<BuildStatus> {
    build_guest_package_docker(manifest_path, src_dir, &guest_opts.clone().into())
}

pub(crate) fn build_guest_package_docker(
    manifest_path: &Path,
    src_dir: &Path,
    guest_opts: &GuestBuildOptions,
) -> Result<BuildStatus> {
    if !get_env_var("RISC0_SKIP_BUILD").is_empty() {
        eprintln!("Skipping build because RISC0_SKIP_BUILD is set");
        return Ok(BuildStatus::Skipped);
    }

    let manifest_path = manifest_path
        .canonicalize()
        .context(format!("manifest_path: {manifest_path:?}"))?;
    let src_dir = src_dir.canonicalize().context("src_dir")?;
    let meta = MetadataCommand::new()
        .manifest_path(&manifest_path)
        .exec()
        .context("Manifest not found")?;
    let root_pkg = meta.root_package().context("Failed to parse Cargo.toml")?;
    let pkg_name = &root_pkg.name;

    eprintln!("Docker context: {src_dir:?}");
    eprintln!("Building ELF binaries in {pkg_name} for riscv32im-risc0-zkvm-elf target...");

    if !Command::new("docker")
        .arg("--version")
        .status()
        .context("Could not find or execute docker")?
        .success()
    {
        bail!("`docker --version` failed");
    }

    if let Err(err) = check_cargo_lock(&manifest_path) {
        eprintln!("{err}");
    }

    let pkg_name = pkg_name.replace('-', "_");
    {
        let temp_dir = tempdir()?;
        let temp_path = temp_dir.path();
        let rel_manifest_path = manifest_path.strip_prefix(&src_dir)?;
        create_dockerfile(rel_manifest_path, temp_path, pkg_name.as_str(), guest_opts)?;
        build(&src_dir, temp_path)?;
    }
    println!("ELFs ready at:");

    let target_dir = src_dir.join(TARGET_DIR);
    for target in root_pkg.targets.iter().filter(|t| t.is_bin()) {
        let elf_path = target_dir.join(&pkg_name).join(&target.name);
        let image_id = compute_image_id(&elf_path)?;
        let rel_elf_path = Path::new(TARGET_DIR).join(&pkg_name).join(&target.name);
        println!("ImageID: {} - {:?}", image_id, rel_elf_path);
    }

    Ok(BuildStatus::Success)
}

/// Create the dockerfile.
///
/// Overwrites if a dockerfile already exists.
fn create_dockerfile(
    manifest_path: &Path,
    temp_dir: &Path,
    pkg_name: &str,
    guest_opts: &GuestBuildOptions,
) -> Result<()> {
    let manifest_env = &[("CARGO_MANIFEST_PATH", manifest_path.to_str().unwrap())];
    let encoded_rust_flags = encode_rust_flags(
        &guest_opts
            .rustc_flags
            .iter()
            .map(|s| s.as_str())
            .collect::<Vec<_>>(),
    );
    let rustflags_env = &[("CARGO_ENCODED_RUSTFLAGS", encoded_rust_flags.as_str())];

    let common_args = vec![
        "--locked",
        "--target",
        "riscv32im-risc0-zkvm-elf",
        "--manifest-path",
        "$CARGO_MANIFEST_PATH",
    ];

    let mut build_args = common_args.clone();
    let features_str = guest_opts.features.join(",");
    if !guest_opts.features.is_empty() {
        build_args.push("--features");
        build_args.push(&features_str);
    }

    let fetch_cmd = [&["cargo", "+risc0", "fetch"], common_args.as_slice()]
        .concat()
        .join(" ");
    let build_cmd = [
        &["cargo", "+risc0", "build", "--release"],
        build_args.as_slice(),
    ]
    .concat()
    .join(" ");

    let build = DockerFile::new()
        .from_alias("build", "risczero/risc0-guest-builder:r0.1.81.0")
        .workdir("/src")
        .copy(".", ".")
        .env(manifest_env)
        .env(rustflags_env)
        .env(&[("CARGO_TARGET_DIR", "target")])
        .env(&[(
            "CC_riscv32im_risc0_zkvm_elf",
            "/root/.local/share/cargo-risczero/cpp/bin/riscv32-unknown-elf-gcc",
        )])
        .env(&[("CFLAGS_riscv32im_risc0_zkvm_elf", "-march=rv32im -nostdlib")])
        // Fetching separately allows docker to cache the downloads, assuming the Cargo.lock
        // doesn't change.
        .run(&fetch_cmd)
        .run(&build_cmd);

    let out_dir = format!("/{pkg_name}");
    let binary = DockerFile::new()
        .comment("export stage")
        .from_alias("export", "scratch")
        .copy_from(
            "build",
            "/src/target/riscv32im-risc0-zkvm-elf/release",
            out_dir.as_str(),
        );

    let file = DockerFile::new().dockerfile(build).dockerfile(binary);
    fs::write(temp_dir.join("Dockerfile"), file.to_string())?;
    fs::write(temp_dir.join("Dockerfile.dockerignore"), DOCKER_IGNORE)?;

    Ok(())
}

/// Build the dockerfile and outputs the ELF.
///
/// Overwrites if an ELF with the same name already exists.
fn build(src_dir: &Path, temp_dir: &Path) -> Result<()> {
    let target_dir = src_dir.join(TARGET_DIR);
    let target_dir = target_dir.to_str().unwrap();
    if Command::new("docker")
        .arg("build")
        .arg(format!("--output={target_dir}"))
        .arg("-f")
        .arg(temp_dir.join("Dockerfile"))
        .arg(src_dir)
        .status()
        .context("docker failed to execute")?
        .success()
    {
        Ok(())
    } else {
        Err(anyhow::anyhow!("docker build failed"))
    }
}

fn check_cargo_lock(manifest_path: &Path) -> Result<()> {
    let lock_file = manifest_path
        .parent()
        .context("invalid manifest path")?
        .join("Cargo.lock");
    fs::metadata(lock_file.clone()).context(format!(
        "Cargo.lock not found in path {}",
        lock_file.display()
    ))?;
    Ok(())
}

/// Compute the image ID for a given ELF.
fn compute_image_id(elf_path: &Path) -> Result<String> {
    let elf = fs::read(elf_path)?;
    let program = Program::load_elf(&elf, GUEST_MAX_MEM as u32).context("unable to load elf")?;
    let image =
        MemoryImage::new(&program, PAGE_SIZE as u32).context("unable to create memory image")?;
    Ok(image.compute_id().to_string())
}

// requires Docker to be installed
#[cfg(feature = "docker")]
#[cfg(test)]
mod test {
    use std::path::Path;

    use super::{build_guest_package_docker, TARGET_DIR};
    use crate::config::GuestBuildOptions;

    const SRC_DIR: &str = "../..";

    fn build(manifest_path: &str) {
        let src_dir = Path::new(SRC_DIR);
        let manifest_path = Path::new(manifest_path);
        build_guest_package_docker(manifest_path, src_dir, &GuestBuildOptions::default()).unwrap();
    }

    fn compare_image_id(bin_path: &str, expected: &str) {
        let src_dir = Path::new(SRC_DIR);
        let target_dir = src_dir.join(TARGET_DIR);
        let elf_path = target_dir.join(bin_path);
        let actual = super::compute_image_id(&elf_path).unwrap();
        assert_eq!(expected, actual);
    }

    // Test build reproducibility for risc0_zkvm_methods_guest.
    // If the code of the package or any of its dependencies change,
    // it may be required to recompute the expected image_ids.
    // For that, run:
    // `cargo run --bin cargo-risczero -- risczero build --manifest-path risc0/zkvm/methods/guest/Cargo.toml`
    #[test]
    fn test_reproducible_methods_guest() {
        build("../../risc0/zkvm/methods/guest/Cargo.toml");
        compare_image_id(
            "risc0_zkvm_methods_guest/hello_commit",
<<<<<<< HEAD
            "3feeedf05a620e3f05745fd520e2a08e966b56d4d21b04f3d36a75883f324f46",
=======
            "f008b8cd3ec6fbe14ace3df7d09e6fd1006a35e0c4540e6d203f07be4eb617c0",
>>>>>>> 5d1f4b2c
        );
    }
}<|MERGE_RESOLUTION|>--- conflicted
+++ resolved
@@ -265,11 +265,7 @@
         build("../../risc0/zkvm/methods/guest/Cargo.toml");
         compare_image_id(
             "risc0_zkvm_methods_guest/hello_commit",
-<<<<<<< HEAD
-            "3feeedf05a620e3f05745fd520e2a08e966b56d4d21b04f3d36a75883f324f46",
-=======
             "f008b8cd3ec6fbe14ace3df7d09e6fd1006a35e0c4540e6d203f07be4eb617c0",
->>>>>>> 5d1f4b2c
         );
     }
 }