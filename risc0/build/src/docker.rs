// Copyright 2024 RISC Zero, Inc.
//
// Licensed under the Apache License, Version 2.0 (the "License");
// you may not use this file except in compliance with the License.
// You may obtain a copy of the License at
//
//     http://www.apache.org/licenses/LICENSE-2.0
//
// Unless required by applicable law or agreed to in writing, software
// distributed under the License is distributed on an "AS IS" BASIS,
// WITHOUT WARRANTIES OR CONDITIONS OF ANY KIND, either express or implied.
// See the License for the specific language governing permissions and
// limitations under the License.

use std::{fs, path::Path, process::Command};

use anyhow::{bail, Context, Result};
use cargo_metadata::MetadataCommand;
use docker_generate::DockerFile;
use risc0_binfmt::{MemoryImage, Program};
use risc0_zkvm_platform::{
    memory::{GUEST_MAX_MEM, TEXT_START},
    PAGE_SIZE,
};
use tempfile::tempdir;

use crate::get_env_var;

const DOCKER_IGNORE: &str = r#"
**/Dockerfile
**/.git
**/node_modules
**/target
**/tmp
"#;

const TARGET_DIR: &str = "target/riscv-guest/riscv32im-risc0-zkvm-elf/docker";

/// Build the package in the manifest path using a docker environment.
pub fn docker_build(manifest_path: &Path, src_dir: &Path, features: &[String]) -> Result<()> {
    if !get_env_var("RISC0_SKIP_BUILD").is_empty() {
        return Ok(());
    }

    let manifest_path = manifest_path
        .canonicalize()
        .context(format!("manifest_path: {manifest_path:?}"))?;
    let src_dir = src_dir.canonicalize().context("src_dir")?;
    eprintln!("Docker context: {src_dir:?}");

    let meta = MetadataCommand::new()
        .manifest_path(&manifest_path)
        .exec()
        .context("Manifest not found")?;
    let root_pkg = meta.root_package().context("failed to parse Cargo.toml")?;
    let pkg_name = &root_pkg.name;

    eprintln!("Building ELF binaries in {pkg_name} for riscv32im-risc0-zkvm-elf target...");

    if !Command::new("docker")
        .arg("--version")
        .status()
        .context("Could not find or execute docker")?
        .success()
    {
        bail!("`docker --version` failed");
    }

    if let Err(err) = check_cargo_lock(&manifest_path) {
        eprintln!("{err}");
    }

    let pkg_name = pkg_name.replace('-', "_");
    {
        let temp_dir = tempdir()?;
        let temp_path = temp_dir.path();
        let rel_manifest_path = manifest_path.strip_prefix(&src_dir)?;
        create_dockerfile(rel_manifest_path, temp_path, pkg_name.as_str(), features)?;
        build(&src_dir, temp_path)?;
    }
    println!("ELFs ready at:");

    let target_dir = src_dir.join(TARGET_DIR);
    for target in root_pkg.targets.iter() {
        if target.is_bin() {
            let elf_path = target_dir.join(&pkg_name).join(&target.name);
            let image_id = compute_image_id(&elf_path)?;
            let rel_elf_path = Path::new(TARGET_DIR).join(&pkg_name).join(&target.name);
            println!("ImageID: {} - {:?}", image_id, rel_elf_path);
        }
    }

    Ok(())
}

/// Create the dockerfile.
///
/// Overwrites if a dockerfile already exists.
fn create_dockerfile(
    manifest_path: &Path,
    temp_dir: &Path,
    pkg_name: &str,
    features: &[String],
) -> Result<()> {
    let manifest_env = &[("CARGO_MANIFEST_PATH", manifest_path.to_str().unwrap())];
    let rustflags = format!(
        "-C passes=loweratomic -C link-arg=-Ttext=0x{TEXT_START:08X} -C link-arg=--fatal-warnings",
    );
    let rustflags_env = &[("RUSTFLAGS", rustflags.as_str())];

    let common_args = vec![
        "--locked",
        "--target",
        "riscv32im-risc0-zkvm-elf",
        "--manifest-path",
        "$CARGO_MANIFEST_PATH",
    ];

    let mut build_args = common_args.clone();
    let features_str = features.join(",");
    if !features.is_empty() {
        build_args.push("--features");
        build_args.push(&features_str);
    }

    let fetch_cmd = [&["cargo", "+risc0", "fetch"], common_args.as_slice()]
        .concat()
        .join(" ");
    let build_cmd = [
        &["cargo", "+risc0", "build", "--release"],
        build_args.as_slice(),
    ]
    .concat()
    .join(" ");

    let build = DockerFile::new()
        .from_alias("build", "risczero/risc0-guest-builder:v2024-02-08.1")
        .workdir("/src")
        .copy(".", ".")
        .env(manifest_env)
        .env(rustflags_env)
        .env(&[("CARGO_TARGET_DIR", "target")])
        // Fetching separately allows docker to cache the downloads, assuming the Cargo.lock
        // doesn't change.
        .run(&fetch_cmd)
        .run(&build_cmd);

    let out_dir = format!("/{pkg_name}");
    let binary = DockerFile::new()
        .comment("export stage")
        .from_alias("export", "scratch")
        .copy_from(
            "build",
            "/src/target/riscv32im-risc0-zkvm-elf/release",
            out_dir.as_str(),
        );

    let file = DockerFile::new().dockerfile(build).dockerfile(binary);
    fs::write(temp_dir.join("Dockerfile"), file.to_string())?;
    fs::write(temp_dir.join("Dockerfile.dockerignore"), DOCKER_IGNORE)?;

    Ok(())
}

/// Build the dockerfile and ouputs the ELF.
///
/// Overwrites if an ELF with the same name already exists.
fn build(src_dir: &Path, temp_dir: &Path) -> Result<()> {
    let target_dir = src_dir.join(TARGET_DIR);
    let target_dir = target_dir.to_str().unwrap();
    if Command::new("docker")
        .arg("build")
        .arg(format!("--output={target_dir}"))
        .arg("-f")
        .arg(temp_dir.join("Dockerfile"))
        .arg(src_dir)
        .status()
        .context("docker failed to execute")?
        .success()
    {
        Ok(())
    } else {
        Err(anyhow::anyhow!("docker build failed"))
    }
}

fn check_cargo_lock(manifest_path: &Path) -> Result<()> {
    let lock_file = manifest_path
        .parent()
        .context("invalid manifest path")?
        .join("Cargo.lock");
    fs::metadata(lock_file.clone()).context(format!(
        "Cargo.lock not found in path {}",
        lock_file.display()
    ))?;
    Ok(())
}

/// Compute the image ID for a given ELF.
fn compute_image_id(elf_path: &Path) -> Result<String> {
    let elf = fs::read(elf_path)?;
    let program = Program::load_elf(&elf, GUEST_MAX_MEM as u32).context("unable to load elf")?;
    let image =
        MemoryImage::new(&program, PAGE_SIZE as u32).context("unable to create memory image")?;
    Ok(image.compute_id().to_string())
}

// requires Docker to be installed
#[cfg(feature = "docker")]
#[cfg(test)]
mod test {
    use std::path::Path;

    use super::{docker_build, TARGET_DIR};

    const SRC_DIR: &str = "../..";

    fn build(manifest_path: &str) {
        let src_dir = Path::new(SRC_DIR);
        let manifest_path = Path::new(manifest_path);
        self::docker_build(manifest_path, &src_dir, &[]).unwrap()
    }

    fn compare_image_id(bin_path: &str, expected: &str) {
        let src_dir = Path::new(SRC_DIR);
        let target_dir = src_dir.join(TARGET_DIR);
        let elf_path = target_dir.join(bin_path);
        let actual = super::compute_image_id(&elf_path).unwrap();
        assert_eq!(expected, actual);
    }

    // Test build reproducibility for risc0_zkvm_methods_guest.
    // If the code of the package or any of its dependencies change,
    // it may be required to recompute the expected image_ids.
    // For that, run:
    // `cargo risczero build --manifest-path risc0/zkvm/methods/guest/Cargo.toml`
    #[test]
    fn test_reproducible_methods_guest() {
        build("../../risc0/zkvm/methods/guest/Cargo.toml");
        compare_image_id(
            "risc0_zkvm_methods_guest/multi_test",
<<<<<<< HEAD
            "6f07c80202658a796e35ea4ea3669ef5b7dd49e0e7f2da67a7598a884b684f03",
=======
            "55d42d57c6b9795f432f7228a40d42e444d8d7e2c558078a327cb1e8d2ddb85a",
        );
        compare_image_id(
            "risc0_zkvm_methods_guest/hello_commit",
            "59154e808df4389dbaa0e566e50f6951532fd257f172834dfa360120318a2778",
        );
        compare_image_id(
            "risc0_zkvm_methods_guest/slice_io",
            "7d49c5f3261d8fddf2911fec0bc6396607b90af33a80e69811bac44120f70755",
>>>>>>> 1c6a24fe
        );
    }
}<|MERGE_RESOLUTION|>--- conflicted
+++ resolved
@@ -239,19 +239,7 @@
         build("../../risc0/zkvm/methods/guest/Cargo.toml");
         compare_image_id(
             "risc0_zkvm_methods_guest/multi_test",
-<<<<<<< HEAD
             "6f07c80202658a796e35ea4ea3669ef5b7dd49e0e7f2da67a7598a884b684f03",
-=======
-            "55d42d57c6b9795f432f7228a40d42e444d8d7e2c558078a327cb1e8d2ddb85a",
         );
-        compare_image_id(
-            "risc0_zkvm_methods_guest/hello_commit",
-            "59154e808df4389dbaa0e566e50f6951532fd257f172834dfa360120318a2778",
-        );
-        compare_image_id(
-            "risc0_zkvm_methods_guest/slice_io",
-            "7d49c5f3261d8fddf2911fec0bc6396607b90af33a80e69811bac44120f70755",
->>>>>>> 1c6a24fe
-        );
     }
 }