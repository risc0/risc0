// Copyright 2025 RISC Zero, Inc.
//
// Licensed under the Apache License, Version 2.0, <LICENSE-APACHE or
// http://apache.org/licenses/LICENSE-2.0> or the MIT license <LICENSE-MIT or
// http://opensource.org/licenses/MIT>, at your option. This file may not be
// copied, modified, or distributed except according to those terms.
//
// Unless required by applicable law or agreed to in writing, software
// distributed under the License is distributed on an "AS IS" BASIS,
// WITHOUT WARRANTIES OR CONDITIONS OF ANY KIND, either express or implied.
// See the License for the specific language governing permissions and
// limitations under the License.
//
// SPDX-License-Identifier: Apache-2.0 OR MIT

use std::{fs, path::Path, process::Command};

use anyhow::{Context, Result, bail};
use cargo_metadata::Package;
use docker_generate::DockerFile;
use tempfile::tempdir;

use crate::{
    GuestOptions, RISC0_TARGET_TRIPLE, config::GuestInfo, encode_rust_flags, get_env_var,
    get_package,
};

const DOCKER_IGNORE: &str = r#"
**/Dockerfile
**/.git
**/node_modules
**/target
**/tmp
"#;

/// The target directory for the ELF binaries.
pub const TARGET_DIR: &str = "target/riscv-guest/riscv32im-risc0-zkvm-elf/docker";

/// Indicates whether the build was successful or skipped.
pub enum BuildStatus {
    /// The build was successful.
    Success,
    /// The build was skipped.
    Skipped,
}

/// Build the package in the manifest path using a docker environment.
pub fn docker_build(manifest_path: &Path, guest_opts: &GuestOptions) -> Result<BuildStatus> {
    let manifest_dir = manifest_path.parent().unwrap().canonicalize().unwrap();
    let pkg = get_package(manifest_dir);
    let src_dir = guest_opts
        .use_docker
        .clone()
        .unwrap_or_default()
        .root_dir()?;
    let guest_opts = guest_opts.clone();
    let guest_info = GuestInfo {
        options: guest_opts.clone(),
        metadata: (&pkg).into(),
    };
    let pkg_name = pkg.name.replace('-', "_");
    let target_dir = src_dir.join(TARGET_DIR).join(pkg_name);
    build_guest_package_docker(&pkg, &target_dir, &guest_info)
}

pub(crate) fn build_guest_package_docker(
    pkg: &Package,
    target_dir: impl AsRef<Path>,
    guest_info: &GuestInfo,
) -> Result<BuildStatus> {
    if !get_env_var("RISC0_SKIP_BUILD").is_empty() {
        eprintln!("Skipping build because RISC0_SKIP_BUILD is set");
        return Ok(BuildStatus::Skipped);
    }

    let src_dir = guest_info
        .options
        .use_docker
        .clone()
        .unwrap_or_default()
        .root_dir()?
        .canonicalize()?;

    eprintln!("Docker context: {src_dir:?}");
    eprintln!(
        "Building ELF binaries in {} for {RISC0_TARGET_TRIPLE} target...",
        pkg.name
    );

    if !Command::new("docker")
        .arg("--version")
        .status()
        .context("Could not find or execute docker")?
        .success()
    {
        bail!("`docker --version` failed");
    }

    let manifest_path = pkg.manifest_path.as_std_path();
    if let Err(err) = check_cargo_lock(manifest_path) {
        eprintln!("{err}");
    }

    {
        let temp_dir = tempdir()?;
        let temp_path = temp_dir.path();
        let rel_manifest_path = manifest_path.strip_prefix(&src_dir)?;
        create_dockerfile(rel_manifest_path, temp_path, guest_info)?;
        let target_dir = target_dir.as_ref();
        let target_dir = target_dir.join(RISC0_TARGET_TRIPLE).join("docker");
        build(&src_dir, temp_path, &target_dir)?;
    }

    Ok(BuildStatus::Success)
}

/// Create the dockerfile.
///
/// Overwrites if a dockerfile already exists.
fn create_dockerfile(manifest_path: &Path, temp_dir: &Path, guest_info: &GuestInfo) -> Result<()> {
    let manifest_env = &[("CARGO_MANIFEST_PATH", manifest_path.to_str().unwrap())];
    let encoded_rust_flags = encode_rust_flags(&guest_info.metadata, true);
    let rustflags_env = &[("CARGO_ENCODED_RUSTFLAGS", encoded_rust_flags.as_str())];

    let common_args = vec![
        "--locked",
        "--target",
        RISC0_TARGET_TRIPLE,
        "--manifest-path",
        "$CARGO_MANIFEST_PATH",
    ];

    let mut build_args = common_args.clone();
    let features_str = guest_info.options.features.join(",");
    if !guest_info.options.features.is_empty() {
        build_args.push("--features");
        build_args.push(&features_str);
    }

    let fetch_cmd = [&["cargo", "+risc0", "fetch"], common_args.as_slice()]
        .concat()
        .join(" ");
    let build_cmd = [
        &["cargo", "+risc0", "build", "--release"],
        build_args.as_slice(),
    ]
    .concat()
    .join(" ");

    let docker_opts = guest_info.options.use_docker.clone().unwrap_or_default();
    let docker_tag = format!(
        "risczero/risc0-guest-builder:{}",
        docker_opts.docker_container_tag()
    );

    let mut build = DockerFile::new()
        .from_alias("build", &docker_tag)
        .workdir("/src")
        .copy(".", ".")
        .env(manifest_env)
        .env(rustflags_env)
        .env(&[("CARGO_TARGET_DIR", "target")])
        .env(&[("RISC0_FEATURE_bigint2", "")])
        .env(&[(
            "CC_riscv32im_risc0_zkvm_elf",
            "/root/.risc0/cpp/bin/riscv32-unknown-elf-gcc",
        )])
        .env(&[("CFLAGS_riscv32im_risc0_zkvm_elf", "-march=rv32im -nostdlib")]);

    let docker_env = docker_opts.env();
    if !docker_env.is_empty() {
        build = build.env(&docker_env);
    }

    build = build
        // Fetching separately allows docker to cache the downloads, assuming the Cargo.lock
        // doesn't change.
        .run(&fetch_cmd)
        .run(&build_cmd);

    let src_dir = format!("/src/target/{RISC0_TARGET_TRIPLE}/release");
    let binary = DockerFile::new()
        .comment("export stage")
        .from_alias("export", "scratch")
        .copy_from("build", &src_dir, "/");

    let file = DockerFile::new().dockerfile(build).dockerfile(binary);
    fs::write(temp_dir.join("Dockerfile"), file.to_string())?;
    fs::write(temp_dir.join("Dockerfile.dockerignore"), DOCKER_IGNORE)?;

    Ok(())
}

/// Build the dockerfile and outputs the ELF.
///
/// Overwrites if an ELF with the same name already exists.
fn build(src_dir: &Path, temp_dir: &Path, target_dir: &Path) -> Result<()> {
    if Command::new("docker")
        .arg("build")
        .arg(format!("--output={}", target_dir.to_str().unwrap()))
        .arg("-f")
        .arg(temp_dir.join("Dockerfile"))
        .arg(src_dir)
        .status()
        .context("docker failed to execute")?
        .success()
    {
        Ok(())
    } else {
        Err(anyhow::anyhow!("docker build failed"))
    }
}

fn check_cargo_lock(manifest_path: &Path) -> Result<()> {
    let lock_file = manifest_path
        .parent()
        .context("invalid manifest path")?
        .join("Cargo.lock");
    fs::metadata(lock_file.clone()).context(format!(
        "Cargo.lock not found in path {}",
        lock_file.display()
    ))?;
    Ok(())
}

// requires Docker to be installed
#[cfg(feature = "docker")]
#[cfg(test)]
mod test {
    use crate::{DockerOptionsBuilder, GuestListEntry, GuestOptionsBuilder, build_package};

    use super::*;

    const SRC_DIR: &str = "../..";

    fn build(target_dir: &Path, manifest_path: &str) -> Vec<GuestListEntry> {
        let src_dir = Path::new(SRC_DIR).to_path_buf();
        let manifest_path = Path::new(manifest_path);
        let manifest_dir = manifest_path.parent().unwrap().canonicalize().unwrap();
        let pkg = get_package(manifest_dir);
        let docker_opts = DockerOptionsBuilder::default()
            .root_dir(src_dir)
            .build()
            .unwrap();
        let guest_opts = GuestOptionsBuilder::default()
            .use_docker(docker_opts)
            .build()
            .unwrap();
        build_package(&pkg, target_dir, guest_opts).unwrap()
    }

    fn compare_image_id(guest_list: &[GuestListEntry], name: &str, expected: &str) {
        let guest = guest_list.iter().find(|x| x.name == name).unwrap();
        assert_eq!(expected, guest.image_id.to_string());
    }

    // Test build reproducibility for risc0_zkvm_methods_guest.
    // If the code of the package or any of its dependencies change,
    // it may be required to recompute the expected image_ids.
    // For that, run:
    // `cargo run --bin cargo-risczero -- risczero build --manifest-path risc0/zkvm/methods/guest/Cargo.toml`
    #[test]
    fn test_reproducible_methods_guest() {
        let temp_dir = tempdir().unwrap();
        let temp_path = temp_dir.path();
        let guest_list = build(temp_path, "../../risc0/zkvm/methods/guest/Cargo.toml");
        compare_image_id(
            &guest_list,
            "hello_commit",
<<<<<<< HEAD
            "fd56b74952aaa79b95171d152af10ee26c5cbdd00bfb223f12cf2e149f24c4a2",
=======
            "41d977237f662d55b477c552f2c2974506b110836387f221556598d3145f9c0d",
>>>>>>> eb5c8cbc
        );
    }
}<|MERGE_RESOLUTION|>--- conflicted
+++ resolved
@@ -267,11 +267,7 @@
         compare_image_id(
             &guest_list,
             "hello_commit",
-<<<<<<< HEAD
-            "fd56b74952aaa79b95171d152af10ee26c5cbdd00bfb223f12cf2e149f24c4a2",
-=======
-            "41d977237f662d55b477c552f2c2974506b110836387f221556598d3145f9c0d",
->>>>>>> eb5c8cbc
+            "b62b9c7c166182f8f302f598f8a3e99766bee6dc28848760c8250c4dbd1a3829",
         );
     }
 }