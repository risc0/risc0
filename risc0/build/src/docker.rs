// Copyright 2024 RISC Zero, Inc.
//
// Licensed under the Apache License, Version 2.0 (the "License");
// you may not use this file except in compliance with the License.
// You may obtain a copy of the License at
//
//     http://www.apache.org/licenses/LICENSE-2.0
//
// Unless required by applicable law or agreed to in writing, software
// distributed under the License is distributed on an "AS IS" BASIS,
// WITHOUT WARRANTIES OR CONDITIONS OF ANY KIND, either express or implied.
// See the License for the specific language governing permissions and
// limitations under the License.

use std::{fs, path::Path, process::Command};

use anyhow::{bail, Context, Result};
use cargo_metadata::MetadataCommand;
use docker_generate::DockerFile;
use risc0_binfmt::{MemoryImage, Program};
use risc0_zkvm_platform::{
    memory::{GUEST_MAX_MEM, TEXT_START},
    PAGE_SIZE,
};
use tempfile::tempdir;

use crate::get_env_var;

const DOCKER_IGNORE: &str = r#"
**/Dockerfile
**/.git
**/node_modules
**/target
**/tmp
"#;

/// The target directory for the ELF binaries.
pub const TARGET_DIR: &str = "target/riscv-guest/riscv32im-risc0-zkvm-elf/docker";

/// Indicates weather the build was successful or skipped.
pub enum BuildStatus {
    /// The build was successful.
    Success,
    /// The build was skipped.
    Skipped,
}

/// Build the package in the manifest path using a docker environment.
pub fn docker_build(
    manifest_path: &Path,
    src_dir: &Path,
    features: &[String],
) -> Result<BuildStatus> {
    if !get_env_var("RISC0_SKIP_BUILD").is_empty() {
        eprintln!("Skipping build because RISC0_SKIP_BUILD is set");
        return Ok(BuildStatus::Skipped);
    }

    let manifest_path = manifest_path
        .canonicalize()
        .context(format!("manifest_path: {manifest_path:?}"))?;
    let src_dir = src_dir.canonicalize().context("src_dir")?;
    let meta = MetadataCommand::new()
        .manifest_path(&manifest_path)
        .exec()
        .context("Manifest not found")?;
    let root_pkg = meta.root_package().context("Failed to parse Cargo.toml")?;
    let pkg_name = &root_pkg.name;

    eprintln!("Docker context: {src_dir:?}");
    eprintln!("Building ELF binaries in {pkg_name} for riscv32im-risc0-zkvm-elf target...");

    if !Command::new("docker")
        .arg("--version")
        .status()
        .context("Could not find or execute docker")?
        .success()
    {
        bail!("`docker --version` failed");
    }

    if let Err(err) = check_cargo_lock(&manifest_path) {
        eprintln!("{err}");
    }

    let pkg_name = pkg_name.replace('-', "_");
    {
        let temp_dir = tempdir()?;
        let temp_path = temp_dir.path();
        let rel_manifest_path = manifest_path.strip_prefix(&src_dir)?;
        create_dockerfile(rel_manifest_path, temp_path, pkg_name.as_str(), features)?;
        build(&src_dir, temp_path)?;
    }
    println!("ELFs ready at:");

    let target_dir = src_dir.join(TARGET_DIR);
    for target in root_pkg.targets.iter().filter(|t| t.is_bin()) {
        let elf_path = target_dir.join(&pkg_name).join(&target.name);
        let image_id = compute_image_id(&elf_path)?;
        let rel_elf_path = Path::new(TARGET_DIR).join(&pkg_name).join(&target.name);
        println!("ImageID: {} - {:?}", image_id, rel_elf_path);
    }

    Ok(BuildStatus::Success)
}

/// Create the dockerfile.
///
/// Overwrites if a dockerfile already exists.
fn create_dockerfile(
    manifest_path: &Path,
    temp_dir: &Path,
    pkg_name: &str,
    features: &[String],
) -> Result<()> {
    let manifest_env = &[("CARGO_MANIFEST_PATH", manifest_path.to_str().unwrap())];
    let rustflags = format!(
        "-C passes=loweratomic -C link-arg=-Ttext=0x{TEXT_START:08X} -C link-arg=--fatal-warnings",
    );
    let rustflags_env = &[("RUSTFLAGS", rustflags.as_str())];

    let common_args = vec![
        "--locked",
        "--target",
        "riscv32im-risc0-zkvm-elf",
        "--manifest-path",
        "$CARGO_MANIFEST_PATH",
    ];

    let mut build_args = common_args.clone();
    let features_str = features.join(",");
    if !features.is_empty() {
        build_args.push("--features");
        build_args.push(&features_str);
    }

    let fetch_cmd = [&["cargo", "+risc0", "fetch"], common_args.as_slice()]
        .concat()
        .join(" ");
    let build_cmd = [
        &["cargo", "+risc0", "build", "--release"],
        build_args.as_slice(),
    ]
    .concat()
    .join(" ");

    let build = DockerFile::new()
        .from_alias("build", "risczero/risc0-guest-builder:r0.1.79.0")
        .workdir("/src")
        .copy(".", ".")
        .env(manifest_env)
        .env(rustflags_env)
        .env(&[("CARGO_TARGET_DIR", "target")])
        // Fetching separately allows docker to cache the downloads, assuming the Cargo.lock
        // doesn't change.
        .run(&fetch_cmd)
        .run(&build_cmd);

    let out_dir = format!("/{pkg_name}");
    let binary = DockerFile::new()
        .comment("export stage")
        .from_alias("export", "scratch")
        .copy_from(
            "build",
            "/src/target/riscv32im-risc0-zkvm-elf/release",
            out_dir.as_str(),
        );

    let file = DockerFile::new().dockerfile(build).dockerfile(binary);
    fs::write(temp_dir.join("Dockerfile"), file.to_string())?;
    fs::write(temp_dir.join("Dockerfile.dockerignore"), DOCKER_IGNORE)?;

    Ok(())
}

/// Build the dockerfile and outputs the ELF.
///
/// Overwrites if an ELF with the same name already exists.
fn build(src_dir: &Path, temp_dir: &Path) -> Result<()> {
    let target_dir = src_dir.join(TARGET_DIR);
    let target_dir = target_dir.to_str().unwrap();
    if Command::new("docker")
        .arg("build")
        .arg(format!("--output={target_dir}"))
        .arg("-f")
        .arg(temp_dir.join("Dockerfile"))
        .arg(src_dir)
        .status()
        .context("docker failed to execute")?
        .success()
    {
        Ok(())
    } else {
        Err(anyhow::anyhow!("docker build failed"))
    }
}

fn check_cargo_lock(manifest_path: &Path) -> Result<()> {
    let lock_file = manifest_path
        .parent()
        .context("invalid manifest path")?
        .join("Cargo.lock");
    fs::metadata(lock_file.clone()).context(format!(
        "Cargo.lock not found in path {}",
        lock_file.display()
    ))?;
    Ok(())
}

/// Compute the image ID for a given ELF.
fn compute_image_id(elf_path: &Path) -> Result<String> {
    let elf = fs::read(elf_path)?;
    let program = Program::load_elf(&elf, GUEST_MAX_MEM as u32).context("unable to load elf")?;
    let image =
        MemoryImage::new(&program, PAGE_SIZE as u32).context("unable to create memory image")?;
    Ok(image.compute_id().to_string())
}

// requires Docker to be installed
#[cfg(feature = "docker")]
#[cfg(test)]
mod test {
    use std::path::Path;

    use super::{docker_build, TARGET_DIR};

    const SRC_DIR: &str = "../..";

    fn build(manifest_path: &str) {
        let src_dir = Path::new(SRC_DIR);
        let manifest_path = Path::new(manifest_path);
        self::docker_build(manifest_path, src_dir, &[]).unwrap();
    }

    fn compare_image_id(bin_path: &str, expected: &str) {
        let src_dir = Path::new(SRC_DIR);
        let target_dir = src_dir.join(TARGET_DIR);
        let elf_path = target_dir.join(bin_path);
        let actual = super::compute_image_id(&elf_path).unwrap();
        assert_eq!(expected, actual);
    }

    // Test build reproducibility for risc0_zkvm_methods_guest.
    // If the code of the package or any of its dependencies change,
    // it may be required to recompute the expected image_ids.
    // For that, run:
    // `cargo run --bin cargo-risczero -- risczero build --manifest-path risc0/zkvm/methods/guest/Cargo.toml`
    #[test]
    fn test_reproducible_methods_guest() {
        build("../../risc0/zkvm/methods/guest/Cargo.toml");
        compare_image_id(
            "risc0_zkvm_methods_guest/hello_commit",
<<<<<<< HEAD
            "993f6c07e9cd3a92bcc48fe341599c18e9784978159d341e07c617abc68df06a",
=======
            "30bb779b4d5b22d1a2bf0e4d7ed9f89c89264440913e3478f2d084b0b4638c19",
>>>>>>> aca038a4
        );
    }
}<|MERGE_RESOLUTION|>--- conflicted
+++ resolved
@@ -250,11 +250,7 @@
         build("../../risc0/zkvm/methods/guest/Cargo.toml");
         compare_image_id(
             "risc0_zkvm_methods_guest/hello_commit",
-<<<<<<< HEAD
-            "993f6c07e9cd3a92bcc48fe341599c18e9784978159d341e07c617abc68df06a",
-=======
-            "30bb779b4d5b22d1a2bf0e4d7ed9f89c89264440913e3478f2d084b0b4638c19",
->>>>>>> aca038a4
+            "5a659b602e872ef22ad74493a29a66c8a40dd6589ccf7ac8445eaf9b1b955e81",
         );
     }
 }