// Copyright 2024 RISC Zero, Inc.
//
// Licensed under the Apache License, Version 2.0 (the "License");
// you may not use this file except in compliance with the License.
// You may obtain a copy of the License at
//
//     http://www.apache.org/licenses/LICENSE-2.0
//
// Unless required by applicable law or agreed to in writing, software
// distributed under the License is distributed on an "AS IS" BASIS,
// WITHOUT WARRANTIES OR CONDITIONS OF ANY KIND, either express or implied.
// See the License for the specific language governing permissions and
// limitations under the License.

use std::{fs, path::Path, process::Command};

use anyhow::{bail, Context, Result};
use cargo_metadata::MetadataCommand;
use docker_generate::DockerFile;
use risc0_binfmt::{MemoryImage, Program};
use risc0_zkvm_platform::{
    memory::{GUEST_MAX_MEM, TEXT_START},
    PAGE_SIZE,
};
use tempfile::tempdir;

use crate::get_env_var;

const DOCKER_IGNORE: &str = r#"
**/Dockerfile
**/.git
**/node_modules
**/target
**/tmp
"#;

/// The target directory for the ELF binaries.
pub const TARGET_DIR: &str = "target/riscv-guest/riscv32im-risc0-zkvm-elf/docker";

/// Indicates weather the build was successful or skipped.
pub enum BuildStatus {
    /// The build was successful.
    Success,
    /// The build was skipped.
    Skipped,
}

/// Build the package in the manifest path using a docker environment.
pub fn docker_build(
    manifest_path: &Path,
    src_dir: &Path,
    features: &[String],
) -> Result<BuildStatus> {
    if !get_env_var("RISC0_SKIP_BUILD").is_empty() {
        eprintln!("Skipping build because RISC0_SKIP_BUILD is set");
        return Ok(BuildStatus::Skipped);
    }

    let manifest_path = manifest_path
        .canonicalize()
        .context(format!("manifest_path: {manifest_path:?}"))?;
    let src_dir = src_dir.canonicalize().context("src_dir")?;
    let meta = MetadataCommand::new()
        .manifest_path(&manifest_path)
        .exec()
        .context("Manifest not found")?;
    let root_pkg = meta.root_package().context("Failed to parse Cargo.toml")?;
    let pkg_name = &root_pkg.name;

    eprintln!("Docker context: {src_dir:?}");
    eprintln!("Building ELF binaries in {pkg_name} for riscv32im-risc0-zkvm-elf target...");

    if !Command::new("docker")
        .arg("--version")
        .status()
        .context("Could not find or execute docker")?
        .success()
    {
        bail!("`docker --version` failed");
    }

    if let Err(err) = check_cargo_lock(&manifest_path) {
        eprintln!("{err}");
    }

    let pkg_name = pkg_name.replace('-', "_");
    {
        let temp_dir = tempdir()?;
        let temp_path = temp_dir.path();
        let rel_manifest_path = manifest_path.strip_prefix(&src_dir)?;
        create_dockerfile(rel_manifest_path, temp_path, pkg_name.as_str(), features)?;
        build(&src_dir, temp_path)?;
    }
    println!("ELFs ready at:");

    let target_dir = src_dir.join(TARGET_DIR);
    for target in root_pkg.targets.iter().filter(|t| t.is_bin()) {
        let elf_path = target_dir.join(&pkg_name).join(&target.name);
        let image_id = compute_image_id(&elf_path)?;
        let rel_elf_path = Path::new(TARGET_DIR).join(&pkg_name).join(&target.name);
        println!("ImageID: {} - {:?}", image_id, rel_elf_path);
    }

    Ok(BuildStatus::Success)
}

/// Create the dockerfile.
///
/// Overwrites if a dockerfile already exists.
fn create_dockerfile(
    manifest_path: &Path,
    temp_dir: &Path,
    pkg_name: &str,
    features: &[String],
) -> Result<()> {
    let manifest_env = &[("CARGO_MANIFEST_PATH", manifest_path.to_str().unwrap())];
    let rustflags = format!(
        "-C passes=loweratomic -C link-arg=-Ttext=0x{TEXT_START:08X} -C link-arg=--fatal-warnings",
    );
    let rustflags_env = &[("RUSTFLAGS", rustflags.as_str())];

    let common_args = vec![
        "--locked",
        "--target",
        "riscv32im-risc0-zkvm-elf",
        "--manifest-path",
        "$CARGO_MANIFEST_PATH",
    ];

    let mut build_args = common_args.clone();
    let features_str = features.join(",");
    if !features.is_empty() {
        build_args.push("--features");
        build_args.push(&features_str);
    }

    let fetch_cmd = [&["cargo", "+risc0", "fetch"], common_args.as_slice()]
        .concat()
        .join(" ");
    let build_cmd = [
        &["cargo", "+risc0", "build", "--release"],
        build_args.as_slice(),
    ]
    .concat()
    .join(" ");

    let build = DockerFile::new()
        .from_alias("build", "risczero/risc0-guest-builder:v2024-02-08.1")
        .workdir("/src")
        .copy(".", ".")
        .env(manifest_env)
        .env(rustflags_env)
        .env(&[("CARGO_TARGET_DIR", "target")])
        // Fetching separately allows docker to cache the downloads, assuming the Cargo.lock
        // doesn't change.
        .run(&fetch_cmd)
        .run(&build_cmd);

    let out_dir = format!("/{pkg_name}");
    let binary = DockerFile::new()
        .comment("export stage")
        .from_alias("export", "scratch")
        .copy_from(
            "build",
            "/src/target/riscv32im-risc0-zkvm-elf/release",
            out_dir.as_str(),
        );

    let file = DockerFile::new().dockerfile(build).dockerfile(binary);
    fs::write(temp_dir.join("Dockerfile"), file.to_string())?;
    fs::write(temp_dir.join("Dockerfile.dockerignore"), DOCKER_IGNORE)?;

    Ok(())
}

/// Build the dockerfile and outputs the ELF.
///
/// Overwrites if an ELF with the same name already exists.
fn build(src_dir: &Path, temp_dir: &Path) -> Result<()> {
    let target_dir = src_dir.join(TARGET_DIR);
    let target_dir = target_dir.to_str().unwrap();
    if Command::new("docker")
        .arg("build")
        .arg(format!("--output={target_dir}"))
        .arg("-f")
        .arg(temp_dir.join("Dockerfile"))
        .arg(src_dir)
        .status()
        .context("docker failed to execute")?
        .success()
    {
        Ok(())
    } else {
        Err(anyhow::anyhow!("docker build failed"))
    }
}

fn check_cargo_lock(manifest_path: &Path) -> Result<()> {
    let lock_file = manifest_path
        .parent()
        .context("invalid manifest path")?
        .join("Cargo.lock");
    fs::metadata(lock_file.clone()).context(format!(
        "Cargo.lock not found in path {}",
        lock_file.display()
    ))?;
    Ok(())
}

/// Compute the image ID for a given ELF.
fn compute_image_id(elf_path: &Path) -> Result<String> {
    let elf = fs::read(elf_path)?;
    let program = Program::load_elf(&elf, GUEST_MAX_MEM as u32).context("unable to load elf")?;
    let image =
        MemoryImage::new(&program, PAGE_SIZE as u32).context("unable to create memory image")?;
    Ok(image.compute_id().to_string())
}

// requires Docker to be installed
#[cfg(feature = "docker")]
#[cfg(test)]
mod test {
    use std::path::Path;

    use super::{docker_build, TARGET_DIR};

    const SRC_DIR: &str = "../..";

    fn build(manifest_path: &str) {
        let src_dir = Path::new(SRC_DIR);
        let manifest_path = Path::new(manifest_path);
        self::docker_build(manifest_path, &src_dir, &[]).unwrap();
    }

    fn compare_image_id(bin_path: &str, expected: &str) {
        let src_dir = Path::new(SRC_DIR);
        let target_dir = src_dir.join(TARGET_DIR);
        let elf_path = target_dir.join(bin_path);
        let actual = super::compute_image_id(&elf_path).unwrap();
        assert_eq!(expected, actual);
    }

    // Test build reproducibility for risc0_zkvm_methods_guest.
    // If the code of the package or any of its dependencies change,
    // it may be required to recompute the expected image_ids.
    // For that, run:
    // `cargo risczero build --manifest-path risc0/zkvm/methods/guest/Cargo.toml`
    #[test]
    fn test_reproducible_methods_guest() {
        build("../../risc0/zkvm/methods/guest/Cargo.toml");
        compare_image_id(
            "risc0_zkvm_methods_guest/multi_test",
<<<<<<< HEAD
            "4339e3ac3efbee1c51c2f5bf894780350d767ec11ba82f40c51923d6ec2d2e3e",
=======
            "f3bd3eff02e3a351530e2f3e18d2a9447487529d79ef4bf6f12700d2f497daea",
>>>>>>> 6cf35633
        );
    }
}<|MERGE_RESOLUTION|>--- conflicted
+++ resolved
@@ -250,11 +250,7 @@
         build("../../risc0/zkvm/methods/guest/Cargo.toml");
         compare_image_id(
             "risc0_zkvm_methods_guest/multi_test",
-<<<<<<< HEAD
-            "4339e3ac3efbee1c51c2f5bf894780350d767ec11ba82f40c51923d6ec2d2e3e",
-=======
-            "f3bd3eff02e3a351530e2f3e18d2a9447487529d79ef4bf6f12700d2f497daea",
->>>>>>> 6cf35633
+            "974291a78a7aa6cfcb5cf0e90fe9249cd5b9734cbcc3e0a046bd5ed3a36c49a9",
         );
     }
 }