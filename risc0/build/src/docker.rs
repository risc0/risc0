// Copyright 2025 RISC Zero, Inc.
//
// Licensed under the Apache License, Version 2.0 (the "License");
// you may not use this file except in compliance with the License.
// You may obtain a copy of the License at
//
//     http://www.apache.org/licenses/LICENSE-2.0
//
// Unless required by applicable law or agreed to in writing, software
// distributed under the License is distributed on an "AS IS" BASIS,
// WITHOUT WARRANTIES OR CONDITIONS OF ANY KIND, either express or implied.
// See the License for the specific language governing permissions and
// limitations under the License.

use std::{fs, path::Path, process::Command};

use anyhow::{bail, Context, Result};
use cargo_metadata::Package;
use docker_generate::DockerFile;
use tempfile::tempdir;

use crate::{
    config::GuestInfo, encode_rust_flags, get_env_var, get_package, GuestOptions,
    RISC0_TARGET_TRIPLE,
};

const DOCKER_IGNORE: &str = r#"
**/Dockerfile
**/.git
**/node_modules
**/target
**/tmp
"#;

/// The target directory for the ELF binaries.
pub const TARGET_DIR: &str = "target/riscv-guest/riscv32im-risc0-zkvm-elf/docker";

/// Indicates weather the build was successful or skipped.
pub enum BuildStatus {
    /// The build was successful.
    Success,
    /// The build was skipped.
    Skipped,
}

/// Build the package in the manifest path using a docker environment.
pub fn docker_build(manifest_path: &Path, guest_opts: &GuestOptions) -> Result<BuildStatus> {
    let manifest_dir = manifest_path.parent().unwrap().canonicalize().unwrap();
    let pkg = get_package(manifest_dir);
    let src_dir = guest_opts.use_docker.clone().unwrap_or_default().root_dir();
    let guest_opts = guest_opts.clone();
    let guest_info = GuestInfo {
        options: guest_opts.clone(),
        metadata: (&pkg).into(),
    };
    let pkg_name = pkg.name.replace('-', "_");
    let target_dir = src_dir.join(TARGET_DIR).join(pkg_name);
    build_guest_package_docker(&pkg, &target_dir, &guest_info)
}

pub(crate) fn build_guest_package_docker(
    pkg: &Package,
    target_dir: impl AsRef<Path>,
    guest_info: &GuestInfo,
) -> Result<BuildStatus> {
    if !get_env_var("RISC0_SKIP_BUILD").is_empty() {
        eprintln!("Skipping build because RISC0_SKIP_BUILD is set");
        return Ok(BuildStatus::Skipped);
    }

    let src_dir = guest_info
        .options
        .use_docker
        .clone()
        .unwrap_or_default()
        .root_dir()
        .canonicalize()?;

    eprintln!("Docker context: {src_dir:?}");
    eprintln!(
        "Building ELF binaries in {} for {RISC0_TARGET_TRIPLE} target...",
        pkg.name
    );

    if !Command::new("docker")
        .arg("--version")
        .status()
        .context("Could not find or execute docker")?
        .success()
    {
        bail!("`docker --version` failed");
    }

    let manifest_path = pkg.manifest_path.as_std_path();
    if let Err(err) = check_cargo_lock(manifest_path) {
        eprintln!("{err}");
    }

    {
        let temp_dir = tempdir()?;
        let temp_path = temp_dir.path();
        let rel_manifest_path = manifest_path.strip_prefix(&src_dir)?;
        create_dockerfile(rel_manifest_path, temp_path, guest_info)?;
        let target_dir = target_dir.as_ref();
        let target_dir = target_dir.join(RISC0_TARGET_TRIPLE).join("docker");
        build(&src_dir, temp_path, &target_dir)?;
    }

    Ok(BuildStatus::Success)
}

/// Create the dockerfile.
///
/// Overwrites if a dockerfile already exists.
fn create_dockerfile(manifest_path: &Path, temp_dir: &Path, guest_info: &GuestInfo) -> Result<()> {
    let manifest_env = &[("CARGO_MANIFEST_PATH", manifest_path.to_str().unwrap())];
    let encoded_rust_flags = encode_rust_flags(&guest_info.metadata);
    let rustflags_env = &[("CARGO_ENCODED_RUSTFLAGS", encoded_rust_flags.as_str())];

    let common_args = vec![
        "--locked",
        "--target",
        RISC0_TARGET_TRIPLE,
        "--manifest-path",
        "$CARGO_MANIFEST_PATH",
    ];

    let mut build_args = common_args.clone();
    let features_str = guest_info.options.features.join(",");
    if !guest_info.options.features.is_empty() {
        build_args.push("--features");
        build_args.push(&features_str);
    }

    let fetch_cmd = [&["cargo", "+risc0", "fetch"], common_args.as_slice()]
        .concat()
        .join(" ");
    let build_cmd = [
        &["cargo", "+risc0", "build", "--release"],
        build_args.as_slice(),
    ]
    .concat()
    .join(" ");

    let mut build = DockerFile::new()
        .from_alias("build", "risczero/risc0-guest-builder:r0.1.81.0")
        .workdir("/src")
        .copy(".", ".")
        .env(manifest_env)
        .env(rustflags_env)
        .env(&[("CARGO_TARGET_DIR", "target")]);

    #[cfg(feature = "unstable")]
    {
        build = build.env(&[("RISC0_FEATURE_bigint2", "")]);
    }

    build = build
        .env(&[(
            "CC_riscv32im_risc0_zkvm_elf",
            "/root/.local/share/cargo-risczero/cpp/bin/riscv32-unknown-elf-gcc",
        )])
        .env(&[("CFLAGS_riscv32im_risc0_zkvm_elf", "-march=rv32im -nostdlib")]);

    let docker_opts = guest_info.options.use_docker.clone().unwrap_or_default();
    let docker_env = docker_opts.env();
    if !docker_env.is_empty() {
        build = build.env(&docker_env);
    }

    build = build
        // Fetching separately allows docker to cache the downloads, assuming the Cargo.lock
        // doesn't change.
        .run(&fetch_cmd)
        .run(&build_cmd);

    let src_dir = format!("/src/target/{RISC0_TARGET_TRIPLE}/release");
    let binary = DockerFile::new()
        .comment("export stage")
        .from_alias("export", "scratch")
        .copy_from("build", &src_dir, "/");

    let file = DockerFile::new().dockerfile(build).dockerfile(binary);
    fs::write(temp_dir.join("Dockerfile"), file.to_string())?;
    fs::write(temp_dir.join("Dockerfile.dockerignore"), DOCKER_IGNORE)?;

    Ok(())
}

/// Build the dockerfile and outputs the ELF.
///
/// Overwrites if an ELF with the same name already exists.
fn build(src_dir: &Path, temp_dir: &Path, target_dir: &Path) -> Result<()> {
    if Command::new("docker")
        .arg("build")
        .arg(format!("--output={}", target_dir.to_str().unwrap()))
        .arg("-f")
        .arg(temp_dir.join("Dockerfile"))
        .arg(src_dir)
        .status()
        .context("docker failed to execute")?
        .success()
    {
        Ok(())
    } else {
        Err(anyhow::anyhow!("docker build failed"))
    }
}

fn check_cargo_lock(manifest_path: &Path) -> Result<()> {
    let lock_file = manifest_path
        .parent()
        .context("invalid manifest path")?
        .join("Cargo.lock");
    fs::metadata(lock_file.clone()).context(format!(
        "Cargo.lock not found in path {}",
        lock_file.display()
    ))?;
    Ok(())
}

// requires Docker to be installed
#[cfg(feature = "docker")]
#[cfg(test)]
mod test {
    use crate::{build_package, DockerOptionsBuilder, GuestListEntry, GuestOptionsBuilder};

    use super::*;

    const SRC_DIR: &str = "../..";

    fn build(target_dir: &Path, manifest_path: &str) -> Vec<GuestListEntry> {
        let src_dir = Path::new(SRC_DIR).to_path_buf();
        let manifest_path = Path::new(manifest_path);
        let manifest_dir = manifest_path.parent().unwrap().canonicalize().unwrap();
        let pkg = get_package(manifest_dir);
        let docker_opts = DockerOptionsBuilder::default()
            .root_dir(src_dir)
            .build()
            .unwrap();
        let guest_opts = GuestOptionsBuilder::default()
            .use_docker(docker_opts)
            .build()
            .unwrap();
        build_package(&pkg, target_dir, guest_opts).unwrap()
    }

    fn compare_image_id(guest_list: &[GuestListEntry], name: &str, expected: &str) {
        let guest = guest_list.iter().find(|x| x.name == name).unwrap();
        assert_eq!(expected, guest.image_id.to_string());
    }

    // Test build reproducibility for risc0_zkvm_methods_guest.
    // If the code of the package or any of its dependencies change,
    // it may be required to recompute the expected image_ids.
    // For that, run:
    // `cargo run --bin cargo-risczero -- risczero build --manifest-path risc0/zkvm/methods/guest/Cargo.toml`
    #[test]
    fn test_reproducible_methods_guest() {
        let temp_dir = tempdir().unwrap();
        let temp_path = temp_dir.path();
        let guest_list = build(temp_path, "../../risc0/zkvm/methods/guest/Cargo.toml");
        compare_image_id(
            &guest_list,
            "hello_commit",
<<<<<<< HEAD
            "85ac299434a3f5cf39eb8245751aa35425c310a0fa99d32bf06e085374535093",
=======
            "173a3db905240d5e1f625e7b6a49028212019c49c8a6784a88e29aa4e0d0d38b",
>>>>>>> 32c29ad9
        );
    }
}<|MERGE_RESOLUTION|>--- conflicted
+++ resolved
@@ -263,11 +263,7 @@
         compare_image_id(
             &guest_list,
             "hello_commit",
-<<<<<<< HEAD
-            "85ac299434a3f5cf39eb8245751aa35425c310a0fa99d32bf06e085374535093",
-=======
             "173a3db905240d5e1f625e7b6a49028212019c49c8a6784a88e29aa4e0d0d38b",
->>>>>>> 32c29ad9
         );
     }
 }