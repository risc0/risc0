--- conflicted
+++ resolved
@@ -263,11 +263,7 @@
         compare_image_id(
             &guest_list,
             "hello_commit",
-<<<<<<< HEAD
-            "e4b55c4526b3302caa06387c9c342e608c3a259c0a7a52fd93c5fa5d8bea4101",
-=======
             "cc3d0b5cb2104d4704ed56891ba3672a5c619807738a290b2ff0bf062053f453",
->>>>>>> 3f26f9d4
         );
     }
 }