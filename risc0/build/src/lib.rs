// Copyright 2024 RISC Zero, Inc.
//
// Licensed under the Apache License, Version 2.0 (the "License");
// you may not use this file except in compliance with the License.
// You may obtain a copy of the License at
//
//     http://www.apache.org/licenses/LICENSE-2.0
//
// Unless required by applicable law or agreed to in writing, software
// distributed under the License is distributed on an "AS IS" BASIS,
// WITHOUT WARRANTIES OR CONDITIONS OF ANY KIND, either express or implied.
// See the License for the specific language governing permissions and
// limitations under the License.

#![doc = include_str!("../README.md")]
#![deny(missing_docs)]
#![deny(rustdoc::broken_intra_doc_links)]
#![cfg_attr(docsrs, feature(doc_cfg, doc_auto_cfg))]

mod config;
mod docker;

use std::{
    borrow::Cow,
    collections::HashMap,
    default::Default,
    env,
    fs::{self, File},
    io::{BufRead, BufReader, Write},
    path::{Path, PathBuf},
    process::{Command, Stdio},
};

use anyhow::{anyhow, Context, Result};
use cargo_metadata::{Message, MetadataCommand, Package};
use risc0_binfmt::compute_image_id;
use risc0_zkp::core::digest::{Digest, DIGEST_WORDS};
use risc0_zkvm_platform::memory;
use serde::Deserialize;

use crate::config::GuestBuildOptions;
use crate::docker::build_guest_package_docker;
use config::GuestMetadata;
pub use config::{DockerOptions, GuestOptions};
pub use docker::{docker_build, BuildStatus, TARGET_DIR};

/// This const represents a filename that is used in the use to indicate to in
/// order to indicate to the client and the risc0-build crate that the new rust
/// implementation of rzup is in use. The rust implementation of rzup will place
/// a file with this name under `$RISC0_HOME`.
pub const RUST_RZUP_INDICATOR: &str = ".rzup";

const RUSTUP_TOOLCHAIN_NAME: &str = "risc0";

/// Get the path used by cargo-risczero that stores downloaded toolchains
pub fn risc0_data() -> Result<PathBuf> {
    risc0_data_new().or_else(|_| risc0_data_compat())
}

// use the new location from rzup install.
fn risc0_data_new() -> Result<PathBuf> {
    let dir = if let Ok(dir) = std::env::var("RISC0_HOME") {
        dir.into()
    } else if let Some(home) = dirs::home_dir() {
        home.join(".risc0")
    } else {
        anyhow::bail!("Could not determine risc0 home dir. Set RISC0_HOME env var.");
    };

    if !dir.join(RUST_RZUP_INDICATOR).exists() {
        anyhow::bail!("Could not determine risc0 home dir. Set RISC0_HOME env var.");
    }

    Ok(dir)
}

// check for backwards compatible cargo risczero install.
fn risc0_data_compat() -> Result<PathBuf> {
    let dir = if let Ok(dir) = std::env::var("RISC0_DATA_DIR") {
        dir.into()
    } else if let Some(root) = dirs::data_dir() {
        root.join("cargo-risczero")
    } else if let Some(home) = dirs::home_dir() {
        home.join(".cargo-risczero")
    } else {
        anyhow::bail!("Could not determine risc0 data dir. Set RISC0_DATA_DIR env var.");
    };

    Ok(dir)
}

#[derive(Debug, Deserialize)]
struct Risc0Metadata {
    methods: Vec<String>,
}

impl Risc0Metadata {
    fn from_package(pkg: &Package) -> Option<Risc0Metadata> {
        let obj = pkg.metadata.get("risc0").unwrap();
        serde_json::from_value(obj.clone()).unwrap()
    }
}

trait GuestBuilder: Sized {
    fn build(name: &str, elf_path: &str) -> Result<Self>;
    fn codegen_consts(&self) -> String;
    #[cfg(feature = "guest-list")]
    fn codegen_list_entry(&self) -> String;
}

/// Represents an item in the generated list of compiled guest binaries
#[derive(Debug, Clone)]
pub struct MinGuestListEntry {
    /// The name of the guest binary
    pub name: Cow<'static, str>,
    /// The path to the ELF binary
    pub path: Cow<'static, str>,
}

impl GuestBuilder for MinGuestListEntry {
    fn build(name: &str, elf_path: &str) -> Result<Self> {
        Ok(Self {
            name: Cow::Owned(name.to_owned()),
            path: Cow::Owned(elf_path.to_owned()),
        })
    }

    fn codegen_consts(&self) -> String {
        // Quick check for '#' to avoid injection of arbitrary Rust code into the
        // method.rs file. This would not be a serious issue since it would only
        // affect the user that set the path, but it's good to add a check.
        if self.path.contains('#') {
            panic!("method path cannot include #: {}", self.path);
        }

        let upper = self.name.to_uppercase().replace('-', "_");
        let elf_path: &str = &self.path;

        format!(r##"pub const {upper}_PATH: &str = r#"{elf_path}"#;"##)
    }

    #[cfg(feature = "guest-list")]
    fn codegen_list_entry(&self) -> String {
        let upper = self.name.to_uppercase().replace('-', "_");
        format!(
            r##"
    MinGuestListEntry {{
        name: std::borrow::Cow::Borrowed("{upper}"),
        path: std::borrow::Cow::Borrowed({upper}_PATH),
    }}"##
        )
    }
}

/// Represents an item in the generated list of compiled guest binaries
#[derive(Debug, Clone)]
pub struct GuestListEntry {
    /// The name of the guest binary
    pub name: Cow<'static, str>,

    /// The compiled ELF guest binary
    pub elf: Cow<'static, [u8]>,

    /// The image id of the guest
    pub image_id: [u32; DIGEST_WORDS],

    /// The path to the ELF binary
    pub path: Cow<'static, str>,
}

fn r0vm_image_id(path: &str) -> Result<Digest> {
    use hex::FromHex;
    let output = Command::new("r0vm")
        .args(["--elf", path, "--id"])
        .output()?;
    if output.status.success() {
        let stdout = String::from_utf8(output.stdout)?;
        let digest = stdout.trim();
        Ok(Digest::from_hex(digest)?)
    } else {
        let stderr = String::from_utf8(output.stderr)?;
        Err(anyhow!("{stderr}"))
    }
}

impl GuestBuilder for GuestListEntry {
    /// Builds the [GuestListEntry] by reading the ELF from disk, and calculating the associated
    /// image ID.
    fn build(name: &str, elf_path: &str) -> Result<Self> {
        let (elf, image_id) = if !is_skip_build() {
            let elf = std::fs::read(elf_path)?;
            let image_id = match r0vm_image_id(elf_path) {
                Ok(image_id) => image_id,
                Err(err) => {
                    tty_println(&format!("{err}"));
                    compute_image_id(&elf)?
                }
            };
            (elf, image_id)
        } else {
            (vec![], Digest::default())
        };

        Ok(Self {
            name: Cow::Owned(name.to_owned()),
            elf: Cow::Owned(elf),
            image_id: image_id.into(),
            path: Cow::Owned(elf_path.to_owned()),
        })
    }

    fn codegen_consts(&self) -> String {
        // Quick check for '#' to avoid injection of arbitrary Rust code into the
        // method.rs file. This would not be a serious issue since it would only
        // affect the user that set the path, but it's good to add a check.
        if self.path.contains('#') {
            panic!("method path cannot include #: {}", self.path);
        }

        let upper = self.name.to_uppercase().replace('-', "_");
        let image_id = self.image_id;
        let elf_path = &self.path;

        let elf_value = if is_skip_build() {
            "&[]".to_string()
        } else {
            format!(r#"include_bytes!("{elf_path}")"#)
        };

        format!(
            r##"
pub const {upper}_ELF: &[u8] = {elf_value};
pub const {upper}_ID: [u32; 8] = {image_id:?};
pub const {upper}_PATH: &str = "{elf_path}";
"##
        )
    }

    #[cfg(feature = "guest-list")]
    fn codegen_list_entry(&self) -> String {
        let upper = self.name.to_uppercase().replace('-', "_");
        format!(
            r##"
    GuestListEntry {{
        name: std::borrow::Cow::Borrowed("{upper}"),
        elf: std::borrow::Cow::Borrowed({upper}_ELF),
        image_id: {upper}_ID,
        path: std::borrow::Cow::Borrowed({upper}_PATH),
    }}"##
        )
    }
}

/// Returns the given cargo Package from the metadata in the Cargo.toml manifest
/// within the provided `manifest_dir`.
pub fn get_package(manifest_dir: impl AsRef<Path>) -> Package {
    let manifest_path = manifest_dir.as_ref().join("Cargo.toml");
    let manifest_meta = MetadataCommand::new()
        .manifest_path(&manifest_path)
        .no_deps()
        .exec()
        .expect("cargo metadata command failed");
    let mut matching: Vec<Package> = manifest_meta
        .packages
        .into_iter()
        .filter(|pkg| {
            let std_path: &Path = pkg.manifest_path.as_ref();
            std_path == manifest_path
        })
        .collect();
    if matching.is_empty() {
        eprintln!(
            "ERROR: No package found in {}",
            manifest_dir.as_ref().display()
        );
        std::process::exit(-1);
    }
    if matching.len() > 1 {
        eprintln!(
            "ERROR: Multiple packages found in {}",
            manifest_dir.as_ref().display()
        );
        std::process::exit(-1);
    }
    matching.pop().unwrap()
}

/// Determines and returns the build target directory from the Cargo manifest at
/// the given `manifest_path`.
pub fn get_target_dir(manifest_path: impl AsRef<Path>) -> PathBuf {
    MetadataCommand::new()
        .manifest_path(manifest_path.as_ref())
        .no_deps()
        .exec()
        .expect("cargo metadata command failed")
        .target_directory
        .into()
}

/// When called from a build.rs, returns the current package being built.
fn current_package() -> Package {
    get_package(env::var("CARGO_MANIFEST_DIR").unwrap())
}

/// Returns all inner packages specified the "methods" list inside
/// "package.metadata.risc0".
fn guest_packages(pkg: &Package) -> Vec<Package> {
    let manifest_dir = pkg.manifest_path.parent().unwrap();
    Risc0Metadata::from_package(pkg)
        .unwrap()
        .methods
        .iter()
        .map(|inner| get_package(manifest_dir.join(inner)))
        .collect()
}

fn is_debug() -> bool {
    get_env_var("RISC0_BUILD_DEBUG") == "1"
}

fn is_skip_build() -> bool {
    !get_env_var("RISC0_SKIP_BUILD").is_empty()
}

fn get_env_var(name: &str) -> String {
    println!("cargo:rerun-if-env-changed={name}");
    env::var(name).unwrap_or_default()
}

/// Returns all methods associated with the given guest crate.
fn guest_methods<G: GuestBuilder>(
    pkg: &Package,
    target_dir: impl AsRef<Path>,
    guest_features: &[String],
) -> Vec<G> {
    let profile = if is_debug() { "debug" } else { "release" };
    pkg.targets
        .iter()
        .filter(|target| target.kind.iter().any(|kind| kind == "bin"))
        .filter(|target| {
            target
                .required_features
                .iter()
                .all(|required_feature| guest_features.contains(required_feature))
        })
        .map(|target| {
            G::build(
                &target.name,
                target_dir
                    .as_ref()
                    .join("riscv32im-risc0-zkvm-elf")
                    .join(profile)
                    .join(&target.name)
                    .to_str()
                    .context("elf path contains invalid unicode")
                    .unwrap(),
            )
            .unwrap()
        })
        .collect()
}

/// Returns all methods associated with the given guest crate.
fn guest_methods_docker<P, G>(pkg: &Package, target_dir: P) -> Vec<G>
where
    P: AsRef<Path>,
    G: GuestBuilder,
{
    pkg.targets
        .iter()
        .filter(|target| target.kind.iter().any(|kind| kind == "bin"))
        .map(|target| {
            G::build(
                &target.name,
                target_dir
                    .as_ref()
                    .join("riscv32im-risc0-zkvm-elf")
                    .join("docker")
                    .join(pkg.name.replace('-', "_"))
                    .join(&target.name)
                    .to_str()
                    .context("elf path contains invalid unicode")
                    .unwrap(),
            )
            .unwrap()
        })
        .collect()
}

/// Build a [Command] with CARGO and RUSTUP_TOOLCHAIN environment variables
/// removed.
fn sanitized_cmd(tool: &str) -> Command {
    let mut cmd = Command::new(tool);
    for (key, _val) in env::vars().filter(|x| x.0.starts_with("CARGO")) {
        cmd.env_remove(key);
    }
    cmd.env_remove("RUSTUP_TOOLCHAIN");
    cmd
}

/// Creates a std::process::Command to execute the given cargo
/// command in an environment suitable for targeting the zkvm guest.
pub fn cargo_command(subcmd: &str, rust_flags: &[&str]) -> Command {
    let rustc = sanitized_cmd("rustup")
        .args(["+risc0", "which", "rustc"])
        .output()
        .expect("rustup failed to find risc0 toolchain")
        .stdout;

    let rustc = String::from_utf8(rustc).unwrap();
    let rustc = rustc.trim();
    println!("Using rustc: {rustc}");

    let mut cmd = sanitized_cmd("cargo");
    let mut args = vec![subcmd, "--target", "riscv32im-risc0-zkvm-elf"];

    if std::env::var("RISC0_BUILD_LOCKED").is_ok() {
        args.push("--locked");
    }

    let rust_src = get_env_var("RISC0_RUST_SRC");
    if !rust_src.is_empty() {
        args.push("-Z");
        args.push("build-std=alloc,core,proc_macro,panic_abort,std");
        args.push("-Z");
        args.push("build-std-features=compiler-builtins-mem");
        cmd.env("__CARGO_TESTS_ONLY_SRC_ROOT", rust_src);
    }

    println!("Building guest package: cargo {}", args.join(" "));

    let encoded_rust_flags = encode_rust_flags(rust_flags);

    if !cpp_toolchain_override() {
        let cc_path = risc0_data()
            .unwrap()
            .join("cpp/bin/riscv32-unknown-elf-gcc");
        cmd.env("CC", cc_path)
            .env("CFLAGS_riscv32im_risc0_zkvm_elf", "-march=rv32im -nostdlib");
    }

    cmd.env("RUSTC", rustc)
        .env("CARGO_ENCODED_RUSTFLAGS", encoded_rust_flags)
        .args(args);
    cmd
}

/// Returns a string that can be set as the value of CARGO_ENCODED_RUSTFLAGS when compiling guests
pub(crate) fn encode_rust_flags(rustc_flags: &[&str]) -> String {
    [
        // Append other rust flags
        rustc_flags,
        &[
            // Replace atomic ops with nonatomic versions since the guest is single threaded.
            "-C",
            "passes=loweratomic",
            // Specify where to start loading the program in
            // memory.  The clang linker understands the same
            // command line arguments as the GNU linker does; see
            // https://ftp.gnu.org/old-gnu/Manuals/ld-2.9.1/html_mono/ld.html#SEC3
            // for details.
            "-C",
            &format!("link-arg=-Ttext=0x{:08X}", memory::TEXT_START),
            // Apparently not having an entry point is only a linker warning(!), so
            // error out in this case.
            "-C",
            "link-arg=--fatal-warnings",
            "-C",
            "panic=abort",
        ],
    ]
    .concat()
    .join("\x1f")
}

fn cpp_toolchain_override() -> bool {
    // detect if there's an attempt to override the Cpp toolchain.
    // Overriding the toolchain useful for troubleshooting crates.
    std::env::var("CC_riscv32im_risc0_zkvm_elf").is_ok()
        || std::env::var("CFLAGS_riscv32im_risc0_zkvm_elf").is_ok()
}

/// Builds a static library providing a rust runtime.
///
/// This can be used to build programs for the zkvm which don't depend on
/// risc0_zkvm.
pub fn build_rust_runtime() -> String {
    build_staticlib(
        "risc0-zkvm-platform",
        &["rust-runtime", "panic-handler", "entrypoint", "getrandom"],
    )
}

/// Builds a static library and returns the name of the resultant file.
fn build_staticlib(guest_pkg: &str, features: &[&str]) -> String {
    let guest_dir = get_guest_dir();

    let mut cmd = cargo_command("rustc", &[]);

    if !is_debug() {
        cmd.arg("--release");
    }

    // Add args to specify the package to be built, and to build is as a staticlib.
    cmd.args([
        "--package",
        guest_pkg,
        "--target-dir",
        guest_dir.to_str().unwrap(),
        "--lib",
        "--message-format=json",
        "--crate-type=staticlib",
    ]);

    for feature in features {
        cmd.args(["--features", &(guest_pkg.to_owned() + "/" + feature)]);
    }

    eprintln!("Building staticlib: {:?}", cmd);

    // Run the build command and extract the name of the resulting staticlib
    // artifact.
    let mut child = cmd.stdout(Stdio::piped()).spawn().unwrap();
    let reader = std::io::BufReader::new(child.stdout.take().unwrap());
    let mut libs = Vec::new();
    for message in Message::parse_stream(reader) {
        match message.unwrap() {
            Message::CompilerArtifact(artifact) => {
                for filename in artifact.filenames {
                    if let Some("a") = filename.extension() {
                        libs.push(filename.to_string());
                    }
                }
            }
            Message::CompilerMessage(msg) => {
                eprint!("{}", msg);
            }
            _ => (),
        }
    }

    let output = child.wait().expect("Couldn't get cargo's exit status");
    if !output.success() {
        panic!("Unable to build static library")
    }

    match libs.as_slice() {
        [] => panic!("No static library was built"),
        [lib] => lib.to_string(),
        _ => panic!("Multiple static libraries found: {:?}", libs.as_slice()),
    }
}

// HACK: Attempt to bypass the parent cargo output capture and
// send directly to the tty, if available.  This way we get
// progress messages from the inner cargo so the user doesn't
// think it's just hanging.
fn tty_println(msg: &str) {
    let tty_file = env::var("RISC0_GUEST_LOGFILE").unwrap_or_else(|_| "/dev/tty".to_string());

    let mut tty = fs::OpenOptions::new()
        .read(true)
        .write(true)
        .create(true)
        .truncate(false)
        .open(tty_file)
        .ok();

    if let Some(tty) = &mut tty {
        writeln!(tty, "{msg}").unwrap();
    } else {
        eprintln!("{msg}");
    }
}

// Builds a package that targets the riscv guest into the specified target
// directory.
fn build_guest_package<P>(
    pkg: &Package,
    target_dir: P,
    guest_opts: &GuestBuildOptions,
    runtime_lib: Option<&str>,
) where
    P: AsRef<Path>,
{
    if is_skip_build() {
        return;
    }

    fs::create_dir_all(target_dir.as_ref()).unwrap();

    let runtime_rust_flags = runtime_lib
        .map(|lib| vec![String::from("-C"), format!("link_arg={}", lib)])
        .unwrap_or_default();
    let rust_flags: Vec<_> = [
        runtime_rust_flags
            .iter()
            .map(|s| s.as_str())
            .collect::<Vec<_>>(),
        guest_opts.rustc_flags.iter().map(|s| s.as_str()).collect(),
    ]
    .concat();

    let mut cmd = cargo_command("build", &rust_flags);

    let features_str = guest_opts.features.join(",");
    if !features_str.is_empty() {
        cmd.args(["--features", &features_str]);
    }

    cmd.args([
        "--manifest-path",
        pkg.manifest_path.as_str(),
        "--target-dir",
        target_dir.as_ref().to_str().unwrap(),
    ]);

    if !is_debug() {
        cmd.args(["--release"]);
    }

    let mut child = cmd
        .stderr(Stdio::piped())
        .spawn()
        .expect("cargo build failed");
    let stderr = child.stderr.take().unwrap();

    tty_println(&format!(
        "{}: Starting build for riscv32im-risc0-zkvm-elf",
        pkg.name
    ));

    for line in BufReader::new(stderr).lines() {
        tty_println(&format!("{}: {}", pkg.name, line.unwrap()));
    }

    let res = child.wait().expect("Guest 'cargo build' failed");
    if !res.success() {
        std::process::exit(res.code().unwrap());
    }
}

fn detect_toolchain(name: &str) {
    let result = Command::new("rustup")
        .args(["toolchain", "list", "--verbose"])
        .stderr(Stdio::inherit())
        .output()
        .unwrap();
    if !result.status.success() {
        eprintln!("Failed to run: 'rustup toolchain list --verbose'");
        std::process::exit(result.status.code().unwrap());
    }

    let stdout = String::from_utf8(result.stdout).unwrap();
    if !stdout.lines().any(|line| line.trim().starts_with(name)) {
        eprintln!("The 'risc0' toolchain could not be found.");
        eprintln!("To install the risc0 toolchain, use rzup.");
        eprintln!("For example:");
        eprintln!("  curl -L https://risczero.com/install | bash");
        eprintln!("  rzup install");
        std::process::exit(-1);
    }
}

fn get_guest_dir() -> PathBuf {
    // Determine the output directory, in the target folder, for the guest binary.
    let out_dir_env = env::var_os("OUT_DIR").unwrap();
    let out_dir = Path::new(&out_dir_env); // $ROOT/target/$profile/build/$crate/out
    out_dir
        .parent() // out
        .unwrap()
        .parent() // $crate
        .unwrap()
        .parent() // build
        .unwrap()
        .parent() // $profile
        .unwrap()
        .join("riscv-guest")
}

/// Embeds methods built for RISC-V for use by host-side dependencies.
/// Specify custom options for a guest package by defining its [GuestOptions].
/// See [embed_methods].
pub fn embed_methods_with_options(
    guest_pkg_to_options: HashMap<&str, GuestOptions>,
) -> Vec<GuestListEntry> {
    do_embed_methods(guest_pkg_to_options)
}

/// Build methods for RISC-V and embed minimal metadata - the `elf` name and path.
/// To embed the full elf, use [embed_methods_with_options].
///
/// Use this option if you wish to import the guest `elf` into your prover at runtime
/// rather than embedding it into the prover binary. This reduces build times for large
/// binaries, but makes prover initialization fallible.
///
/// Specify custom options for the package by defining its [GuestOptions].
pub fn embed_method_metadata_with_options(
    guest_pkg_to_options: HashMap<&str, GuestOptions>,
) -> Vec<MinGuestListEntry> {
    do_embed_methods(guest_pkg_to_options)
}

/// Embeds methods built for RISC-V for use by host-side dependencies.
/// Specify custom options for a guest package by defining its [GuestOptions].
/// See [embed_methods].
fn do_embed_methods<G: GuestBuilder>(
    mut guest_pkg_to_options: HashMap<&str, GuestOptions>,
) -> Vec<G> {
    let out_dir_env = env::var_os("OUT_DIR").unwrap();
    let out_dir = Path::new(&out_dir_env); // $ROOT/target/$profile/build/$crate/out
    let guest_dir = get_guest_dir();
    // Read the cargo metadata for info from `[package.metadata.risc0]`.
    let pkg = current_package();
    let guest_packages = guest_packages(&pkg);
    let methods_path = out_dir.join("methods.rs");
    let mut methods_file = File::create(&methods_path).unwrap();

    // NOTE: Codegen of the guest list is gated behind the "guest-list" feature flag,
    // although the data structure are not, because when the `GuestListEntry` type
    // is referenced in the generated code, this requires `risc0-build` be declared
    // as a dependency of the methods crate.
    #[cfg(feature = "guest-list")]
    let mut guest_list_codegen = Vec::new();
    #[cfg(feature = "guest-list")]
    methods_file
        .write_all(b"use risc0_build::GuestListEntry;\n")
        .unwrap();

    if !is_skip_build() {
        detect_toolchain(RUSTUP_TOOLCHAIN_NAME);
    }

    let mut guest_list = vec![];
    for guest_pkg in guest_packages {
        println!("Building guest package {}.{}", pkg.name, guest_pkg.name);

        let guest_embed_opts = guest_pkg_to_options
            .remove(guest_pkg.name.as_str())
            .unwrap_or_default();
        let guest_build_opts = GuestBuildOptions::from(guest_embed_opts)
            .with_metadata(GuestMetadata::from(&guest_pkg));

        let methods: Vec<G> = if let Some(ref docker_opts) = guest_build_opts.use_docker {
            let src_dir = docker_opts
                .root_dir
                .clone()
                .unwrap_or_else(|| std::env::current_dir().unwrap());
            build_guest_package_docker(
                guest_pkg.manifest_path.as_std_path(),
                &src_dir,
                &guest_build_opts,
            )
            .unwrap();
            guest_methods_docker(&guest_pkg, &guest_dir)
        } else {
<<<<<<< HEAD
            build_guest_package(&guest_pkg, &guest_dir, &guest_build_opts, None);
            guest_methods(&guest_pkg, &guest_dir)
=======
            build_guest_package(&guest_pkg, &guest_dir, &guest_opts, None);
            guest_methods(&guest_pkg, &guest_dir, &guest_opts.features)
>>>>>>> e3270f6e
        };

        for method in methods {
            methods_file
                .write_all(method.codegen_consts().as_bytes())
                .unwrap();

            #[cfg(feature = "guest-list")]
            guest_list_codegen.push(method.codegen_list_entry());
            guest_list.push(method);
        }
    }

    // If the user provided options for a package that wasn't built, abort.
    if let Some(package) = guest_pkg_to_options.keys().next() {
        panic!(
            "Error: guest options were provided for package '{}' but the package was not built.",
            package
        );
    }

    #[cfg(feature = "guest-list")]
    methods_file
        .write_all(
            format!(
                "\npub const GUEST_LIST: &[{}] = &[{}];\n",
                std::any::type_name::<G>(),
                guest_list_codegen.join(",")
            )
            .as_bytes(),
        )
        .unwrap();

    // HACK: It's not particularly practical to figure out all the
    // files that all the guest crates transitively depend on.  So, we
    // want to run the guest "cargo build" command each time we build.
    //
    // Since we generate methods.rs each time we run, it will always
    // be changed.
    println!("cargo:rerun-if-changed={}", methods_path.display());
    guest_list
}

/// Embeds methods built for RISC-V for use by host-side dependencies.
///
/// This method should be called from a package with a
/// [package.metadata.risc0] section including a "methods" property
/// listing the relative paths that contain riscv guest method
/// packages.
///
/// To access the generated image IDs and ELF filenames, include the
/// generated methods.rs:
///
/// ```text
/// include!(concat!(env!("OUT_DIR"), "/methods.rs"));
/// ```
///
/// To conform to rust's naming conventions, the constants are mapped
/// to uppercase.  For instance, if you have a method named
/// "my_method", the image ID and elf contents will be defined as
/// "MY_METHOD_ID" and "MY_METHOD_ELF" respectively.
pub fn embed_methods() -> Vec<GuestListEntry> {
    embed_methods_with_options(HashMap::new())
}<|MERGE_RESOLUTION|>--- conflicted
+++ resolved
@@ -754,13 +754,8 @@
             .unwrap();
             guest_methods_docker(&guest_pkg, &guest_dir)
         } else {
-<<<<<<< HEAD
             build_guest_package(&guest_pkg, &guest_dir, &guest_build_opts, None);
-            guest_methods(&guest_pkg, &guest_dir)
-=======
-            build_guest_package(&guest_pkg, &guest_dir, &guest_opts, None);
-            guest_methods(&guest_pkg, &guest_dir, &guest_opts.features)
->>>>>>> e3270f6e
+            guest_methods(&guest_pkg, &guest_dir, &guest_build_opts.features)
         };
 
         for method in methods {
