--- conflicted
+++ resolved
@@ -519,17 +519,12 @@
 /// Embeds methods built for RISC-V for use by host-side dependencies.
 /// Specify custom options for a guest package by defining its [GuestOptions].
 /// See [embed_methods].
-<<<<<<< HEAD
 pub fn embed_methods_with_options(
     mut guest_pkg_to_options: HashMap<&str, GuestOptions>,
 ) -> Vec<Risc0Method> {
-=======
-pub fn embed_methods_with_options(mut guest_pkg_to_options: HashMap<&str, GuestOptions>) {
     if !get_env_var("RISC0_SKIP_BUILD").is_empty() {
-        return;
-    }
-
->>>>>>> b954a716
+        return Vec::new();
+    }
     let out_dir_env = env::var_os("OUT_DIR").unwrap();
     let out_dir = Path::new(&out_dir_env); // $ROOT/target/$profile/build/$crate/out
     let guest_dir = get_guest_dir();
