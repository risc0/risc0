// Copyright 2023 RISC Zero, Inc.
//
// Licensed under the Apache License, Version 2.0 (the "License");
// you may not use this file except in compliance with the License.
// You may obtain a copy of the License at
//
//     http://www.apache.org/licenses/LICENSE-2.0
//
// Unless required by applicable law or agreed to in writing, software
// distributed under the License is distributed on an "AS IS" BASIS,
// WITHOUT WARRANTIES OR CONDITIONS OF ANY KIND, either express or implied.
// See the License for the specific language governing permissions and
// limitations under the License.

#![doc = include_str!("../README.md")]
#![deny(missing_docs)]
#![deny(rustdoc::broken_intra_doc_links)]

use std::{
    collections::HashMap,
    default::Default,
    env,
    fs::{self, File},
    io::{stderr, BufRead, BufReader, Write},
    path::{Path, PathBuf},
    process::{Command, Stdio},
};

use cargo_metadata::{Message, MetadataCommand, Package};
use risc0_binfmt::{MemoryImage, Program};
use risc0_zkp::core::digest::{Digest, DIGEST_WORDS};
use risc0_zkvm_platform::{memory, PAGE_SIZE};
use serde::Deserialize;
mod docker;
pub use docker::docker_build;

const RUSTUP_TOOLCHAIN_NAME: &str = "risc0";

#[derive(Debug, Deserialize)]
struct Risc0Metadata {
    methods: Vec<String>,
}

impl Risc0Metadata {
    fn from_package(pkg: &Package) -> Option<Risc0Metadata> {
        let obj = pkg.metadata.get("risc0").unwrap();
        serde_json::from_value(obj.clone()).unwrap()
    }
}

/// Represents an item in the generated list of compiled guest binaries
#[cfg(feature = "guest-list")]
#[derive(Debug, Clone)]
pub struct GuestListEntry<'a> {
    /// The name of the guest binary
    pub name: &'a str,
    /// The compiled ELF guest binary
    pub elf: &'a [u8],
    /// The image id of the guest
    pub image_id: [u32; DIGEST_WORDS],
    /// The path to the ELF binary
    pub path: &'a str,
}

#[derive(Debug)]
struct Risc0Method {
    name: String,
    elf_path: PathBuf,
}

impl Risc0Method {
    fn make_image_id(&self) -> Digest {
        if !self.elf_path.exists() {
            eprintln!(
                "RISC-V method was not found at: {:?}",
                self.elf_path.to_str().unwrap()
            );
            std::process::exit(-1);
        }

        let elf = fs::read(&self.elf_path).unwrap();
        let program = Program::load_elf(&elf, memory::GUEST_MAX_MEM as u32).unwrap();
        let image = MemoryImage::new(&program, PAGE_SIZE as u32).unwrap();
        image.compute_id()
    }

    fn rust_def(&self) -> String {
        let elf_path = self.elf_path.display();

        // Quick check for '#' to avoid injection of arbitrary Rust code into the the
        // method.rs file. This would not be a serious issue since it would only
        // affect the user that set the path, but it's good to add a check.
        if elf_path.to_string().contains('#') {
            panic!("method path cannot include #: {}", elf_path);
        }

        let upper = self.name.to_uppercase().replace('-', "_");
        let image_id: [u32; DIGEST_WORDS] = self.make_image_id().into();
        let elf_contents = std::fs::read(&self.elf_path).unwrap();
        format!(
            r##"
pub const {upper}_ELF: &[u8] = &{elf_contents:?};
pub const {upper}_ID: [u32; 8] = {image_id:?};
pub const {upper}_PATH: &str = r#"{elf_path}"#;
"##
        )
    }

    #[cfg(feature = "guest-list")]
    fn guest_list_entry(&self) -> String {
        let upper = self.name.to_uppercase().replace('-', "_");
        format!(
            r##"
    GuestListEntry {{
        name: "{upper}",
        elf: {upper}_ELF,
        image_id: {upper}_ID,
        path: {upper}_PATH,
    }}"##
        )
    }
}

/// Returns the given cargo Package from the metadata in the Cargo.toml manifest
/// within the provided `manifest_dir`.
pub fn get_package(manifest_dir: impl AsRef<Path>) -> Package {
    let manifest_path = manifest_dir.as_ref().join("Cargo.toml");
    let manifest_meta = MetadataCommand::new()
        .manifest_path(&manifest_path)
        .no_deps()
        .exec()
        .expect("cargo metadata command failed");
    let mut matching: Vec<Package> = manifest_meta
        .packages
        .into_iter()
        .filter(|pkg| {
            let std_path: &Path = pkg.manifest_path.as_ref();
            std_path == manifest_path
        })
        .collect();
    if matching.is_empty() {
        eprintln!(
            "ERROR: No package found in {}",
            manifest_dir.as_ref().display()
        );
        std::process::exit(-1);
    }
    if matching.len() > 1 {
        eprintln!(
            "ERROR: Multiple packages found in {}",
            manifest_dir.as_ref().display()
        );
        std::process::exit(-1);
    }
    matching.pop().unwrap()
}

/// Determines and returns the build target directory from the Cargo manifest at
/// the given `manifest_path`.
pub fn get_target_dir(manifest_path: impl AsRef<Path>) -> PathBuf {
    MetadataCommand::new()
        .manifest_path(manifest_path.as_ref())
        .no_deps()
        .exec()
        .expect("cargo metadata command failed")
        .target_directory
        .into()
}

/// When called from a build.rs, returns the current package being built.
fn current_package() -> Package {
    get_package(env::var("CARGO_MANIFEST_DIR").unwrap())
}

/// Returns all inner packages specified the "methods" list inside
/// "package.metadata.risc0".
fn guest_packages(pkg: &Package) -> Vec<Package> {
    let manifest_dir = pkg.manifest_path.parent().unwrap();
    Risc0Metadata::from_package(pkg)
        .unwrap()
        .methods
        .iter()
        .map(|inner| get_package(manifest_dir.join(inner)))
        .collect()
}

fn is_debug() -> bool {
    get_env_var("RISC0_BUILD_DEBUG") == "1"
}

/// Returns all methods associated with the given riscv guest package.
fn guest_methods(pkg: &Package, target_dir: impl AsRef<Path>) -> Vec<Risc0Method> {
    let profile = if is_debug() { "debug" } else { "release" };
    pkg.targets
        .iter()
        .filter(|target| target.kind.iter().any(|kind| kind == "bin"))
        .map(|target| Risc0Method {
            name: target.name.clone(),
            elf_path: target_dir
                .as_ref()
                .join("riscv32im-risc0-zkvm-elf")
                .join(profile)
                .join(&target.name),
        })
        .collect()
}

/// Returns all methods associated with the given riscv guest package.
fn guest_methods_docker<P>(pkg: &Package, target_dir: P) -> Vec<Risc0Method>
where
    P: AsRef<Path>,
{
    pkg.targets
        .iter()
        .filter(|target| target.kind.iter().any(|kind| kind == "bin"))
        .map(|target| Risc0Method {
            name: target.name.clone(),
            elf_path: target_dir
                .as_ref()
                .join("riscv32im-risc0-zkvm-elf")
                .join("docker")
                .join(pkg.name.replace("-", "_"))
                .join(&target.name),
        })
        .collect()
}

fn get_env_var(name: &str) -> String {
    println!("cargo:rerun-if-env-changed={name}");
    env::var(name).unwrap_or_default()
}

/// Build a [Command] with CARGO and RUSTUP_TOOLCHAIN environment variables removed.
fn sanitized_cmd(tool: &str) -> Command {
    let mut cmd = Command::new(tool);
    for (key, _val) in env::vars().filter(|x| x.0.starts_with("CARGO")) {
        cmd.env_remove(key);
    }
    cmd.env_remove("RUSTUP_TOOLCHAIN");
    cmd
}

/// Creates a std::process::Command to execute the given cargo
/// command in an environment suitable for targeting the zkvm guest.
pub fn cargo_command(cargo_command: &str, rust_flags: &[&str]) -> Command {
    let rustc = sanitized_cmd("rustup")
        .args(["+risc0", "which", "rustc"])
        .output()
        .expect("rustup failed to find risc0 toolchain")
        .stdout;

    let rustc = String::from_utf8(rustc).unwrap();
    let rustc = rustc.trim();
    println!("Using rustc: {rustc}");

    let mut cmd = sanitized_cmd("cargo");
    let mut args = vec![cargo_command, "--target", "riscv32im-risc0-zkvm-elf"];

    let rust_src = get_env_var("RISC0_RUST_SRC");
    if !rust_src.is_empty() {
        args.push("-Z");
        args.push("build-std=alloc,core,proc_macro,panic_abort,std");
        args.push("-Z");
        args.push("build-std-features=compiler-builtins-mem");
        cmd.env("__CARGO_TESTS_ONLY_SRC_ROOT", rust_src);
    }

    println!("Building guest package: cargo {}", args.join(" "));

    let rustflags_envvar = [
        rust_flags,
        &[
            // Replace atomic ops with nonatomic versions since the guest is single threaded.
            "-C",
            "passes=loweratomic",
            // Specify where to start loading the program in
            // memory.  The clang linker understands the same
            // command line arguments as the GNU linker does; see
            // https://ftp.gnu.org/old-gnu/Manuals/ld-2.9.1/html_mono/ld.html#SEC3
            // for details.
            "-C",
            &format!("link-arg=-Ttext=0x{:08X}", memory::TEXT_START),
            // Apparently not having an entry point is only a linker warning(!), so
            // error out in this case.
            "-C",
            "link-arg=--fatal-warnings",
            "-C",
            "panic=abort",
        ],
    ]
    .concat()
    .join("\x1f");

    cmd.env("RUSTC", rustc)
        .env("CARGO_ENCODED_RUSTFLAGS", rustflags_envvar)
        .args(args);

    cmd
}

/// Builds a static library providing a rust runtime.
///
/// This can be used to build programs for the zkvm which don't depend on risc0_zkvm.
pub fn build_rust_runtime() -> String {
    build_staticlib(
        "risc0-zkvm-platform",
        &[
            "rust-runtime",
            "panic-handler",
            "entrypoint",
            "export-getrandom",
        ],
    )
}

/// Builds a static library and returns the name of the resultant file.
fn build_staticlib(guest_pkg: &str, features: &[&str]) -> String {
    let guest_dir = get_guest_dir();

    let mut cmd = cargo_command("rustc", &[]);

    if !is_debug() {
        cmd.arg("--release");
    }

    // Add args to specify the package to be built, and to build is as a staticlib.
    cmd.args(&[
        "--package",
        guest_pkg,
        "--target-dir",
        guest_dir.to_str().unwrap(),
        "--lib",
        "--message-format=json",
        "--crate-type=staticlib",
    ]);

    for feature in features {
        cmd.args(&["--features", &(guest_pkg.to_owned() + "/" + feature)]);
    }

    eprintln!("Building staticlib: {:?}", cmd);

    // Run the build command and extract the name of the resulting staticlib artifact.
    let mut child = cmd.stdout(Stdio::piped()).spawn().unwrap();
    let reader = std::io::BufReader::new(child.stdout.take().unwrap());
    let mut libs = Vec::new();
    for message in cargo_metadata::Message::parse_stream(reader) {
        match message.unwrap() {
            Message::CompilerArtifact(artifact) => {
                for filename in artifact.filenames {
                    if let Some("a") = filename.extension() {
                        libs.push(filename.to_string());
                    }
                }
            }
            Message::CompilerMessage(msg) => {
                write!(stderr(), "{}", msg).unwrap();
            }
            _ => (),
        }
    }

    let output = child.wait().expect("Couldn't get cargo's exit status");
    if !output.success() {
        panic!("Unable to build static library")
    }

    match libs.as_slice() {
        [] => panic!("No static library was built"),
        [lib] => lib.to_string(),
        _ => panic!("Multiple static libraries found: {:?}", libs.as_slice()),
    }
}

// Builds a package that targets the riscv guest into the specified target
// directory.
fn build_guest_package<P>(
    pkg: &Package,
    target_dir: P,
    features: Vec<String>,
    runtime_lib: Option<&str>,
) where
    P: AsRef<Path>,
{
    if !get_env_var("RISC0_SKIP_BUILD").is_empty() {
        return;
    }

    fs::create_dir_all(target_dir.as_ref()).unwrap();

    let mut cmd = if let Some(lib) = runtime_lib {
        cargo_command("build", &["-C", &format!("link_arg={}", lib)])
    } else {
        cargo_command("build", &[])
    };

    let features_str = features.join(",");
    if !features.is_empty() {
        cmd.args(&["--features", &features_str]);
    }

    cmd.args(&[
        "--manifest-path",
        pkg.manifest_path.as_str(),
        "--target-dir",
        target_dir.as_ref().to_str().unwrap(),
    ]);

    if !is_debug() {
        cmd.args(&["--release"]);
    }

    let mut child = cmd
        .stderr(Stdio::piped())
        .spawn()
        .expect("cargo build failed");
    let stderr = child.stderr.take().unwrap();

    // HACK: Attempt to bypass the parent cargo output capture and
    // send directly to the tty, if available.  This way we get
    // progress messages from the inner cargo so the user doesn't
    // think it's just hanging.
    let tty_file = env::var("RISC0_GUEST_LOGFILE").unwrap_or_else(|_| "/dev/tty".to_string());

    let mut tty = fs::OpenOptions::new()
        .read(true)
        .write(true)
        .create(true)
        .open(tty_file)
        .ok();

    if let Some(tty) = &mut tty {
        writeln!(
            tty,
            "{}: Starting build for riscv32im-risc0-zkvm-elf",
            pkg.name
        )
        .unwrap();
    }

    for line in BufReader::new(stderr).lines() {
        match &mut tty {
            Some(tty) => writeln!(tty, "{}: {}", pkg.name, line.unwrap()).unwrap(),
            None => eprintln!("{}", line.unwrap()),
        }
    }

    let res = child.wait().expect("Guest 'cargo build' failed");
    if !res.success() {
        std::process::exit(res.code().unwrap());
    }
}

fn detect_toolchain(name: &str) {
    let result = Command::new("rustup")
        .args(["toolchain", "list", "--verbose"])
        .stderr(Stdio::inherit())
        .output()
        .unwrap();
    if !result.status.success() {
        eprintln!("Failed to run: 'rustup toolchain list --verbose'");
        std::process::exit(result.status.code().unwrap());
    }

    let stdout = String::from_utf8(result.stdout).unwrap();
    if stdout
        .lines()
        .find(|line| line.trim().starts_with(name))
        .is_none()
    {
        eprintln!("The 'risc0' toolchain could not be found.");
        eprintln!("To install the risc0 toolchain, use cargo-risczero.");
        eprintln!("For example:");
        eprintln!("  cargo install cargo-risczero");
        eprintln!("  cargo risczero install");
        std::process::exit(-1);
    }
}

/// Options defining how to embed a guest package in
/// [`embed_methods_with_options`].
pub struct GuestOptions {
    /// Features for cargo to build the guest with.
    pub features: Vec<String>,
}

impl Default for GuestOptions {
    fn default() -> Self {
        GuestOptions { features: vec![] }
    }
}

<<<<<<< HEAD
/// Embeds methods built for RISC-V for use by host-side dependencies using a docker build environment.
pub fn embed_methods_with_docker() {
    embed_methods_with_docker_with_options(HashMap::new())
}

/// Embeds methods built for RISC-V for use by host-side dependencies using a docker build environment.
/// The guest options allow the user to specify features.
pub fn embed_methods_with_docker_with_options(
    mut guest_pkg_to_options: HashMap<&str, GuestOptions>,
) {
    let out_dir_env = env::var_os("OUT_DIR").unwrap();
    let out_dir = Path::new(&out_dir_env); // $ROOT/target/$profile/build/$crate/out
    let guest_dir = out_dir
        .parent() // out
        .unwrap()
        .parent() // $crate
        .unwrap()
        .parent() // build
        .unwrap()
        .parent() // $profile
        .unwrap()
        .join("riscv-guest");

    let pkg = current_package();
    let guest_packages = guest_packages(&pkg);
    let methods_path = out_dir.join("methods.rs");
    let mut methods_file = File::create(&methods_path).unwrap();

    detect_toolchain(RUSTUP_TOOLCHAIN_NAME);

    for guest_pkg in guest_packages {
        let guest_options = guest_pkg_to_options
            .remove(guest_pkg.name.as_str())
            .unwrap_or_default();

        let manifest_path = Path::new(&guest_pkg.manifest_path)
            .strip_prefix(std::env::current_dir().unwrap())
            .unwrap();
        docker_build(&PathBuf::from(manifest_path), guest_options.features).unwrap();

        for method in guest_methods_docker(&guest_pkg, &guest_dir) {
            methods_file
                .write_all(method.rust_def().as_bytes())
                .unwrap();
        }
    }

    // HACK: It's not particularly practical to figure out all the
    // files that all the guest crates transtively depend on.  So, we
    // want to run the guest "cargo build" command each time we build.
    //
    // Since we generate methods.rs each time we run, it will always
    // be changed.
    println!("cargo:rerun-if-changed={}", methods_path.display());
}

/// Embeds methods built for RISC-V for use by host-side dependencies.
/// Specify custom options for a guest package by defining its [GuestOptions].
/// See [embed_methods].
pub fn embed_methods_with_options(mut guest_pkg_to_options: HashMap<&str, GuestOptions>) {
=======
fn get_guest_dir() -> PathBuf {
    // Determine the output directory, in the target folder, for the guest binary.
>>>>>>> 979c8eac
    let out_dir_env = env::var_os("OUT_DIR").unwrap();
    let out_dir = Path::new(&out_dir_env); // $ROOT/target/$profile/build/$crate/out
    out_dir
        .parent() // out
        .unwrap()
        .parent() // $crate
        .unwrap()
        .parent() // build
        .unwrap()
        .parent() // $profile
        .unwrap()
        .join("riscv-guest")
        .into()
}

/// Embeds methods built for RISC-V for use by host-side dependencies.
/// Specify custom options for a guest package by defining its [GuestOptions].
/// See [embed_methods].
pub fn embed_methods_with_options(mut guest_pkg_to_options: HashMap<&str, GuestOptions>) {
    let out_dir_env = env::var_os("OUT_DIR").unwrap();
    let out_dir = Path::new(&out_dir_env); // $ROOT/target/$profile/build/$crate/out
    let guest_dir = get_guest_dir();
    // Read the cargo metadata for info from `[package.metadata.risc0]`.
    let pkg = current_package();
    let guest_packages = guest_packages(&pkg);
    let methods_path = out_dir.join("methods.rs");
    let mut methods_file = File::create(&methods_path).unwrap();

    #[cfg(feature = "guest-list")]
    let mut guest_list_entries = Vec::new();
    #[cfg(feature = "guest-list")]
    methods_file
        .write_all(b"use risc0_build::GuestListEntry;\n")
        .unwrap();

    detect_toolchain(RUSTUP_TOOLCHAIN_NAME);

    for guest_pkg in guest_packages {
        println!("Building guest package {}.{}", pkg.name, guest_pkg.name);

        let guest_options = guest_pkg_to_options
            .remove(guest_pkg.name.as_str())
            .unwrap_or_default();

        build_guest_package(&guest_pkg, &guest_dir, guest_options.features, None);

        for method in guest_methods(&guest_pkg, &guest_dir) {
            methods_file
                .write_all(method.rust_def().as_bytes())
                .unwrap();

            #[cfg(feature = "guest-list")]
            guest_list_entries.push(method.guest_list_entry());
        }
    }
    #[cfg(feature = "guest-list")]
    methods_file
        .write_all(
            format!(
                "\npub const GUEST_LIST: &[GuestListEntry] = &[{}];\n",
                guest_list_entries.join(",")
            )
            .as_bytes(),
        )
        .unwrap();

    // HACK: It's not particularly practical to figure out all the
    // files that all the guest crates transtively depend on.  So, we
    // want to run the guest "cargo build" command each time we build.
    //
    // Since we generate methods.rs each time we run, it will always
    // be changed.
    println!("cargo:rerun-if-changed={}", methods_path.display());
}

/// Embeds methods built for RISC-V for use by host-side dependencies.
///
/// This method should be called from a package with a
/// [package.metadata.risc0] section including a "methods" property
/// listing the relative paths that contain riscv guest method
/// packages.
///
/// To access the generated image IDs and ELF filenames, include the
/// generated methods.rs:
///
/// ```text
/// include!(concat!(env!("OUT_DIR"), "/methods.rs"));
/// ```
///
/// To conform to rust's naming conventions, the constants are mapped
/// to uppercase.  For instance, if you have a method named
/// "my_method", the image ID and elf contents will be defined as
/// "MY_METHOD_ID" and "MY_METHOD_ELF" respectively.
pub fn embed_methods() {
    embed_methods_with_options(HashMap::new())
}<|MERGE_RESOLUTION|>--- conflicted
+++ resolved
@@ -490,7 +490,6 @@
     }
 }
 
-<<<<<<< HEAD
 /// Embeds methods built for RISC-V for use by host-side dependencies using a docker build environment.
 pub fn embed_methods_with_docker() {
     embed_methods_with_docker_with_options(HashMap::new())
@@ -503,16 +502,7 @@
 ) {
     let out_dir_env = env::var_os("OUT_DIR").unwrap();
     let out_dir = Path::new(&out_dir_env); // $ROOT/target/$profile/build/$crate/out
-    let guest_dir = out_dir
-        .parent() // out
-        .unwrap()
-        .parent() // $crate
-        .unwrap()
-        .parent() // build
-        .unwrap()
-        .parent() // $profile
-        .unwrap()
-        .join("riscv-guest");
+    let guest_dir = get_guest_dir();
 
     let pkg = current_package();
     let guest_packages = guest_packages(&pkg);
@@ -547,14 +537,8 @@
     println!("cargo:rerun-if-changed={}", methods_path.display());
 }
 
-/// Embeds methods built for RISC-V for use by host-side dependencies.
-/// Specify custom options for a guest package by defining its [GuestOptions].
-/// See [embed_methods].
-pub fn embed_methods_with_options(mut guest_pkg_to_options: HashMap<&str, GuestOptions>) {
-=======
 fn get_guest_dir() -> PathBuf {
     // Determine the output directory, in the target folder, for the guest binary.
->>>>>>> 979c8eac
     let out_dir_env = env::var_os("OUT_DIR").unwrap();
     let out_dir = Path::new(&out_dir_env); // $ROOT/target/$profile/build/$crate/out
     out_dir
