// Copyright 2024 RISC Zero, Inc.
//
// Licensed under the Apache License, Version 2.0 (the "License");
// you may not use this file except in compliance with the License.
// You may obtain a copy of the License at
//
//     http://www.apache.org/licenses/LICENSE-2.0
//
// Unless required by applicable law or agreed to in writing, software
// distributed under the License is distributed on an "AS IS" BASIS,
// WITHOUT WARRANTIES OR CONDITIONS OF ANY KIND, either express or implied.
// See the License for the specific language governing permissions and
// limitations under the License.

use risc0_circuit_bigint::rsa;
use risc0_zkvm::guest::env;

fn main() {
    // Computes and proves the result of modpow with exponent of 65537
    let input: Vec<u32> = env::read();
    let base: [u32; rsa::WIDTH_WORDS] = input.try_into().expect("Inputs must be 96 words");
    let input: Vec<u32> = env::read();
    let modulus: [u32; rsa::WIDTH_WORDS] = input.try_into().expect("Inputs must be 96 words");
<<<<<<< HEAD
    const fn zero() -> u32 {
        0
    }
    let mut result = [zero(); rsa::WIDTH_WORDS];
=======
    let mut result = [0u32; rsa::WIDTH_WORDS];
>>>>>>> 030503e5

    // Safety: Parameters are dereferenceable and aligned
    unsafe {
        rsa::modpow_65537(&mut result, &base, &modulus);
    }

    env::commit(&result.to_vec());
}<|MERGE_RESOLUTION|>--- conflicted
+++ resolved
@@ -21,14 +21,8 @@
     let base: [u32; rsa::WIDTH_WORDS] = input.try_into().expect("Inputs must be 96 words");
     let input: Vec<u32> = env::read();
     let modulus: [u32; rsa::WIDTH_WORDS] = input.try_into().expect("Inputs must be 96 words");
-<<<<<<< HEAD
-    const fn zero() -> u32 {
-        0
-    }
-    let mut result = [zero(); rsa::WIDTH_WORDS];
-=======
+
     let mut result = [0u32; rsa::WIDTH_WORDS];
->>>>>>> 030503e5
 
     // Safety: Parameters are dereferenceable and aligned
     unsafe {
