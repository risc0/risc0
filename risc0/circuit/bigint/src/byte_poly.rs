--- conflicted
+++ resolved
@@ -35,28 +35,8 @@
 
 pub const BITS_PER_COEFF: usize = 8;
 
-<<<<<<< HEAD
-pub fn to_biguint(bp: impl AsRef<[i32]>) -> BigUint {
-    let bp = bp.as_ref();
-    let mut out = BigInt::default();
-    let mut mul = BigInt::from(1usize);
-    let coeff_mul = BigInt::from(1usize << BITS_PER_COEFF);
-    let mut log = String::new();
-    for i in 0..bp.len() {
-        if i != 0 {
-            log += ", ";
-        }
-        out += &mul * bp[i];
-        mul *= &coeff_mul;
-        log += &bp[i].to_string();
-    }
-    out.to_biguint().expect(&format!("Unable to make unsigned bigint: {log}", log=log))
-}
-
-=======
 /// Show the given byte poly including both the bigint it represents
 /// and its i32 terms.  Used for debugging.
->>>>>>> 5b6e88e9
 pub fn dump(bp: impl AsRef<[i32]>) -> String {
     let bp = bp.as_ref();
     format!("{} ({:?})", to_biguint(bp), bp)
@@ -240,11 +220,16 @@
     let mut out = BigInt::default();
     let mut mul = BigInt::from(1usize);
     let coeff_mul = BigInt::from(1usize << BITS_PER_COEFF);
+    let mut log = String::new();
     for i in 0..bp.len() {
+        if i != 0 {
+            log += ", ";
+        }
         out += &mul * bp[i];
         mul *= &coeff_mul;
-    }
-    out.to_biguint().expect("Unable to make unsigned bigint")
+        log += &bp[i].to_string();
+    }
+    out.to_biguint().expect(&format!("Unable to make unsigned bigint: {log}", log=log))
 }
 
 pub fn add_fixed<const N: usize>(lhs: impl AsRef<[i32]>, rhs: impl AsRef<[i32]>) -> [i32; N] {
