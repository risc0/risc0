--- conflicted
+++ resolved
@@ -21,13 +21,8 @@
 template <typename C> FDEV void InstResumeBlock<C>::set(CTX, InstResumeWitness wit) DEV {
   readV2Compat.set(ctx, wit.v2Compat, 1);
   readPc.set(ctx, wit.pc, 1);
-<<<<<<< HEAD
   readMode.set(ctx, wit.mode, 1);
-=======
-  readMm.set(ctx, wit.mm, 1);
   writeVersion.set(ctx, wit.version, 1);
-  verifyPc.set(ctx, wit.pc.value, wit.mm.value);
->>>>>>> 01f5836e
 }
 
 template <typename C> FDEV void InstResumeBlock<C>::verify(CTX) DEV {
@@ -56,25 +51,18 @@
   cycle.set(ctx, wit.cycle);
   iCacheCycle.set(ctx, wit.iCacheCycle);
   writePc.set(ctx, wit.pc, wit.cycle);
-<<<<<<< HEAD
   writeMode.set(ctx, wit.mode, wit.cycle);
+  GLOBAL_SET(isTerminate, 0);
 }
 
 template <typename C> FDEV void InstSuspendBlock<C>::verify(CTX) DEV {
+  // Verify terminate
+  EQ(GLOBAL_GET(isTerminate), 0);
   // Verify we stored to the right values
   EQZ(writeMode.data.high.get());
   // Verify we stored to the right addresses
   EQ(writePc.wordAddr.get(), cond<C>(GLOBAL_GET(v2Compat), V2_COMPAT_SPC,  CSR_WORD(MSPC)));
   EQ(writeMode.wordAddr.get(), cond<C>(GLOBAL_GET(v2Compat), V2_COMPAT_SMODE,  CSR_WORD(MSMODE)));
-=======
-  writeMm.set(ctx, wit.mm, wit.cycle);
-  verifyPc.set(ctx, wit.pc.value, wit.mm.value);
-  GLOBAL_SET(isTerminate, 0);
-}
-
-template <typename C> FDEV void InstSuspendBlock<C>::verify(CTX) DEV {
-  EQ(GLOBAL_GET(isTerminate), 0);
->>>>>>> 01f5836e
 }
 
 template <typename C> FDEV void InstSuspendBlock<C>::addArguments(CTX) DEV {
