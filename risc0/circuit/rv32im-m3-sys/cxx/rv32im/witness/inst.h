--- conflicted
+++ resolved
@@ -18,15 +18,10 @@
 #include "rv32im/witness/decode.h"
 
 struct InstResumeWitness {
-<<<<<<< HEAD
+  PhysMemReadWitness v2Compat;
   PhysMemReadWitness pc;
   PhysMemReadWitness mode;
-  PhysMemReadWitness v2Compat;
-=======
-  MemReadWitness pc;
-  MemReadWitness mm;
-  MemWriteWitness version;
->>>>>>> 01f5836e
+  PhysMemWriteWitness version;
 };
 
 struct InstSuspendWitness {
