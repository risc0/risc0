// Copyright 2025 RISC Zero, Inc.
//
// Licensed under the Apache License, Version 2.0, <LICENSE-APACHE or
// http://apache.org/licenses/LICENSE-2.0> or the MIT license <LICENSE-MIT or
// http://opensource.org/licenses/MIT>, at your option. This file may not be
// copied, modified, or distributed except according to those terms.
//
// Unless required by applicable law or agreed to in writing, software
// distributed under the License is distributed on an "AS IS" BASIS,
// WITHOUT WARRANTIES OR CONDITIONS OF ANY KIND, either express or implied.
// See the License for the specific language governing permissions and
// limitations under the License.
//
// SPDX-License-Identifier: Apache-2.0 OR MIT

#pragma once

#include "rv32im/witness/decode.h"

struct EcallTerminateWitness {
  uint32_t cycle;
  FetchWitness fetch;
<<<<<<< HEAD
  RegMemReadWitness a7;
=======
  MemReadWitness a7;
  MemReadWitness a0;
  MemReadWitness a1;
  MemReadWitness output[8];
>>>>>>> 01f5836e
};

struct EcallReadWitness {
  uint32_t cycle;
  uint32_t finalCycle;
  FetchWitness fetch;
  RegMemReadWitness a7;
  RegMemReadWitness a1;
  RegMemReadWitness a2;
  RegMemWriteWitness a0;
};

struct EcallWriteWitness {
  uint32_t cycle;
  FetchWitness fetch;
  RegMemReadWitness a7;
  RegMemReadWitness a2;
  RegMemWriteWitness a0;
};

struct EcallBigIntWitness {
  uint32_t cycle;
  FetchWitness fetch;
  RegMemReadWitness a7;
  RegMemReadWitness t0;
  RegMemReadWitness t2;
  uint32_t count;
};<|MERGE_RESOLUTION|>--- conflicted
+++ resolved
@@ -20,14 +20,10 @@
 struct EcallTerminateWitness {
   uint32_t cycle;
   FetchWitness fetch;
-<<<<<<< HEAD
   RegMemReadWitness a7;
-=======
-  MemReadWitness a7;
-  MemReadWitness a0;
-  MemReadWitness a1;
-  MemReadWitness output[8];
->>>>>>> 01f5836e
+  RegMemReadWitness a0;
+  RegMemReadWitness a1;
+  PhysMemReadWitness output[8];
 };
 
 struct EcallReadWitness {
