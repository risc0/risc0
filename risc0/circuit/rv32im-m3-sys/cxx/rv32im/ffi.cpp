--- conflicted
+++ resolved
@@ -187,19 +187,7 @@
 const char* risc0_circuit_rv32im_m3_preflight(ProverContext* ctx, uint32_t* isDone) {
   nvtx3::scoped_range range("preflight");
   try {
-<<<<<<< HEAD
-    uint32_t retiredCycles;
-    *isDone = ctx->prover.preflight(ctx->image, ctx->io, ctx->endCycle, &retiredCycles);
-    ctx->endCycle -= retiredCycles;
-    LOG(1,
-        "retiredCycles: " << retiredCycles << ", endCycle: " << ctx->endCycle
-                          << ", isDone: " << *isDone);
-    if (ctx->endCycle == 0) {
-      *isDone = true;
-    }
-=======
     ctx->preflightData = preflight(ctx->prover.po2(), ctx->image, ctx->io);
->>>>>>> 02f50a2d
   } catch (const std::exception& err) {
     LOG(0, "ERROR: " << err.what());
     return strdup(err.what());
