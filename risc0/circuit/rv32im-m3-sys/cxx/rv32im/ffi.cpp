// Copyright 2025 RISC Zero, Inc.
//
// Licensed under the Apache License, Version 2.0, <LICENSE-APACHE or
// http://apache.org/licenses/LICENSE-2.0> or the MIT license <LICENSE-MIT or
// http://opensource.org/licenses/MIT>, at your option. This file may not be
// copied, modified, or distributed except according to those terms.
//
// Unless required by applicable law or agreed to in writing, software
// distributed under the License is distributed on an "AS IS" BASIS,
// WITHOUT WARRANTIES OR CONDITIONS OF ANY KIND, either express or implied.
// See the License for the specific language governing permissions and
// limitations under the License.
//
// SPDX-License-Identifier: Apache-2.0 OR MIT

#include "rv32im/ffi.h"

#include "hal/hal.h"
#include "prove/rv32im.h"
#include "verify/rv32im.h"

#include <cstdint>
#include <cstring>
#include <exception>
#include <string.h>

using namespace risc0;
using namespace risc0::rv32im;

extern "C" {

struct RustPage {
  uint32_t addr;
  const uint32_t* data;
};

struct RustDigestEntry {
  uint32_t idx;
  Digest digest;
};

struct RustSlicePage {
  const RustPage* ptr;
  size_t len;
};

struct RustSliceDigestEntry {
  const RustDigestEntry* ptr;
  size_t len;
};

struct RustSliceByte {
  const uint8_t* ptr;
  size_t len;
};

struct RustSliceWord {
  const uint32_t* ptr;
  size_t len;
};

struct RustSliceReadRecord {
  const RustSliceByte* ptr;
  size_t len;
};

struct RustMemoryImage {
  RustSlicePage pages;
  RustSliceDigestEntry digests;
};

struct RustSegment {
  RustMemoryImage image;
  RustSliceReadRecord reads;
  RustSliceWord writes;
  // pub claim: Rv32imV2Claim,
  // pub suspend_cycle: u32,
  // pub paging_cycles: u32,
  // pub segment_threshold: u32,
  // pub po2: u32,
  // pub index: u64,
  // pub povw_nonce: Option<PovwNonce>,
};

} // extern "C"

namespace {

class ReplayHostIO : public HostIO {
public:
  void loadSegment(const RustSegment* segment) {
    reads.clear();
    writes.clear();

    for (size_t i = 0; i < segment->reads.len; i++) {
      const RustSliceByte& slice = segment->reads.ptr[i];
      reads.emplace_back(std::vector(slice.ptr, slice.ptr + slice.len));
    }

    writes.insert(writes.end(), segment->writes.ptr, segment->writes.ptr + segment->writes.len);

    curRead = 0;
    curWrite = 0;
  }

public:
  uint32_t onWrite(uint32_t fd, const uint8_t* data, uint32_t size) override {
    size_t bytes = writes[curWrite++];
    LOG(2, "onWrite: " << bytes << " bytes");
    return bytes;
  }

  uint32_t onRead(uint32_t fd, uint8_t* data, uint32_t size) override {
    auto& record = reads[curRead++];
    if (size < record.size()) {
      throw std::runtime_error("Read record too big");
    }
    LOG(2, "onRead: " << record.size() << " bytes");
    std::memcpy(data, record.data(), record.size());
    return record.size();
  }

private:
  std::vector<std::vector<uint8_t>> reads;
  std::vector<uint32_t> writes;
  size_t curRead = 0;
  size_t curWrite = 0;
};

} // namespace

extern "C" {

struct ProverContext {
  Rv32imProver prover;
  MemoryImage image;
  ReplayHostIO io;
  std::vector<Fp> transcript;

  ProverContext(IHalPtr hal, size_t po2) : prover(hal, po2) {}
};

ProverContext* risc0_circuit_rv32im_m3_prover_new_cpu(size_t po2) {
  IHalPtr hal = getCpuHal();
  return new ProverContext(hal, po2);
}

ProverContext* risc0_circuit_rv32im_m3_prover_new_cuda(size_t po2) {
  IHalPtr hal = getGpuHal();
  return new ProverContext(hal, po2);
}

void risc0_circuit_rv32im_m3_prover_free(ProverContext* ctx) {
  delete ctx;
}

RustSliceFp risc0_circuit_rv32im_m3_prover_transcript(ProverContext* ctx) {
  return RustSliceFp{ctx->transcript.data(), ctx->transcript.size()};
}

const char* risc0_circuit_rv32im_m3_load_segment(ProverContext* ctx, const RustSegment* segment) {
  try {
<<<<<<< HEAD
    LOG(1, "Loading elf");
    ArrayRef<uint8_t> elf(elf_ptr, elf_len);
    std::map<uint32_t, uint32_t> words;
    loadFFI(words, elf);
    MemoryImage image = MemoryImage::fromWords(words);
=======
    ctx->image = MemoryImage::zeros();
    // ctx->image.dumpZeros();
    for (size_t i = 0; i < segment->image.pages.len; i++) {
      const RustPage& page = segment->image.pages.ptr[i];
      auto data = std::make_shared<Page>();
      std::memcpy(data->data(), page.data, PAGE_SIZE_BYTES);
      ctx->image.setPageRaw(page.addr, data);
    }
    for (size_t i = 0; i < segment->image.digests.len; i++) {
      const RustDigestEntry& entry = segment->image.digests.ptr[i];
      ctx->image.setDigestRaw(entry.idx, entry.digest);
    }
    // ctx->image.dump();
    ctx->io.loadSegment(segment);
  } catch (const std::exception& err) {
    LOG(0, "ERROR: " << err.what());
    return strdup(err.what());
  } catch (...) {
    LOG(0, "UNKNOWN ERROR");
    return strdup("Generic exception");
  }
  return nullptr;
}
>>>>>>> 01f5836e

const char* risc0_circuit_rv32im_m3_preflight(ProverContext* ctx) {
  try {
    ctx->prover.preflight(ctx->image, ctx->io);
  } catch (const std::exception& err) {
    LOG(0, "ERROR: " << err.what());
    return strdup(err.what());
  } catch (...) {
    LOG(0, "UNKNOWN ERROR");
    return strdup("Generic exception");
  }
  return nullptr;
}

const char* risc0_circuit_rv32im_m3_prove(ProverContext* ctx) {
  try {
    WriteIop writeIop;
    writeIop.write(RV32IM_SEAL_VERSION);
    uint32_t po2 = ctx->prover.po2();
    // LOG(0, "po2: " << po2);
    writeIop.write(po2);
    ctx->prover.prove(writeIop);
    ctx->transcript = writeIop.getTranscript();

    ReadIop readIop(ctx->transcript.data(), ctx->transcript.size());
    uint32_t readVersion = readIop.readU32(); // skip past version
    uint32_t readPo2 = readIop.readU32();     // skip past po2
    // LOG(0, "version: " << readVersion << ", po2: " << readPo2);
    verifyRv32im(readIop, ctx->prover.po2());
    readIop.done();
  } catch (const std::exception& err) {
    LOG(0, "ERROR: " << err.what());
    return strdup(err.what());
  } catch (...) {
    LOG(0, "UNKNOWN ERROR");
    return strdup("Generic exception");
  }
  LOG(1, "Completed successfuly");
  return nullptr;
}

} // extern "C"<|MERGE_RESOLUTION|>--- conflicted
+++ resolved
@@ -160,13 +160,6 @@
 
 const char* risc0_circuit_rv32im_m3_load_segment(ProverContext* ctx, const RustSegment* segment) {
   try {
-<<<<<<< HEAD
-    LOG(1, "Loading elf");
-    ArrayRef<uint8_t> elf(elf_ptr, elf_len);
-    std::map<uint32_t, uint32_t> words;
-    loadFFI(words, elf);
-    MemoryImage image = MemoryImage::fromWords(words);
-=======
     ctx->image = MemoryImage::zeros();
     // ctx->image.dumpZeros();
     for (size_t i = 0; i < segment->image.pages.len; i++) {
@@ -190,7 +183,6 @@
   }
   return nullptr;
 }
->>>>>>> 01f5836e
 
 const char* risc0_circuit_rv32im_m3_preflight(ProverContext* ctx) {
   try {
