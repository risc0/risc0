--- conflicted
+++ resolved
@@ -134,15 +134,9 @@
       uint32_t word = (*pageData)[i * MPAGE_PART_SIZE + j].value;
       (*newPage)[i * MPAGE_PART_SIZE + j] = word;
       pop.data[j] = word;
-<<<<<<< HEAD
-      pop.cycle[j] = (*pageData)[i * MPAGE_PART_SIZE + j].cycle;
-      data[2 * j] = Fp::fromRaw(word & 0xffff);
-      data[2 * j + 1] = Fp::fromRaw(word >> 16);
-=======
       pop.cycle[j] = (*pageData)[i * PAGE_PART_SIZE + j].cycle;
       data[2 * j] = word & 0xffff;
       data[2 * j + 1] = word >> 16;
->>>>>>> 01f5836e
     }
     cur = p2.doBlock(cur, data, i == NUM_PARTS - 1);
     toFpDigest(pop.out, cur);
