--- conflicted
+++ resolved
@@ -100,7 +100,6 @@
 )
 
 risc0_cc_kernel_binary(
-<<<<<<< HEAD
     name = "smoke_kernel",
     srcs = [
         "smoke_kernel.s",
@@ -111,7 +110,11 @@
     srcs = ["smoke.cpp"],
     data = [
         ":smoke_kernel",
-=======
+    ],
+    deps = ["//rv32im/test:test_prove"],
+)
+
+risc0_cc_kernel_binary(
     name = "seal_test_kernel",
     srcs = [
         "seal_test_kernel.cpp",
@@ -125,7 +128,6 @@
     srcs = ["seal_test.cpp"],
     data = [
         ":seal_test_kernel",
->>>>>>> 01f5836e
     ],
     deps = ["//rv32im/test:test_prove"],
 )
