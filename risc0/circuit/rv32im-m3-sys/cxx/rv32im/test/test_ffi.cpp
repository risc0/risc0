--- conflicted
+++ resolved
@@ -16,17 +16,6 @@
 #include "core/log.h"
 #include "core/util.h"
 
-<<<<<<< HEAD
-struct ProofResult {
-  bool isError;
-  uint32_t* data;
-  uint8_t* error;
-  size_t len;
-};
-
-extern "C" ProofResult* risc0_circuit_rv32im_m3_prove(const uint8_t* elf_ptr, size_t elf_len);
-extern "C" void proof_dealloc(ProofResult* result);
-=======
 #include "rv32im/ffi.h"
 
 struct RawWrapper {
@@ -35,18 +24,10 @@
   RawWrapper(RawProver* raw) : raw(raw) {}
   ~RawWrapper() { risc0_circuit_rv32im_m3_prover_free(raw); }
 };
->>>>>>> 7bb6b373
 
 void runTest(const std::string& name) {
   auto fullname = "rv32im/rvtest/" + name;
   auto elf = risc0::loadFile(fullname);
-<<<<<<< HEAD
-  ProofResult* res = risc0_circuit_rv32im_m3_prove(elf.data(), elf.size());
-  if (res->isError) {
-    throw std::runtime_error(std::string(reinterpret_cast<const char*>(res->error), res->len));
-  } 
-  proof_dealloc(res);
-=======
 
   RawWrapper wrapper(risc0_circuit_rv32im_m3_prover_new_cpu(14));
 
@@ -59,7 +40,6 @@
   if (err != nullptr) {
     throw std::runtime_error(err);
   }
->>>>>>> 7bb6b373
 }
 
 int main() {
