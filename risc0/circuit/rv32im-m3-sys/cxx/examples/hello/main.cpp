--- conflicted
+++ resolved
@@ -20,150 +20,6 @@
 
 using namespace risc0;
 
-<<<<<<< HEAD
-struct Context {
-  FpExt total;
-  FpExt ecMix;
-  FpExt curMix;
-
-  inline void eqz(Fp val) {
-    total += curMix * val;
-    curMix *= ecMix;
-  }
-
-  inline void eqz(FpExt val) {
-    total += curMix * val;
-    curMix *= ecMix;
-  }
-
-  template <typename T> inline void push(T argument) {}
-  template <typename T> inline void pull(T argument) {}
-};
-
-CircuitInfo* getCircuitInfo(IHalPtr hal, size_t po2) {
-  CircuitInfo& ci = *(new CircuitInfo());
-
-  // Set up taps
-  ci.taps.addTap(0, 0, 0);
-  ci.taps.addTap(1, 0, 0);
-  ci.taps.addTap(2, 0, 0);
-  ci.taps.done();
-
-  // Set up accum group
-  ci.groups.resize(3);
-  GroupInfo& accumInfo = ci.groups[0];
-  accumInfo.globalCount = 0;
-  accumInfo.mixCount = 0;
-  accumInfo.witgen = [hal](std::vector<GroupState>& state) {
-    PinnedMatrixWO accum(hal, state[0].table);
-    for (size_t row = 0; row < accum.rows(); row++) {
-      accum(row, 0) = 0;
-    }
-  };
-
-  // Set up code group
-  GroupInfo& codeInfo = ci.groups[1];
-  codeInfo.globalCount = 0;
-  codeInfo.mixCount = 0;
-  codeInfo.witgen = [hal](std::vector<GroupState>& state) {
-    PinnedMatrixWO code(hal, state[1].table);
-    for (size_t row = 0; row < code.rows(); row++) {
-      code(row, 0) = 0;
-    }
-  };
-
-  // Set up data group
-  GroupInfo& dataInfo = ci.groups[2];
-  dataInfo.globalCount = 0;
-  dataInfo.mixCount = 0;
-  dataInfo.witgen = [hal](std::vector<GroupState>& state) {
-    PinnedMatrixWO data(hal, state[2].table);
-    std::mt19937 rng(123);
-    std::uniform_int_distribution<int> dist(0, 1);
-    for (size_t row = 0; row < data.rows(); row++) {
-      data(row, 0) = dist(rng);
-    }
-  };
-
-  // Eval check
-  ci.evalCheck = [hal, po2](HalMatrix<Fp> out, std::vector<GroupState>& state, FpExt ecMix) {
-    size_t NUM_ROWS = 1 << (po2 + 2);
-    PinnedMatrixWO pOut(hal, out);
-    PinnedMatrixRO accum(hal, state[0].expTable);
-    PinnedMatrixRO code(hal, state[1].expTable);
-    PinnedMatrixRO data(hal, state[2].expTable);
-
-    for (size_t row = 0; row < NUM_ROWS; row++) {
-      // Collect circuit constraints
-      Context ctx;
-      ctx.total = FpExt(0);
-      ctx.ecMix = ecMix;
-      ctx.curMix = FpExt(1);
-      ctx.eqz(FpExt(accum(row, 0)));
-      ctx.eqz(FpExt(code(row, 0)));
-      ctx.eqz(data(row, 0) * (data(row, 0) - Fp(1)));
-
-      // Divide by 3x^n - 1 TODO: In reality this simplifies for each po2 to
-      // multiplication by 4 constants, one at each row % 4, but it's annoying
-      // to precompute + pass them, and impact of this code relative to the
-      // entire validity polynomial is small
-      auto ret = ctx.total;
-      Fp rou = ROU_FWD[po2 + 2];
-      Fp x = Fp(3) * pow(rou, row);
-      Fp y = pow(x, 1 << po2);
-      Fp quot = inv(y - 1);
-      for (size_t i = 0; i < 4; i++) {
-        pOut(row, i) = elem(ret, i) * quot;
-      }
-    }
-  };
-
-  return &ci;
-}
-
-VerifyCircuitInfo* getVerifyCircuitInfo() {
-  VerifyCircuitInfo& ci = *(new VerifyCircuitInfo());
-
-  // Set up taps
-  ci.taps.addTap(0, 0, 0);
-  ci.taps.addTap(1, 0, 0);
-  ci.taps.addTap(2, 0, 0);
-  ci.taps.done();
-
-  // Set up groups
-  ci.groups.resize(3);
-  VerifyGroupInfo& accumInfo = ci.groups[0];
-  accumInfo.globalCount = 0;
-  accumInfo.mixCount = 0;
-  VerifyGroupInfo& codeInfo = ci.groups[1];
-  codeInfo.globalCount = 0;
-  codeInfo.mixCount = 0;
-  VerifyGroupInfo& dataInfo = ci.groups[2];
-  dataInfo.globalCount = 0;
-  dataInfo.mixCount = 0;
-
-  ci.evalCheck = [](FpExt* evals, Fp* globals, FpExt* mix, FpExt ecMix, FpExt z) -> FpExt {
-    FpExt* accum = const_cast<FpExt*>(evals);
-    FpExt* code = const_cast<FpExt*>(evals) + 1;
-    FpExt* data = const_cast<FpExt*>(evals) + 2;
-
-    Context ctx;
-    ctx.total = FpExt(0);
-    ctx.ecMix = ecMix;
-    LOG(0, "ecMix: " << ecMix);
-    ctx.curMix = FpExt(1);
-    ctx.eqz(FpExt(accum[0]));
-    ctx.eqz(FpExt(code[0]));
-    ctx.eqz(data[0] * (data[0] - FpExt(1)));
-
-    return ctx.total;
-  };
-
-  return &ci;
-}
-
-=======
->>>>>>> c579eb29
 int main() {
   size_t po2 = 12;
 
@@ -183,18 +39,10 @@
   riop.done();
 
   // This code can be used to write the proof to a file for consumption by the
-<<<<<<< HEAD
-  // Rust verifier. This artifact is checked into the risc0 repo as
-  // `/risc0/zkp/src/prove/proof.bin`
-  // auto myfile = std::fstream("/path/to/risc0/zkp/src/prove/proof.bin",
-  // std::ios::out | std::ios::binary); myfile.write((const char*)
-  // (wiop.getTranscript().data()), 4 * wiop.getTranscript().size());
-=======
   // Rust verifier.
-  // auto myfile = std::fstream("/path/to/risc0/zkp/src/prove/proof.bin", std::ios::out | std::ios::binary);
-  // myfile.write((const char*) (wiop.getTranscript().data()), 4 * wiop.getTranscript().size());
->>>>>>> c579eb29
-  // myfile.close();
+  // auto myfile = std::fstream("/path/to/risc0/zkp/src/prove/proof.bin", std::ios::out |
+  // std::ios::binary); myfile.write((const char*) (wiop.getTranscript().data()), 4 *
+  // wiop.getTranscript().size()); myfile.close();
 
   return 0;
 }