--- conflicted
+++ resolved
@@ -108,23 +108,7 @@
     , ci(hal, rowInfo, aux, tables, doValidate)
     , prover(hal, ci.ci, po2) {}
 
-<<<<<<< HEAD
-bool Rv32imProver::preflight(rv32im::MemoryImage& image,
-                             HostIO& io,
-                             uint32_t endCycle,
-                             uint32_t* cyclesOut) {
-  LOG(1, "Pinning");
-  PinnedArrayWO cpuRI(hal, rowInfo);
-  PinnedArrayWO cpuAux(hal, aux);
-  LOG(1, "Executing");
-  Trace trace(rows, cpuRI.data(), cpuAux.data());
-  bool ret = emulate(trace, image, io, rows, endCycle);
-  *cyclesOut = endCycle;
-  LOG(1, "Finalizing, trace row count = " << trace.getRowCount());
-  trace.finalize();
-=======
 void Rv32imProver::prove(WriteIop& iop, const PreflightResults& preflight) {
->>>>>>> 02f50a2d
   LOG(1, "Copying to GPU");
   rowInfo.copyFromCpu(hal, preflight.rowInfo.data(), preflight.rowInfo.size());
   aux.copyFromCpu(hal, preflight.aux.data(), preflight.aux.size());
