// Copyright 2025 RISC Zero, Inc.
//
// Licensed under the Apache License, Version 2.0, <LICENSE-APACHE or
// http://apache.org/licenses/LICENSE-2.0> or the MIT license <LICENSE-MIT or
// http://opensource.org/licenses/MIT>, at your option. This file may not be
// copied, modified, or distributed except according to those terms.
//
// Unless required by applicable law or agreed to in writing, software
// distributed under the License is distributed on an "AS IS" BASIS,
// WITHOUT WARRANTIES OR CONDITIONS OF ANY KIND, either express or implied.
// See the License for the specific language governing permissions and
// limitations under the License.
//
// SPDX-License-Identifier: Apache-2.0 OR MIT

#pragma once

#include "prove/prove.h"
#include "rv32im/emu/emu.h"

namespace risc0 {

struct Rv32CircuitInfo {
  Rv32CircuitInfo(IHalPtr hal,
                  HalArray<RowInfo> rowInfo,
                  HalArray<uint32_t> aux,
                  HalArray<uint32_t> tables,
                  bool doValidate);
  CircuitInfo ci;
};

struct PreflightResults {
  bool isFinal;    // Did this preflight result in termination
  uint32_t cycles; // How many cycles did this preflight do
  std::vector<RowInfo> rowInfo;
  std::vector<uint32_t> aux;
};

PreflightResults preflight(size_t po2, rv32im::MemoryImage& image, rv32im::HostIO& io);

class Rv32imProver {
public:
  Rv32imProver(IHalPtr hal, size_t po2, bool doValidate = false);
<<<<<<< HEAD

  bool preflight(rv32im::MemoryImage& image,
                 rv32im::HostIO& io,
                 uint32_t endCycle = 0,
                 uint32_t* cyclesOut = nullptr);
  void prove(WriteIop& iop);
=======
  void prove(WriteIop& iop, const PreflightResults& preflight);
>>>>>>> 02f50a2d

  size_t po2() const;

private:
  IHalPtr hal;
  size_t rows;
  HalArray<RowInfo> rowInfo;
  HalArray<uint32_t> aux;
  HalArray<uint32_t> tables;
  Rv32CircuitInfo ci;
  Prover prover;
};

} // namespace risc0<|MERGE_RESOLUTION|>--- conflicted
+++ resolved
@@ -41,16 +41,7 @@
 class Rv32imProver {
 public:
   Rv32imProver(IHalPtr hal, size_t po2, bool doValidate = false);
-<<<<<<< HEAD
-
-  bool preflight(rv32im::MemoryImage& image,
-                 rv32im::HostIO& io,
-                 uint32_t endCycle = 0,
-                 uint32_t* cyclesOut = nullptr);
-  void prove(WriteIop& iop);
-=======
   void prove(WriteIop& iop, const PreflightResults& preflight);
->>>>>>> 02f50a2d
 
   size_t po2() const;
 
