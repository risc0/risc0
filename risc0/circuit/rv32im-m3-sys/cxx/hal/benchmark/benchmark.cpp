--- conflicted
+++ resolved
@@ -34,12 +34,7 @@
   Rv32imProver prover(hal, po2);
   for (size_t i = 0; i < 3; i++) {
     LOG(0, "Preflight");
-<<<<<<< HEAD
-    uint32_t cycles;
-    prover.preflight(image, io, 0, &cycles);
-=======
     auto preflightData = preflight(po2, image, io);
->>>>>>> 02f50a2d
     using time_point = std::chrono::time_point<std::chrono::high_resolution_clock>;
     LOG(0, "Proving " << preflightData.cycles << " cycles");
     static time_point pre = std::chrono::high_resolution_clock::now();
