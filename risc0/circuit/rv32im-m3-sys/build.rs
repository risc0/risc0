--- conflicted
+++ resolved
@@ -101,19 +101,9 @@
         {
             build.flag("-arch=native");
         }
-<<<<<<< HEAD
-    } else {
-        build.files(glob_paths("cxx/hal/cpu/*.cpp"));
-        build.files(glob_paths("cxx/hal/fakegpu/*.cpp"));
-=======
->>>>>>> 7bb6b373
     }
 
     build.compile(output);
-
-    if cfg!(target_os = "macos") {
-        println!("cargo:rustc-link-lib=c++");
-    }
 }
 
 fn rerun_if_changed<P: AsRef<Path>>(path: P) {
