// Copyright 2025 RISC Zero, Inc.
//
// Licensed under the Apache License, Version 2.0, <LICENSE-APACHE or
// http://apache.org/licenses/LICENSE-2.0> or the MIT license <LICENSE-MIT or
// http://opensource.org/licenses/MIT>, at your option. This file may not be
// copied, modified, or distributed except according to those terms.
//
// Unless required by applicable law or agreed to in writing, software
// distributed under the License is distributed on an "AS IS" BASIS,
// WITHOUT WARRANTIES OR CONDITIONS OF ANY KIND, either express or implied.
// See the License for the specific language governing permissions and
// limitations under the License.
//
// SPDX-License-Identifier: Apache-2.0 OR MIT

use std::ffi::CStr;
use std::os::raw::{c_char, c_int};

#[repr(C)]
pub struct ProverContext {
    _private: (),
}

#[repr(C)]
pub struct RawSlice<T> {
    pub ptr: *const T,
    pub len: usize,
}

#[repr(C)]
pub struct RawPage {
    pub addr: u32,
    pub data: *const u32,
}

#[repr(C)]
pub struct RawMemoryImage {
    pub pages: RawSlice<RawPage>,
}

#[repr(C)]
pub struct RawSegment {
    pub image: RawMemoryImage,
}

type RawError = *const std::os::raw::c_char;

unsafe extern "C" {
    pub fn risc0_circuit_rv32im_m3_set_log_level(level: usize);

    pub fn risc0_circuit_rv32im_m3_prover_new_cpu(po2: usize) -> *const ProverContext;

    #[cfg(feature = "cuda")]
    pub fn risc0_circuit_rv32im_m3_prover_new_cuda(po2: usize) -> *const ProverContext;

    pub fn risc0_circuit_rv32im_m3_prover_free(ctx: *const ProverContext);

    pub fn risc0_circuit_rv32im_m3_prover_transcript(ctx: *const ProverContext) -> RawSlice<u32>;

    pub fn risc0_circuit_rv32im_m3_load_segment(
        ctx: *const ProverContext,
        segment: *const RawSegment,
    ) -> RawError;

    pub fn risc0_circuit_rv32im_m3_preflight(ctx: *const ProverContext) -> RawError;

<<<<<<< HEAD
    pub fn risc0_circuit_rv32im_m3_prove(ctx: *const ProverContext) -> RawError;
=======
    pub fn risc0_circuit_rv32im_m3_prove(prover: *const RawProver) -> *const std::os::raw::c_char;
}

#[repr(C)]
pub enum LogLevel {
    Error = 0,
    Info = 1,
    Debug = 2,
    Trace = 3,
}

/// Callback into the Rust logging system from C/C++ code.
///
/// # Safety
///
/// - `msg` must be a valid, non-null pointer to a NUL-terminated C string.
/// - The string pointed to by `msg` must remain valid for the duration of this call.
/// - `level` should be an integer corresponding to a known log level (0 = error, 1 = info, etc).
#[unsafe(no_mangle)]
pub unsafe extern "C" fn risc0_log_callback(level: c_int, msg: *const c_char) {
    let s = unsafe { CStr::from_ptr(msg).to_string_lossy().into_owned() };
    match level {
        0 => tracing::error!("{s}"),
        1 => tracing::info!("{s}"),
        2 => tracing::debug!("{s}"),
        3 => tracing::trace!("{s}"),
        _ => (),
    }
>>>>>>> 8f726989
}<|MERGE_RESOLUTION|>--- conflicted
+++ resolved
@@ -64,10 +64,7 @@
 
     pub fn risc0_circuit_rv32im_m3_preflight(ctx: *const ProverContext) -> RawError;
 
-<<<<<<< HEAD
     pub fn risc0_circuit_rv32im_m3_prove(ctx: *const ProverContext) -> RawError;
-=======
-    pub fn risc0_circuit_rv32im_m3_prove(prover: *const RawProver) -> *const std::os::raw::c_char;
 }
 
 #[repr(C)]
@@ -95,5 +92,4 @@
         3 => tracing::trace!("{s}"),
         _ => (),
     }
->>>>>>> 8f726989
 }