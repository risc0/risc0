// Copyright 2024 RISC Zero, Inc.
//
// Licensed under the Apache License, Version 2.0 (the "License");
// you may not use this file except in compliance with the License.
// You may obtain a copy of the License at
//
//     http://www.apache.org/licenses/LICENSE-2.0
//
// Unless required by applicable law or agreed to in writing, software
// distributed under the License is distributed on an "AS IS" BASIS,
// WITHOUT WARRANTIES OR CONDITIONS OF ANY KIND, either express or implied.
// See the License for the specific language governing permissions and
// limitations under the License.

use risc0_circuit_keccak::KECCAK_CONTROL_ROOT;
use risc0_zkvm::{guest::env, sha::Digest};
use risc0_zkvm_platform::syscall::sys_prove_keccak;

// Computes and proves the result of a given keccak input transcript
fn main() {
    let (po2, claim_digest, input): (u32, Digest, Vec<u32>) = env::read();

    unsafe {
        sys_prove_keccak(
<<<<<<< HEAD
            input.as_ptr(),
            input.len(),
            KECCAK_CONTROL_ROOT.as_ref(),
            claim_digest.as_ref(),
=======
            po2 as usize,
            input.as_ptr(),
            input.len(),
            KECCAK_CONTROL_ROOT.as_ref(),
>>>>>>> 1022b1e7
        );
    }
    env::verify_assumption(claim_digest, KECCAK_CONTROL_ROOT).unwrap();
}<|MERGE_RESOLUTION|>--- conflicted
+++ resolved
@@ -12,28 +12,38 @@
 // See the License for the specific language governing permissions and
 // limitations under the License.
 
-use risc0_circuit_keccak::KECCAK_CONTROL_ROOT;
+use risc0_circuit_keccak::{KeccakState, KECCAK_CONTROL_ROOT};
 use risc0_zkvm::{guest::env, sha::Digest};
 use risc0_zkvm_platform::syscall::sys_prove_keccak;
 
 // Computes and proves the result of a given keccak input transcript
 fn main() {
-    let (po2, claim_digest, input): (u32, Digest, Vec<u32>) = env::read();
+    let (claim_digest, po2): (Digest, u32) = env::read();
+
+    let input = generate_input(po2 as usize);
+    let input = bytemuck::cast_slice(&input);
 
     unsafe {
         sys_prove_keccak(
-<<<<<<< HEAD
+            claim_digest.as_ref(),
+            po2 as usize,
+            KECCAK_CONTROL_ROOT.as_ref(),
             input.as_ptr(),
             input.len(),
-            KECCAK_CONTROL_ROOT.as_ref(),
-            claim_digest.as_ref(),
-=======
-            po2 as usize,
-            input.as_ptr(),
-            input.len(),
-            KECCAK_CONTROL_ROOT.as_ref(),
->>>>>>> 1022b1e7
         );
     }
     env::verify_assumption(claim_digest, KECCAK_CONTROL_ROOT).unwrap();
+}
+
+fn generate_input(po2: usize) -> Vec<KeccakState> {
+    let mut state = KeccakState::default();
+    let mut pows = 987654321_u64;
+    for part in state.as_mut_slice() {
+        *part = pows;
+        pows = pows.wrapping_mul(123456789);
+    }
+
+    let cycles = 1 << po2;
+    let count = cycles / 200; // roughly 200 cycles per keccakf
+    vec![state; count]
 }