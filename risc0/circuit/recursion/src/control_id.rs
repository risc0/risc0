// Copyright 2024 RISC Zero, Inc.
//
// Licensed under the Apache License, Version 2.0 (the "License");
// you may not use this file except in compliance with the License.
// You may obtain a copy of the License at
//
//     http://www.apache.org/licenses/LICENSE-2.0
//
// Unless required by applicable law or agreed to in writing, software
// distributed under the License is distributed on an "AS IS" BASIS,
// WITHOUT WARRANTIES OR CONDITIONS OF ANY KIND, either express or implied.
// See the License for the specific language governing permissions and
// limitations under the License.

/// Merkle root of the RECURSION_CONTROL_IDS
pub const ALLOWED_IDS_ROOT: &str =
<<<<<<< HEAD
    "89dfc82261b33a2174de881e8fc54017e2a21647850a8b73fa28c56b31bad34b";
=======
    "54058968ca621b3dfdf22c5d7dc65533ffbc1552e36d8b4437424d037328645e";
>>>>>>> e08cad95

pub const RECURSION_CONTROL_IDS: [(&str, &str); 15] = [
    (
        "identity.zkr",
        "4882cd253cc9c775ca50d63162756140aa910608886b9c3f97d0d55653a86671",
    ),
    (
        "join.zkr",
        "bea76f74072983519b9ca337aae9e653b5468d721b1f9664c7bc2c50fa1fc236",
    ),
    (
        "lift_14.zkr",
        "1ca9f73882f7b11685e6c6702d41f038ed7cd341b71d97115adaf81e8404873c",
    ),
    (
        "lift_15.zkr",
        "55a319417092cc0ee5685455de8551421ef36b3de7cff0391478bf0335c4045e",
    ),
    (
        "lift_16.zkr",
        "0e9269332ef0c02843ee796bade0cc1bfa03071a74ec15623f0c766158771166",
    ),
    (
        "lift_17.zkr",
        "b20f380484297d66efbfd930108ea541d734dd1e6189dc1f0f647d10487ca43a",
    ),
    (
        "lift_18.zkr",
        "202feb2b77a5c4675f02e50843635766dd9a9963d67af608525eab708ed1b023",
    ),
    (
        "lift_19.zkr",
        "c884c54fd8e34558654fcb058e369955d3d75b516469ef5066208b3e4974b609",
    ),
    (
        "lift_20.zkr",
        "f9b12b4707d9a9274665064ca487604e700c561e753b284c151ccc42b5bc5b11",
    ),
    (
        "lift_21.zkr",
        "02591155c3ef402f8ca4b45c21491973fe305769e9f12f21c86d15307731643b",
    ),
    (
        "lift_22.zkr",
        "f9cb321681130d5d77bf4e013d7ea0220571b75f39499b5a256a64275aa10e6d",
    ),
    (
        "lift_23.zkr",
        "3b5368352b643730fe48d459ca66fc272de8e46e1dc0d349b98f886cefdd9219",
    ),
    (
        "lift_24.zkr",
        "758ac221b3f3843dfe5fee23bf3097567f97103c5211e5075f8e151950a0b038",
    ),
    (
        "resolve.zkr",
        "ea9f2c0e3d0fd2047a6f1b2c96f1dc15c3a9b6712b253f587a804511b9430248",
    ),
    (
        "test_recursion_circuit.zkr",
        "ca7ade1f42976e5e103ad45c97e42963515f5b4b33076418e0a9390a576edd4e",
    ),
];

pub const BN254_CONTROL_ID: &str =
    "10ff834dbef62ccbba201ecd26a772e3036a075aacbaf47200679a11dcdcf10d";<|MERGE_RESOLUTION|>--- conflicted
+++ resolved
@@ -14,11 +14,7 @@
 
 /// Merkle root of the RECURSION_CONTROL_IDS
 pub const ALLOWED_IDS_ROOT: &str =
-<<<<<<< HEAD
-    "89dfc82261b33a2174de881e8fc54017e2a21647850a8b73fa28c56b31bad34b";
-=======
     "54058968ca621b3dfdf22c5d7dc65533ffbc1552e36d8b4437424d037328645e";
->>>>>>> e08cad95
 
 pub const RECURSION_CONTROL_IDS: [(&str, &str); 15] = [
     (
