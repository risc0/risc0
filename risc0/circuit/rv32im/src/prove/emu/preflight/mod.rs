// Copyright 2025 RISC Zero, Inc.
//
// Licensed under the Apache License, Version 2.0 (the "License");
// you may not use this file except in compliance with the License.
// You may obtain a copy of the License at
//
//     http://www.apache.org/licenses/LICENSE-2.0
//
// Unless required by applicable law or agreed to in writing, software
// distributed under the License is distributed on an "AS IS" BASIS,
// WITHOUT WARRANTIES OR CONDITIONS OF ANY KIND, either express or implied.
// See the License for the specific language governing permissions and
// limitations under the License.

mod bigint2;
#[cfg(test)]
mod tests;

use std::{
    collections::{BTreeMap, VecDeque},
    io::Cursor,
};

use anyhow::{anyhow, bail, ensure, Result};
use derive_more::Debug;
use malachite::Natural;
use risc0_core::scope;
use risc0_zkp::{
    core::{
        digest::{Digest, DIGEST_WORDS},
        hash::sha::{BLOCK_WORDS, SHA256_INIT},
    },
    hal::AccumPreflight,
    ZK_CYCLES,
};
use risc0_zkvm_platform::{
    syscall::{bigint, ecall, halt, reg_abi::*, IO_CHUNK_WORDS},
    WORD_SIZE,
};
use sha2::digest::generic_array::GenericArray;

use self::bigint2::{
    BytePolynomial, Instruction as Bi2Instruction, MemoryOp, PolyOp, ProgramState,
};
use super::{
    bibc,
    exec::bytes_le_to_bigint,
    mux::{Major, TopMux},
    pager::{PagedMemory, PAGE_WORDS},
    rv32im::{DecodedInstruction, EmuContext, Emulator, InsnKind, Instruction, TrapCause},
    ByteAddr, WordAddr, BIGINT2_WIDTH_BYTES, BIGINT2_WIDTH_WORDS, SHA_INIT, SHA_MAIN_FINI,
    SHA_MAIN_MIX, SYSTEM_START,
};
use crate::prove::{
    engine::loader::{
        FINI_CYCLES, RAM_LOAD_CYCLES, SETUP_CYCLES, SHA_INIT_OFFSET, SHA_K, SHA_K_OFFSET,
        ZEROS_OFFSET,
    },
    segment::{Segment, SyscallRecord},
};

const SHA_K_ADDR: WordAddr = ByteAddr(SHA_K_OFFSET as u32).waddr();

#[derive(Clone, Debug, PartialEq)]
pub enum Back {
    Null,
    Body {
        pc: ByteAddr,
    },
    Halt {
        pc: ByteAddr,
        sys_exit_code: u8,
        user_exit_code: u8,
        write_addr: WordAddr,
    },
}

#[derive(Clone, Debug, PartialEq)]
pub struct PreflightCycle {
    pub mux: TopMux,
    pub back: Option<Back>,
    pub mem_idx: usize,
    pub extra_idx: usize,
}

#[derive(Clone, Debug, PartialEq)]
pub struct MemoryTransaction {
    pub cycle: usize,
    pub addr: WordAddr,
    #[debug("${data:#010x}")]
    pub data: u32,
}

#[derive(Clone, Default)]
pub struct PreflightStage {
    pub cycles: Vec<PreflightCycle>,
    pub txns: Vec<MemoryTransaction>,
    pub extras: Vec<u32>,
    pub mem_idx: usize,
    pub extra_idx: usize,
}

#[derive(Clone, Default)]
pub struct PreflightTrace {
    pub pre: PreflightStage,
    pub body: PreflightStage,
    pub accum: AccumPreflight,
}

struct Preflight {
    steps: usize,
    pager: PagedMemory,
    start_pc: ByteAddr,
    prev_pc: ByteAddr,
    pc: ByteAddr,
    pub trace: PreflightTrace,
    output_ptr: ByteAddr,
    pre_merkle_root: Digest,
    halted: Option<u32>,
    syscalls: VecDeque<SyscallRecord>,
    input_digest: Digest,
}

impl PreflightCycle {
    fn new(mux: TopMux, back: Option<Back>, mem_idx: usize, extra_idx: usize) -> Self {
        Self {
            mux,
            back,
            mem_idx,
            extra_idx,
        }
    }
}

impl MemoryTransaction {
    fn new<A: Into<WordAddr>>(cycle: usize, addr: A, data: u32) -> Self {
        Self {
            cycle,
            addr: addr.into(),
            data,
        }
    }
}

impl PreflightStage {
    fn add_cycle(&mut self, mux: TopMux, back: Option<Back>) {
        self.cycles
            .push(PreflightCycle::new(mux, back, self.mem_idx, self.extra_idx));
        self.mem_idx = self.txns.len();
        self.extra_idx = self.extras.len();
    }

    fn add_txn(&mut self, addr: WordAddr, data: u32) {
        self.txns
            .push(MemoryTransaction::new(self.cycles.len(), addr, data));
    }

    fn add_extra(&mut self, value: u32) {
        self.extras.push(value);
    }
}

impl Preflight {
    fn new(segment: &Segment) -> Self {
        tracing::debug!("po2: {}", segment.po2);
        let pc = ByteAddr(segment.partial_image.pc);
        Self {
            steps: 1 << segment.po2,
            pager: PagedMemory::new(segment.partial_image.clone()),
            start_pc: pc,
            prev_pc: pc,
            pc,
            trace: PreflightTrace::default(),
            output_ptr: ByteAddr(ZEROS_OFFSET as u32),
            pre_merkle_root: segment.pre_state.merkle_root,
            halted: None,
            syscalls: segment.syscalls.clone().into(),
            input_digest: segment.input_digest,
        }
    }

    fn load_u32(&mut self, addr: WordAddr) -> Result<u32> {
        let data = self.pager.load(addr);
        // tracing::trace!("load_u32({addr:?}) -> {data:#010x}");
        self.add_txn(false, addr, data);
        Ok(data)
    }

    fn store_u32(&mut self, addr: WordAddr, data: u32) -> Result<()> {
        // tracing::trace!("store_u32({addr:?}, {data:#010x})");
        self.pager.store(addr, data)
    }

    fn add_cycle(&mut self, pre: bool, mux: TopMux) {
        let stage = if pre {
            &mut self.trace.pre
        } else {
            &mut self.trace.body
        };
        stage.add_cycle(mux, None);
    }

    fn add_par_cycle(&mut self, pre: bool, mux: TopMux, back: Back) {
        let stage = if pre {
            &mut self.trace.pre
        } else {
            &mut self.trace.body
        };
        stage.add_cycle(mux, Some(back));
    }

    fn add_txn(&mut self, pre: bool, addr: WordAddr, data: u32) {
        let stage = if pre {
            &mut self.trace.pre
        } else {
            &mut self.trace.body
        };
        stage.add_txn(addr, data);
    }

    fn add_extra(&mut self, pre: bool, value: u32) {
        let stage = if pre {
            &mut self.trace.pre
        } else {
            &mut self.trace.body
        };
        stage.add_extra(value);
    }

    fn pre_steps(&mut self) {
        // bytes_init
        self.add_par_cycle(true, TopMux::BytesInit, Back::Null);

        // bytes_setup+
        for _ in 0..SETUP_CYCLES {
            self.add_cycle(true, TopMux::BytesSetup);
        }

        // ram_init
        self.add_par_cycle(true, TopMux::RamInit, Back::Null);

        // ram_load+
        for _ in 0..RAM_LOAD_CYCLES {
            self.add_par_cycle(true, TopMux::RamLoad, Back::Null);
        }

        for (i, word) in SHA_K.iter().enumerate() {
            self.pager
                .image
                .store_region_in_page((SHA_K_OFFSET + i * WORD_SIZE) as u32, &word.to_le_bytes());
        }

        for (i, word) in SHA256_INIT.as_words().iter().enumerate() {
            self.pager.image.store_region_in_page(
                (SHA_INIT_OFFSET + i * WORD_SIZE) as u32,
                &word.to_le_bytes(),
            );
        }

        // reset(0)
        self.add_cycle(true, TopMux::Reset);
        self.add_cycle(true, TopMux::Reset);
        let info = &self.pager.image.info;
        let bytes = self.pre_merkle_root.as_bytes();
        self.pager.image.store_region_in_page(info.root_addr, bytes)
    }

    fn post_steps(&mut self) -> Result<()> {
        let faults = self.pager.get_faults();

        // Emulate the page fault reads occurring before the body starts.
        for page_idx in faults.reads.iter().rev() {
            self.page_fault(true, /*is_read=*/ 1, *page_idx, /*is_done=*/ 0)?;
        }

        let (sys_exit_code, user_exit_code) = self
            .halted
            .map(|exit_code| {
                let exit_code_bytes = exit_code.to_le_bytes();
                (exit_code_bytes[0], exit_code_bytes[1])
            })
            .unwrap_or((halt::SPLIT as u8, 0));

        if sys_exit_code != halt::TERMINATE as u8 {
            // Emulate the page fault writes before a system split or a pause.
            for page_idx in faults.writes.iter() {
                self.page_fault(false, /*is_read=*/ 0, *page_idx, /*is_done=*/ 0)?;
            }
            if sys_exit_code == halt::SPLIT as u8 {
                self.page_fault(
                    false, /*is_read=*/ 0, /*page_idx=*/ 0, /*is_done=*/ 1,
                )?;
            }
        }

        if sys_exit_code != halt::SPLIT as u8 {
            if sys_exit_code == halt::PAUSE as u8 {
                self.load_u32(self.pc.waddr())?;
            }
            self.add_txn(false, SYSTEM_START + REG_T0, ecall::HALT);
            self.add_txn(false, SYSTEM_START + REG_A1, self.output_ptr.0);
            self.add_txn(false, SYSTEM_START + REG_A0, self.halted.unwrap());
            self.add_cycle(false, TopMux::Body(Major::ECall, 0));
            self.pc += WORD_SIZE;
        }

        let max_cycles = self.steps;
        let pre_cycles = self.trace.pre.cycles.len();
        let body_cycles = self.trace.body.cycles.len();
        let err = || {
            anyhow::anyhow!("Invalid execution trace. max: {max_cycles}, pre: {pre_cycles}, body: {body_cycles}")
        };
        let body_padding = max_cycles
            .checked_sub(pre_cycles)
            .ok_or_else(err)?
            .checked_sub(body_cycles)
            .ok_or_else(err)?
            .checked_sub(FINI_CYCLES + ZK_CYCLES)
            .ok_or_else(err)?;
        tracing::debug!("padding: {body_padding}, pre: {pre_cycles}, body: {body_cycles}");

        if body_padding > 0 {
            self.add_cycle(false, TopMux::Body(Major::Halt, 0));
        }
        for _ in 1..body_padding {
            self.add_par_cycle(
                false,
                TopMux::Body(Major::Halt, 0),
                Back::Halt {
                    pc: self.pc,
                    sys_exit_code,
                    user_exit_code,
                    write_addr: self.output_ptr.waddr(),
                },
            );
        }

        // reset(1)
        self.reset_cycle(self.output_ptr.waddr())?;

        // reset(2)
        self.reset_cycle(ByteAddr(self.pager.image.info.root_addr).waddr())?;

        // ram_fini
        self.add_par_cycle(false, TopMux::RamFini, Back::Null);

        // bytes_fini
        self.add_par_cycle(false, TopMux::BytesFini, Back::Null);

        Ok(())
    }

    fn pre_peek(&mut self, addr: WordAddr) -> Result<()> {
        let data = self.pager.pre_peek(addr)?;
        // tracing::trace!("pre_peek({addr:?}) -> 0x{data:08x}");
        self.trace.pre.add_txn(addr, data);
        Ok(())
    }

    fn peek(&self, addr: WordAddr) -> Result<u32> {
        let data = self.pager.peek(addr)?;
        // tracing::trace!("peek({addr:?}) -> 0x{data:08x}");
        Ok(data)
    }

    fn peek_region(&self, base: WordAddr, u32_count: u32) -> Result<Vec<u8>> {
        let mut region = Vec::new();
        for i in 0..u32_count {
            let addr = base + i;
            let word = self.peek(addr)?;
            for byte in word.to_le_bytes() {
                region.push(byte);
            }
        }
        Ok(region)
    }

    fn load_region(&mut self, base: WordAddr, u32_count: u32) -> Result<Vec<u8>> {
        let mut region = Vec::with_capacity(u32_count as usize * WORD_SIZE);
        for i in 0..u32_count {
            let addr = base + i;
            let word = self.load_u32(addr)?;
            for byte in word.to_le_bytes() {
                region.push(byte);
            }
        }
        Ok(region)
    }

    fn record_load(&mut self, pre: bool, addr: WordAddr) -> Result<()> {
        if pre {
            self.pre_peek(addr)
        } else {
            self.load_u32(addr)?;
            Ok(())
        }
    }

    fn reset_cycle(&mut self, addr: WordAddr) -> Result<()> {
        const HALF_DIGEST_WORDS: usize = DIGEST_WORDS / 2;
        for i in 0..2usize {
            for j in 0..HALF_DIGEST_WORDS {
                self.load_u32(addr + i * HALF_DIGEST_WORDS + j)?;
            }
            self.add_cycle(false, TopMux::Reset);
        }
        Ok(())
    }
}

// emulation of specific cycle types
impl Preflight {
    fn page_fault(&mut self, pre: bool, is_read: u32, page_idx: u32, is_done: u32) -> Result<()> {
        let pc = if pre { self.start_pc } else { self.prev_pc };
        self.add_extra(pre, is_read);
        self.add_extra(pre, page_idx);
        self.add_extra(pre, is_done);
        self.add_par_cycle(pre, TopMux::Body(Major::PageFault, 0), Back::Body { pc });
        if is_done == 1 {
            return Ok(());
        }

        let info = &self.pager.image.info;
        let addr = ByteAddr(info.get_page_addr(page_idx)).waddr();
        tracing::trace!(
            "page_fault(0x{page_idx:05x}, {is_read}, {is_done}, {:?})",
            addr.baddr()
        );
        let page_words = if page_idx == info.root_idx {
            info.num_root_entries as usize * DIGEST_WORDS
        } else {
            PAGE_WORDS
        };
        let entry_addr = ByteAddr(info.get_page_entry_addr(page_idx)).waddr();
        self.sha_cycles(
            addr,
            addr + DIGEST_WORDS,
            ByteAddr(SHA_INIT_OFFSET as u32).waddr(),
            entry_addr,
            page_words / BLOCK_WORDS,
            pre,
            is_read == 1,
        )
    }

    #[allow(clippy::too_many_arguments)]
    fn sha_cycles(
        &mut self,
        block1_addr: WordAddr,
        block2_addr: WordAddr,
        sin_addr: WordAddr,
        sout_addr: WordAddr,
        repeat: usize,
        pre: bool,
        is_read: bool,
    ) -> Result<()> {
        let mut state: [u32; DIGEST_WORDS] =
            std::array::from_fn(|i| self.peek(sin_addr + i).unwrap().to_be());

        // SHA_INIT
        self.add_cycle(pre, TopMux::Body(Major::ShaInit, 0));
        for i in 1..SHA_INIT {
            let idx = SHA_INIT - i - 1;
            // idx: [3, 2, 1, 0]
            self.record_load(pre, sin_addr + idx)?;
            // idx: [7, 6, 5, 4]
            self.record_load(pre, sin_addr + idx + 4u32)?;
            self.add_cycle(pre, TopMux::Body(Major::ShaInit, 0));
        }

        for i in 0..repeat {
            if !is_read {
                let mut block = [0u32; BLOCK_WORDS];
                let (digest1, digest2) = block.split_at_mut(DIGEST_WORDS);
                for (j, word) in digest1.iter_mut().enumerate() {
                    *word = self.peek(block1_addr + i * BLOCK_WORDS + j)?;
                }
                for (j, word) in digest2.iter_mut().enumerate() {
                    *word = self.peek(block2_addr + i * BLOCK_WORDS + j)?;
                }

                sha2::compress256(
                    &mut state,
                    &[*GenericArray::from_slice(bytemuck::cast_slice(&block))],
                );
            }

            // SHA_LOAD
            for j in 0..DIGEST_WORDS {
                self.sha_load(pre, block1_addr + i * BLOCK_WORDS, 0, j)?;
            }
            for j in 0..DIGEST_WORDS {
                self.sha_load(pre, block2_addr + i * BLOCK_WORDS, 1, j)?;
            }

            // SHA_MAIN(mix)
            for j in 0..SHA_MAIN_MIX {
                self.add_txn(pre, SHA_K_ADDR + BLOCK_WORDS + j, SHA_K[BLOCK_WORDS + j]);
                self.add_cycle(pre, TopMux::Body(Major::ShaMain, 0));
            }

            // SHA_MAIN(fini)
            for j in 0..SHA_MAIN_FINI {
                if i == repeat - 1 {
                    let offset = SHA_MAIN_FINI - j - 1;
                    if is_read {
                        self.record_load(pre, sout_addr + offset)?;
                        self.record_load(pre, sout_addr + offset + SHA_MAIN_FINI)?;
                    } else {
                        self.store_u32(sout_addr + offset, state[offset].to_be())?;
                        self.store_u32(
                            sout_addr + offset + SHA_MAIN_FINI,
                            state[offset + SHA_MAIN_FINI].to_be(),
                        )?;
                    }
                }
                self.add_cycle(pre, TopMux::Body(Major::ShaMain, 1));
            }
        }

        Ok(())
    }

    fn sha_load(&mut self, pre: bool, block_addr: WordAddr, minor: u32, i: usize) -> Result<()> {
        // tracing::trace!("sha_load({:?}, {minor}, {i})", block_addr + i);
        let k_idx = minor as usize * DIGEST_WORDS + i;
        self.record_load(pre, block_addr + i)?;
        self.add_txn(pre, SHA_K_ADDR + k_idx, SHA_K[k_idx]);
        self.add_cycle(pre, TopMux::Body(Major::ShaLoad, minor));
        Ok(())
    }

    fn syscall_body(&mut self, chunk: &[u32], ptr: &mut WordAddr) -> Result<()> {
        for word in chunk {
            self.add_extra(false, *word);
            self.store_u32(*ptr, *word)?;
            *ptr += 1u32;
        }
        self.add_cycle(false, TopMux::Body(Major::ECallCopyIn, 0));
        Ok(())
    }

    fn syscall_fini(&mut self, a0: u32, a1: u32) -> Result<()> {
        self.add_extra(false, a0);
        self.add_extra(false, a1);
        self.store_register(REG_A0, a0)?;
        self.store_register(REG_A1, a1)?;
        self.add_cycle(false, TopMux::Body(Major::ECallCopyIn, 1));
        Ok(())
    }

    fn ecall_halt(&mut self) -> Result<bool> {
        tracing::trace!("ecall_halt");
        self.output_ptr = ByteAddr(self.peek_register(REG_A1)?);
        let exit_code = self.peek_register(REG_A0)?;
        self.halted = Some(exit_code);
        Ok(true)
    }

    fn ecall_input(&mut self) -> Result<bool> {
        self.load_register(REG_T0)?;
        let a0 = self.load_register(REG_A0)? as usize;
        ensure!(a0 < DIGEST_WORDS, "sys_input index out of range");
        let word = self.input_digest.as_words()[a0];
        self.store_register(REG_A0, word)?;

        self.add_cycle(false, TopMux::Body(Major::ECall, 0));

        self.pc += WORD_SIZE;
        Ok(true)
    }

    fn peek_register(&mut self, idx: usize) -> Result<u32> {
        self.peek(SYSTEM_START + idx)
    }

    fn ecall_software(&mut self) -> Result<bool> {
        let cycle = self.trace.body.cycles.len();
        self.load_register(REG_T0)?;
        let mut into_guest_ptr = ByteAddr(self.load_register(REG_A0)?).waddr();
        let into_guest_len = self.load_register(REG_A1)? as usize;

        let syscall = self
            .syscalls
            .pop_front()
            .ok_or_else(|| anyhow!("Missing syscall record"))?;
        let (a0, a1) = syscall.regs;

        let stray_words = into_guest_len % IO_CHUNK_WORDS;
        let (head, body) = syscall.to_guest.split_at(stray_words);

        // syscallInit
        self.add_cycle(false, TopMux::Body(Major::ECall, 0));

        if !head.is_empty() {
            self.syscall_body(head, &mut into_guest_ptr)?;
        }

        for chunk in body.chunks_exact(IO_CHUNK_WORDS) {
            self.syscall_body(chunk, &mut into_guest_ptr)?;
        }

        self.syscall_fini(a0, a1)?;

        tracing::trace!(
            "[{cycle}] ecall_software: {}",
            self.trace.body.cycles.len() - cycle
        );

        self.pc += WORD_SIZE;
        Ok(true)
    }

    fn ecall_sha(&mut self) -> Result<bool> {
        let cycle = self.trace.body.cycles.len();
        self.load_register(REG_T0)?;
        let state_out_ptr = ByteAddr(self.load_register(REG_A0)?).waddr();
        let state_in_ptr = ByteAddr(self.load_register(REG_A1)?).waddr();
        let count = self.load_register(REG_A4)? as usize;
        self.add_cycle(false, TopMux::Body(Major::ECall, 0));

        let block1_ptr = ByteAddr(self.load_register(REG_A2)?).waddr();
        let block2_ptr = ByteAddr(self.load_register(REG_A3)?).waddr();
        self.sha_cycles(
            block1_ptr,
            block2_ptr,
            state_in_ptr,
            state_out_ptr,
            count,
            false,
            false,
        )?;

        tracing::trace!(
            "[{cycle}] ecall_sha: {}",
            self.trace.body.cycles.len() - cycle
        );

        self.pc += WORD_SIZE;
        Ok(true)
    }

    fn load_bigint(&mut self, idx: usize) -> Result<()> {
        let ptr = ByteAddr(self.load_register(idx)?).waddr();
        for i in 0..bigint::WIDTH_WORDS {
            self.load_u32(ptr + i)?;
        }
        Ok(())
    }

    fn ecall_bigint(&mut self) -> Result<bool> {
        const BIGINT_IO_SIZE: usize = 4;

        let cycle = self.trace.body.cycles.len();
        tracing::trace!("[{cycle}] ecall_bigint");

        self.load_register(REG_T0)?;
        self.load_register(REG_A1)?;
        self.add_cycle(false, TopMux::Body(Major::ECall, 0));

        let z_ptr = ByteAddr(self.load_register(REG_A0)?).waddr();
        let x_ptr = ByteAddr(self.load_register(REG_A2)?).waddr();
        let y_ptr = ByteAddr(self.load_register(REG_A3)?).waddr();
        let n_ptr = ByteAddr(self.load_register(REG_A4)?).waddr();
        tracing::trace!("bigint(z: {z_ptr:?}, x: {x_ptr:?}, y: {y_ptr:?}, n {n_ptr:?}");
        self.load_bigint(REG_A2)?;
        self.load_bigint(REG_A3)?;
        self.load_bigint(REG_A4)?;
        self.add_cycle(false, TopMux::Body(Major::BigInt, 0));

        let mut n = [0u32; bigint::WIDTH_WORDS];
        let mut x = [0u32; bigint::WIDTH_WORDS];
        let mut y = [0u32; bigint::WIDTH_WORDS];

        let ptrs = [(n_ptr, &mut n), (x_ptr, &mut x), (y_ptr, &mut y)];

        // Load inputs.
        for (ptr, arr) in ptrs {
            for i in 0..2 {
                let offset = i * BIGINT_IO_SIZE;
                for j in 0..BIGINT_IO_SIZE {
                    let word = self.load_u32(ptr + offset + j)?;
                    arr[offset + j] = word.to_le();
                }
                self.load_bigint(REG_A2)?;
                self.load_bigint(REG_A3)?;
                self.load_bigint(REG_A4)?;
                self.add_cycle(false, TopMux::Body(Major::BigInt, 0));
            }
        }

        let n = Natural::from_limbs_asc(&n);
        let x = Natural::from_limbs_asc(&x);
        let y = Natural::from_limbs_asc(&y);

        // Perform multiplication or modular multiplication
        let z = if n == 0 {
            // If n == 0, just multiply
            x * y
        } else {
            // Otherwise, compute (x * y) mod n
            (x * y) % n
        };

<<<<<<< HEAD
        tracing::trace!("n: {n:?}, x: {x:?}, y: {y:?}, z: {z:?}");
=======
        let out_limbs = z.into_limbs_asc();
        let mut z_words = [0u32; bigint::WIDTH_WORDS];
        // resize the z to bigint width
        for i in 0..bigint::WIDTH_WORDS {
            let limb = if i < out_limbs.len() { out_limbs[i] } else { 0 };
            z_words[i] = limb.to_le();
        }

        // tracing::debug!("n: {n:?}, x: {x:?}, y: {y:?}, z: {z:?}");
>>>>>>> 8a0feffa

        // Store result.
        for i in 0..2 {
            self.load_bigint(REG_A2)?;
            self.load_bigint(REG_A3)?;
            self.load_bigint(REG_A4)?;

            let offset = i * BIGINT_IO_SIZE;
            for j in 0..BIGINT_IO_SIZE {
                let word = z_words[offset + j];
                self.store_u32(z_ptr + offset + j, word)?;
            }

            self.add_cycle(false, TopMux::Body(Major::BigInt, 0));
        }

        self.pc += WORD_SIZE;
        Ok(true)
    }

    fn ecall_bigint2(&mut self) -> Result<bool> {
        let cycle = self.trace.body.cycles.len();
        tracing::trace!("[{cycle}] ecall_bigint2");

        self.load_register(REG_T0)?;
        let verify_program_ptr = ByteAddr(self.load_register(REG_T2)?).waddr();
        self.add_cycle(false, TopMux::Body(Major::ECall, 0));

        let blob_ptr = ByteAddr(self.peek_register(REG_A0)?).waddr();
        let nondet_program_ptr = ByteAddr(self.peek_register(REG_T1)?).waddr();
        let nondet_program_size = self.peek(blob_ptr)?;

        let verify_program_bytes = self.peek_region(nondet_program_ptr, nondet_program_size)?;
        let mut cursor = Cursor::new(verify_program_bytes);
        let program = bibc::Program::decode(&mut cursor)?;

        let mut io = BigInt2Witness::new(self);
        program.eval(&mut io)?;

        let witness = std::mem::take(&mut io.witness);
        self.bigint2_eval(verify_program_ptr, &witness)?;

        self.pc += WORD_SIZE;
        Ok(true)
    }

    fn bigint2_eval(
        &mut self,
        mut program_ptr: WordAddr,
        witness: &BTreeMap<WordAddr, u32>,
    ) -> Result<()> {
        let mut state = ProgramState::new();

        // first cycle
        self.bigint2_cycle(&mut state, &Bi2Instruction::first(), witness)?;

        // program loop
        loop {
            let insn = Bi2Instruction::decode(self.load_u32(program_ptr)?)?;
            self.bigint2_cycle(&mut state, &insn, witness)?;
            if insn.poly_op == PolyOp::End {
                break;
            }

            program_ptr += 1u32;
        }

        Ok(())
    }

    fn bigint2_cycle(
        &mut self,
        state: &mut ProgramState,
        insn: &Bi2Instruction,
        witness: &BTreeMap<WordAddr, u32>,
    ) -> Result<()> {
        tracing::trace!("{insn:?}");

        let mut ret = [0; BIGINT2_WIDTH_BYTES];

        let base = ByteAddr(self.load_register(insn.reg as usize)?).waddr();
        let addr = base + insn.offset * BIGINT2_WIDTH_WORDS as u32;

        if insn.mem_op == MemoryOp::Nop && insn.poly_op != PolyOp::End {
            if !state.in_carry {
                state.in_carry = true;
                state.total_carry = state.total.clone();
                let mut carry = 0;

                // Do carry propagation
                for coeff in state.total_carry.coeffs.iter_mut() {
                    *coeff += carry;
                    ensure!(*coeff % 256 == 0, "bad carry");
                    *coeff /= 256;
                    carry = *coeff;
                }
                tracing::trace!("carry propagate complete");
            }

            let base_point = 128 * 256 * 64;
            for (i, ret) in ret.iter_mut().enumerate() {
                let offset = insn.offset as usize;
                let coeff = state.total_carry.coeffs[offset * BIGINT2_WIDTH_BYTES + i] as u32;
                let value = coeff.wrapping_add(base_point);
                match insn.poly_op {
                    PolyOp::Carry1 => *ret = (value >> 14) & 0xff,
                    PolyOp::Carry2 => *ret = (value >> 8) & 0x3f,
                    PolyOp::Shift | PolyOp::EqZero => *ret = value & 0xff,
                    _ => {
                        bail!("Invalid poly_op in bigint2 program")
                    }
                }
            }
        } else if insn.mem_op == MemoryOp::Read {
            let bytes = self.load_region(addr, BIGINT2_WIDTH_WORDS as u32)?;
            for (i, byte) in bytes.iter().enumerate() {
                ret[i] = (*byte) as u32;
            }
        } else if !addr.is_null() {
            for i in 0..BIGINT2_WIDTH_WORDS {
                let addr = addr + i;
                let word = witness
                    .get(&addr)
                    .ok_or_else(|| anyhow!("Missing bigint2 witness: {addr:?}"))?;
                for (j, byte) in word.to_le_bytes().iter().enumerate() {
                    ret[i * WORD_SIZE + j] = (*byte) as u32;
                }
                if insn.mem_op == MemoryOp::Write {
                    self.store_u32(addr, *word)?;
                }
            }
        }

        let delta_poly =
            BytePolynomial::new(bytemuck::cast::<_, [i32; BIGINT2_WIDTH_BYTES]>(ret).as_slice());
        state.update(insn, &delta_poly)?;

        if insn.mem_op != MemoryOp::Read {
            for i in 0..BIGINT2_WIDTH_WORDS {
                let word = ret[i * WORD_SIZE]
                    | (ret[i * WORD_SIZE + 1] << 8)
                    | (ret[i * WORD_SIZE + 2] << 16)
                    | (ret[i * WORD_SIZE + 3] << 24);
                self.add_extra(false, word);
            }
        }

        self.add_cycle(false, TopMux::Body(Major::BigInt2, 0));

        Ok(())
    }
}

struct BigInt2Witness<'a> {
    preflight: &'a mut Preflight,
    pub witness: BTreeMap<WordAddr, u32>,
}

impl<'a> BigInt2Witness<'a> {
    pub fn new(preflight: &'a mut Preflight) -> Self {
        Self {
            preflight,
            witness: BTreeMap::new(),
        }
    }
}

impl bibc::BigIntIO for BigInt2Witness<'_> {
    fn load(&mut self, arena: u32, offset: u32, count: u32) -> Result<Natural> {
        // tracing::debug!("load(arena: {arena}, offset: {offset}, count: {count})");
        let base = ByteAddr(self.preflight.peek_register(arena as usize)?);
        let addr = base + offset * BIGINT2_WIDTH_BYTES as u32;
        let bytes = self
            .preflight
            .peek_region(addr.waddr(), count / WORD_SIZE as u32)?;
        Ok(bytes_le_to_bigint(&bytes))
    }

    fn store(&mut self, arena: u32, offset: u32, count: u32, value: &Natural) -> Result<()> {
        let base = ByteAddr(self.preflight.peek_register(arena as usize)?);
        let addr = base + offset * BIGINT2_WIDTH_BYTES as u32;
        // tracing::debug!(
        //     "store(arena: {arena}, offset: {offset}, count: {count}, value: {value}, base: {base:?}, addr: {addr:?})"
        // );

        let addr = addr.waddr();
        let out_limbs = value.to_limbs_asc();
        for i in 0..count as usize / WORD_SIZE {
            let limb = if i < out_limbs.len() { out_limbs[i] } else { 0 };
            self.witness.insert(addr + i, limb.to_le());
        }

        Ok(())
    }
}

impl EmuContext for Preflight {
    fn ecall(&mut self) -> Result<bool> {
        // we use the pager load directly here so that we don't induce a memory
        // transaction but still cause the page to marked as loaded.
        match self.pager.load(SYSTEM_START + REG_T0) {
            ecall::HALT => self.ecall_halt(),
            ecall::INPUT => self.ecall_input(),
            ecall::SOFTWARE => self.ecall_software(),
            ecall::SHA => self.ecall_sha(),
            ecall::BIGINT => self.ecall_bigint(),
            ecall::BIGINT2 => self.ecall_bigint2(),
            ecall => bail!("Unknown ecall {ecall:?}"),
        }
    }

    fn mret(&self) -> Result<bool> {
        unimplemented!()
    }

    fn trap(&self, cause: TrapCause) -> Result<bool> {
        bail!("Trap: {cause:08x?}");
    }

    fn on_insn_decoded(&self, insn: &Instruction, _decoded: &DecodedInstruction) {
        tracing::trace!("{:?}> {:?}", self.pc, insn.kind);
    }

    fn on_normal_end(&mut self, insn: &Instruction, _decoded: &DecodedInstruction) {
        match insn.kind {
            InsnKind::AND
            | InsnKind::ANDI
            | InsnKind::XOR
            | InsnKind::XORI
            | InsnKind::OR
            | InsnKind::ORI => {
                let mux: TopMux = insn.kind.into();
                let (_, minor) = mux.as_body().unwrap();
                self.add_par_cycle(false, mux, Back::Body { pc: self.prev_pc });
                self.add_cycle(false, TopMux::Body(Major::VerifyAnd, minor));
            }
            InsnKind::DIV
            | InsnKind::DIVU
            | InsnKind::REM
            | InsnKind::REMU
            | InsnKind::SRL
            | InsnKind::SRA
            | InsnKind::SRLI
            | InsnKind::SRAI => {
                let mux: TopMux = insn.kind.into();
                let (_, minor) = mux.as_body().unwrap();
                self.add_par_cycle(false, mux, Back::Body { pc: self.prev_pc });
                self.add_cycle(false, TopMux::Body(Major::VerifyDivide, minor));
            }
            InsnKind::EANY => {
                // cycles are added during ecall handlers
            }
            _ => {
                self.add_par_cycle(false, insn.kind.into(), Back::Body { pc: self.prev_pc });
            }
        }
        self.prev_pc = self.pc;
    }

    fn get_pc(&self) -> ByteAddr {
        self.pc
    }

    fn set_pc(&mut self, addr: ByteAddr) {
        self.pc = addr;
    }

    fn load_register(&mut self, idx: usize) -> Result<u32> {
        self.load_u32(SYSTEM_START + idx)
    }

    fn store_register(&mut self, idx: usize, data: u32) -> Result<()> {
        if idx != 0 {
            // tracing::trace!("store_reg: x{idx} <= 0x{data:08x}");
            self.store_u32(SYSTEM_START + idx, data)?;
        }
        Ok(())
    }

    fn load_memory(&mut self, addr: WordAddr) -> Result<u32> {
        self.load_u32(addr)
    }

    fn store_memory(&mut self, addr: WordAddr, data: u32) -> Result<()> {
        self.store_u32(addr, data)
    }
}

impl Segment {
    pub fn preflight(&self) -> Result<PreflightTrace> {
        scope!("preflight");

        tracing::debug!("preflight: {self:#?}");
        let mut preflight = Preflight::new(self);
        let mut emu = Emulator::new();

        preflight.pre_steps();
        while preflight.trace.body.cycles.len() < self.insn_cycles && preflight.halted.is_none() {
            emu.step(&mut preflight)?;
            preflight.pager.commit_step();
        }
        preflight.post_steps()?;

        fn is_par_safe(mux: &TopMux) -> u8 {
            if *mux == TopMux::Body(Major::BigInt2, 0) {
                0
            } else {
                1
            }
        }

        preflight.trace.accum.is_par_safe = preflight
            .trace
            .pre
            .cycles
            .iter()
            .map(|x| is_par_safe(&x.mux))
            .chain(
                preflight
                    .trace
                    .body
                    .cycles
                    .iter()
                    .map(|x| is_par_safe(&x.mux)),
            )
            .collect();

        Ok(preflight.trace)
    }
}<|MERGE_RESOLUTION|>--- conflicted
+++ resolved
@@ -702,9 +702,6 @@
             (x * y) % n
         };
 
-<<<<<<< HEAD
-        tracing::trace!("n: {n:?}, x: {x:?}, y: {y:?}, z: {z:?}");
-=======
         let out_limbs = z.into_limbs_asc();
         let mut z_words = [0u32; bigint::WIDTH_WORDS];
         // resize the z to bigint width
@@ -713,8 +710,7 @@
             z_words[i] = limb.to_le();
         }
 
-        // tracing::debug!("n: {n:?}, x: {x:?}, y: {y:?}, z: {z:?}");
->>>>>>> 8a0feffa
+        tracing::trace!("n: {n:?}, x: {x:?}, y: {y:?}, z: {z:?}");
 
         // Store result.
         for i in 0..2 {
