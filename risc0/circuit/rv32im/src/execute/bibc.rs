--- conflicted
+++ resolved
@@ -24,14 +24,9 @@
 use num_derive::FromPrimitive;
 use num_traits::FromPrimitive;
 
-<<<<<<< HEAD
-use super::exec_trace;
-
 // NOTE: Fields in Type and Input are currently unused, but are read to consume the associated
 // bytes from the stream when decoding the program.
 
-=======
->>>>>>> cdff8927
 #[derive(Debug)]
 pub(crate) struct Type {
     /// Number of byte-limbs (i.e. coefficients) in the number associated with this type.
