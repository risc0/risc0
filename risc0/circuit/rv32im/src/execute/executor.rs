--- conflicted
+++ resolved
@@ -69,11 +69,8 @@
     ring: AllocRingBuffer<(ByteAddr, InsnKind, DecodedInstruction)>,
     povw_job_id: Option<PovwJobId>,
     circuit_version: u32,
-<<<<<<< HEAD
     segment_counter: u32,
-=======
     insn_counter: u32,
->>>>>>> a82311d3
 }
 
 #[non_exhaustive]
@@ -270,7 +267,6 @@
                         self.pc
                     );
 
-<<<<<<< HEAD
                     Risc0Machine::suspend(self)?;
                     self.split_segment(
                         &commit_sender,
@@ -278,46 +274,6 @@
                         segment_po2,
                         segment_threshold,
                     )?;
-=======
-                    let partial_image = self.pager.commit();
-
-                    let req = CreateSegmentRequest {
-                        partial_image,
-                        page_indexes: self.pager.page_indexes(),
-                        input_digest: self.input_digest,
-                        output_digest: self.output_digest,
-                        read_record: std::mem::take(&mut self.read_record),
-                        write_record: std::mem::take(&mut self.write_record),
-                        user_cycles: self.user_cycles,
-                        pager_cycles: self.pager.cycles,
-                        insn_counter: self.insn_counter,
-                        terminate_state: self.terminate_state,
-                        segment_threshold,
-                        po2: segment_po2 as u32,
-                        index: segment_counter as u64,
-                        dump_path: None,
-                        povw_nonce: self.povw_nonce(segment_counter),
-                    };
-                    if commit_sender.send(req).is_err() {
-                        return Err(segment_callback_thread.join().unwrap().unwrap_err());
-                    }
-
-                    // NOTE: There is no reasonable scenario where a session will have more than 4B
-                    // segments, but its possible.
-                    segment_counter = segment_counter
-                        .checked_add(1)
-                        .context("segment_counter overflow")?;
-                    let total_cycles = 1 << segment_po2;
-                    let pager_cycles = self.pager.cycles as u64;
-                    let user_cycles = self.user_cycles as u64;
-                    self.cycles.total += total_cycles;
-                    self.cycles.paging += pager_cycles;
-                    self.cycles.reserved += total_cycles - pager_cycles - user_cycles;
-                    self.user_cycles = 0;
-                    self.insn_counter = 0;
-                    self.pager.reset();
-
->>>>>>> a82311d3
                     Risc0Machine::resume(self)?;
                 }
 
@@ -345,43 +301,12 @@
 
             let final_cycles = self.segment_cycles().next_power_of_two();
             let final_po2 = log2_ceil(final_cycles as usize);
-<<<<<<< HEAD
             self.split_segment(
                 &commit_sender,
                 &mut segment_callback_thread,
                 final_po2,
                 0, // theshold is meaningless for final segment
             )?;
-=======
-            let partial_image = self.pager.commit();
-            let req = CreateSegmentRequest {
-                partial_image,
-                page_indexes: self.pager.page_indexes(),
-                input_digest: self.input_digest,
-                output_digest: self.output_digest,
-                read_record: std::mem::take(&mut self.read_record),
-                write_record: std::mem::take(&mut self.write_record),
-                user_cycles: self.user_cycles,
-                pager_cycles: self.pager.cycles,
-                insn_counter: self.insn_counter,
-                terminate_state: self.terminate_state,
-                segment_threshold: 0, // meaningless for final segment
-                po2: final_po2 as u32,
-                index: segment_counter as u64,
-                dump_path: None,
-                povw_nonce: self.povw_nonce(segment_counter),
-            };
-            if commit_sender.send(req).is_err() {
-                return Err(segment_callback_thread.join().unwrap().unwrap_err());
-            }
-
-            let final_cycles = final_cycles as u64;
-            let user_cycles = self.user_cycles as u64;
-            let pager_cycles = self.pager.cycles as u64;
-            self.cycles.total += final_cycles;
-            self.cycles.paging += pager_cycles;
-            self.cycles.reserved += final_cycles - pager_cycles - user_cycles;
->>>>>>> a82311d3
 
             drop(commit_sender);
 
@@ -442,6 +367,7 @@
             write_record: std::mem::take(&mut self.write_record),
             user_cycles: self.user_cycles,
             pager_cycles: self.pager.cycles,
+            insn_counter: self.insn_counter,
             terminate_state: self.terminate_state,
             segment_threshold,
             po2: segment_po2 as u32,
@@ -472,6 +398,7 @@
         self.cycles.paging += pager_cycles;
         self.cycles.reserved += total_cycles - pager_cycles - user_cycles;
         self.user_cycles = 0;
+        self.insn_counter = 0;
         self.pager.reset();
 
         Ok(())
@@ -539,14 +466,12 @@
         self.output_digest = None;
         self.machine_mode = 0;
         self.user_cycles = 0;
+        self.insn_counter = 0;
         self.cycles = SessionCycles::default();
         self.pc = ByteAddr(0);
         self.ecall_metrics = Default::default();
-<<<<<<< HEAD
         self.segment_counter = 0;
-=======
         self.insn_counter = 0;
->>>>>>> a82311d3
     }
 
     fn segment_cycles(&self) -> u32 {
