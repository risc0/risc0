// Copyright 2025 RISC Zero, Inc.
//
// Licensed under the Apache License, Version 2.0, <LICENSE-APACHE or
// http://apache.org/licenses/LICENSE-2.0> or the MIT license <LICENSE-MIT or
// http://opensource.org/licenses/MIT>, at your option. This file may not be
// copied, modified, or distributed except according to those terms.
//
// Unless required by applicable law or agreed to in writing, software
// distributed under the License is distributed on an "AS IS" BASIS,
// WITHOUT WARRANTIES OR CONDITIONS OF ANY KIND, either express or implied.
// See the License for the specific language governing permissions and
// limitations under the License.
//
// SPDX-License-Identifier: Apache-2.0 OR MIT

<<<<<<< HEAD
use std::{cell::RefCell, collections::BTreeSet, rc::Rc};
=======
use std::{
    cell::RefCell,
    collections::BTreeSet,
    fmt::Debug,
    io::Read,
    rc::Rc,
    sync::mpsc::{SyncSender, sync_channel},
    thread::{self, ScopedJoinHandle},
};
>>>>>>> c4b22868

use anyhow::{Context, Result, bail};
use enum_map::EnumMap;
use ringbuffer::{AllocRingBuffer, RingBuffer};
use risc0_binfmt::{ByteAddr, MemoryImage, PovwJobId, PovwNonce, WordAddr};
use risc0_zkp::core::{
    digest::{DIGEST_BYTES, Digest},
    log2_ceil,
};

use crate::{
    EcallKind, EcallMetric, Rv32imV2Claim, TerminateState,
    execute::rv32im::disasm,
    trace::{TraceCallback, TraceEvent},
};

use super::{
    SyscallContext, bigint,
    pager::{PageTraceEvent, PagedMemory, WorkingImage, compute_partial_image},
    platform::*,
    poseidon2::Poseidon2State,
    r0vm::{LoadOp, Risc0Context, Risc0Machine},
    rv32im::{DecodedInstruction, Emulator, InsnKind},
    segment::Segment,
    sha2::Sha2State,
    syscall::Syscall,
    unlikely,
};

pub struct Executor<'a, 'b, S: Syscall> {
    pc: ByteAddr,
    user_pc: ByteAddr,
    machine_mode: u32,
    user_cycles: u32,
    initial_image: MemoryImage,
    pager: PagedMemory,
    terminate_state: Option<TerminateState>,
    read_record: Vec<Vec<u8>>,
    write_record: Vec<u32>,
    syscall_handler: &'a S,
    input_digest: Digest,
    output_digest: Option<Digest>,
    trace: Vec<Rc<RefCell<dyn TraceCallback + 'b>>>,
    cycles: SessionCycles,
    ecall_metrics: EnumMap<EcallKind, EcallMetric>,
    /// Ring buffer storing the most recent instructions executed. When the exec_debug feature is
    /// enabled, if the executor encounter an error, it dumps these recent instructions.
    ring: AllocRingBuffer<(ByteAddr, InsnKind, DecodedInstruction)>,
    povw_job_id: Option<PovwJobId>,
    circuit_version: u32,
    segment_counter: u32,
    insn_counter: u32,
}

#[non_exhaustive]
pub struct ExecutorResult {
    pub segments: u64,
    pub pre_image: MemoryImage,
    pub post_image: MemoryImage,
    pub user_cycles: u64,
    pub total_cycles: u64,
    pub paging_cycles: u64,
    pub reserved_cycles: u64,

    // Fields used to populate the [Rv32imV2Claim].
    pub input: Digest,
    pub output: Option<Digest>,
    pub terminate_state: Option<TerminateState>,
    pub shutdown_cycle: Option<u32>,
}

impl ExecutorResult {
    /// Construct the [Rv32imV2Claim] for this execution.
    ///
    /// Calling this function will update the digests on the pre and post image, if needed.
    pub fn claim(&mut self) -> Rv32imV2Claim {
        Rv32imV2Claim {
            pre_state: self.pre_image.image_id(),
            post_state: self.post_image.image_id(),
            input: self.input,
            output: self.output,
            terminate_state: self.terminate_state,
            shutdown_cycle: self.shutdown_cycle,
        }
    }
}

#[derive(Default)]
struct SessionCycles {
    total: u64,
    user: u64,
    paging: u64,
    reserved: u64,
}

#[non_exhaustive]
pub struct SimpleSession {
    pub segments: Vec<Segment>,
    pub result: ExecutorResult,
}

pub enum CycleLimit {
    Hard(u64), // it is an error to exceed this limit
    Soft(u64), // stop execution after this cycle count
    None,
}

/// Update message sent to the segment callback on each split.
///
/// Contains the updated memory pages as well as the pages accessed during the associated segment.
/// Can be used to construct a [Segment] starting from an an initial memory state and processing
/// each segment update.
#[non_exhaustive]
#[derive(Clone, derive_more::Debug)]
pub struct SegmentUpdate {
    /// Partial image containing pages that were written to in the segment.
    update_partial_image: WorkingImage,
    /// Indices of all pages that were accessed in the segment.
    access_page_indexes: BTreeSet<u32>,

    /// Record of what is read by the guest across all syscalls.
    #[debug("{}", read_record.len())]
    read_record: Vec<Vec<u8>>,
    /// Record of writen to the host across all syscalls.
    #[debug("{}", write_record.len())]
    write_record: Vec<u32>,

    /// Input digest available to the guest via the input ecall.
    input_digest: Digest,
    /// Output digest set by the guest upon termination.
    ///
    /// Will only be `Some` if `terminate_state` is `Some`.
    output_digest: Option<Digest>,
    /// Value set upon termination of execution, indicating the termination type.
    terminate_state: Option<TerminateState>,

    /// Count of "user cycles", the cycles directly associated with instructions executed by the
    /// user guest program, before suspend in this segment. Does not include paging costs.
    pub user_cycles: u32,
    /// Count of cycles associated with memory paging (i.e. page-in and page-out operations).
    pager_cycles: u32,
    insn_counter: u32,
    segment_threshold: u32,
    /// Power-of-two for the segment size required to prove this segment.
    pub po2: u32,
    /// Index of the segment in the session.
    index: u64,
    /// Gloablly unique nonce used within the proof of verifiable work system.
    povw_nonce: Option<PovwNonce>,
}

impl SegmentUpdate {
    /// Applies the update to the given [MemoryImage].
    ///
    /// Provided that the given memory image represents that state at the start of the segment, the
    /// memory image will be updated to the state after the segment.
    ///
    /// This function does not guarantee an update the node digests in the [MemoryImage] Merkle
    /// tree. To ensure that the digests are up to date, call [MemoryImage::update_digests].
    pub fn apply_to(&self, memory_image: &mut MemoryImage) -> Result<()> {
        for (idx, page) in self.update_partial_image.pages.iter() {
            memory_image.set_page(*idx, page.clone());
        }
        Ok(())
    }

    /// Compute a partially populated [MemoryImage] containing all pages from the given memory
    /// image that were accessed during this segment along with the Merkle tree uncles. The given
    /// memory image is updated to cache any hashes computed in the process.
    ///
    /// This function does not guarantee the digests are up to date on the returned [MemoryImage].
    /// Call [MemoryImage::update_digests] if needed to ensure the digests are up to date.
    pub fn compute_partial_image(&self, memory_image: &mut MemoryImage) -> Result<MemoryImage> {
        Ok(compute_partial_image(
            memory_image,
            &self.access_page_indexes,
        ))
    }

    /// Construct a [Segment] from this struct and the given initial memory image.
    ///
    /// The initial partial memory image can be calculated with [Self::compute_partial_image], as
    /// only accessed pages are required.
    pub fn into_segment(self, partial_image: MemoryImage) -> Segment {
        Segment {
            partial_image,
            input_digest: self.input_digest,
            output_digest: self.output_digest,
            terminate_state: self.terminate_state,
            read_record: self.read_record,
            write_record: self.write_record,
            suspend_cycle: self.user_cycles,
            paging_cycles: self.pager_cycles,
            insn_counter: self.insn_counter,
            po2: self.po2,
            index: self.index,
            segment_threshold: self.segment_threshold,
            povw_nonce: self.povw_nonce,
        }
    }

    /// Produces a [Segment] with the partial memory image fore all accessed pages, then applies
    /// the update to the given [MemoryImage].
    pub fn apply_into_segment(self, memory_image: &mut MemoryImage) -> Result<Segment> {
        let partial_image = self
            .compute_partial_image(memory_image)
            .context("Failed to compute partial memory image")?;
        self.apply_to(memory_image)
            .context("Failed to apply update to memory image")?;
        Ok(self.into_segment(partial_image))
    }
}

pub trait SegmentUpdateCallbackFactory {
    type Callback: SegmentUpdateCallback;

    fn with_initial_image(self, initial_image: &MemoryImage) -> Result<Self::Callback>;
}

/// A callback used to collect each [SegmentUpdate] generated by execution.
pub trait SegmentUpdateCallback {
    /// Method called each time the executor completes execution of a segment.
    fn on_segment_update(&mut self, update: SegmentUpdate) -> Result<()>;

    /// Method called with a final update if the executor encounters an error.
    ///
    /// Default implementation is a no-op.
    #[expect(unused_variables)]
    fn on_execution_error(&mut self, final_update: SegmentUpdate) -> Result<()> {
        Ok(())
    }
}

impl<F> SegmentUpdateCallback for F
where
    F: FnMut(SegmentUpdate) -> Result<()>,
{
    fn on_segment_update(&mut self, update: SegmentUpdate) -> Result<()> {
        self(update)
    }
}

impl<T: SegmentUpdateCallback> SegmentUpdateCallbackFactory for T {
    type Callback = Self;

    /// Implement [SegmentUpdateCallbackFactory] simply by returning self.
    fn with_initial_image(self, _: &MemoryImage) -> Result<Self::Callback> {
        Ok(self)
    }
}

impl<'a, 'b, S: Syscall> Executor<'a, 'b, S> {
    pub fn new(
        image: MemoryImage,
        syscall_handler: &'a S,
        input_digest: Option<Digest>,
        trace: Vec<Rc<RefCell<dyn TraceCallback + 'b>>>,
        povw_job_id: Option<PovwJobId>,
        circuit_version: u32,
    ) -> Self {
        Self {
            pc: ByteAddr(0),
            user_pc: ByteAddr(0),
            machine_mode: 0,
            user_cycles: 0,
            insn_counter: 0,
            pager: PagedMemory::new(image.clone(), /*tracing_enabled=*/ !trace.is_empty()),
            initial_image: image,
            terminate_state: None,
            read_record: Vec::new(),
            write_record: Vec::new(),
            syscall_handler,
            input_digest: input_digest.unwrap_or_default(),
            output_digest: None,
            trace,
            cycles: SessionCycles::default(),
            ecall_metrics: Default::default(),
            ring: AllocRingBuffer::new(10),
            povw_job_id,
            circuit_version,
            segment_counter: 0,
        }
    }

    pub fn run(
        &mut self,
        segment_po2: usize,
        max_insn_cycles: usize,
        max_cycles: CycleLimit,
        callback_factory: impl SegmentUpdateCallbackFactory,
    ) -> Result<ExecutorResult> {
        let segment_limit: u32 = 1 << segment_po2;
        assert!(max_insn_cycles < segment_limit as usize);
        let segment_threshold = segment_limit - max_insn_cycles as u32;

        self.reset();
        let mut callback = callback_factory.with_initial_image(&self.initial_image)?;

        let mut emu = Emulator::new();
        Risc0Machine::resume(self)?;

        while self.terminate_state.is_none() {
            match max_cycles {
                CycleLimit::Hard(max_cycles) => {
                    if self.cycles.user >= max_cycles {
                        bail!(
                            "Session limit exceeded: {} >= {max_cycles}",
                            self.cycles.user
                        );
                    }
                }
                CycleLimit::Soft(max_cycles) => {
                    if self.cycles.user >= max_cycles {
                        break;
                    }
                }
                CycleLimit::None => {}
            }

            if self.segment_cycles() > segment_threshold {
                assert!(
                    self.segment_cycles() < segment_limit,
                    "segment limit ({segment_limit}) too small for instruction at pc: {:?}",
                    self.pc
                );

                Risc0Machine::suspend(self)?;
                self.split_segment(&mut callback, segment_po2, segment_threshold)?;
                Risc0Machine::resume(self)?;
            }

            let result = Risc0Machine::step(&mut emu, self);
            self.insn_counter += 1;

            if let Err(err) = result {
                self.dump();
                let result = self.dump_segment(
                    &mut callback,
                    segment_po2,
                    segment_threshold,
                    self.segment_counter,
                );
                return Err(if let Err(inner) = result {
                    err.context(inner)
                } else {
                    err
                });
            }
        }

        Risc0Machine::suspend(self)?;

        let final_cycles = self.segment_cycles().next_power_of_two();
        let final_po2 = log2_ceil(final_cycles as usize);
        self.split_segment(
            &mut callback,
            final_po2,
            0, // theshold is meaningless for final segment
        )?;

        Ok(ExecutorResult {
            segments: self.segment_counter as u64 + 1,
            pre_image: self.initial_image.clone(),
            post_image: self.pager.image.clone().into(),
            user_cycles: self.cycles.user,
            total_cycles: self.cycles.total,
            paging_cycles: self.cycles.paging,
            reserved_cycles: self.cycles.reserved,
            input: self.input_digest,
            output: self.output_digest,
            terminate_state: self.terminate_state,
            shutdown_cycle: None,
        })
    }

    /// Execute a segment split, committing the current pager state, sending the segment to the
    /// segment callback thread thread, and resetting the pager and segment stats.
    ///
    /// Takes a handle to the segment callback thread so that it can get the error if the thread
    /// fails to receive the segment request (e.g. the thread has died).
    fn split_segment(
        &mut self,
        callback: &mut impl SegmentUpdateCallback,
        segment_po2: usize,
        segment_threshold: u32,
    ) -> Result<()> {
        tracing::debug!(
            "split(phys: {} + pager: {} + reserved: {RESERVED_CYCLES}) = {} >= {segment_threshold}",
            self.user_cycles,
            self.pager.cycles,
            self.segment_cycles()
        );

        let partial_image = self.pager.commit();

        let update = SegmentUpdate {
            update_partial_image: partial_image,
            access_page_indexes: self.pager.page_indexes(),
            input_digest: self.input_digest,
            output_digest: self.output_digest,
            read_record: std::mem::take(&mut self.read_record),
            write_record: std::mem::take(&mut self.write_record),
            user_cycles: self.user_cycles,
            pager_cycles: self.pager.cycles,
            insn_counter: self.insn_counter,
            terminate_state: self.terminate_state,
            segment_threshold,
            po2: segment_po2 as u32,
            index: self.segment_counter as u64,
            povw_nonce: self.povw_nonce(self.segment_counter),
        };

        callback
            .on_segment_update(update)
            .context("Segment update callback returned error")?;

        // NOTE: There is no reasonable scenario where a session will have more than 4B
        // segments, but its possible.
        self.segment_counter = self
            .segment_counter
            .checked_add(1)
            .context("segment_counter overflow")?;

        let total_cycles = 1 << segment_po2;
        let pager_cycles = self.pager.cycles as u64;
        let user_cycles = self.user_cycles as u64;
        self.cycles.total += total_cycles;
        self.cycles.paging += pager_cycles;
        self.cycles.reserved += total_cycles - pager_cycles - user_cycles;
        self.user_cycles = 0;
        self.insn_counter = 0;
        self.pager.reset();

        Ok(())
    }

    pub(crate) fn terminate_state(&self) -> Option<&TerminateState> {
        self.terminate_state.as_ref()
    }

    fn dump(&self) {
        tracing::debug!("Dumping last {} instructions:", self.ring.len());
        for (pc, kind, decoded) in self.ring.iter() {
            tracing::debug!("{pc:?}> {:#010x}  {}", decoded.insn, disasm(*kind, decoded));
        }
    }

    fn dump_segment(
        &mut self,
        callback: &mut impl SegmentUpdateCallback,
        po2: usize,
        segment_threshold: u32,
        index: u32,
    ) -> anyhow::Result<()> {
        let partial_image = self.pager.commit();

        let update = SegmentUpdate {
            update_partial_image: partial_image,
            access_page_indexes: self.pager.page_indexes(),
            input_digest: self.input_digest,
            output_digest: self.output_digest,
            read_record: std::mem::take(&mut self.read_record),
            write_record: std::mem::take(&mut self.write_record),
            user_cycles: self.user_cycles,
            pager_cycles: self.pager.cycles,
            insn_counter: self.insn_counter,
            terminate_state: self.terminate_state,
            segment_threshold,
            po2: po2 as u32,
            index: index as u64,
            povw_nonce: self.povw_nonce(index),
        };
        callback
            .on_execution_error(update)
            .context("Segment update callback returned error")
    }

    pub fn take_ecall_metrics(&mut self) -> EnumMap<EcallKind, EcallMetric> {
        std::mem::take(&mut self.ecall_metrics)
    }

    fn reset(&mut self) {
        self.pager.reset();
        self.terminate_state = None;
        self.read_record.clear();
        self.write_record.clear();
        self.output_digest = None;
        self.machine_mode = 0;
        self.user_cycles = 0;
        self.insn_counter = 0;
        self.cycles = SessionCycles::default();
        self.pc = ByteAddr(0);
        self.ecall_metrics = Default::default();
        self.segment_counter = 0;
        self.insn_counter = 0;
    }

    fn segment_cycles(&self) -> u32 {
        self.user_cycles + self.pager.cycles + RESERVED_CYCLES as u32
    }

    fn inc_user_cycles(&mut self, count: usize, ecall: Option<EcallKind>) {
        self.cycles.user += count as u64;
        self.user_cycles += count as u32;
        if let Some(kind) = ecall {
            self.ecall_metrics[kind].cycles += count as u64;
        }
    }

    fn povw_nonce(&self, segment_index: u32) -> Option<PovwNonce> {
        self.povw_job_id.map(|job| job.nonce(segment_index))
    }

    #[cold]
    fn trace(&mut self, event: TraceEvent) -> Result<()> {
        for trace in self.trace.iter() {
            trace.borrow_mut().trace_callback(event.clone())?;
        }
        Ok(())
    }

    #[cold]
    fn trace_pager(&mut self) -> Result<()> {
        for &event in self.pager.trace_events() {
            let event = TraceEvent::from(event);
            for trace in self.trace.iter() {
                trace.borrow_mut().trace_callback(event.clone())?;
            }
        }
        self.pager.clear_trace_events();
        Ok(())
    }

    #[inline(always)]
    fn trace_instruction(&mut self, cycle: u64, kind: InsnKind, decoded: &DecodedInstruction) {
        if unlikely(tracing::enabled!(tracing::Level::TRACE)) {
            tracing::trace!(
                "[{}:{}:{cycle}] {:?}> {:#010x}  {}",
                self.user_cycles + 1,
                self.segment_cycles() + 1,
                self.pc,
                decoded.insn,
                super::rv32im::disasm(kind, decoded)
            );
        }
        if unlikely(tracing::enabled!(tracing::Level::DEBUG)) {
            self.ring.push((self.pc, kind, decoded.clone()));
        }
    }
}

impl<S: Syscall> Risc0Context for Executor<'_, '_, S> {
    fn circuit_version(&self) -> u32 {
        self.circuit_version
    }

    fn get_pc(&self) -> ByteAddr {
        self.pc
    }

    fn set_pc(&mut self, addr: ByteAddr) {
        self.pc = addr;
    }

    fn set_user_pc(&mut self, addr: ByteAddr) {
        self.user_pc = addr;
    }

    fn get_machine_mode(&self) -> u32 {
        self.machine_mode
    }

    fn set_machine_mode(&mut self, mode: u32) {
        self.machine_mode = mode;
    }

    fn resume(&mut self) -> Result<()> {
        let input_words = self.input_digest.as_words().to_vec();
        for (i, word) in input_words.iter().enumerate() {
            self.store_u32(GLOBAL_INPUT_ADDR.waddr() + i, *word)?;
        }
        Ok(())
    }

    #[inline(always)]
    fn on_insn_start(&mut self, kind: InsnKind, decoded: &DecodedInstruction) -> Result<()> {
        let cycle = self.cycles.user;
        self.trace_instruction(cycle, kind, decoded);
        if unlikely(!self.trace.is_empty()) {
            self.trace(TraceEvent::InstructionStart {
                cycle,
                pc: self.pc.0,
                insn: decoded.insn,
            })?;
        }
        Ok(())
    }

    #[inline(always)]
    fn on_insn_end(&mut self, _kind: InsnKind) -> Result<()> {
        self.inc_user_cycles(1, None);
        if unlikely(!self.trace.is_empty()) {
            self.trace_pager()?;
        }
        Ok(())
    }

    fn on_ecall_cycle(
        &mut self,
        cur: CycleState,
        _next: CycleState,
        _s0: u32,
        _s1: u32,
        _s2: u32,
        kind: EcallKind,
    ) -> Result<()> {
        if cur == CycleState::MachineEcall {
            self.ecall_metrics[kind].count += 1;
        }
        self.inc_user_cycles(1, Some(kind));
        if !self.trace.is_empty() {
            self.trace_pager()?;
        }
        Ok(())
    }

    #[inline(always)]
    fn load_u32(&mut self, op: LoadOp, addr: WordAddr) -> Result<u32> {
        let word = match op {
            LoadOp::Peek => self.pager.peek(addr)?,
            LoadOp::Load | LoadOp::Record => self.pager.load(addr)?,
        };
        // tracing::trace!("load_mem({:?}) -> {word:#010x}", addr.baddr());
        Ok(word)
    }

    #[inline(always)]
    fn load_register(&mut self, _op: LoadOp, base: WordAddr, idx: usize) -> Result<u32> {
        let word = self.pager.load_register(base, idx);
        // tracing::trace!("load_register({:?}) -> {word:#010x}", addr.baddr());
        Ok(word)
    }

    #[inline(always)]
    fn store_u32(&mut self, addr: WordAddr, word: u32) -> Result<()> {
        // tracing::trace!(
        //     "store_u32({:?}, {word:#010x}), pc: {:?}",
        //     addr.baddr(),
        //     self.pc
        // );
        if unlikely(!self.trace.is_empty()) {
            self.trace(TraceEvent::MemorySet {
                addr: addr.baddr().0,
                region: word.to_be_bytes().to_vec(),
            })?;
        }
        self.pager.store(addr, word)
    }

    #[inline(always)]
    fn store_register(&mut self, base: WordAddr, idx: usize, word: u32) -> Result<()> {
        // tracing::trace!("store_register({:?}, {word:#010x})", addr.baddr());
        if unlikely(!self.trace.is_empty()) {
            self.trace(TraceEvent::MemorySet {
                addr: (base + idx).baddr().0,
                region: word.to_be_bytes().to_vec(),
            })?;
        }
        self.pager.store_register(base, idx, word);
        Ok(())
    }

    fn on_terminate(&mut self, a0: u32, a1: u32) -> Result<()> {
        self.terminate_state = Some(TerminateState {
            a0: a0.into(),
            a1: a1.into(),
        });
        tracing::debug!("{:?}", self.terminate_state);

        let output: Digest = self
            .load_region(LoadOp::Peek, GLOBAL_OUTPUT_ADDR, DIGEST_BYTES)?
            .as_slice()
            .try_into()?;
        self.output_digest = Some(output);

        Ok(())
    }

    fn host_read(&mut self, fd: u32, buf: &mut [u8]) -> Result<u32> {
        let rlen = self.syscall_handler.host_read(self, fd, buf)?;
        let slice = &buf[..rlen as usize];
        self.read_record.push(slice.to_vec());
        Ok(rlen)
    }

    fn host_write(&mut self, fd: u32, buf: &[u8]) -> Result<u32> {
        let rlen = self.syscall_handler.host_write(self, fd, buf)?;
        self.write_record.push(rlen);
        Ok(rlen)
    }

    fn on_sha2_cycle(&mut self, _cur_state: CycleState, _sha2: &Sha2State) {
        self.inc_user_cycles(1, Some(EcallKind::Sha2));
    }

    fn on_poseidon2_cycle(&mut self, _cur_state: CycleState, _p2: &Poseidon2State) {
        self.inc_user_cycles(1, Some(EcallKind::Poseidon2));
    }

    fn ecall_bigint(&mut self) -> Result<()> {
        let cycles = bigint::ecall_execute(self)?;
        self.inc_user_cycles(cycles, Some(EcallKind::BigInt));
        Ok(())
    }
}

impl<S: Syscall> SyscallContext for Executor<'_, '_, S> {
    fn peek_register(&mut self, idx: usize) -> Result<u32> {
        if idx >= REG_MAX {
            bail!("invalid register: x{idx}");
        }
        self.load_register(LoadOp::Peek, USER_REGS_ADDR.waddr(), idx)
    }

    fn peek_u32(&mut self, addr: ByteAddr) -> Result<u32> {
        // let addr = Self::check_guest_addr(addr)?;
        self.load_u32(LoadOp::Peek, addr.waddr())
    }

    fn peek_u8(&mut self, addr: ByteAddr) -> Result<u8> {
        // let addr = Self::check_guest_addr(addr)?;
        self.load_u8(LoadOp::Peek, addr)
    }

    fn peek_region(&mut self, addr: ByteAddr, size: usize) -> Result<Vec<u8>> {
        // let addr = Self::check_guest_addr(addr)?;
        self.load_region(LoadOp::Peek, addr, size)
    }

    fn read_region(&mut self, addr: ByteAddr, size: usize) -> Result<impl Read> {
        // let addr = Self::check_guest_addr(addr)?;
        <Self as Risc0Context>::read_region(self, LoadOp::Peek, addr, size)
    }

    fn peek_page(&mut self, page_idx: u32) -> Result<&[u8; PAGE_BYTES]> {
        Ok(self.pager.peek_page(page_idx)?.data())
    }

    fn get_cycle(&self) -> u64 {
        self.cycles.user
    }

    fn get_pc(&self) -> u32 {
        self.user_pc.0
    }
}

impl From<PageTraceEvent> for TraceEvent {
    fn from(event: PageTraceEvent) -> Self {
        match event {
            PageTraceEvent::PageIn { cycles } => TraceEvent::PageIn {
                cycles: cycles as u64,
            },
            PageTraceEvent::PageOut { cycles } => TraceEvent::PageOut {
                cycles: cycles as u64,
            },
        }
    }
}<|MERGE_RESOLUTION|>--- conflicted
+++ resolved
@@ -13,19 +13,7 @@
 //
 // SPDX-License-Identifier: Apache-2.0 OR MIT
 
-<<<<<<< HEAD
-use std::{cell::RefCell, collections::BTreeSet, rc::Rc};
-=======
-use std::{
-    cell::RefCell,
-    collections::BTreeSet,
-    fmt::Debug,
-    io::Read,
-    rc::Rc,
-    sync::mpsc::{SyncSender, sync_channel},
-    thread::{self, ScopedJoinHandle},
-};
->>>>>>> c4b22868
+use std::{cell::RefCell, collections::BTreeSet, io::Read, rc::Rc};
 
 use anyhow::{Context, Result, bail};
 use enum_map::EnumMap;
