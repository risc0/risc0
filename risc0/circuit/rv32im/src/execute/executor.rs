// Copyright 2025 RISC Zero, Inc.
//
// Licensed under the Apache License, Version 2.0, <LICENSE-APACHE or
// http://apache.org/licenses/LICENSE-2.0> or the MIT license <LICENSE-MIT or
// http://opensource.org/licenses/MIT>, at your option. This file may not be
// copied, modified, or distributed except according to those terms.
//
// Unless required by applicable law or agreed to in writing, software
// distributed under the License is distributed on an "AS IS" BASIS,
// WITHOUT WARRANTIES OR CONDITIONS OF ANY KIND, either express or implied.
// See the License for the specific language governing permissions and
// limitations under the License.
//
// SPDX-License-Identifier: Apache-2.0 OR MIT

use std::{
    cell::RefCell,
    collections::BTreeSet,
    fmt::Debug,
    io::Read,
    rc::Rc,
    sync::mpsc::{SyncSender, sync_channel},
    thread::{self, ScopedJoinHandle},
};

use anyhow::{Context, Result, bail};
use enum_map::EnumMap;
use ringbuffer::{AllocRingBuffer, RingBuffer};
use risc0_binfmt::{ByteAddr, MemoryImage, PovwJobId, PovwNonce, WordAddr};
use risc0_zkp::core::{
    digest::{DIGEST_BYTES, Digest},
    hash::poseidon2::ROUNDS_HALF_FULL,
    log2_ceil,
};

#[cfg(feature = "rv32im-m3")]
use super::block_tracker::{BlockTracker, POINTS_PER_ROW};

use crate::{
    EcallKind, EcallMetric, Rv32imV2Claim, TerminateState,
    execute::{poseidon2::Poseidon2, rv32im::disasm},
    trace::{TraceCallback, TraceEvent},
};

use super::{
    SyscallContext, bigint,
    pager::{PageTraceEvent, PagedMemory, WorkingImage, compute_partial_image},
    platform::*,
    poseidon2::Poseidon2State,
    r0vm::{LoadOp, Risc0Context, Risc0Machine},
    rv32im::{DecodedInstruction, Emulator, InsnKind},
    segment::Segment,
    sha2::Sha2State,
    syscall::Syscall,
    unlikely,
};

pub struct Executor<'a, 'b, S: Syscall> {
    pc: ByteAddr,
    user_pc: ByteAddr,
    machine_mode: u32,
    user_cycles: u32,
    initial_image: MemoryImage,
    pager: PagedMemory,
    terminate_state: Option<TerminateState>,
    read_record: Vec<Vec<u8>>,
    write_record: Vec<u32>,
    syscall_handler: &'a S,
    input_digest: Digest,
    output_digest: Option<Digest>,
    trace: Vec<Rc<RefCell<dyn TraceCallback + 'b>>>,
    cycles: SessionCycles,
    ecall_metrics: EnumMap<EcallKind, EcallMetric>,
    ring: AllocRingBuffer<(ByteAddr, InsnKind, DecodedInstruction)>,
    povw_job_id: Option<PovwJobId>,
    circuit_version: u32,
    segment_counter: u32,
    insn_counter: u32,

    #[cfg(feature = "rv32im-m3")]
    block_tracker: BlockTracker,
}

#[non_exhaustive]
pub struct ExecutorResult {
    pub segments: u64,
    pub post_image: MemoryImage,
    pub user_cycles: u64,
    pub total_cycles: u64,
    pub paging_cycles: u64,
    pub reserved_cycles: u64,
    pub claim: Rv32imV2Claim,
}

#[derive(Default)]
struct SessionCycles {
    total: u64,
    user: u64,
    paging: u64,
    reserved: u64,
}

#[non_exhaustive]
pub struct SimpleSession {
    pub segments: Vec<Segment>,
    pub result: ExecutorResult,
}

pub enum CycleLimit {
    Hard(u64), // it is an error to exceed this limit
    Soft(u64), // stop execution after this cycle count
    None,
}

struct CreateSegmentRequest {
    // Partial image containing pages that were written to in the segment.
    update_partial_image: WorkingImage,
    // Indices of all pages that were accessed in the segment.
    access_page_indexes: BTreeSet<u32>,

    input_digest: Digest,
    output_digest: Option<Digest>,
    read_record: Vec<Vec<u8>>,
    write_record: Vec<u32>,
    user_cycles: u32,
    pager_cycles: u32,
    insn_counter: u32,
    terminate_state: Option<TerminateState>,
    segment_threshold: u32,
    po2: u32,
    index: u64,
    povw_nonce: Option<PovwNonce>,

    dump_path: Option<std::ffi::OsString>,
}

/// Maximum number of segments we can queue up before we block execution
const MAX_OUTSTANDING_SEGMENTS: usize = 5;

fn create_segments(
    initial_image: MemoryImage,
    recv: std::sync::mpsc::Receiver<CreateSegmentRequest>,
    mut callback: impl FnMut(Segment) -> Result<()>,
) -> Result<(Digest, Digest, MemoryImage)> {
    let mut existing_image = initial_image;
    let initial_digest = existing_image.image_id();

    while let Ok(req) = recv.recv() {
        // Compute the partial image that from the initial memory state that will be sent to
        // preflight for re-execution of the segment.
        let pre_digest = existing_image.image_id();
        let partial_image = compute_partial_image(&mut existing_image, req.access_page_indexes);

        // Update the image held locally to the state after segment execution.
        for (idx, page) in req.update_partial_image.pages {
            existing_image.set_page(idx, page);
        }
        existing_image.update_digests();
        let post_digest = existing_image.image_id();

        let segment = Segment {
            partial_image,
            claim: Rv32imV2Claim {
                pre_state: pre_digest,
                post_state: post_digest,
                input: req.input_digest,
                output: req.output_digest,
                terminate_state: req.terminate_state,
                shutdown_cycle: None,
            },
            read_record: req.read_record,
            write_record: req.write_record,
            suspend_cycle: req.user_cycles,
            paging_cycles: req.pager_cycles,
            po2: req.po2,
            index: req.index,
            segment_threshold: req.segment_threshold,
            povw_nonce: req.povw_nonce,
            insn_counter: req.insn_counter,
        };

        if let Some(dump_path) = req.dump_path {
            tracing::error!("{segment:?}");

            let bytes = segment.encode()?;
            tracing::error!("serialized {} bytes", bytes.len());

            std::fs::write(dump_path, bytes)?;
            break;
        }

        callback(segment)?;
    }
    Ok((initial_digest, existing_image.image_id(), existing_image))
}

impl<'a, 'b, S: Syscall> Executor<'a, 'b, S> {
    pub fn new(
        image: MemoryImage,
        syscall_handler: &'a S,
        input_digest: Option<Digest>,
        trace: Vec<Rc<RefCell<dyn TraceCallback + 'b>>>,
        povw_job_id: Option<PovwJobId>,
        circuit_version: u32,
    ) -> Self {
        Self {
            pc: ByteAddr(0),
            user_pc: ByteAddr(0),
            machine_mode: 0,
            user_cycles: 0,
            insn_counter: 0,
            pager: PagedMemory::new(image.clone(), /*tracing_enabled=*/ !trace.is_empty()),
            initial_image: image,
            terminate_state: None,
            read_record: Vec::new(),
            write_record: Vec::new(),
            syscall_handler,
            input_digest: input_digest.unwrap_or_default(),
            output_digest: None,
            trace,
            cycles: SessionCycles::default(),
            ecall_metrics: Default::default(),
            ring: AllocRingBuffer::new(10),
            povw_job_id,
            circuit_version,
            segment_counter: 0,
            #[cfg(feature = "rv32im-m3")]
            block_tracker: Default::default(),
        }
    }

    pub fn run(
        &mut self,
        segment_po2: usize,
        max_insn_cycles: usize,
        max_cycles: CycleLimit,
        callback: impl FnMut(Segment) -> Result<()> + Send,
    ) -> Result<ExecutorResult> {
        let segment_limit: u32 = 1 << segment_po2;
        assert!(max_insn_cycles < segment_limit as usize);
        let segment_threshold = segment_limit - max_insn_cycles as u32;

        self.reset();

        let mut emu = Emulator::new();
        Risc0Machine::resume(self)?;

        let (commit_sender, commit_recv) = sync_channel(MAX_OUTSTANDING_SEGMENTS - 1);

        let initial_image = self.initial_image.clone();
        let (initial_digest, post_digest, post_image) = thread::scope(|scope| {
            let mut segment_callback_thread =
                Some(scope.spawn(move || create_segments(initial_image, commit_recv, callback)));

            while self.terminate_state.is_none() {
                match max_cycles {
                    CycleLimit::Hard(max_cycles) => {
                        if self.cycles.user >= max_cycles {
                            bail!(
                                "Session limit exceeded: {} >= {max_cycles}",
                                self.cycles.user
                            );
                        }
                    }
                    CycleLimit::Soft(max_cycles) => {
                        if self.cycles.user >= max_cycles {
                            break;
                        }
                    }
                    CycleLimit::None => {}
                }

                if self.should_split(segment_threshold) {
                    assert!(
                        self.segment_cycles() < segment_limit,
                        "segment limit ({segment_limit}) too small for instruction at pc: {:?}",
                        self.pc
                    );

                    Risc0Machine::suspend(self)?;
                    self.split_segment(
                        &commit_sender,
                        &mut segment_callback_thread,
                        segment_po2,
                        segment_threshold,
                    )?;
                    Risc0Machine::resume(self)?;
                }

                let result = Risc0Machine::step(&mut emu, self);
                self.insn_counter += 1;

                if let Err(err) = result {
                    self.dump();
                    let result = self.dump_segment(
                        commit_sender,
                        segment_callback_thread.unwrap(),
                        segment_po2,
                        segment_threshold,
                        self.segment_counter,
                    );
                    return Err(if let Err(inner) = result {
                        err.context(inner)
                    } else {
                        err
                    });
                }
            }

            Risc0Machine::suspend(self)?;

            let final_cycles = self.segment_cycles().next_power_of_two();
            let final_po2 = log2_ceil(final_cycles as usize);
            self.split_segment(
                &commit_sender,
                &mut segment_callback_thread,
                final_po2,
                0, // theshold is meaningless for final segment
            )?;

            drop(commit_sender);

            segment_callback_thread
                .take()
                .expect("segment_callback_thread should always be Some(_)")
                .join()
                .unwrap()
        })?;

        let session_claim = Rv32imV2Claim {
            pre_state: initial_digest,
            post_state: post_digest,
            input: self.input_digest,
            output: self.output_digest,
            terminate_state: self.terminate_state,
            shutdown_cycle: None,
        };

        Ok(ExecutorResult {
            segments: self.segment_counter as u64 + 1,
            post_image,
            user_cycles: self.cycles.user,
            total_cycles: self.cycles.total,
            paging_cycles: self.cycles.paging,
            reserved_cycles: self.cycles.reserved,
            claim: session_claim,
        })
    }

    /// Execute a segment split, committing the current pager state, sending the segment to the
    /// segment callback thread thread, and resetting the pager and segment stats.
    ///
    /// Takes a handle to the segment callback thread so that it can get the error if the thread
    /// fails to receive the segment request (e.g. the thread has died).
    fn split_segment(
        &mut self,
        commit_sender: &SyncSender<CreateSegmentRequest>,
        segment_callback_thread: &mut Option<ScopedJoinHandle<'_, Result<impl Debug>>>,
        segment_po2: usize,
        segment_threshold: u32,
    ) -> Result<()> {
        tracing::debug!(
            "split(phys: {} + pager: {} + reserved: {RESERVED_CYCLES}) = {} >= {segment_threshold}",
            self.user_cycles,
            self.pager.cycles,
            self.segment_cycles()
        );

        let partial_image = self.pager.commit();

        let req = CreateSegmentRequest {
            update_partial_image: partial_image,
            access_page_indexes: self.pager.page_indexes(),
            input_digest: self.input_digest,
            output_digest: self.output_digest,
            read_record: std::mem::take(&mut self.read_record),
            write_record: std::mem::take(&mut self.write_record),
            user_cycles: self.user_cycles,
            pager_cycles: self.pager.cycles,
            insn_counter: self.insn_counter,
            terminate_state: self.terminate_state,
            segment_threshold,
            po2: segment_po2 as u32,
            index: self.segment_counter as u64,
            dump_path: None,
            povw_nonce: self.povw_nonce(self.segment_counter),
        };
        if commit_sender.send(req).is_err() {
            return Err(segment_callback_thread
                .take()
                .expect("segment_callback_thread is None")
                .join()
                .expect("segment_callback_thread panicked")
                .expect_err("send to segment_callback_thread failed, but thread returned Ok"));
        }

        // NOTE: There is no reasonable scenario where a session will have more than 4B
        // segments, but its possible.
        self.segment_counter = self
            .segment_counter
            .checked_add(1)
            .context("segment_counter overflow")?;

        let total_cycles = 1 << segment_po2;
        let pager_cycles = self.pager.cycles as u64;
        self.cycles.total += total_cycles;
        self.cycles.paging += pager_cycles;

        // XXX remi: For m3, these cycle counts no longer add up to the po2
        #[cfg(not(feature = "rv32im-m3"))]
        {
            let user_cycles = self.user_cycles as u64;
            self.cycles.reserved += total_cycles - pager_cycles - user_cycles;
        }

        self.user_cycles = 0;
        self.insn_counter = 0;
        self.pager.reset();

        #[cfg(feature = "rv32im-m3")]
        {
            self.block_tracker = Default::default();
        }

        Ok(())
    }

    pub(crate) fn terminate_state(&self) -> Option<&TerminateState> {
        self.terminate_state.as_ref()
    }

    fn dump(&self) {
        tracing::debug!("Dumping last {} instructions:", self.ring.len());
        for (pc, kind, decoded) in self.ring.iter() {
            tracing::debug!("{pc:?}> {:#010x}  {}", decoded.insn, disasm(*kind, decoded));
        }
    }

    fn dump_segment<RetT>(
        &mut self,
        commit_sender: SyncSender<CreateSegmentRequest>,
        segment_callback_thread: ScopedJoinHandle<'_, Result<RetT>>,
        po2: usize,
        segment_threshold: u32,
        index: u32,
    ) -> anyhow::Result<()> {
        if let Some(dump_path) = std::env::var_os("RISC0_DUMP_PATH") {
            tracing::error!(
                "Execution failure, saving segment to {}:",
                dump_path.to_string_lossy()
            );

            let partial_image = self.pager.commit();

            let req = CreateSegmentRequest {
                update_partial_image: partial_image,
                access_page_indexes: self.pager.page_indexes(),
                input_digest: self.input_digest,
                output_digest: self.output_digest,
                read_record: std::mem::take(&mut self.read_record),
                write_record: std::mem::take(&mut self.write_record),
                user_cycles: self.user_cycles,
                pager_cycles: self.pager.cycles,
                insn_counter: self.insn_counter,
                terminate_state: self.terminate_state,
                segment_threshold,
                po2: po2 as u32,
                index: index as u64,
                dump_path: Some(dump_path),
                povw_nonce: self.povw_nonce(index),
            };
            let _ = commit_sender.send(req);
            let _ = segment_callback_thread.join().unwrap()?;
        }
        Ok(())
    }

    pub fn take_ecall_metrics(&mut self) -> EnumMap<EcallKind, EcallMetric> {
        std::mem::take(&mut self.ecall_metrics)
    }

    fn reset(&mut self) {
        self.pager.reset();
        self.terminate_state = None;
        self.read_record.clear();
        self.write_record.clear();
        self.output_digest = None;
        self.machine_mode = 0;
        self.user_cycles = 0;
        self.insn_counter = 0;
        self.cycles = SessionCycles::default();
        self.pc = ByteAddr(0);
        self.ecall_metrics = Default::default();
        self.segment_counter = 0;
        self.insn_counter = 0;
    }

    #[cfg(not(feature = "rv32im-m3"))]
    fn segment_cycles(&self) -> u32 {
        self.user_cycles + self.pager.cycles + RESERVED_CYCLES as u32
    }

    #[cfg(feature = "rv32im-m3")]
    fn segment_cycles(&self) -> u32 {
        let blocks = self
            .block_tracker
            .get_blocks(self.user_cycles, self.pager.touched_pages());
        blocks.row_points().div_ceil(POINTS_PER_ROW) as u32
    }

    #[cfg(not(feature = "rv32im-m3"))]
    fn should_split(&self, segment_threshold: u32) -> bool {
        self.segment_cycles() > segment_threshold
    }

    #[cfg(feature = "rv32im-m3")]
    fn should_split(&self, segment_threshold: u32) -> bool {
        let blocks = self
            .block_tracker
            .get_blocks(self.user_cycles, self.pager.touched_pages());
        if blocks.row_points().div_ceil(POINTS_PER_ROW) as u32 > segment_threshold {
            tracing::debug!("block_tracker blocks = {blocks:?}");
            true
        } else {
            false
        }
    }

    fn inc_user_cycles(&mut self, count: usize, ecall: Option<EcallKind>) {
        self.cycles.user += count as u64;
        self.user_cycles += count as u32;
        if let Some(kind) = ecall {
            self.ecall_metrics[kind].cycles += count as u64;
        }
    }

    fn povw_nonce(&self, segment_index: u32) -> Option<PovwNonce> {
        self.povw_job_id.map(|job| job.nonce(segment_index))
    }

    #[cold]
    fn trace(&mut self, event: TraceEvent) -> Result<()> {
        for trace in self.trace.iter() {
            trace.borrow_mut().trace_callback(event.clone())?;
        }
        Ok(())
    }

    #[cold]
    fn trace_pager(&mut self) -> Result<()> {
        for &event in self.pager.trace_events() {
            let event = TraceEvent::from(event);
            for trace in self.trace.iter() {
                trace.borrow_mut().trace_callback(event.clone())?;
            }
        }
        self.pager.clear_trace_events();
        Ok(())
    }

    #[inline(always)]
    fn trace_instruction(&mut self, cycle: u64, kind: InsnKind, decoded: &DecodedInstruction) {
        if unlikely(tracing::enabled!(tracing::Level::TRACE)) {
            tracing::trace!(
                "[{}:{}:{cycle}] {:?}> {:#010x}  {}",
                self.user_cycles + 1,
                self.segment_cycles() + 1,
                self.pc,
                decoded.insn,
                super::rv32im::disasm(kind, decoded)
            );
        }
        if unlikely(tracing::enabled!(tracing::Level::DEBUG)) {
            self.ring.push((self.pc, kind, decoded.clone()));
        }
    }
}

impl<S: Syscall> Risc0Context for Executor<'_, '_, S> {
    fn circuit_version(&self) -> u32 {
        self.circuit_version
    }

    fn get_pc(&self) -> ByteAddr {
        self.pc
    }

    fn set_pc(&mut self, addr: ByteAddr) {
        self.pc = addr;
    }

    fn set_user_pc(&mut self, addr: ByteAddr) {
        self.user_pc = addr;
    }

    fn get_machine_mode(&self) -> u32 {
        self.machine_mode
    }

    fn set_machine_mode(&mut self, mode: u32) {
        self.machine_mode = mode;
    }

    fn resume(&mut self) -> Result<()> {
        let input_words = self.input_digest.as_words().to_vec();
        for (i, word) in input_words.iter().enumerate() {
            self.store_u32(GLOBAL_INPUT_ADDR.waddr() + i, *word)?;
        }
        Ok(())
    }

    #[inline(always)]
    fn on_insn_start(&mut self, kind: InsnKind, decoded: &DecodedInstruction) -> Result<()> {
        #[cfg(feature = "rv32im-m3")]
        self.block_tracker.track_pc(self.user_pc.0);

        let cycle = self.cycles.user;
        self.trace_instruction(cycle, kind, decoded);
        if unlikely(!self.trace.is_empty()) {
            self.trace(TraceEvent::InstructionStart {
                cycle,
                pc: self.pc.0,
                insn: decoded.insn,
            })?;
        }
        Ok(())
    }

    #[inline(always)]
    fn on_insn_end(&mut self, #[allow(unused_variables)] kind: InsnKind) -> Result<()> {
        #[cfg(feature = "rv32im-m3")]
        self.block_tracker.track_instr(kind);

        self.inc_user_cycles(1, None);
        if unlikely(!self.trace.is_empty()) {
            self.trace_pager()?;
        }
        Ok(())
    }

    fn on_ecall_cycle(
        &mut self,
        cur: CycleState,
        _next: CycleState,
        _s0: u32,
        _s1: u32,
        _s2: u32,
        kind: EcallKind,
    ) -> Result<()> {
        if cur == CycleState::MachineEcall {
            self.ecall_metrics[kind].count += 1;
        }
        self.inc_user_cycles(1, Some(kind));

        if !self.trace.is_empty() {
            self.trace_pager()?;
        }
        Ok(())
    }

    #[inline(always)]
    fn load_u32(&mut self, op: LoadOp, addr: WordAddr) -> Result<u32> {
        let word = match op {
            LoadOp::Peek => self.pager.peek(addr)?,
            LoadOp::Load | LoadOp::Record => self.pager.load(addr)?,
        };
        // tracing::trace!("load_mem({:?}) -> {word:#010x}", addr.baddr());
        Ok(word)
    }

    #[inline(always)]
    fn load_register(&mut self, _op: LoadOp, base: WordAddr, idx: usize) -> Result<u32> {
        let word = self.pager.load_register(base, idx);
        // tracing::trace!("load_register({:?}) -> {word:#010x}", addr.baddr());
        Ok(word)
    }

    #[inline(always)]
    fn store_u32(&mut self, addr: WordAddr, word: u32) -> Result<()> {
        // tracing::trace!(
        //     "store_u32({:?}, {word:#010x}), pc: {:?}",
        //     addr.baddr(),
        //     self.pc
        // );
        if unlikely(!self.trace.is_empty()) {
            self.trace(TraceEvent::MemorySet {
                addr: addr.baddr().0,
                region: word.to_be_bytes().to_vec(),
            })?;
        }
        self.pager.store(addr, word)
    }

    #[inline(always)]
    fn store_register(&mut self, base: WordAddr, idx: usize, word: u32) -> Result<()> {
        // tracing::trace!("store_register({:?}, {word:#010x})", addr.baddr());
        if unlikely(!self.trace.is_empty()) {
            self.trace(TraceEvent::MemorySet {
                addr: (base + idx).baddr().0,
                region: word.to_be_bytes().to_vec(),
            })?;
        }
        self.pager.store_register(base, idx, word);
        Ok(())
    }

    fn on_terminate(&mut self, a0: u32, a1: u32) -> Result<()> {
        self.terminate_state = Some(TerminateState {
            a0: a0.into(),
            a1: a1.into(),
        });
        tracing::debug!("{:?}", self.terminate_state);

        let output: Digest = self
            .load_region(LoadOp::Peek, GLOBAL_OUTPUT_ADDR, DIGEST_BYTES)?
            .as_slice()
            .try_into()?;
        self.output_digest = Some(output);

        #[cfg(feature = "rv32im-m3")]
        self.block_tracker.track_ecall_terminate();

        Ok(())
    }

    fn host_read(&mut self, fd: u32, buf: &mut [u8]) -> Result<u32> {
        let rlen = self.syscall_handler.host_read(self, fd, buf)?;
        let slice = &buf[..rlen as usize];
        self.read_record.push(slice.to_vec());
        Ok(rlen)
    }

    fn host_write(&mut self, fd: u32, buf: &[u8]) -> Result<u32> {
        let rlen = self.syscall_handler.host_write(self, fd, buf)?;
        self.write_record.push(rlen);
        Ok(rlen)
    }

    fn on_sha2_cycle(&mut self, _cur_state: CycleState, _sha2: &Sha2State) {
        self.inc_user_cycles(1, Some(EcallKind::Sha2));
    }

    fn on_poseidon2_cycle(&mut self, _cur_state: CycleState, _p2: &Poseidon2State) {
        self.inc_user_cycles(1, Some(EcallKind::Poseidon2));
    }

    fn ecall_bigint(&mut self) -> Result<()> {
        let verify_program_size = bigint::ecall_execute(self)?;

        #[cfg(feature = "rv32im-m3")]
        self.block_tracker
            .track_ecall_bigint(verify_program_size as u64);

        self.inc_user_cycles(verify_program_size + 1, Some(EcallKind::BigInt));

        Ok(())
    }

    fn ecall_poseidon2(&mut self) -> Result<()> {
<<<<<<< HEAD
        Poseidon2::load_ecall(self)?.run_with_mix(self, CycleState::Decode, |p2, _, ctx| {
=======
        let mut p2 = Poseidon2::load_ecall(self)?;

        #[cfg(feature = "rv32im-m3")]
        self.block_tracker.track_ecall_poseidon2(p2.count);

        p2.rest_with_mix(self, CycleState::Decode, |p2, _, ctx| {
>>>>>>> 1bc05a16
            ctx.inc_user_cycles(ROUNDS_HALF_FULL * 2 + 1, Some(EcallKind::Poseidon2));
            // Convert to Montgomery form, run the mix function, then convert back.
            // NOTE: It's possible this could be optimized to not convert the back and forth on
            // every mix, and instead only convert the input, initial state and final state.
            // However, it does not seem that this conversion has a significant impact.
            let mut state = p2.inner.map(Into::into);
            risc0_zkp::core::hash::poseidon2::poseidon2_mix(&mut state);
            p2.inner = state.map(Into::into);
            Ok(())
        })
    }
<<<<<<< HEAD
=======

    #[cfg(feature = "rv32im-m3")]
    fn on_ecall_read_end(&mut self, read_bytes: u64, read_words: u64) {
        self.block_tracker.track_ecall_read(read_bytes, read_words);
    }

    #[cfg(feature = "rv32im-m3")]
    fn on_ecall_write_end(&mut self) {
        self.block_tracker.track_ecall_write();
    }
>>>>>>> 1bc05a16
}

impl<S: Syscall> SyscallContext for Executor<'_, '_, S> {
    fn peek_register(&mut self, idx: usize) -> Result<u32> {
        if idx >= REG_MAX {
            bail!("invalid register: x{idx}");
        }
        self.load_register(LoadOp::Peek, USER_REGS_ADDR.waddr(), idx)
    }

    fn peek_u32(&mut self, addr: ByteAddr) -> Result<u32> {
        // let addr = Self::check_guest_addr(addr)?;
        self.load_u32(LoadOp::Peek, addr.waddr())
    }

    fn peek_u8(&mut self, addr: ByteAddr) -> Result<u8> {
        // let addr = Self::check_guest_addr(addr)?;
        self.load_u8(LoadOp::Peek, addr)
    }

    fn peek_region(&mut self, addr: ByteAddr, size: usize) -> Result<Vec<u8>> {
        // let addr = Self::check_guest_addr(addr)?;
        self.load_region(LoadOp::Peek, addr, size)
    }

    fn read_region(&mut self, addr: ByteAddr, size: usize) -> Result<impl Read> {
        // let addr = Self::check_guest_addr(addr)?;
        <Self as Risc0Context>::read_region(self, LoadOp::Peek, addr, size)
    }

    fn peek_page(&mut self, page_idx: u32) -> Result<&[u8; PAGE_BYTES]> {
        Ok(self.pager.peek_page(page_idx)?.data())
    }

    fn get_cycle(&self) -> u64 {
        self.cycles.user
    }

    fn get_pc(&self) -> u32 {
        self.user_pc.0
    }
}

impl From<PageTraceEvent> for TraceEvent {
    fn from(event: PageTraceEvent) -> Self {
        match event {
            PageTraceEvent::PageIn { cycles } => TraceEvent::PageIn {
                cycles: cycles as u64,
            },
            PageTraceEvent::PageOut { cycles } => TraceEvent::PageOut {
                cycles: cycles as u64,
            },
        }
    }
}<|MERGE_RESOLUTION|>--- conflicted
+++ resolved
@@ -757,16 +757,12 @@
     }
 
     fn ecall_poseidon2(&mut self) -> Result<()> {
-<<<<<<< HEAD
-        Poseidon2::load_ecall(self)?.run_with_mix(self, CycleState::Decode, |p2, _, ctx| {
-=======
         let mut p2 = Poseidon2::load_ecall(self)?;
 
         #[cfg(feature = "rv32im-m3")]
         self.block_tracker.track_ecall_poseidon2(p2.count);
 
         p2.rest_with_mix(self, CycleState::Decode, |p2, _, ctx| {
->>>>>>> 1bc05a16
             ctx.inc_user_cycles(ROUNDS_HALF_FULL * 2 + 1, Some(EcallKind::Poseidon2));
             // Convert to Montgomery form, run the mix function, then convert back.
             // NOTE: It's possible this could be optimized to not convert the back and forth on
@@ -778,8 +774,6 @@
             Ok(())
         })
     }
-<<<<<<< HEAD
-=======
 
     #[cfg(feature = "rv32im-m3")]
     fn on_ecall_read_end(&mut self, read_bytes: u64, read_words: u64) {
@@ -790,7 +784,6 @@
     fn on_ecall_write_end(&mut self) {
         self.block_tracker.track_ecall_write();
     }
->>>>>>> 1bc05a16
 }
 
 impl<S: Syscall> SyscallContext for Executor<'_, '_, S> {
