// Copyright 2025 RISC Zero, Inc.
//
// Licensed under the Apache License, Version 2.0 (the "License");
// you may not use this file except in compliance with the License.
// You may obtain a copy of the License at
//
//     http://www.apache.org/licenses/LICENSE-2.0
//
// Unless required by applicable law or agreed to in writing, software
// distributed under the License is distributed on an "AS IS" BASIS,
// WITHOUT WARRANTIES OR CONDITIONS OF ANY KIND, either express or implied.
// See the License for the specific language governing permissions and
// limitations under the License.

use std::{cmp::min, fmt::Write as _};

use anyhow::{anyhow, bail, Result};
use enum_map::Enum;
use risc0_binfmt::{ByteAddr, WordAddr};

use super::{
    platform::*,
    poseidon2::{Poseidon2, Poseidon2State},
    rv32im::{DecodedInstruction, EmuContext, Emulator, Exception, Instruction},
    sha2::{self, Sha2State},
};

#[derive(Clone, Copy, Eq, PartialEq)]
pub(crate) enum LoadOp {
    Peek,
    Load,
    Record,
}

#[derive(Clone, Copy, Debug, Enum)]
pub enum EcallKind {
    BigInt,
    Poseidon2,
    Read,
    Sha2,
    Terminate,
    User,
    Write,
}

pub(crate) trait Risc0Context {
    /// Get the program counter
    fn get_pc(&self) -> ByteAddr;

    /// Set the program counter
    fn set_pc(&mut self, addr: ByteAddr);

    // Set the user mode program counter
    fn set_user_pc(&mut self, addr: ByteAddr);

    /// Get the machine mode
    fn get_machine_mode(&self) -> u32;

    /// Set the machine mode
    fn set_machine_mode(&mut self, mode: u32);

    fn on_insn_start(&mut self, insn: &Instruction, decoded: &DecodedInstruction) -> Result<()>;

    fn on_insn_end(&mut self, insn: &Instruction, decoded: &DecodedInstruction) -> Result<()>;

    fn load_u32(&mut self, op: LoadOp, addr: WordAddr) -> Result<u32>;

    fn load_register(&mut self, op: LoadOp, base: WordAddr, idx: usize) -> Result<u32> {
        self.load_u32(op, base + idx)
    }

    fn load_machine_register(&mut self, op: LoadOp, idx: usize) -> Result<u32> {
        self.load_register(op, MACHINE_REGS_ADDR.waddr(), idx)
    }

    fn load_aligned_addr_from_machine_register(
        &mut self,
        op: LoadOp,
        idx: usize,
    ) -> Result<WordAddr> {
        check_aligned_addr(ByteAddr(self.load_machine_register(op, idx)?))
    }

    fn load_u8(&mut self, op: LoadOp, addr: ByteAddr) -> Result<u8> {
        let word = self.load_u32(op, addr.waddr())?;
        let bytes = word.to_le_bytes();
        let byte_offset = addr.subaddr() as usize;
        Ok(bytes[byte_offset])
    }

    fn load_region(&mut self, op: LoadOp, addr: ByteAddr, size: usize) -> Result<Vec<u8>> {
        let mut region = Vec::with_capacity(size);
        for i in 0..size {
            region.push(self.load_u8(op, addr + i)?);
        }
        Ok(region)
    }

    fn store_u32(&mut self, addr: WordAddr, word: u32) -> Result<()>;

    fn store_register(&mut self, base: WordAddr, idx: usize, word: u32) -> Result<()> {
        self.store_u32(base + idx, word)
    }

    fn on_ecall_cycle(
        &mut self,
        cur: CycleState,
        next: CycleState,
        s0: u32,
        s1: u32,
        s2: u32,
        kind: EcallKind,
    ) -> Result<()>;

    fn on_terminate(&mut self, a0: u32, a1: u32) -> Result<()>;

    fn suspend(&mut self) -> Result<()> {
        // default no-op
        Ok(())
    }

    fn resume(&mut self) -> Result<()> {
        // default no-op
        Ok(())
    }

    fn trap_rewind(&mut self) {
        // default no-op
    }

    fn trap(&mut self, _cause: Exception) {
        // default no-op
    }

    /// Record what was read during execution so we can replay
    fn host_read(&mut self, fd: u32, buf: &mut [u8]) -> Result<u32>;

    /// For writes, just pass through, record rlen only
    fn host_write(&mut self, fd: u32, buf: &[u8]) -> Result<u32>;

    fn on_sha2_cycle(&mut self, cur_state: CycleState, sha2: &Sha2State);

    fn on_poseidon2_cycle(&mut self, cur_state: CycleState, p2: &Poseidon2State);

    fn ecall_bigint(&mut self) -> Result<()>;
}

fn check_aligned_addr(addr: ByteAddr) -> Result<WordAddr> {
    addr.waddr_aligned()
        .ok_or_else(|| anyhow!("{addr:?} is an unaligned address"))
}

pub struct Risc0Machine<'a, T: Risc0Context> {
    ctx: &'a mut T,
}

impl<'a, T: Risc0Context> Risc0Machine<'a, T> {
    pub fn step(emu: &mut Emulator, ctx: &'a mut T) -> Result<()> {
        emu.step(&mut Risc0Machine { ctx }).inspect_err(|_| {
            emu.dump();
        })
    }

    pub fn suspend(ctx: &'a mut T) -> Result<()> {
        let mut this = Risc0Machine { ctx };
        this.store_memory(SUSPEND_PC_ADDR.waddr(), this.ctx.get_pc().0)?;
        this.store_memory(SUSPEND_MODE_ADDR.waddr(), this.ctx.get_machine_mode())?;
        this.ctx.suspend()
    }

    pub fn resume(ctx: &'a mut T) -> Result<()> {
        let mut this = Risc0Machine { ctx };
        let pc = guest_addr(this.load_memory(SUSPEND_PC_ADDR.waddr())?)?;
        let machine_mode = this.load_memory(SUSPEND_MODE_ADDR.waddr())?;
        tracing::debug!("resume(entry: {pc:?}, mode: {machine_mode})");
        this.ctx.set_pc(pc);
        this.ctx.set_machine_mode(machine_mode);
        this.ctx.resume()
    }

    fn is_machine_mode(&self) -> bool {
        self.ctx.get_machine_mode() != 0
    }

    fn next_pc(&mut self) {
        self.ctx.set_pc(self.ctx.get_pc() + WORD_SIZE);
    }

    fn machine_ecall(&mut self) -> Result<bool> {
        match self.load_register(REG_A7)? {
            HOST_ECALL_TERMINATE => self.ecall_terminate(),
            HOST_ECALL_READ => self.ecall_read(),
            HOST_ECALL_WRITE => self.ecall_write(),
            HOST_ECALL_POSEIDON2 => self.ecall_poseidon2(),
            HOST_ECALL_SHA2 => self.ecall_sha2(),
            HOST_ECALL_BIGINT => self.ecall_bigint(),
            _ => unimplemented!(),
        }
    }

    fn user_ecall(&mut self) -> Result<bool> {
        let dispatch_addr = guest_addr(self.load_memory(ECALL_DISPATCH_ADDR.waddr())?)?;
        tracing::trace!("user_ecall> addr: {dispatch_addr:?}");
        if !dispatch_addr.is_aligned() || !is_kernel_memory(dispatch_addr) {
            return self.trap(Exception::UserEnvCall(dispatch_addr));
        }

        self.enter_trap(dispatch_addr)?;
        Ok(true)
    }

    fn ecall_terminate(&mut self) -> Result<bool> {
        tracing::trace!("ecall_terminate");
        self.ctx.on_ecall_cycle(
            CycleState::MachineEcall,
            CycleState::Terminate,
            0,
            0,
            0,
            EcallKind::Terminate,
        )?;
        let a0 = self.load_register(REG_A0)?;
        let a1 = self.load_register(REG_A1)?;
        self.ctx.on_terminate(a0, a1)?;
        self.next_pc();
        self.ctx.on_ecall_cycle(
            CycleState::Terminate,
            CycleState::Suspend,
            0,
            0,
            0,
            EcallKind::Terminate,
        )?;
        Ok(false)
    }

    fn ecall_read(&mut self) -> Result<bool> {
        self.ctx.on_ecall_cycle(
            CycleState::MachineEcall,
            CycleState::HostReadSetup,
            0,
            0,
            0,
            EcallKind::Read,
        )?;
        let mut cur_state = CycleState::HostReadSetup;
        let fd = self.load_register(REG_A0)?;
        let mut ptr = ByteAddr(self.load_register(REG_A1)?);
        let len = self.load_register(REG_A2)?;
        if ptr + len < ptr {
            bail!("Invalid length in host read: {len}");
        }
        if len > MAX_IO_BYTES {
            bail!("Invalid length (too big) in host read: {len}");
        }
        if len > 0 {
            guest_addr(ptr.0)?;
        }
        tracing::trace!("ecall_read({fd}, {ptr:?}, {len})");
        let mut bytes = vec![0u8; len as usize];
        let mut rlen = self.ctx.host_read(fd, &mut bytes)?;
        self.store_register(REG_A0, rlen)?;
        tracing::trace!("rlen: {rlen}");
        if rlen == 0 {
            self.next_pc();
        }

        fn next_io_state(ptr: ByteAddr, rlen: u32) -> CycleState {
            if rlen == 0 {
                CycleState::Decode
            } else if !ptr.is_aligned() || rlen < WORD_SIZE as u32 {
                CycleState::HostReadBytes
            } else {
                CycleState::HostReadWords
            }
        }

        macro_rules! add_cycle {
            ($ptr:expr, $rlen:expr) => {{
                let next_state = next_io_state($ptr, $rlen);
                self.ctx.on_ecall_cycle(
                    cur_state,
                    next_state,
                    $ptr.waddr().0,
                    $ptr.subaddr(),
                    $rlen,
                    EcallKind::Read,
                )?;
                cur_state = next_state;
            }};
        }

        add_cycle!(ptr, rlen);

        let mut i = 0;

        while rlen > 0 && !ptr.is_aligned() {
            // tracing::trace!("prefix");
            self.store_u8(ptr, bytes[i])?;
            ptr += 1u32;
            i += 1;
            rlen -= 1;
            if rlen == 0 {
                self.next_pc();
            }

            add_cycle!(ptr, rlen);
        }

        // HERE!
        while rlen >= MAX_IO_WORDS {
            let words = min(rlen / MAX_IO_WORDS, MAX_IO_WORDS);
            // tracing::trace!("body: {words}");
            for j in 0..MAX_IO_WORDS {
                if j < words {
                    let word = u32::from_le_bytes(bytes[i..i + WORD_SIZE].try_into()?);
                    // tracing::trace!("store: {i}, {j}, {word:#010x} -> {ptr:?}");
                    self.store_memory(ptr.waddr(), word)?;
                    ptr += WORD_SIZE;
                    i += WORD_SIZE;
                    rlen -= WORD_SIZE as u32;
                } else {
                    // tracing::trace!("store: {:#010x} -> null", 0);
                    self.store_memory(SAFE_WRITE_ADDR.waddr(), 0)?;
                }
            }

            if rlen == 0 {
                self.next_pc();
            }

            add_cycle!(ptr, rlen);
        }

        while rlen > 0 {
            // tracing::trace!("suffix");
            self.store_u8(ptr, bytes[i])?;
            ptr += 1u32;
            i += 1;
            rlen -= 1;

            if rlen == 0 {
                self.next_pc();
            }

            add_cycle!(ptr, rlen);
        }

        Ok(false)
    }

    fn ecall_write(&mut self) -> Result<bool> {
        tracing::trace!("ecall_write");
        self.ctx.on_ecall_cycle(
            CycleState::MachineEcall,
            CycleState::HostWrite,
            0,
            0,
            0,
            EcallKind::Write,
        )?;
        let fd = self.load_register(REG_A0)?;
        let ptr = ByteAddr(self.load_register(REG_A1)?);
        let len = self.load_register(REG_A2)?;
        if ptr + len < ptr {
            bail!("Invalid length in host write: {len}");
        }
        if len > MAX_IO_BYTES {
            bail!("Invalid length (too big) in host write: {len}");
        }
        let bytes = self.ctx.load_region(LoadOp::Peek, ptr, len as usize)?;
        let rlen = self.ctx.host_write(fd, &bytes)?;
        self.store_register(REG_A0, rlen)?;
        self.next_pc();
        self.ctx.on_ecall_cycle(
            CycleState::HostWrite,
            CycleState::Decode,
            0,
            0,
            0,
            EcallKind::Write,
        )?;
        Ok(false)
    }

    fn ecall_poseidon2(&mut self) -> Result<bool> {
        self.next_pc();
        self.ctx.on_ecall_cycle(
            CycleState::MachineEcall,
            CycleState::PoseidonEntry,
            0,
            0,
            0,
            EcallKind::Poseidon2,
        )?;
        Poseidon2::ecall(self.ctx)?;
        Ok(false)
    }

    fn ecall_sha2(&mut self) -> Result<bool> {
        self.next_pc();
        self.ctx.on_ecall_cycle(
            CycleState::MachineEcall,
            CycleState::ShaEcall,
            0,
            0,
            0,
            EcallKind::Sha2,
        )?;
        sha2::ecall(self.ctx)?;
        Ok(false)
    }

    fn ecall_bigint(&mut self) -> Result<bool> {
        self.next_pc();
<<<<<<< HEAD
        self.ctx.on_ecall_cycle(
            CycleState::MachineEcall,
            CycleState::BigIntEcall,
            0,
            0,
            0,
            EcallKind::BigInt,
        )?;
        bigint::ecall(self.ctx)?;
=======
        self.ctx
            .on_ecall_cycle(CycleState::MachineEcall, CycleState::BigIntEcall, 0, 0, 0)?;
        self.ctx.ecall_bigint()?;
>>>>>>> 5c806033
        Ok(false)
    }

    fn enter_trap(&mut self, dispatch_addr: ByteAddr) -> Result<()> {
        if self.is_machine_mode() {
            bail!("Illegal trap in machine mode");
        }
        let pc = self.ctx.get_pc();
        self.store_memory(MEPC_ADDR.waddr(), pc.0)?;
        self.ctx.set_pc(dispatch_addr);
        self.ctx.set_user_pc(pc);
        self.ctx.set_machine_mode(1);
        Ok(())
    }

    fn store_u8(&mut self, addr: ByteAddr, byte: u8) -> Result<()> {
        let byte_offset = addr.subaddr() as usize;
        let word = self.load_memory(addr.waddr())?;
        let mut bytes = word.to_le_bytes();
        bytes[byte_offset] = byte;
        let word = u32::from_le_bytes(bytes);
        self.store_memory(addr.waddr(), word)
    }

    fn regs_base_addr(&self) -> WordAddr {
        if self.is_machine_mode() {
            MACHINE_REGS_ADDR.waddr()
        } else {
            USER_REGS_ADDR.waddr()
        }
    }

    fn dump_registers(&mut self, is_machine_mode: bool) -> Result<()> {
        let base_addr = if is_machine_mode {
            tracing::trace!("machine registers:");
            MACHINE_REGS_ADDR.waddr()
        } else {
            tracing::trace!("user registers:");
            USER_REGS_ADDR.waddr()
        };
        for i in 0..REG_MAX / 4 {
            let mut str = String::new();
            for j in 0..4 {
                let idx = i * 4 + j;
                let word = self.ctx.load_u32(LoadOp::Peek, base_addr + idx)?;
                write!(str, "  x{idx}: {word:#010x}")?;
            }
            tracing::trace!("  {str}");
        }
        Ok(())
    }
}

impl<T: Risc0Context> EmuContext for Risc0Machine<'_, T> {
    fn ecall(&mut self) -> Result<bool> {
        if self.is_machine_mode() {
            self.machine_ecall()
        } else {
            self.user_ecall()
        }
    }

    fn mret(&mut self) -> Result<bool> {
        if !self.is_machine_mode() {
            bail!("Illegal mret in user mode");
        }
        let dispatch_addr = guest_addr(self.load_memory(MEPC_ADDR.waddr())?)?;
        self.ctx.set_pc(dispatch_addr + WORD_SIZE);
        self.ctx.set_machine_mode(0);
        Ok(true)
    }

    fn trap(&mut self, cause: Exception) -> Result<bool> {
        self.ctx.trap_rewind();
        if let Exception::Breakpoint = cause {
            self.dump_registers(true)?;
            self.dump_registers(false)?;
        }
        if let Exception::IllegalInstruction(_, _) = cause {
            self.dump_registers(true)?;
            self.dump_registers(false)?;
        }
        let dispatch_addr =
            ByteAddr(self.load_memory(TRAP_DISPATCH_ADDR.waddr() + cause.as_u32())?);
        if !dispatch_addr.is_aligned() || !is_kernel_memory(dispatch_addr) {
            bail!("Invalid trap address: {dispatch_addr:?}, cause: {cause:?}");
        }
        self.enter_trap(dispatch_addr)?;
        self.ctx.trap(cause);
        Ok(false)
    }

    fn on_insn_decoded(&mut self, insn: &Instruction, decoded: &DecodedInstruction) -> Result<()> {
        self.ctx.on_insn_start(insn, decoded)
    }

    fn on_normal_end(&mut self, insn: &Instruction, decoded: &DecodedInstruction) -> Result<()> {
        self.ctx.on_insn_end(insn, decoded)
    }

    fn get_pc(&self) -> ByteAddr {
        self.ctx.get_pc()
    }

    fn set_pc(&mut self, addr: ByteAddr) {
        self.ctx.set_pc(addr);
    }

    fn load_register(&mut self, idx: usize) -> Result<u32> {
        // tracing::trace!("load_reg: x{idx}");
        let base = self.regs_base_addr();
        self.ctx.load_register(LoadOp::Record, base, idx)
    }

    fn store_register(&mut self, idx: usize, word: u32) -> Result<()> {
        // tracing::trace!("store_reg: x{idx} <= {word:#010x}");
        let base = self.regs_base_addr();

        // To avoid the use of a degree in the circuit, all writes to REG_ZERO
        // are shunted to a memory location that is never read from.
        if idx == REG_ZERO {
            self.ctx.store_u32(base + REG_MAX * 2, word)
        } else {
            self.ctx.store_register(base, idx, word)
        }
    }

    fn load_memory(&mut self, addr: WordAddr) -> Result<u32> {
        self.ctx.load_u32(LoadOp::Record, addr)
    }

    fn store_memory(&mut self, addr: WordAddr, word: u32) -> Result<()> {
        self.ctx.store_u32(addr, word)
    }

    fn check_insn_load(&self, addr: ByteAddr) -> bool {
        !(addr < ZERO_PAGE_END_ADDR || (!self.is_machine_mode() && addr >= KERNEL_START_ADDR))
    }

    fn check_data_load(&self, addr: ByteAddr) -> bool {
        // self.is_machine_mode() || is_user_memory(addr)
        addr >= ZERO_PAGE_END_ADDR && self.is_machine_mode() || is_user_memory(addr)
        // self.check_insn_load(addr)
    }

    fn check_data_store(&self, addr: ByteAddr) -> bool {
        self.check_data_load(addr)
    }
}

pub(crate) fn guest_addr(addr: u32) -> Result<ByteAddr> {
    let addr = ByteAddr(addr);
    if addr < ZERO_PAGE_END_ADDR {
        Err(anyhow!("{addr:?} is an invalid guest address"))
    } else {
        Ok(addr)
    }
}<|MERGE_RESOLUTION|>--- conflicted
+++ resolved
@@ -413,7 +413,6 @@
 
     fn ecall_bigint(&mut self) -> Result<bool> {
         self.next_pc();
-<<<<<<< HEAD
         self.ctx.on_ecall_cycle(
             CycleState::MachineEcall,
             CycleState::BigIntEcall,
@@ -422,12 +421,7 @@
             0,
             EcallKind::BigInt,
         )?;
-        bigint::ecall(self.ctx)?;
-=======
-        self.ctx
-            .on_ecall_cycle(CycleState::MachineEcall, CycleState::BigIntEcall, 0, 0, 0)?;
         self.ctx.ecall_bigint()?;
->>>>>>> 5c806033
         Ok(false)
     }
 
