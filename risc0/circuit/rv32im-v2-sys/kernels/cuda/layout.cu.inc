__device__ constexpr NondetRegLayout7LayoutArray kLayout__3 =
    NondetRegLayout7LayoutArray{NondetRegLayout{._super = /*offset=*/12},
                                NondetRegLayout{._super = /*offset=*/13},
                                NondetRegLayout{._super = /*offset=*/14},
                                NondetRegLayout{._super = /*offset=*/15},
                                NondetRegLayout{._super = /*offset=*/16},
                                NondetRegLayout{._super = /*offset=*/17},
                                NondetRegLayout{._super = /*offset=*/18}};
__device__ constexpr OneHot_7_Layout kLayout__2 = OneHot_7_Layout{._super = kLayout__3};
__device__ constexpr BigIntAccumStateLayout kLayout__4 =
    BigIntAccumStateLayout{.poly = NondetExtRegLayout{._super = /*offset=*/0},
                           .term = NondetExtRegLayout{._super = /*offset=*/4},
                           .total = NondetExtRegLayout{._super = /*offset=*/8}};
__device__ constexpr BigIntPolyOpAddTotalLayout kLayout__6 = BigIntPolyOpAddTotalLayout{
    ._super = kLayout__4, .tmp = NondetExtRegLayout{._super = /*offset=*/19}};
__device__ constexpr BigIntAccumStateLayout_0 kLayout__5 =
    BigIntAccumStateLayout_0{._super = kLayout__4,
                             .arm0 = kLayout__4,
                             .arm1 = kLayout__4,
                             .arm2 = kLayout__4,
                             .arm3 = kLayout__6,
                             .arm4 = kLayout__4,
                             .arm5 = kLayout__4,
                             .arm6 = kLayout__4};
__device__ constexpr BigIntAccumLayout kLayout__1 =
    BigIntAccumLayout{.polyOp = kLayout__2, .state = kLayout__4, .stateRedef = kLayout__5};
__device__ constexpr AccumLayout kLayout__0 = AccumLayout{._0 = kLayout__1};
__device__ constexpr NondetRegLayout8LayoutArray kLayout__10 =
    NondetRegLayout8LayoutArray{NondetRegLayout{._super = /*offset=*/21},
                                NondetRegLayout{._super = /*offset=*/22},
                                NondetRegLayout{._super = /*offset=*/23},
                                NondetRegLayout{._super = /*offset=*/24},
                                NondetRegLayout{._super = /*offset=*/25},
                                NondetRegLayout{._super = /*offset=*/26},
                                NondetRegLayout{._super = /*offset=*/27},
                                NondetRegLayout{._super = /*offset=*/28}};
__device__ constexpr OneHot_8_Layout kLayout__9 = OneHot_8_Layout{._super = kLayout__10};
__device__ constexpr InstInputLayout kLayout__8 = InstInputLayout{.minorOnehot = kLayout__9};
__device__ constexpr NondetRegLayout13LayoutArray kLayout__12 =
    NondetRegLayout13LayoutArray{NondetRegLayout{._super = /*offset=*/1},
                                 NondetRegLayout{._super = /*offset=*/2},
                                 NondetRegLayout{._super = /*offset=*/3},
                                 NondetRegLayout{._super = /*offset=*/4},
                                 NondetRegLayout{._super = /*offset=*/5},
                                 NondetRegLayout{._super = /*offset=*/6},
                                 NondetRegLayout{._super = /*offset=*/7},
                                 NondetRegLayout{._super = /*offset=*/8},
                                 NondetRegLayout{._super = /*offset=*/9},
                                 NondetRegLayout{._super = /*offset=*/10},
                                 NondetRegLayout{._super = /*offset=*/11},
                                 NondetRegLayout{._super = /*offset=*/12},
                                 NondetRegLayout{._super = /*offset=*/13}};
__device__ constexpr OneHot_13_Layout kLayout__11 = OneHot_13_Layout{._super = kLayout__12};
__device__ constexpr NondetU16RegLayout kLayout__17 =
    NondetU16RegLayout{.arg = ArgU16Layout{.count = NondetRegLayout{._super = /*offset=*/39},
                                           .val = NondetRegLayout{._super = /*offset=*/40}}};
__device__ constexpr NondetU16RegLayout kLayout__18 =
    NondetU16RegLayout{.arg = ArgU16Layout{.count = NondetRegLayout{._super = /*offset=*/42},
                                           .val = NondetRegLayout{._super = /*offset=*/43}}};
__device__ constexpr NormalizeU32Layout kLayout__16 =
    NormalizeU32Layout{.low16 = kLayout__17,
                       .lowCarry = NondetRegLayout{._super = /*offset=*/41},
                       .high16 = kLayout__18,
                       .highCarry = NondetRegLayout{._super = /*offset=*/44}};
__device__ constexpr NondetU16RegLayout kLayout__20 =
    NondetU16RegLayout{.arg = ArgU16Layout{.count = NondetRegLayout{._super = /*offset=*/45},
                                           .val = NondetRegLayout{._super = /*offset=*/46}}};
__device__ constexpr NondetU16RegLayout kLayout__21 =
    NondetU16RegLayout{.arg = ArgU16Layout{.count = NondetRegLayout{._super = /*offset=*/48},
                                           .val = NondetRegLayout{._super = /*offset=*/49}}};
__device__ constexpr NormalizeU32Layout kLayout__19 =
    NormalizeU32Layout{.low16 = kLayout__20,
                       .lowCarry = NondetRegLayout{._super = /*offset=*/47},
                       .high16 = kLayout__21,
                       .highCarry = NondetRegLayout{._super = /*offset=*/50}};
__device__ constexpr MemoryArgLayout kLayout__25 =
    MemoryArgLayout{.count = NondetRegLayout{._super = /*offset=*/55},
                    .addr = NondetRegLayout{._super = /*offset=*/54},
                    .cycle = NondetRegLayout{._super = /*offset=*/56},
                    .dataLow = NondetRegLayout{._super = /*offset=*/57},
                    .dataHigh = NondetRegLayout{._super = /*offset=*/58}};
__device__ constexpr MemoryArgLayout kLayout__26 =
    MemoryArgLayout{.count = NondetRegLayout{._super = /*offset=*/59},
                    .addr = NondetRegLayout{._super = /*offset=*/54},
                    .cycle = NondetRegLayout{._super = /*offset=*/60},
                    .dataLow = NondetRegLayout{._super = /*offset=*/61},
                    .dataHigh = NondetRegLayout{._super = /*offset=*/62}};
__device__ constexpr MemoryIOLayout kLayout__24 =
    MemoryIOLayout{.oldTxn = kLayout__25, .newTxn = kLayout__26};
__device__ constexpr IsCycleLayout kLayout__28 =
    IsCycleLayout{.arg = CycleArgLayout{.count = NondetRegLayout{._super = /*offset=*/63},
                                        .cycle = NondetRegLayout{._super = /*offset=*/64}}};
__device__ constexpr IsForwardLayout kLayout__27 = IsForwardLayout{._0 = kLayout__28};
__device__ constexpr MemoryWriteLayout kLayout__23 =
    MemoryWriteLayout{.io = kLayout__24, ._0 = kLayout__27};
__device__ constexpr WriteRdLayout kLayout__22 =
    WriteRdLayout{.isRd0 = IsZeroLayout{._super = NondetRegLayout{._super = /*offset=*/51},
                                        .inv = NondetRegLayout{._super = /*offset=*/52}},
                  .writeAddr = NondetRegLayout{._super = /*offset=*/53},
                  ._0 = kLayout__23};
__device__ constexpr FinalizeMiscLayout kLayout__15 =
    FinalizeMiscLayout{.writeData = kLayout__16, .pcNorm = kLayout__19, ._0 = kLayout__22};
__device__ constexpr DoCycleTableLayout kLayout__29 =
    DoCycleTableLayout{.arg1 = CycleArgLayout{.count = NondetRegLayout{._super = /*offset=*/65},
                                              .cycle = NondetRegLayout{._super = /*offset=*/66}},
                       .arg2 = CycleArgLayout{.count = NondetRegLayout{._super = /*offset=*/67},
                                              .cycle = NondetRegLayout{._super = /*offset=*/68}}};
__device__ constexpr DecoderLayout kLayout__32 =
    DecoderLayout{._f7_6 = NondetRegLayout{._super = /*offset=*/69},
                  ._f7_45 = NondetRegLayout{._super = /*offset=*/70},
                  ._f7_23 = NondetRegLayout{._super = /*offset=*/71},
                  ._f7_01 = NondetRegLayout{._super = /*offset=*/72},
                  ._rs2_34 = NondetRegLayout{._super = /*offset=*/73},
                  ._rs2_12 = NondetRegLayout{._super = /*offset=*/74},
                  ._rs2_0 = NondetRegLayout{._super = /*offset=*/75},
                  ._rs1_34 = NondetRegLayout{._super = /*offset=*/76},
                  ._rs1_12 = NondetRegLayout{._super = /*offset=*/77},
                  ._rs1_0 = NondetRegLayout{._super = /*offset=*/78},
                  ._f3_2 = NondetRegLayout{._super = /*offset=*/79},
                  ._f3_01 = NondetRegLayout{._super = /*offset=*/80},
                  ._rd_34 = NondetRegLayout{._super = /*offset=*/81},
                  ._rd_12 = NondetRegLayout{._super = /*offset=*/82},
                  ._rd_0 = NondetRegLayout{._super = /*offset=*/83},
                  .opcode = NondetRegLayout{._super = /*offset=*/84}};
__device__ constexpr NondetU16RegLayout kLayout__34 =
    NondetU16RegLayout{.arg = ArgU16Layout{.count = NondetRegLayout{._super = /*offset=*/86},
                                           .val = NondetRegLayout{._super = /*offset=*/87}}};
__device__ constexpr NondetU16RegLayout kLayout__35 =
    NondetU16RegLayout{.arg = ArgU16Layout{.count = NondetRegLayout{._super = /*offset=*/90},
                                           .val = NondetRegLayout{._super = /*offset=*/91}}};
__device__ constexpr AddrDecomposeLayout kLayout__33 =
    AddrDecomposeLayout{.low2 = NondetRegLayout{._super = /*offset=*/85},
                        .upperDiff = kLayout__34,
                        ._0 = IsZeroLayout{._super = NondetRegLayout{._super = /*offset=*/88},
                                           .inv = NondetRegLayout{._super = /*offset=*/89}},
                        .med14 = kLayout__35};
__device__ constexpr MemoryArgLayout kLayout__38 =
    MemoryArgLayout{.count = NondetRegLayout{._super = /*offset=*/93},
                    .addr = NondetRegLayout{._super = /*offset=*/92},
                    .cycle = NondetRegLayout{._super = /*offset=*/94},
                    .dataLow = NondetRegLayout{._super = /*offset=*/95},
                    .dataHigh = NondetRegLayout{._super = /*offset=*/96}};
__device__ constexpr MemoryArgLayout kLayout__39 =
    MemoryArgLayout{.count = NondetRegLayout{._super = /*offset=*/97},
                    .addr = NondetRegLayout{._super = /*offset=*/92},
                    .cycle = NondetRegLayout{._super = /*offset=*/98},
                    .dataLow = NondetRegLayout{._super = /*offset=*/99},
                    .dataHigh = NondetRegLayout{._super = /*offset=*/100}};
__device__ constexpr MemoryIOLayout kLayout__37 =
    MemoryIOLayout{.oldTxn = kLayout__38, .newTxn = kLayout__39};
__device__ constexpr IsCycleLayout kLayout__41 =
    IsCycleLayout{.arg = CycleArgLayout{.count = NondetRegLayout{._super = /*offset=*/101},
                                        .cycle = NondetRegLayout{._super = /*offset=*/102}}};
__device__ constexpr IsForwardLayout kLayout__40 = IsForwardLayout{._0 = kLayout__41};
__device__ constexpr MemoryReadLayout kLayout__36 =
    MemoryReadLayout{.io = kLayout__37, ._0 = kLayout__40};
__device__ constexpr DecodeInstLayout kLayout__31 =
    DecodeInstLayout{._super = kLayout__32, .pcAddr = kLayout__33, .loadInst = kLayout__36};
__device__ constexpr MemoryArgLayout kLayout__45 =
    MemoryArgLayout{.count = NondetRegLayout{._super = /*offset=*/104},
                    .addr = NondetRegLayout{._super = /*offset=*/103},
                    .cycle = NondetRegLayout{._super = /*offset=*/105},
                    .dataLow = NondetRegLayout{._super = /*offset=*/106},
                    .dataHigh = NondetRegLayout{._super = /*offset=*/107}};
__device__ constexpr MemoryArgLayout kLayout__46 =
    MemoryArgLayout{.count = NondetRegLayout{._super = /*offset=*/108},
                    .addr = NondetRegLayout{._super = /*offset=*/103},
                    .cycle = NondetRegLayout{._super = /*offset=*/109},
                    .dataLow = NondetRegLayout{._super = /*offset=*/110},
                    .dataHigh = NondetRegLayout{._super = /*offset=*/111}};
__device__ constexpr MemoryIOLayout kLayout__44 =
    MemoryIOLayout{.oldTxn = kLayout__45, .newTxn = kLayout__46};
__device__ constexpr IsCycleLayout kLayout__48 =
    IsCycleLayout{.arg = CycleArgLayout{.count = NondetRegLayout{._super = /*offset=*/112},
                                        .cycle = NondetRegLayout{._super = /*offset=*/113}}};
__device__ constexpr IsForwardLayout kLayout__47 = IsForwardLayout{._0 = kLayout__48};
__device__ constexpr MemoryReadLayout kLayout__43 =
    MemoryReadLayout{.io = kLayout__44, ._0 = kLayout__47};
__device__ constexpr ReadRegLayout kLayout__42 =
    ReadRegLayout{._super = kLayout__43, .addr = NondetRegLayout{._super = /*offset=*/114}};
__device__ constexpr MemoryArgLayout kLayout__52 =
    MemoryArgLayout{.count = NondetRegLayout{._super = /*offset=*/116},
                    .addr = NondetRegLayout{._super = /*offset=*/115},
                    .cycle = NondetRegLayout{._super = /*offset=*/117},
                    .dataLow = NondetRegLayout{._super = /*offset=*/118},
                    .dataHigh = NondetRegLayout{._super = /*offset=*/119}};
__device__ constexpr MemoryArgLayout kLayout__53 =
    MemoryArgLayout{.count = NondetRegLayout{._super = /*offset=*/120},
                    .addr = NondetRegLayout{._super = /*offset=*/115},
                    .cycle = NondetRegLayout{._super = /*offset=*/121},
                    .dataLow = NondetRegLayout{._super = /*offset=*/122},
                    .dataHigh = NondetRegLayout{._super = /*offset=*/123}};
__device__ constexpr MemoryIOLayout kLayout__51 =
    MemoryIOLayout{.oldTxn = kLayout__52, .newTxn = kLayout__53};
__device__ constexpr IsCycleLayout kLayout__55 =
    IsCycleLayout{.arg = CycleArgLayout{.count = NondetRegLayout{._super = /*offset=*/124},
                                        .cycle = NondetRegLayout{._super = /*offset=*/125}}};
__device__ constexpr IsForwardLayout kLayout__54 = IsForwardLayout{._0 = kLayout__55};
__device__ constexpr MemoryReadLayout kLayout__50 =
    MemoryReadLayout{.io = kLayout__51, ._0 = kLayout__54};
__device__ constexpr ReadRegLayout kLayout__49 =
    ReadRegLayout{._super = kLayout__50, .addr = NondetRegLayout{._super = /*offset=*/126}};
__device__ constexpr MiscInputLayout kLayout__30 =
    MiscInputLayout{.decoded = kLayout__31, .rs1 = kLayout__42, .rs2 = kLayout__49};
__device__ constexpr ArgU16Layout5LayoutArray kLayout__57 =
    ArgU16Layout5LayoutArray{ArgU16Layout{.count = NondetRegLayout{._super = /*offset=*/29},
                                          .val = NondetRegLayout{._super = /*offset=*/30}},
                             ArgU16Layout{.count = NondetRegLayout{._super = /*offset=*/31},
                                          .val = NondetRegLayout{._super = /*offset=*/32}},
                             ArgU16Layout{.count = NondetRegLayout{._super = /*offset=*/33},
                                          .val = NondetRegLayout{._super = /*offset=*/34}},
                             ArgU16Layout{.count = NondetRegLayout{._super = /*offset=*/35},
                                          .val = NondetRegLayout{._super = /*offset=*/36}},
                             ArgU16Layout{.count = NondetRegLayout{._super = /*offset=*/37},
                                          .val = NondetRegLayout{._super = /*offset=*/38}}};
__device__ constexpr _Arguments_Misc0MiscOutputLayout kLayout__56 =
    _Arguments_Misc0MiscOutputLayout{.argU16 = kLayout__57};
__device__ constexpr Misc0MiscOutputArm0Layout kLayout__59 = Misc0MiscOutputArm0Layout{
    ._extra0 = ArgU16Layout{.count = NondetRegLayout{._super = /*offset=*/29},
                            .val = NondetRegLayout{._super = /*offset=*/30}},
    ._extra1 = ArgU16Layout{.count = NondetRegLayout{._super = /*offset=*/31},
                            .val = NondetRegLayout{._super = /*offset=*/32}},
    ._extra2 = ArgU16Layout{.count = NondetRegLayout{._super = /*offset=*/33},
                            .val = NondetRegLayout{._super = /*offset=*/34}},
    ._extra3 = ArgU16Layout{.count = NondetRegLayout{._super = /*offset=*/35},
                            .val = NondetRegLayout{._super = /*offset=*/36}},
    ._extra4 = ArgU16Layout{.count = NondetRegLayout{._super = /*offset=*/37},
                            .val = NondetRegLayout{._super = /*offset=*/38}}};
__device__ constexpr Misc0MiscOutputArm1Layout kLayout__60 = Misc0MiscOutputArm1Layout{
    ._extra0 = ArgU16Layout{.count = NondetRegLayout{._super = /*offset=*/29},
                            .val = NondetRegLayout{._super = /*offset=*/30}},
    ._extra1 = ArgU16Layout{.count = NondetRegLayout{._super = /*offset=*/31},
                            .val = NondetRegLayout{._super = /*offset=*/32}},
    ._extra2 = ArgU16Layout{.count = NondetRegLayout{._super = /*offset=*/33},
                            .val = NondetRegLayout{._super = /*offset=*/34}},
    ._extra3 = ArgU16Layout{.count = NondetRegLayout{._super = /*offset=*/35},
                            .val = NondetRegLayout{._super = /*offset=*/36}},
    ._extra4 = ArgU16Layout{.count = NondetRegLayout{._super = /*offset=*/37},
                            .val = NondetRegLayout{._super = /*offset=*/38}}};
__device__ constexpr NondetRegLayout16LayoutArray kLayout__67 =
    NondetRegLayout16LayoutArray{NondetRegLayout{._super = /*offset=*/127},
                                 NondetRegLayout{._super = /*offset=*/128},
                                 NondetRegLayout{._super = /*offset=*/129},
                                 NondetRegLayout{._super = /*offset=*/130},
                                 NondetRegLayout{._super = /*offset=*/131},
                                 NondetRegLayout{._super = /*offset=*/132},
                                 NondetRegLayout{._super = /*offset=*/133},
                                 NondetRegLayout{._super = /*offset=*/134},
                                 NondetRegLayout{._super = /*offset=*/135},
                                 NondetRegLayout{._super = /*offset=*/136},
                                 NondetRegLayout{._super = /*offset=*/137},
                                 NondetRegLayout{._super = /*offset=*/138},
                                 NondetRegLayout{._super = /*offset=*/139},
                                 NondetRegLayout{._super = /*offset=*/140},
                                 NondetRegLayout{._super = /*offset=*/141},
                                 NondetRegLayout{._super = /*offset=*/142}};
__device__ constexpr ToBits_16_Layout kLayout__66 = ToBits_16_Layout{._super = kLayout__67};
__device__ constexpr NondetRegLayout16LayoutArray kLayout__69 =
    NondetRegLayout16LayoutArray{NondetRegLayout{._super = /*offset=*/143},
                                 NondetRegLayout{._super = /*offset=*/144},
                                 NondetRegLayout{._super = /*offset=*/145},
                                 NondetRegLayout{._super = /*offset=*/146},
                                 NondetRegLayout{._super = /*offset=*/147},
                                 NondetRegLayout{._super = /*offset=*/148},
                                 NondetRegLayout{._super = /*offset=*/149},
                                 NondetRegLayout{._super = /*offset=*/150},
                                 NondetRegLayout{._super = /*offset=*/151},
                                 NondetRegLayout{._super = /*offset=*/152},
                                 NondetRegLayout{._super = /*offset=*/153},
                                 NondetRegLayout{._super = /*offset=*/154},
                                 NondetRegLayout{._super = /*offset=*/155},
                                 NondetRegLayout{._super = /*offset=*/156},
                                 NondetRegLayout{._super = /*offset=*/157},
                                 NondetRegLayout{._super = /*offset=*/158}};
__device__ constexpr ToBits_16_Layout kLayout__68 = ToBits_16_Layout{._super = kLayout__69};
__device__ constexpr BitwiseAndU16Layout kLayout__65 =
    BitwiseAndU16Layout{.bitsX = kLayout__66, .bitsY = kLayout__68};
__device__ constexpr NondetRegLayout16LayoutArray kLayout__72 =
    NondetRegLayout16LayoutArray{NondetRegLayout{._super = /*offset=*/159},
                                 NondetRegLayout{._super = /*offset=*/160},
                                 NondetRegLayout{._super = /*offset=*/161},
                                 NondetRegLayout{._super = /*offset=*/162},
                                 NondetRegLayout{._super = /*offset=*/163},
                                 NondetRegLayout{._super = /*offset=*/164},
                                 NondetRegLayout{._super = /*offset=*/165},
                                 NondetRegLayout{._super = /*offset=*/166},
                                 NondetRegLayout{._super = /*offset=*/167},
                                 NondetRegLayout{._super = /*offset=*/168},
                                 NondetRegLayout{._super = /*offset=*/169},
                                 NondetRegLayout{._super = /*offset=*/170},
                                 NondetRegLayout{._super = /*offset=*/171},
                                 NondetRegLayout{._super = /*offset=*/172},
                                 NondetRegLayout{._super = /*offset=*/173},
                                 NondetRegLayout{._super = /*offset=*/174}};
__device__ constexpr ToBits_16_Layout kLayout__71 = ToBits_16_Layout{._super = kLayout__72};
__device__ constexpr NondetRegLayout16LayoutArray kLayout__74 =
    NondetRegLayout16LayoutArray{NondetRegLayout{._super = /*offset=*/175},
                                 NondetRegLayout{._super = /*offset=*/176},
                                 NondetRegLayout{._super = /*offset=*/177},
                                 NondetRegLayout{._super = /*offset=*/178},
                                 NondetRegLayout{._super = /*offset=*/179},
                                 NondetRegLayout{._super = /*offset=*/180},
                                 NondetRegLayout{._super = /*offset=*/181},
                                 NondetRegLayout{._super = /*offset=*/182},
                                 NondetRegLayout{._super = /*offset=*/183},
                                 NondetRegLayout{._super = /*offset=*/184},
                                 NondetRegLayout{._super = /*offset=*/185},
                                 NondetRegLayout{._super = /*offset=*/186},
                                 NondetRegLayout{._super = /*offset=*/187},
                                 NondetRegLayout{._super = /*offset=*/188},
                                 NondetRegLayout{._super = /*offset=*/189},
                                 NondetRegLayout{._super = /*offset=*/190}};
__device__ constexpr ToBits_16_Layout kLayout__73 = ToBits_16_Layout{._super = kLayout__74};
__device__ constexpr BitwiseAndU16Layout kLayout__70 =
    BitwiseAndU16Layout{.bitsX = kLayout__71, .bitsY = kLayout__73};
__device__ constexpr BitwiseAndLayout kLayout__64 =
    BitwiseAndLayout{._0 = kLayout__65, ._1 = kLayout__70};
__device__ constexpr BitwiseXorLayout kLayout__63 = BitwiseXorLayout{.andXy = kLayout__64};
__device__ constexpr OpXORLayout kLayout__62 = OpXORLayout{._0 = kLayout__63};
__device__ constexpr Misc0MiscOutputArm2Layout kLayout__61 = Misc0MiscOutputArm2Layout{
    ._super = kLayout__62,
    ._extra0 = ArgU16Layout{.count = NondetRegLayout{._super = /*offset=*/29},
                            .val = NondetRegLayout{._super = /*offset=*/30}},
    ._extra1 = ArgU16Layout{.count = NondetRegLayout{._super = /*offset=*/31},
                            .val = NondetRegLayout{._super = /*offset=*/32}},
    ._extra2 = ArgU16Layout{.count = NondetRegLayout{._super = /*offset=*/33},
                            .val = NondetRegLayout{._super = /*offset=*/34}},
    ._extra3 = ArgU16Layout{.count = NondetRegLayout{._super = /*offset=*/35},
                            .val = NondetRegLayout{._super = /*offset=*/36}},
    ._extra4 = ArgU16Layout{.count = NondetRegLayout{._super = /*offset=*/37},
                            .val = NondetRegLayout{._super = /*offset=*/38}}};
__device__ constexpr BitwiseOrLayout kLayout__77 = BitwiseOrLayout{.andXy = kLayout__64};
__device__ constexpr OpORLayout kLayout__76 = OpORLayout{._0 = kLayout__77};
__device__ constexpr Misc0MiscOutputArm3Layout kLayout__75 = Misc0MiscOutputArm3Layout{
    ._super = kLayout__76,
    ._extra0 = ArgU16Layout{.count = NondetRegLayout{._super = /*offset=*/29},
                            .val = NondetRegLayout{._super = /*offset=*/30}},
    ._extra1 = ArgU16Layout{.count = NondetRegLayout{._super = /*offset=*/31},
                            .val = NondetRegLayout{._super = /*offset=*/32}},
    ._extra2 = ArgU16Layout{.count = NondetRegLayout{._super = /*offset=*/33},
                            .val = NondetRegLayout{._super = /*offset=*/34}},
    ._extra3 = ArgU16Layout{.count = NondetRegLayout{._super = /*offset=*/35},
                            .val = NondetRegLayout{._super = /*offset=*/36}},
    ._extra4 = ArgU16Layout{.count = NondetRegLayout{._super = /*offset=*/37},
                            .val = NondetRegLayout{._super = /*offset=*/38}}};
__device__ constexpr OpANDLayout kLayout__79 = OpANDLayout{._0 = kLayout__64};
__device__ constexpr Misc0MiscOutputArm4Layout kLayout__78 = Misc0MiscOutputArm4Layout{
    ._super = kLayout__79,
    ._extra0 = ArgU16Layout{.count = NondetRegLayout{._super = /*offset=*/29},
                            .val = NondetRegLayout{._super = /*offset=*/30}},
    ._extra1 = ArgU16Layout{.count = NondetRegLayout{._super = /*offset=*/31},
                            .val = NondetRegLayout{._super = /*offset=*/32}},
    ._extra2 = ArgU16Layout{.count = NondetRegLayout{._super = /*offset=*/33},
                            .val = NondetRegLayout{._super = /*offset=*/34}},
    ._extra3 = ArgU16Layout{.count = NondetRegLayout{._super = /*offset=*/35},
                            .val = NondetRegLayout{._super = /*offset=*/36}},
    ._extra4 = ArgU16Layout{.count = NondetRegLayout{._super = /*offset=*/37},
                            .val = NondetRegLayout{._super = /*offset=*/38}}};
__device__ constexpr NondetU16RegLayout kLayout__83 =
    NondetU16RegLayout{.arg = ArgU16Layout{.count = NondetRegLayout{._super = /*offset=*/29},
                                           .val = NondetRegLayout{._super = /*offset=*/30}}};
__device__ constexpr NondetU16RegLayout kLayout__84 =
    NondetU16RegLayout{.arg = ArgU16Layout{.count = NondetRegLayout{._super = /*offset=*/31},
                                           .val = NondetRegLayout{._super = /*offset=*/32}}};
__device__ constexpr NormalizeU32Layout kLayout__82 =
    NormalizeU32Layout{.low16 = kLayout__83,
                       .lowCarry = NondetRegLayout{._super = /*offset=*/127},
                       .high16 = kLayout__84,
                       .highCarry = NondetRegLayout{._super = /*offset=*/128}};
__device__ constexpr NondetU16RegLayout kLayout__86 =
    NondetU16RegLayout{.arg = ArgU16Layout{.count = NondetRegLayout{._super = /*offset=*/33},
                                           .val = NondetRegLayout{._super = /*offset=*/34}}};
__device__ constexpr GetSignU32Layout kLayout__85 = GetSignU32Layout{
    ._super = NondetRegLayout{._super = /*offset=*/129}, .restTimesTwo = kLayout__86};
__device__ constexpr NondetU16RegLayout kLayout__88 =
    NondetU16RegLayout{.arg = ArgU16Layout{.count = NondetRegLayout{._super = /*offset=*/35},
                                           .val = NondetRegLayout{._super = /*offset=*/36}}};
__device__ constexpr GetSignU32Layout kLayout__87 = GetSignU32Layout{
    ._super = NondetRegLayout{._super = /*offset=*/130}, .restTimesTwo = kLayout__88};
__device__ constexpr NondetU16RegLayout kLayout__90 =
    NondetU16RegLayout{.arg = ArgU16Layout{.count = NondetRegLayout{._super = /*offset=*/37},
                                           .val = NondetRegLayout{._super = /*offset=*/38}}};
__device__ constexpr GetSignU32Layout kLayout__89 = GetSignU32Layout{
    ._super = NondetRegLayout{._super = /*offset=*/131}, .restTimesTwo = kLayout__90};
__device__ constexpr CmpLessThanLayout kLayout__81 =
    CmpLessThanLayout{.diff = kLayout__82,
                      .s1 = kLayout__85,
                      .s2 = kLayout__87,
                      .s3 = kLayout__89,
                      .overflow = NondetRegLayout{._super = /*offset=*/132},
                      .isLessThan = NondetRegLayout{._super = /*offset=*/133}};
__device__ constexpr OpSLTLayout kLayout__80 = OpSLTLayout{.cmp = kLayout__81};
__device__ constexpr CmpLessThanUnsignedLayout kLayout__93 =
    CmpLessThanUnsignedLayout{.diff = kLayout__82};
__device__ constexpr OpSLTULayout kLayout__92 = OpSLTULayout{.cmp = kLayout__93};
__device__ constexpr Misc0MiscOutputArm6Layout kLayout__91 = Misc0MiscOutputArm6Layout{
    ._super = kLayout__92,
    ._extra0 = ArgU16Layout{.count = NondetRegLayout{._super = /*offset=*/33},
                            .val = NondetRegLayout{._super = /*offset=*/34}},
    ._extra1 = ArgU16Layout{.count = NondetRegLayout{._super = /*offset=*/35},
                            .val = NondetRegLayout{._super = /*offset=*/36}},
    ._extra2 = ArgU16Layout{.count = NondetRegLayout{._super = /*offset=*/37},
                            .val = NondetRegLayout{._super = /*offset=*/38}}};
__device__ constexpr Misc0MiscOutputArm7Layout kLayout__94 = Misc0MiscOutputArm7Layout{
    ._extra0 = ArgU16Layout{.count = NondetRegLayout{._super = /*offset=*/29},
                            .val = NondetRegLayout{._super = /*offset=*/30}},
    ._extra1 = ArgU16Layout{.count = NondetRegLayout{._super = /*offset=*/31},
                            .val = NondetRegLayout{._super = /*offset=*/32}},
    ._extra2 = ArgU16Layout{.count = NondetRegLayout{._super = /*offset=*/33},
                            .val = NondetRegLayout{._super = /*offset=*/34}},
    ._extra3 = ArgU16Layout{.count = NondetRegLayout{._super = /*offset=*/35},
                            .val = NondetRegLayout{._super = /*offset=*/36}},
    ._extra4 = ArgU16Layout{.count = NondetRegLayout{._super = /*offset=*/37},
                            .val = NondetRegLayout{._super = /*offset=*/38}}};
__device__ constexpr Misc0MiscOutputLayout kLayout__58 = Misc0MiscOutputLayout{.arm0 = kLayout__59,
                                                                               .arm1 = kLayout__60,
                                                                               .arm2 = kLayout__61,
                                                                               .arm3 = kLayout__75,
                                                                               .arm4 = kLayout__78,
                                                                               .arm5 = kLayout__80,
                                                                               .arm6 = kLayout__91,
                                                                               .arm7 = kLayout__94};
__device__ constexpr Misc0Layout kLayout__14 =
    Misc0Layout{._super = kLayout__15,
                ._0 = kLayout__29,
                .input = kLayout__30,
                ._arguments_Misc0MiscOutput = kLayout__56,
                .miscOutput = kLayout__58};
__device__ constexpr _Arguments_Misc1MiscOutputLayout kLayout__96 =
    _Arguments_Misc1MiscOutputLayout{.argU16 = kLayout__57};
__device__ constexpr OpXORILayout kLayout__99 = OpXORILayout{._0 = kLayout__63};
__device__ constexpr Misc1MiscOutputArm0Layout kLayout__98 = Misc1MiscOutputArm0Layout{
    ._super = kLayout__99,
    ._extra0 = ArgU16Layout{.count = NondetRegLayout{._super = /*offset=*/29},
                            .val = NondetRegLayout{._super = /*offset=*/30}},
    ._extra1 = ArgU16Layout{.count = NondetRegLayout{._super = /*offset=*/31},
                            .val = NondetRegLayout{._super = /*offset=*/32}},
    ._extra2 = ArgU16Layout{.count = NondetRegLayout{._super = /*offset=*/33},
                            .val = NondetRegLayout{._super = /*offset=*/34}},
    ._extra3 = ArgU16Layout{.count = NondetRegLayout{._super = /*offset=*/35},
                            .val = NondetRegLayout{._super = /*offset=*/36}},
    ._extra4 = ArgU16Layout{.count = NondetRegLayout{._super = /*offset=*/37},
                            .val = NondetRegLayout{._super = /*offset=*/38}}};
__device__ constexpr OpORILayout kLayout__101 = OpORILayout{._0 = kLayout__77};
__device__ constexpr Misc1MiscOutputArm1Layout kLayout__100 = Misc1MiscOutputArm1Layout{
    ._super = kLayout__101,
    ._extra0 = ArgU16Layout{.count = NondetRegLayout{._super = /*offset=*/29},
                            .val = NondetRegLayout{._super = /*offset=*/30}},
    ._extra1 = ArgU16Layout{.count = NondetRegLayout{._super = /*offset=*/31},
                            .val = NondetRegLayout{._super = /*offset=*/32}},
    ._extra2 = ArgU16Layout{.count = NondetRegLayout{._super = /*offset=*/33},
                            .val = NondetRegLayout{._super = /*offset=*/34}},
    ._extra3 = ArgU16Layout{.count = NondetRegLayout{._super = /*offset=*/35},
                            .val = NondetRegLayout{._super = /*offset=*/36}},
    ._extra4 = ArgU16Layout{.count = NondetRegLayout{._super = /*offset=*/37},
                            .val = NondetRegLayout{._super = /*offset=*/38}}};
__device__ constexpr OpANDILayout kLayout__103 = OpANDILayout{._0 = kLayout__64};
__device__ constexpr Misc1MiscOutputArm2Layout kLayout__102 = Misc1MiscOutputArm2Layout{
    ._super = kLayout__103,
    ._extra0 = ArgU16Layout{.count = NondetRegLayout{._super = /*offset=*/29},
                            .val = NondetRegLayout{._super = /*offset=*/30}},
    ._extra1 = ArgU16Layout{.count = NondetRegLayout{._super = /*offset=*/31},
                            .val = NondetRegLayout{._super = /*offset=*/32}},
    ._extra2 = ArgU16Layout{.count = NondetRegLayout{._super = /*offset=*/33},
                            .val = NondetRegLayout{._super = /*offset=*/34}},
    ._extra3 = ArgU16Layout{.count = NondetRegLayout{._super = /*offset=*/35},
                            .val = NondetRegLayout{._super = /*offset=*/36}},
    ._extra4 = ArgU16Layout{.count = NondetRegLayout{._super = /*offset=*/37},
                            .val = NondetRegLayout{._super = /*offset=*/38}}};
__device__ constexpr OpSLTILayout kLayout__104 = OpSLTILayout{.cmp = kLayout__81};
__device__ constexpr OpSLTIULayout kLayout__106 = OpSLTIULayout{.cmp = kLayout__93};
__device__ constexpr Misc1MiscOutputArm4Layout kLayout__105 = Misc1MiscOutputArm4Layout{
    ._super = kLayout__106,
    ._extra0 = ArgU16Layout{.count = NondetRegLayout{._super = /*offset=*/33},
                            .val = NondetRegLayout{._super = /*offset=*/34}},
    ._extra1 = ArgU16Layout{.count = NondetRegLayout{._super = /*offset=*/35},
                            .val = NondetRegLayout{._super = /*offset=*/36}},
    ._extra2 = ArgU16Layout{.count = NondetRegLayout{._super = /*offset=*/37},
                            .val = NondetRegLayout{._super = /*offset=*/38}}};
__device__ constexpr CmpEqualLayout kLayout__109 =
    CmpEqualLayout{.lowSame = IsZeroLayout{._super = NondetRegLayout{._super = /*offset=*/127},
                                           .inv = NondetRegLayout{._super = /*offset=*/128}},
                   .highSame = IsZeroLayout{._super = NondetRegLayout{._super = /*offset=*/129},
                                            .inv = NondetRegLayout{._super = /*offset=*/130}},
                   .isEqual = NondetRegLayout{._super = /*offset=*/131}};
__device__ constexpr OpBEQLayout kLayout__108 = OpBEQLayout{.cmp = kLayout__109};
__device__ constexpr Misc1MiscOutputArm5Layout kLayout__107 = Misc1MiscOutputArm5Layout{
    ._super = kLayout__108,
    ._extra0 = ArgU16Layout{.count = NondetRegLayout{._super = /*offset=*/29},
                            .val = NondetRegLayout{._super = /*offset=*/30}},
    ._extra1 = ArgU16Layout{.count = NondetRegLayout{._super = /*offset=*/31},
                            .val = NondetRegLayout{._super = /*offset=*/32}},
    ._extra2 = ArgU16Layout{.count = NondetRegLayout{._super = /*offset=*/33},
                            .val = NondetRegLayout{._super = /*offset=*/34}},
    ._extra3 = ArgU16Layout{.count = NondetRegLayout{._super = /*offset=*/35},
                            .val = NondetRegLayout{._super = /*offset=*/36}},
    ._extra4 = ArgU16Layout{.count = NondetRegLayout{._super = /*offset=*/37},
                            .val = NondetRegLayout{._super = /*offset=*/38}}};
__device__ constexpr OpBNELayout kLayout__111 = OpBNELayout{.cmp = kLayout__109};
__device__ constexpr Misc1MiscOutputArm6Layout kLayout__110 = Misc1MiscOutputArm6Layout{
    ._super = kLayout__111,
    ._extra0 = ArgU16Layout{.count = NondetRegLayout{._super = /*offset=*/29},
                            .val = NondetRegLayout{._super = /*offset=*/30}},
    ._extra1 = ArgU16Layout{.count = NondetRegLayout{._super = /*offset=*/31},
                            .val = NondetRegLayout{._super = /*offset=*/32}},
    ._extra2 = ArgU16Layout{.count = NondetRegLayout{._super = /*offset=*/33},
                            .val = NondetRegLayout{._super = /*offset=*/34}},
    ._extra3 = ArgU16Layout{.count = NondetRegLayout{._super = /*offset=*/35},
                            .val = NondetRegLayout{._super = /*offset=*/36}},
    ._extra4 = ArgU16Layout{.count = NondetRegLayout{._super = /*offset=*/37},
                            .val = NondetRegLayout{._super = /*offset=*/38}}};
__device__ constexpr OpBLTLayout kLayout__112 = OpBLTLayout{.cmp = kLayout__81};
__device__ constexpr Misc1MiscOutputLayout kLayout__97 =
    Misc1MiscOutputLayout{.arm0 = kLayout__98,
                          .arm1 = kLayout__100,
                          .arm2 = kLayout__102,
                          .arm3 = kLayout__104,
                          .arm4 = kLayout__105,
                          .arm5 = kLayout__107,
                          .arm6 = kLayout__110,
                          .arm7 = kLayout__112};
__device__ constexpr Misc1Layout kLayout__95 =
    Misc1Layout{._super = kLayout__15,
                ._0 = kLayout__29,
                .input = kLayout__30,
                ._arguments_Misc1MiscOutput = kLayout__96,
                .miscOutput = kLayout__97};
__device__ constexpr _Arguments_Misc2MiscOutputLayout kLayout__114 =
    _Arguments_Misc2MiscOutputLayout{.argU16 = kLayout__57};
__device__ constexpr OpBGELayout kLayout__116 = OpBGELayout{.cmp = kLayout__81};
__device__ constexpr OpBLTULayout kLayout__118 = OpBLTULayout{.cmp = kLayout__93};
__device__ constexpr Misc2MiscOutputArm1Layout kLayout__117 = Misc2MiscOutputArm1Layout{
    ._super = kLayout__118,
    ._extra0 = ArgU16Layout{.count = NondetRegLayout{._super = /*offset=*/33},
                            .val = NondetRegLayout{._super = /*offset=*/34}},
    ._extra1 = ArgU16Layout{.count = NondetRegLayout{._super = /*offset=*/35},
                            .val = NondetRegLayout{._super = /*offset=*/36}},
    ._extra2 = ArgU16Layout{.count = NondetRegLayout{._super = /*offset=*/37},
                            .val = NondetRegLayout{._super = /*offset=*/38}}};
__device__ constexpr OpBGEULayout kLayout__120 = OpBGEULayout{.cmp = kLayout__93};
__device__ constexpr Misc2MiscOutputArm2Layout kLayout__119 = Misc2MiscOutputArm2Layout{
    ._super = kLayout__120,
    ._extra0 = ArgU16Layout{.count = NondetRegLayout{._super = /*offset=*/33},
                            .val = NondetRegLayout{._super = /*offset=*/34}},
    ._extra1 = ArgU16Layout{.count = NondetRegLayout{._super = /*offset=*/35},
                            .val = NondetRegLayout{._super = /*offset=*/36}},
    ._extra2 = ArgU16Layout{.count = NondetRegLayout{._super = /*offset=*/37},
                            .val = NondetRegLayout{._super = /*offset=*/38}}};
__device__ constexpr Misc2MiscOutputArm3Layout kLayout__121 = Misc2MiscOutputArm3Layout{
    ._extra0 = ArgU16Layout{.count = NondetRegLayout{._super = /*offset=*/29},
                            .val = NondetRegLayout{._super = /*offset=*/30}},
    ._extra1 = ArgU16Layout{.count = NondetRegLayout{._super = /*offset=*/31},
                            .val = NondetRegLayout{._super = /*offset=*/32}},
    ._extra2 = ArgU16Layout{.count = NondetRegLayout{._super = /*offset=*/33},
                            .val = NondetRegLayout{._super = /*offset=*/34}},
    ._extra3 = ArgU16Layout{.count = NondetRegLayout{._super = /*offset=*/35},
                            .val = NondetRegLayout{._super = /*offset=*/36}},
    ._extra4 = ArgU16Layout{.count = NondetRegLayout{._super = /*offset=*/37},
                            .val = NondetRegLayout{._super = /*offset=*/38}}};
__device__ constexpr Misc2MiscOutputArm4Layout kLayout__122 = Misc2MiscOutputArm4Layout{
    ._extra0 = ArgU16Layout{.count = NondetRegLayout{._super = /*offset=*/29},
                            .val = NondetRegLayout{._super = /*offset=*/30}},
    ._extra1 = ArgU16Layout{.count = NondetRegLayout{._super = /*offset=*/31},
                            .val = NondetRegLayout{._super = /*offset=*/32}},
    ._extra2 = ArgU16Layout{.count = NondetRegLayout{._super = /*offset=*/33},
                            .val = NondetRegLayout{._super = /*offset=*/34}},
    ._extra3 = ArgU16Layout{.count = NondetRegLayout{._super = /*offset=*/35},
                            .val = NondetRegLayout{._super = /*offset=*/36}},
    ._extra4 = ArgU16Layout{.count = NondetRegLayout{._super = /*offset=*/37},
                            .val = NondetRegLayout{._super = /*offset=*/38}}};
__device__ constexpr Misc2MiscOutputArm5Layout kLayout__123 = Misc2MiscOutputArm5Layout{
    ._extra0 = ArgU16Layout{.count = NondetRegLayout{._super = /*offset=*/29},
                            .val = NondetRegLayout{._super = /*offset=*/30}},
    ._extra1 = ArgU16Layout{.count = NondetRegLayout{._super = /*offset=*/31},
                            .val = NondetRegLayout{._super = /*offset=*/32}},
    ._extra2 = ArgU16Layout{.count = NondetRegLayout{._super = /*offset=*/33},
                            .val = NondetRegLayout{._super = /*offset=*/34}},
    ._extra3 = ArgU16Layout{.count = NondetRegLayout{._super = /*offset=*/35},
                            .val = NondetRegLayout{._super = /*offset=*/36}},
    ._extra4 = ArgU16Layout{.count = NondetRegLayout{._super = /*offset=*/37},
                            .val = NondetRegLayout{._super = /*offset=*/38}}};
__device__ constexpr Misc2MiscOutputArm6Layout kLayout__124 = Misc2MiscOutputArm6Layout{
    ._extra0 = ArgU16Layout{.count = NondetRegLayout{._super = /*offset=*/29},
                            .val = NondetRegLayout{._super = /*offset=*/30}},
    ._extra1 = ArgU16Layout{.count = NondetRegLayout{._super = /*offset=*/31},
                            .val = NondetRegLayout{._super = /*offset=*/32}},
    ._extra2 = ArgU16Layout{.count = NondetRegLayout{._super = /*offset=*/33},
                            .val = NondetRegLayout{._super = /*offset=*/34}},
    ._extra3 = ArgU16Layout{.count = NondetRegLayout{._super = /*offset=*/35},
                            .val = NondetRegLayout{._super = /*offset=*/36}},
    ._extra4 = ArgU16Layout{.count = NondetRegLayout{._super = /*offset=*/37},
                            .val = NondetRegLayout{._super = /*offset=*/38}}};
__device__ constexpr Misc2MiscOutputArm7Layout kLayout__125 = Misc2MiscOutputArm7Layout{
    ._extra0 = ArgU16Layout{.count = NondetRegLayout{._super = /*offset=*/29},
                            .val = NondetRegLayout{._super = /*offset=*/30}},
    ._extra1 = ArgU16Layout{.count = NondetRegLayout{._super = /*offset=*/31},
                            .val = NondetRegLayout{._super = /*offset=*/32}},
    ._extra2 = ArgU16Layout{.count = NondetRegLayout{._super = /*offset=*/33},
                            .val = NondetRegLayout{._super = /*offset=*/34}},
    ._extra3 = ArgU16Layout{.count = NondetRegLayout{._super = /*offset=*/35},
                            .val = NondetRegLayout{._super = /*offset=*/36}},
    ._extra4 = ArgU16Layout{.count = NondetRegLayout{._super = /*offset=*/37},
                            .val = NondetRegLayout{._super = /*offset=*/38}}};
__device__ constexpr Misc2MiscOutputLayout kLayout__115 =
    Misc2MiscOutputLayout{.arm0 = kLayout__116,
                          .arm1 = kLayout__117,
                          .arm2 = kLayout__119,
                          .arm3 = kLayout__121,
                          .arm4 = kLayout__122,
                          .arm5 = kLayout__123,
                          .arm6 = kLayout__124,
                          .arm7 = kLayout__125};
__device__ constexpr Misc2Layout kLayout__113 =
    Misc2Layout{._super = kLayout__15,
                ._0 = kLayout__29,
                .input = kLayout__30,
                ._arguments_Misc2MiscOutput = kLayout__114,
                .miscOutput = kLayout__115};
__device__ constexpr DoCycleTableLayout kLayout__127 =
    DoCycleTableLayout{.arg1 = CycleArgLayout{.count = NondetRegLayout{._super = /*offset=*/67},
                                              .cycle = NondetRegLayout{._super = /*offset=*/68}},
                       .arg2 = CycleArgLayout{.count = NondetRegLayout{._super = /*offset=*/69},
                                              .cycle = NondetRegLayout{._super = /*offset=*/70}}};
__device__ constexpr DecoderLayout kLayout__130 =
    DecoderLayout{._f7_6 = NondetRegLayout{._super = /*offset=*/71},
                  ._f7_45 = NondetRegLayout{._super = /*offset=*/72},
                  ._f7_23 = NondetRegLayout{._super = /*offset=*/73},
                  ._f7_01 = NondetRegLayout{._super = /*offset=*/74},
                  ._rs2_34 = NondetRegLayout{._super = /*offset=*/75},
                  ._rs2_12 = NondetRegLayout{._super = /*offset=*/76},
                  ._rs2_0 = NondetRegLayout{._super = /*offset=*/77},
                  ._rs1_34 = NondetRegLayout{._super = /*offset=*/78},
                  ._rs1_12 = NondetRegLayout{._super = /*offset=*/79},
                  ._rs1_0 = NondetRegLayout{._super = /*offset=*/80},
                  ._f3_2 = NondetRegLayout{._super = /*offset=*/81},
                  ._f3_01 = NondetRegLayout{._super = /*offset=*/82},
                  ._rd_34 = NondetRegLayout{._super = /*offset=*/83},
                  ._rd_12 = NondetRegLayout{._super = /*offset=*/84},
                  ._rd_0 = NondetRegLayout{._super = /*offset=*/85},
                  .opcode = NondetRegLayout{._super = /*offset=*/86}};
__device__ constexpr NondetU16RegLayout kLayout__132 =
    NondetU16RegLayout{.arg = ArgU16Layout{.count = NondetRegLayout{._super = /*offset=*/88},
                                           .val = NondetRegLayout{._super = /*offset=*/89}}};
__device__ constexpr NondetU16RegLayout kLayout__133 =
    NondetU16RegLayout{.arg = ArgU16Layout{.count = NondetRegLayout{._super = /*offset=*/92},
                                           .val = NondetRegLayout{._super = /*offset=*/93}}};
__device__ constexpr AddrDecomposeLayout kLayout__131 =
    AddrDecomposeLayout{.low2 = NondetRegLayout{._super = /*offset=*/87},
                        .upperDiff = kLayout__132,
                        ._0 = IsZeroLayout{._super = NondetRegLayout{._super = /*offset=*/90},
                                           .inv = NondetRegLayout{._super = /*offset=*/91}},
                        .med14 = kLayout__133};
__device__ constexpr MemoryArgLayout kLayout__136 =
    MemoryArgLayout{.count = NondetRegLayout{._super = /*offset=*/95},
                    .addr = NondetRegLayout{._super = /*offset=*/94},
                    .cycle = NondetRegLayout{._super = /*offset=*/96},
                    .dataLow = NondetRegLayout{._super = /*offset=*/97},
                    .dataHigh = NondetRegLayout{._super = /*offset=*/98}};
__device__ constexpr MemoryArgLayout kLayout__137 =
    MemoryArgLayout{.count = NondetRegLayout{._super = /*offset=*/99},
                    .addr = NondetRegLayout{._super = /*offset=*/94},
                    .cycle = NondetRegLayout{._super = /*offset=*/100},
                    .dataLow = NondetRegLayout{._super = /*offset=*/101},
                    .dataHigh = NondetRegLayout{._super = /*offset=*/102}};
__device__ constexpr MemoryIOLayout kLayout__135 =
    MemoryIOLayout{.oldTxn = kLayout__136, .newTxn = kLayout__137};
__device__ constexpr IsCycleLayout kLayout__139 =
    IsCycleLayout{.arg = CycleArgLayout{.count = NondetRegLayout{._super = /*offset=*/103},
                                        .cycle = NondetRegLayout{._super = /*offset=*/104}}};
__device__ constexpr IsForwardLayout kLayout__138 = IsForwardLayout{._0 = kLayout__139};
__device__ constexpr MemoryReadLayout kLayout__134 =
    MemoryReadLayout{.io = kLayout__135, ._0 = kLayout__138};
__device__ constexpr DecodeInstLayout kLayout__129 =
    DecodeInstLayout{._super = kLayout__130, .pcAddr = kLayout__131, .loadInst = kLayout__134};
__device__ constexpr MemoryArgLayout kLayout__143 =
    MemoryArgLayout{.count = NondetRegLayout{._super = /*offset=*/106},
                    .addr = NondetRegLayout{._super = /*offset=*/105},
                    .cycle = NondetRegLayout{._super = /*offset=*/107},
                    .dataLow = NondetRegLayout{._super = /*offset=*/108},
                    .dataHigh = NondetRegLayout{._super = /*offset=*/109}};
__device__ constexpr MemoryArgLayout kLayout__144 =
    MemoryArgLayout{.count = NondetRegLayout{._super = /*offset=*/110},
                    .addr = NondetRegLayout{._super = /*offset=*/105},
                    .cycle = NondetRegLayout{._super = /*offset=*/111},
                    .dataLow = NondetRegLayout{._super = /*offset=*/112},
                    .dataHigh = NondetRegLayout{._super = /*offset=*/113}};
__device__ constexpr MemoryIOLayout kLayout__142 =
    MemoryIOLayout{.oldTxn = kLayout__143, .newTxn = kLayout__144};
__device__ constexpr IsCycleLayout kLayout__146 =
    IsCycleLayout{.arg = CycleArgLayout{.count = NondetRegLayout{._super = /*offset=*/114},
                                        .cycle = NondetRegLayout{._super = /*offset=*/115}}};
__device__ constexpr IsForwardLayout kLayout__145 = IsForwardLayout{._0 = kLayout__146};
__device__ constexpr MemoryReadLayout kLayout__141 =
    MemoryReadLayout{.io = kLayout__142, ._0 = kLayout__145};
__device__ constexpr ReadRegLayout kLayout__140 =
    ReadRegLayout{._super = kLayout__141, .addr = NondetRegLayout{._super = /*offset=*/116}};
__device__ constexpr MemoryArgLayout kLayout__150 =
    MemoryArgLayout{.count = NondetRegLayout{._super = /*offset=*/118},
                    .addr = NondetRegLayout{._super = /*offset=*/117},
                    .cycle = NondetRegLayout{._super = /*offset=*/119},
                    .dataLow = NondetRegLayout{._super = /*offset=*/120},
                    .dataHigh = NondetRegLayout{._super = /*offset=*/121}};
__device__ constexpr MemoryArgLayout kLayout__151 =
    MemoryArgLayout{.count = NondetRegLayout{._super = /*offset=*/122},
                    .addr = NondetRegLayout{._super = /*offset=*/117},
                    .cycle = NondetRegLayout{._super = /*offset=*/123},
                    .dataLow = NondetRegLayout{._super = /*offset=*/124},
                    .dataHigh = NondetRegLayout{._super = /*offset=*/125}};
__device__ constexpr MemoryIOLayout kLayout__149 =
    MemoryIOLayout{.oldTxn = kLayout__150, .newTxn = kLayout__151};
__device__ constexpr IsCycleLayout kLayout__153 =
    IsCycleLayout{.arg = CycleArgLayout{.count = NondetRegLayout{._super = /*offset=*/126},
                                        .cycle = NondetRegLayout{._super = /*offset=*/127}}};
__device__ constexpr IsForwardLayout kLayout__152 = IsForwardLayout{._0 = kLayout__153};
__device__ constexpr MemoryReadLayout kLayout__148 =
    MemoryReadLayout{.io = kLayout__149, ._0 = kLayout__152};
__device__ constexpr ReadRegLayout kLayout__147 =
    ReadRegLayout{._super = kLayout__148, .addr = NondetRegLayout{._super = /*offset=*/128}};
__device__ constexpr MulInputLayout kLayout__128 =
    MulInputLayout{.decoded = kLayout__129, .rs1 = kLayout__140, .rs2 = kLayout__147};
__device__ constexpr ArgU16Layout6LayoutArray kLayout__155 =
    ArgU16Layout6LayoutArray{ArgU16Layout{.count = NondetRegLayout{._super = /*offset=*/29},
                                          .val = NondetRegLayout{._super = /*offset=*/30}},
                             ArgU16Layout{.count = NondetRegLayout{._super = /*offset=*/31},
                                          .val = NondetRegLayout{._super = /*offset=*/32}},
                             ArgU16Layout{.count = NondetRegLayout{._super = /*offset=*/33},
                                          .val = NondetRegLayout{._super = /*offset=*/34}},
                             ArgU16Layout{.count = NondetRegLayout{._super = /*offset=*/35},
                                          .val = NondetRegLayout{._super = /*offset=*/36}},
                             ArgU16Layout{.count = NondetRegLayout{._super = /*offset=*/37},
                                          .val = NondetRegLayout{._super = /*offset=*/38}},
                             ArgU16Layout{.count = NondetRegLayout{._super = /*offset=*/39},
                                          .val = NondetRegLayout{._super = /*offset=*/40}}};
__device__ constexpr ArgU8Layout13LayoutArray kLayout__156 =
    ArgU8Layout13LayoutArray{ArgU8Layout{.count = NondetRegLayout{._super = /*offset=*/41},
                                         .val = NondetRegLayout{._super = /*offset=*/42}},
                             ArgU8Layout{.count = NondetRegLayout{._super = /*offset=*/43},
                                         .val = NondetRegLayout{._super = /*offset=*/44}},
                             ArgU8Layout{.count = NondetRegLayout{._super = /*offset=*/45},
                                         .val = NondetRegLayout{._super = /*offset=*/46}},
                             ArgU8Layout{.count = NondetRegLayout{._super = /*offset=*/47},
                                         .val = NondetRegLayout{._super = /*offset=*/48}},
                             ArgU8Layout{.count = NondetRegLayout{._super = /*offset=*/49},
                                         .val = NondetRegLayout{._super = /*offset=*/50}},
                             ArgU8Layout{.count = NondetRegLayout{._super = /*offset=*/51},
                                         .val = NondetRegLayout{._super = /*offset=*/52}},
                             ArgU8Layout{.count = NondetRegLayout{._super = /*offset=*/53},
                                         .val = NondetRegLayout{._super = /*offset=*/54}},
                             ArgU8Layout{.count = NondetRegLayout{._super = /*offset=*/55},
                                         .val = NondetRegLayout{._super = /*offset=*/56}},
                             ArgU8Layout{.count = NondetRegLayout{._super = /*offset=*/57},
                                         .val = NondetRegLayout{._super = /*offset=*/58}},
                             ArgU8Layout{.count = NondetRegLayout{._super = /*offset=*/59},
                                         .val = NondetRegLayout{._super = /*offset=*/60}},
                             ArgU8Layout{.count = NondetRegLayout{._super = /*offset=*/61},
                                         .val = NondetRegLayout{._super = /*offset=*/62}},
                             ArgU8Layout{.count = NondetRegLayout{._super = /*offset=*/63},
                                         .val = NondetRegLayout{._super = /*offset=*/64}},
                             ArgU8Layout{.count = NondetRegLayout{._super = /*offset=*/65},
                                         .val = NondetRegLayout{._super = /*offset=*/66}}};
__device__ constexpr _Arguments_Mul0MulOutputLayout kLayout__154 =
    _Arguments_Mul0MulOutputLayout{.argU16 = kLayout__155, .argU8 = kLayout__156};
__device__ constexpr NondetRegLayout5LayoutArray kLayout__161 =
    NondetRegLayout5LayoutArray{NondetRegLayout{._super = /*offset=*/129},
                                NondetRegLayout{._super = /*offset=*/130},
                                NondetRegLayout{._super = /*offset=*/131},
                                NondetRegLayout{._super = /*offset=*/132},
                                NondetRegLayout{._super = /*offset=*/133}};
__device__ constexpr ToBits_5_Layout kLayout__160 = ToBits_5_Layout{._super = kLayout__161};
__device__ constexpr DynPo2Layout kLayout__159 =
    DynPo2Layout{.low5 = kLayout__160,
                 .checkU16 = kLayout__83,
                 .b3 = NondetRegLayout{._super = /*offset=*/134},
                 .low = NondetRegLayout{._super = /*offset=*/135},
                 .high = NondetRegLayout{._super = /*offset=*/136}};
__device__ constexpr NondetU8RegLayout kLayout__165 =
    NondetU8RegLayout{.arg = ArgU8Layout{.count = NondetRegLayout{._super = /*offset=*/41},
                                         .val = NondetRegLayout{._super = /*offset=*/42}}};
__device__ constexpr NondetU8RegLayout kLayout__166 =
    NondetU8RegLayout{.arg = ArgU8Layout{.count = NondetRegLayout{._super = /*offset=*/43},
                                         .val = NondetRegLayout{._super = /*offset=*/44}}};
__device__ constexpr NondetU8RegLayout kLayout__167 =
    NondetU8RegLayout{.arg = ArgU8Layout{.count = NondetRegLayout{._super = /*offset=*/45},
                                         .val = NondetRegLayout{._super = /*offset=*/46}}};
__device__ constexpr NondetU8RegLayout kLayout__168 =
    NondetU8RegLayout{.arg = ArgU8Layout{.count = NondetRegLayout{._super = /*offset=*/47},
                                         .val = NondetRegLayout{._super = /*offset=*/48}}};
__device__ constexpr NondetU8RegLayout kLayout__169 =
    NondetU8RegLayout{.arg = ArgU8Layout{.count = NondetRegLayout{._super = /*offset=*/49},
                                         .val = NondetRegLayout{._super = /*offset=*/50}}};
__device__ constexpr ExpandU32Layout kLayout__164 =
    ExpandU32Layout{.b0 = kLayout__165,
                    .b1 = kLayout__166,
                    .b2 = kLayout__167,
                    .b3 = kLayout__168,
                    .b3Top7times2 = kLayout__169,
                    .topBit = NondetRegLayout{._super = /*offset=*/137}};
__device__ constexpr NondetU8RegLayout kLayout__171 =
    NondetU8RegLayout{.arg = ArgU8Layout{.count = NondetRegLayout{._super = /*offset=*/51},
                                         .val = NondetRegLayout{._super = /*offset=*/52}}};
__device__ constexpr NondetU8RegLayout kLayout__172 =
    NondetU8RegLayout{.arg = ArgU8Layout{.count = NondetRegLayout{._super = /*offset=*/53},
                                         .val = NondetRegLayout{._super = /*offset=*/54}}};
__device__ constexpr NondetU8RegLayout kLayout__173 =
    NondetU8RegLayout{.arg = ArgU8Layout{.count = NondetRegLayout{._super = /*offset=*/55},
                                         .val = NondetRegLayout{._super = /*offset=*/56}}};
__device__ constexpr NondetU8RegLayout kLayout__174 =
    NondetU8RegLayout{.arg = ArgU8Layout{.count = NondetRegLayout{._super = /*offset=*/57},
                                         .val = NondetRegLayout{._super = /*offset=*/58}}};
__device__ constexpr NondetU8RegLayout kLayout__175 =
    NondetU8RegLayout{.arg = ArgU8Layout{.count = NondetRegLayout{._super = /*offset=*/59},
                                         .val = NondetRegLayout{._super = /*offset=*/60}}};
__device__ constexpr ExpandU32Layout kLayout__170 =
    ExpandU32Layout{.b0 = kLayout__171,
                    .b1 = kLayout__172,
                    .b2 = kLayout__173,
                    .b3 = kLayout__174,
                    .b3Top7times2 = kLayout__175,
                    .topBit = NondetRegLayout{._super = /*offset=*/138}};
__device__ constexpr NondetU8RegLayout kLayout__177 =
    NondetU8RegLayout{.arg = ArgU8Layout{.count = NondetRegLayout{._super = /*offset=*/61},
                                         .val = NondetRegLayout{._super = /*offset=*/62}}};
__device__ constexpr SplitTotalLayout kLayout__176 = SplitTotalLayout{
    .out = kLayout__86,
    .carryByte = kLayout__177,
    .carryExtra = NondetFakeTwitRegLayout{.reg0 = NondetRegLayout{._super = /*offset=*/140},
                                          .reg1 = NondetRegLayout{._super = /*offset=*/141}}};
__device__ constexpr NondetU8RegLayout kLayout__179 =
    NondetU8RegLayout{.arg = ArgU8Layout{.count = NondetRegLayout{._super = /*offset=*/63},
                                         .val = NondetRegLayout{._super = /*offset=*/64}}};
__device__ constexpr SplitTotalLayout kLayout__178 = SplitTotalLayout{
    .out = kLayout__88,
    .carryByte = kLayout__179,
    .carryExtra = NondetFakeTwitRegLayout{.reg0 = NondetRegLayout{._super = /*offset=*/142},
                                          .reg1 = NondetRegLayout{._super = /*offset=*/143}}};
__device__ constexpr NondetU8RegLayout kLayout__181 =
    NondetU8RegLayout{.arg = ArgU8Layout{.count = NondetRegLayout{._super = /*offset=*/65},
                                         .val = NondetRegLayout{._super = /*offset=*/66}}};
__device__ constexpr SplitTotalLayout kLayout__180 = SplitTotalLayout{
    .out = kLayout__90,
    .carryByte = kLayout__181,
    .carryExtra = NondetFakeTwitRegLayout{.reg0 = NondetRegLayout{._super = /*offset=*/144},
                                          .reg1 = NondetRegLayout{._super = /*offset=*/145}}};
__device__ constexpr MultiplyAccumulateLayout kLayout__163 = MultiplyAccumulateLayout{
    .ax = kLayout__164,
    .bx = kLayout__170,
    .cSign = NondetRegLayout{._super = /*offset=*/139},
    .cRestTimes2 = kLayout__84,
    .s0 = kLayout__176,
    .s1 = kLayout__178,
    .s2 = kLayout__180,
    .s3Out = kLayout__17,
    .s3Carry = NondetFakeTwitRegLayout{.reg0 = NondetRegLayout{._super = /*offset=*/146},
                                       .reg1 = NondetRegLayout{._super = /*offset=*/147}}};
__device__ constexpr DoMulLayout kLayout__162 = DoMulLayout{.mul = kLayout__163};
__device__ constexpr OpSLLLayout kLayout__158 =
    OpSLLLayout{.shiftMul = kLayout__159, ._0 = kLayout__162};
__device__ constexpr OpSLLILayout kLayout__182 =
    OpSLLILayout{.shiftMul = kLayout__159, ._0 = kLayout__162};
__device__ constexpr ExpandU32Layout kLayout__187 =
    ExpandU32Layout{.b0 = kLayout__165,
                    .b1 = kLayout__166,
                    .b2 = kLayout__167,
                    .b3 = kLayout__168,
                    .b3Top7times2 = kLayout__169,
                    .topBit = NondetRegLayout{._super = /*offset=*/129}};
__device__ constexpr ExpandU32Layout kLayout__188 =
    ExpandU32Layout{.b0 = kLayout__171,
                    .b1 = kLayout__172,
                    .b2 = kLayout__173,
                    .b3 = kLayout__174,
                    .b3Top7times2 = kLayout__175,
                    .topBit = NondetRegLayout{._super = /*offset=*/130}};
__device__ constexpr SplitTotalLayout kLayout__189 = SplitTotalLayout{
    .out = kLayout__84,
    .carryByte = kLayout__177,
    .carryExtra = NondetFakeTwitRegLayout{.reg0 = NondetRegLayout{._super = /*offset=*/132},
                                          .reg1 = NondetRegLayout{._super = /*offset=*/133}}};
__device__ constexpr SplitTotalLayout kLayout__190 = SplitTotalLayout{
    .out = kLayout__86,
    .carryByte = kLayout__179,
    .carryExtra = NondetFakeTwitRegLayout{.reg0 = NondetRegLayout{._super = /*offset=*/134},
                                          .reg1 = NondetRegLayout{._super = /*offset=*/135}}};
__device__ constexpr SplitTotalLayout kLayout__191 = SplitTotalLayout{
    .out = kLayout__88,
    .carryByte = kLayout__181,
    .carryExtra = NondetFakeTwitRegLayout{.reg0 = NondetRegLayout{._super = /*offset=*/136},
                                          .reg1 = NondetRegLayout{._super = /*offset=*/137}}};
__device__ constexpr MultiplyAccumulateLayout kLayout__186 = MultiplyAccumulateLayout{
    .ax = kLayout__187,
    .bx = kLayout__188,
    .cSign = NondetRegLayout{._super = /*offset=*/131},
    .cRestTimes2 = kLayout__83,
    .s0 = kLayout__189,
    .s1 = kLayout__190,
    .s2 = kLayout__191,
    .s3Out = kLayout__90,
    .s3Carry = NondetFakeTwitRegLayout{.reg0 = NondetRegLayout{._super = /*offset=*/138},
                                       .reg1 = NondetRegLayout{._super = /*offset=*/139}}};
__device__ constexpr DoMulLayout kLayout__185 = DoMulLayout{.mul = kLayout__186};
__device__ constexpr OpMULLayout kLayout__184 = OpMULLayout{._0 = kLayout__185};
__device__ constexpr Mul0MulOutputArm2Layout kLayout__183 = Mul0MulOutputArm2Layout{
    ._super = kLayout__184,
    ._extra0 = ArgU16Layout{.count = NondetRegLayout{._super = /*offset=*/39},
                            .val = NondetRegLayout{._super = /*offset=*/40}}};
__device__ constexpr OpMULHLayout kLayout__193 = OpMULHLayout{._0 = kLayout__185};
__device__ constexpr Mul0MulOutputArm3Layout kLayout__192 = Mul0MulOutputArm3Layout{
    ._super = kLayout__193,
    ._extra0 = ArgU16Layout{.count = NondetRegLayout{._super = /*offset=*/39},
                            .val = NondetRegLayout{._super = /*offset=*/40}}};
__device__ constexpr OpMULHSULayout kLayout__195 = OpMULHSULayout{._0 = kLayout__185};
__device__ constexpr Mul0MulOutputArm4Layout kLayout__194 = Mul0MulOutputArm4Layout{
    ._super = kLayout__195,
    ._extra0 = ArgU16Layout{.count = NondetRegLayout{._super = /*offset=*/39},
                            .val = NondetRegLayout{._super = /*offset=*/40}}};
__device__ constexpr OpMULHULayout kLayout__197 = OpMULHULayout{._0 = kLayout__185};
__device__ constexpr Mul0MulOutputArm5Layout kLayout__196 = Mul0MulOutputArm5Layout{
    ._super = kLayout__197,
    ._extra0 = ArgU16Layout{.count = NondetRegLayout{._super = /*offset=*/39},
                            .val = NondetRegLayout{._super = /*offset=*/40}}};
__device__ constexpr Mul0MulOutputArm6Layout kLayout__198 = Mul0MulOutputArm6Layout{
    ._extra0 = ArgU16Layout{.count = NondetRegLayout{._super = /*offset=*/29},
                            .val = NondetRegLayout{._super = /*offset=*/30}},
    ._extra1 = ArgU16Layout{.count = NondetRegLayout{._super = /*offset=*/31},
                            .val = NondetRegLayout{._super = /*offset=*/32}},
    ._extra2 = ArgU16Layout{.count = NondetRegLayout{._super = /*offset=*/33},
                            .val = NondetRegLayout{._super = /*offset=*/34}},
    ._extra3 = ArgU16Layout{.count = NondetRegLayout{._super = /*offset=*/35},
                            .val = NondetRegLayout{._super = /*offset=*/36}},
    ._extra4 = ArgU16Layout{.count = NondetRegLayout{._super = /*offset=*/37},
                            .val = NondetRegLayout{._super = /*offset=*/38}},
    ._extra5 = ArgU16Layout{.count = NondetRegLayout{._super = /*offset=*/39},
                            .val = NondetRegLayout{._super = /*offset=*/40}},
    ._extra6 = ArgU8Layout{.count = NondetRegLayout{._super = /*offset=*/41},
                           .val = NondetRegLayout{._super = /*offset=*/42}},
    ._extra7 = ArgU8Layout{.count = NondetRegLayout{._super = /*offset=*/43},
                           .val = NondetRegLayout{._super = /*offset=*/44}},
    ._extra8 = ArgU8Layout{.count = NondetRegLayout{._super = /*offset=*/45},
                           .val = NondetRegLayout{._super = /*offset=*/46}},
    ._extra9 = ArgU8Layout{.count = NondetRegLayout{._super = /*offset=*/47},
                           .val = NondetRegLayout{._super = /*offset=*/48}},
    ._extra10 = ArgU8Layout{.count = NondetRegLayout{._super = /*offset=*/49},
                            .val = NondetRegLayout{._super = /*offset=*/50}},
    ._extra11 = ArgU8Layout{.count = NondetRegLayout{._super = /*offset=*/51},
                            .val = NondetRegLayout{._super = /*offset=*/52}},
    ._extra12 = ArgU8Layout{.count = NondetRegLayout{._super = /*offset=*/53},
                            .val = NondetRegLayout{._super = /*offset=*/54}},
    ._extra13 = ArgU8Layout{.count = NondetRegLayout{._super = /*offset=*/55},
                            .val = NondetRegLayout{._super = /*offset=*/56}},
    ._extra14 = ArgU8Layout{.count = NondetRegLayout{._super = /*offset=*/57},
                            .val = NondetRegLayout{._super = /*offset=*/58}},
    ._extra15 = ArgU8Layout{.count = NondetRegLayout{._super = /*offset=*/59},
                            .val = NondetRegLayout{._super = /*offset=*/60}},
    ._extra16 = ArgU8Layout{.count = NondetRegLayout{._super = /*offset=*/61},
                            .val = NondetRegLayout{._super = /*offset=*/62}},
    ._extra17 = ArgU8Layout{.count = NondetRegLayout{._super = /*offset=*/63},
                            .val = NondetRegLayout{._super = /*offset=*/64}},
    ._extra18 = ArgU8Layout{.count = NondetRegLayout{._super = /*offset=*/65},
                            .val = NondetRegLayout{._super = /*offset=*/66}}};
__device__ constexpr Mul0MulOutputArm7Layout kLayout__199 = Mul0MulOutputArm7Layout{
    ._extra0 = ArgU16Layout{.count = NondetRegLayout{._super = /*offset=*/29},
                            .val = NondetRegLayout{._super = /*offset=*/30}},
    ._extra1 = ArgU16Layout{.count = NondetRegLayout{._super = /*offset=*/31},
                            .val = NondetRegLayout{._super = /*offset=*/32}},
    ._extra2 = ArgU16Layout{.count = NondetRegLayout{._super = /*offset=*/33},
                            .val = NondetRegLayout{._super = /*offset=*/34}},
    ._extra3 = ArgU16Layout{.count = NondetRegLayout{._super = /*offset=*/35},
                            .val = NondetRegLayout{._super = /*offset=*/36}},
    ._extra4 = ArgU16Layout{.count = NondetRegLayout{._super = /*offset=*/37},
                            .val = NondetRegLayout{._super = /*offset=*/38}},
    ._extra5 = ArgU16Layout{.count = NondetRegLayout{._super = /*offset=*/39},
                            .val = NondetRegLayout{._super = /*offset=*/40}},
    ._extra6 = ArgU8Layout{.count = NondetRegLayout{._super = /*offset=*/41},
                           .val = NondetRegLayout{._super = /*offset=*/42}},
    ._extra7 = ArgU8Layout{.count = NondetRegLayout{._super = /*offset=*/43},
                           .val = NondetRegLayout{._super = /*offset=*/44}},
    ._extra8 = ArgU8Layout{.count = NondetRegLayout{._super = /*offset=*/45},
                           .val = NondetRegLayout{._super = /*offset=*/46}},
    ._extra9 = ArgU8Layout{.count = NondetRegLayout{._super = /*offset=*/47},
                           .val = NondetRegLayout{._super = /*offset=*/48}},
    ._extra10 = ArgU8Layout{.count = NondetRegLayout{._super = /*offset=*/49},
                            .val = NondetRegLayout{._super = /*offset=*/50}},
    ._extra11 = ArgU8Layout{.count = NondetRegLayout{._super = /*offset=*/51},
                            .val = NondetRegLayout{._super = /*offset=*/52}},
    ._extra12 = ArgU8Layout{.count = NondetRegLayout{._super = /*offset=*/53},
                            .val = NondetRegLayout{._super = /*offset=*/54}},
    ._extra13 = ArgU8Layout{.count = NondetRegLayout{._super = /*offset=*/55},
                            .val = NondetRegLayout{._super = /*offset=*/56}},
    ._extra14 = ArgU8Layout{.count = NondetRegLayout{._super = /*offset=*/57},
                            .val = NondetRegLayout{._super = /*offset=*/58}},
    ._extra15 = ArgU8Layout{.count = NondetRegLayout{._super = /*offset=*/59},
                            .val = NondetRegLayout{._super = /*offset=*/60}},
    ._extra16 = ArgU8Layout{.count = NondetRegLayout{._super = /*offset=*/61},
                            .val = NondetRegLayout{._super = /*offset=*/62}},
    ._extra17 = ArgU8Layout{.count = NondetRegLayout{._super = /*offset=*/63},
                            .val = NondetRegLayout{._super = /*offset=*/64}},
    ._extra18 = ArgU8Layout{.count = NondetRegLayout{._super = /*offset=*/65},
                            .val = NondetRegLayout{._super = /*offset=*/66}}};
__device__ constexpr Mul0MulOutputLayout kLayout__157 = Mul0MulOutputLayout{.arm0 = kLayout__158,
                                                                            .arm1 = kLayout__182,
                                                                            .arm2 = kLayout__183,
                                                                            .arm3 = kLayout__192,
                                                                            .arm4 = kLayout__194,
                                                                            .arm5 = kLayout__196,
                                                                            .arm6 = kLayout__198,
                                                                            .arm7 = kLayout__199};
__device__ constexpr MemoryArgLayout kLayout__203 =
    MemoryArgLayout{.count = NondetRegLayout{._super = /*offset=*/152},
                    .addr = NondetRegLayout{._super = /*offset=*/151},
                    .cycle = NondetRegLayout{._super = /*offset=*/153},
                    .dataLow = NondetRegLayout{._super = /*offset=*/154},
                    .dataHigh = NondetRegLayout{._super = /*offset=*/155}};
__device__ constexpr MemoryArgLayout kLayout__204 =
    MemoryArgLayout{.count = NondetRegLayout{._super = /*offset=*/156},
                    .addr = NondetRegLayout{._super = /*offset=*/151},
                    .cycle = NondetRegLayout{._super = /*offset=*/157},
                    .dataLow = NondetRegLayout{._super = /*offset=*/158},
                    .dataHigh = NondetRegLayout{._super = /*offset=*/159}};
__device__ constexpr MemoryIOLayout kLayout__202 =
    MemoryIOLayout{.oldTxn = kLayout__203, .newTxn = kLayout__204};
__device__ constexpr IsCycleLayout kLayout__206 =
    IsCycleLayout{.arg = CycleArgLayout{.count = NondetRegLayout{._super = /*offset=*/160},
                                        .cycle = NondetRegLayout{._super = /*offset=*/161}}};
__device__ constexpr IsForwardLayout kLayout__205 = IsForwardLayout{._0 = kLayout__206};
__device__ constexpr MemoryWriteLayout kLayout__201 =
    MemoryWriteLayout{.io = kLayout__202, ._0 = kLayout__205};
__device__ constexpr WriteRdLayout kLayout__200 =
    WriteRdLayout{.isRd0 = IsZeroLayout{._super = NondetRegLayout{._super = /*offset=*/148},
                                        .inv = NondetRegLayout{._super = /*offset=*/149}},
                  .writeAddr = NondetRegLayout{._super = /*offset=*/150},
                  ._0 = kLayout__201};
__device__ constexpr NondetU16RegLayout kLayout__208 =
    NondetU16RegLayout{.arg = ArgU16Layout{.count = NondetRegLayout{._super = /*offset=*/162},
                                           .val = NondetRegLayout{._super = /*offset=*/163}}};
__device__ constexpr NondetU16RegLayout kLayout__209 =
    NondetU16RegLayout{.arg = ArgU16Layout{.count = NondetRegLayout{._super = /*offset=*/165},
                                           .val = NondetRegLayout{._super = /*offset=*/166}}};
__device__ constexpr NormalizeU32Layout kLayout__207 =
    NormalizeU32Layout{.low16 = kLayout__208,
                       .lowCarry = NondetRegLayout{._super = /*offset=*/164},
                       .high16 = kLayout__209,
                       .highCarry = NondetRegLayout{._super = /*offset=*/167}};
__device__ constexpr Mul0Layout kLayout__126 = Mul0Layout{._0 = kLayout__127,
                                                          .input = kLayout__128,
                                                          ._arguments_Mul0MulOutput = kLayout__154,
                                                          .mulOutput = kLayout__157,
                                                          ._1 = kLayout__200,
                                                          .pcAdd = kLayout__207};
__device__ constexpr DoCycleTableLayout kLayout__211 =
    DoCycleTableLayout{.arg1 = CycleArgLayout{.count = NondetRegLayout{._super = /*offset=*/87},
                                              .cycle = NondetRegLayout{._super = /*offset=*/88}},
                       .arg2 = CycleArgLayout{.count = NondetRegLayout{._super = /*offset=*/89},
                                              .cycle = NondetRegLayout{._super = /*offset=*/90}}};
__device__ constexpr DecoderLayout kLayout__214 =
    DecoderLayout{._f7_6 = NondetRegLayout{._super = /*offset=*/91},
                  ._f7_45 = NondetRegLayout{._super = /*offset=*/92},
                  ._f7_23 = NondetRegLayout{._super = /*offset=*/93},
                  ._f7_01 = NondetRegLayout{._super = /*offset=*/94},
                  ._rs2_34 = NondetRegLayout{._super = /*offset=*/95},
                  ._rs2_12 = NondetRegLayout{._super = /*offset=*/96},
                  ._rs2_0 = NondetRegLayout{._super = /*offset=*/97},
                  ._rs1_34 = NondetRegLayout{._super = /*offset=*/98},
                  ._rs1_12 = NondetRegLayout{._super = /*offset=*/99},
                  ._rs1_0 = NondetRegLayout{._super = /*offset=*/100},
                  ._f3_2 = NondetRegLayout{._super = /*offset=*/101},
                  ._f3_01 = NondetRegLayout{._super = /*offset=*/102},
                  ._rd_34 = NondetRegLayout{._super = /*offset=*/103},
                  ._rd_12 = NondetRegLayout{._super = /*offset=*/104},
                  ._rd_0 = NondetRegLayout{._super = /*offset=*/105},
                  .opcode = NondetRegLayout{._super = /*offset=*/106}};
__device__ constexpr NondetU16RegLayout kLayout__216 =
    NondetU16RegLayout{.arg = ArgU16Layout{.count = NondetRegLayout{._super = /*offset=*/108},
                                           .val = NondetRegLayout{._super = /*offset=*/109}}};
__device__ constexpr NondetU16RegLayout kLayout__217 =
    NondetU16RegLayout{.arg = ArgU16Layout{.count = NondetRegLayout{._super = /*offset=*/112},
                                           .val = NondetRegLayout{._super = /*offset=*/113}}};
__device__ constexpr AddrDecomposeLayout kLayout__215 =
    AddrDecomposeLayout{.low2 = NondetRegLayout{._super = /*offset=*/107},
                        .upperDiff = kLayout__216,
                        ._0 = IsZeroLayout{._super = NondetRegLayout{._super = /*offset=*/110},
                                           .inv = NondetRegLayout{._super = /*offset=*/111}},
                        .med14 = kLayout__217};
__device__ constexpr MemoryArgLayout kLayout__220 =
    MemoryArgLayout{.count = NondetRegLayout{._super = /*offset=*/115},
                    .addr = NondetRegLayout{._super = /*offset=*/114},
                    .cycle = NondetRegLayout{._super = /*offset=*/116},
                    .dataLow = NondetRegLayout{._super = /*offset=*/117},
                    .dataHigh = NondetRegLayout{._super = /*offset=*/118}};
__device__ constexpr MemoryArgLayout kLayout__221 =
    MemoryArgLayout{.count = NondetRegLayout{._super = /*offset=*/119},
                    .addr = NondetRegLayout{._super = /*offset=*/114},
                    .cycle = NondetRegLayout{._super = /*offset=*/120},
                    .dataLow = NondetRegLayout{._super = /*offset=*/121},
                    .dataHigh = NondetRegLayout{._super = /*offset=*/122}};
__device__ constexpr MemoryIOLayout kLayout__219 =
    MemoryIOLayout{.oldTxn = kLayout__220, .newTxn = kLayout__221};
__device__ constexpr IsCycleLayout kLayout__223 =
    IsCycleLayout{.arg = CycleArgLayout{.count = NondetRegLayout{._super = /*offset=*/123},
                                        .cycle = NondetRegLayout{._super = /*offset=*/124}}};
__device__ constexpr IsForwardLayout kLayout__222 = IsForwardLayout{._0 = kLayout__223};
__device__ constexpr MemoryReadLayout kLayout__218 =
    MemoryReadLayout{.io = kLayout__219, ._0 = kLayout__222};
__device__ constexpr DecodeInstLayout kLayout__213 =
    DecodeInstLayout{._super = kLayout__214, .pcAddr = kLayout__215, .loadInst = kLayout__218};
__device__ constexpr MemoryArgLayout kLayout__227 =
    MemoryArgLayout{.count = NondetRegLayout{._super = /*offset=*/126},
                    .addr = NondetRegLayout{._super = /*offset=*/125},
                    .cycle = NondetRegLayout{._super = /*offset=*/127},
                    .dataLow = NondetRegLayout{._super = /*offset=*/128},
                    .dataHigh = NondetRegLayout{._super = /*offset=*/129}};
__device__ constexpr MemoryArgLayout kLayout__228 =
    MemoryArgLayout{.count = NondetRegLayout{._super = /*offset=*/130},
                    .addr = NondetRegLayout{._super = /*offset=*/125},
                    .cycle = NondetRegLayout{._super = /*offset=*/131},
                    .dataLow = NondetRegLayout{._super = /*offset=*/132},
                    .dataHigh = NondetRegLayout{._super = /*offset=*/133}};
__device__ constexpr MemoryIOLayout kLayout__226 =
    MemoryIOLayout{.oldTxn = kLayout__227, .newTxn = kLayout__228};
__device__ constexpr IsCycleLayout kLayout__230 =
    IsCycleLayout{.arg = CycleArgLayout{.count = NondetRegLayout{._super = /*offset=*/134},
                                        .cycle = NondetRegLayout{._super = /*offset=*/135}}};
__device__ constexpr IsForwardLayout kLayout__229 = IsForwardLayout{._0 = kLayout__230};
__device__ constexpr MemoryReadLayout kLayout__225 =
    MemoryReadLayout{.io = kLayout__226, ._0 = kLayout__229};
__device__ constexpr ReadRegLayout kLayout__224 =
    ReadRegLayout{._super = kLayout__225, .addr = NondetRegLayout{._super = /*offset=*/136}};
__device__ constexpr MemoryArgLayout kLayout__234 =
    MemoryArgLayout{.count = NondetRegLayout{._super = /*offset=*/138},
                    .addr = NondetRegLayout{._super = /*offset=*/137},
                    .cycle = NondetRegLayout{._super = /*offset=*/139},
                    .dataLow = NondetRegLayout{._super = /*offset=*/140},
                    .dataHigh = NondetRegLayout{._super = /*offset=*/141}};
__device__ constexpr MemoryArgLayout kLayout__235 =
    MemoryArgLayout{.count = NondetRegLayout{._super = /*offset=*/142},
                    .addr = NondetRegLayout{._super = /*offset=*/137},
                    .cycle = NondetRegLayout{._super = /*offset=*/143},
                    .dataLow = NondetRegLayout{._super = /*offset=*/144},
                    .dataHigh = NondetRegLayout{._super = /*offset=*/145}};
__device__ constexpr MemoryIOLayout kLayout__233 =
    MemoryIOLayout{.oldTxn = kLayout__234, .newTxn = kLayout__235};
__device__ constexpr IsCycleLayout kLayout__237 =
    IsCycleLayout{.arg = CycleArgLayout{.count = NondetRegLayout{._super = /*offset=*/146},
                                        .cycle = NondetRegLayout{._super = /*offset=*/147}}};
__device__ constexpr IsForwardLayout kLayout__236 = IsForwardLayout{._0 = kLayout__237};
__device__ constexpr MemoryReadLayout kLayout__232 =
    MemoryReadLayout{.io = kLayout__233, ._0 = kLayout__236};
__device__ constexpr ReadRegLayout kLayout__231 =
    ReadRegLayout{._super = kLayout__232, .addr = NondetRegLayout{._super = /*offset=*/148}};
__device__ constexpr DivInputLayout kLayout__212 =
    DivInputLayout{.decoded = kLayout__213, .rs1 = kLayout__224, .rs2 = kLayout__231};
__device__ constexpr ArgU16Layout16LayoutArray kLayout__239 =
    ArgU16Layout16LayoutArray{ArgU16Layout{.count = NondetRegLayout{._super = /*offset=*/29},
                                           .val = NondetRegLayout{._super = /*offset=*/30}},
                              ArgU16Layout{.count = NondetRegLayout{._super = /*offset=*/31},
                                           .val = NondetRegLayout{._super = /*offset=*/32}},
                              ArgU16Layout{.count = NondetRegLayout{._super = /*offset=*/33},
                                           .val = NondetRegLayout{._super = /*offset=*/34}},
                              ArgU16Layout{.count = NondetRegLayout{._super = /*offset=*/35},
                                           .val = NondetRegLayout{._super = /*offset=*/36}},
                              ArgU16Layout{.count = NondetRegLayout{._super = /*offset=*/37},
                                           .val = NondetRegLayout{._super = /*offset=*/38}},
                              ArgU16Layout{.count = NondetRegLayout{._super = /*offset=*/39},
                                           .val = NondetRegLayout{._super = /*offset=*/40}},
                              ArgU16Layout{.count = NondetRegLayout{._super = /*offset=*/41},
                                           .val = NondetRegLayout{._super = /*offset=*/42}},
                              ArgU16Layout{.count = NondetRegLayout{._super = /*offset=*/43},
                                           .val = NondetRegLayout{._super = /*offset=*/44}},
                              ArgU16Layout{.count = NondetRegLayout{._super = /*offset=*/45},
                                           .val = NondetRegLayout{._super = /*offset=*/46}},
                              ArgU16Layout{.count = NondetRegLayout{._super = /*offset=*/47},
                                           .val = NondetRegLayout{._super = /*offset=*/48}},
                              ArgU16Layout{.count = NondetRegLayout{._super = /*offset=*/49},
                                           .val = NondetRegLayout{._super = /*offset=*/50}},
                              ArgU16Layout{.count = NondetRegLayout{._super = /*offset=*/51},
                                           .val = NondetRegLayout{._super = /*offset=*/52}},
                              ArgU16Layout{.count = NondetRegLayout{._super = /*offset=*/53},
                                           .val = NondetRegLayout{._super = /*offset=*/54}},
                              ArgU16Layout{.count = NondetRegLayout{._super = /*offset=*/55},
                                           .val = NondetRegLayout{._super = /*offset=*/56}},
                              ArgU16Layout{.count = NondetRegLayout{._super = /*offset=*/57},
                                           .val = NondetRegLayout{._super = /*offset=*/58}},
                              ArgU16Layout{.count = NondetRegLayout{._super = /*offset=*/59},
                                           .val = NondetRegLayout{._super = /*offset=*/60}}};
__device__ constexpr ArgU8Layout13LayoutArray kLayout__240 =
    ArgU8Layout13LayoutArray{ArgU8Layout{.count = NondetRegLayout{._super = /*offset=*/61},
                                         .val = NondetRegLayout{._super = /*offset=*/62}},
                             ArgU8Layout{.count = NondetRegLayout{._super = /*offset=*/63},
                                         .val = NondetRegLayout{._super = /*offset=*/64}},
                             ArgU8Layout{.count = NondetRegLayout{._super = /*offset=*/65},
                                         .val = NondetRegLayout{._super = /*offset=*/66}},
                             ArgU8Layout{.count = NondetRegLayout{._super = /*offset=*/67},
                                         .val = NondetRegLayout{._super = /*offset=*/68}},
                             ArgU8Layout{.count = NondetRegLayout{._super = /*offset=*/69},
                                         .val = NondetRegLayout{._super = /*offset=*/70}},
                             ArgU8Layout{.count = NondetRegLayout{._super = /*offset=*/71},
                                         .val = NondetRegLayout{._super = /*offset=*/72}},
                             ArgU8Layout{.count = NondetRegLayout{._super = /*offset=*/73},
                                         .val = NondetRegLayout{._super = /*offset=*/74}},
                             ArgU8Layout{.count = NondetRegLayout{._super = /*offset=*/75},
                                         .val = NondetRegLayout{._super = /*offset=*/76}},
                             ArgU8Layout{.count = NondetRegLayout{._super = /*offset=*/77},
                                         .val = NondetRegLayout{._super = /*offset=*/78}},
                             ArgU8Layout{.count = NondetRegLayout{._super = /*offset=*/79},
                                         .val = NondetRegLayout{._super = /*offset=*/80}},
                             ArgU8Layout{.count = NondetRegLayout{._super = /*offset=*/81},
                                         .val = NondetRegLayout{._super = /*offset=*/82}},
                             ArgU8Layout{.count = NondetRegLayout{._super = /*offset=*/83},
                                         .val = NondetRegLayout{._super = /*offset=*/84}},
                             ArgU8Layout{.count = NondetRegLayout{._super = /*offset=*/85},
                                         .val = NondetRegLayout{._super = /*offset=*/86}}};
__device__ constexpr _Arguments_Div0MulOutputLayout kLayout__238 =
    _Arguments_Div0MulOutputLayout{.argU16 = kLayout__239, .argU8 = kLayout__240};
__device__ constexpr NondetRegLayout5LayoutArray kLayout__246 =
    NondetRegLayout5LayoutArray{NondetRegLayout{._super = /*offset=*/149},
                                NondetRegLayout{._super = /*offset=*/150},
                                NondetRegLayout{._super = /*offset=*/151},
                                NondetRegLayout{._super = /*offset=*/152},
                                NondetRegLayout{._super = /*offset=*/153}};
__device__ constexpr ToBits_5_Layout kLayout__245 = ToBits_5_Layout{._super = kLayout__246};
__device__ constexpr DynPo2Layout kLayout__244 =
    DynPo2Layout{.low5 = kLayout__245,
                 .checkU16 = kLayout__83,
                 .b3 = NondetRegLayout{._super = /*offset=*/154},
                 .low = NondetRegLayout{._super = /*offset=*/155},
                 .high = NondetRegLayout{._super = /*offset=*/156}};
__device__ constexpr NondetU8RegLayout kLayout__250 =
    NondetU8RegLayout{.arg = ArgU8Layout{.count = NondetRegLayout{._super = /*offset=*/67},
                                         .val = NondetRegLayout{._super = /*offset=*/68}}};
__device__ constexpr NondetU8RegLayout kLayout__251 =
    NondetU8RegLayout{.arg = ArgU8Layout{.count = NondetRegLayout{._super = /*offset=*/69},
                                         .val = NondetRegLayout{._super = /*offset=*/70}}};
__device__ constexpr ExpandU32Layout kLayout__249 =
    ExpandU32Layout{.b0 = kLayout__177,
                    .b1 = kLayout__179,
                    .b2 = kLayout__181,
                    .b3 = kLayout__250,
                    .b3Top7times2 = kLayout__251,
                    .topBit = NondetRegLayout{._super = /*offset=*/159}};
__device__ constexpr NondetU8RegLayout kLayout__253 =
    NondetU8RegLayout{.arg = ArgU8Layout{.count = NondetRegLayout{._super = /*offset=*/71},
                                         .val = NondetRegLayout{._super = /*offset=*/72}}};
__device__ constexpr NondetU8RegLayout kLayout__254 =
    NondetU8RegLayout{.arg = ArgU8Layout{.count = NondetRegLayout{._super = /*offset=*/73},
                                         .val = NondetRegLayout{._super = /*offset=*/74}}};
__device__ constexpr NondetU8RegLayout kLayout__255 =
    NondetU8RegLayout{.arg = ArgU8Layout{.count = NondetRegLayout{._super = /*offset=*/75},
                                         .val = NondetRegLayout{._super = /*offset=*/76}}};
__device__ constexpr NondetU8RegLayout kLayout__256 =
    NondetU8RegLayout{.arg = ArgU8Layout{.count = NondetRegLayout{._super = /*offset=*/77},
                                         .val = NondetRegLayout{._super = /*offset=*/78}}};
__device__ constexpr NondetU8RegLayout kLayout__257 =
    NondetU8RegLayout{.arg = ArgU8Layout{.count = NondetRegLayout{._super = /*offset=*/79},
                                         .val = NondetRegLayout{._super = /*offset=*/80}}};
__device__ constexpr ExpandU32Layout kLayout__252 =
    ExpandU32Layout{.b0 = kLayout__253,
                    .b1 = kLayout__254,
                    .b2 = kLayout__255,
                    .b3 = kLayout__256,
                    .b3Top7times2 = kLayout__257,
                    .topBit = NondetRegLayout{._super = /*offset=*/160}};
__device__ constexpr NondetU8RegLayout kLayout__259 =
    NondetU8RegLayout{.arg = ArgU8Layout{.count = NondetRegLayout{._super = /*offset=*/81},
                                         .val = NondetRegLayout{._super = /*offset=*/82}}};
__device__ constexpr SplitTotalLayout kLayout__258 = SplitTotalLayout{
    .out = kLayout__90,
    .carryByte = kLayout__259,
    .carryExtra = NondetFakeTwitRegLayout{.reg0 = NondetRegLayout{._super = /*offset=*/162},
                                          .reg1 = NondetRegLayout{._super = /*offset=*/163}}};
__device__ constexpr NondetU8RegLayout kLayout__261 =
    NondetU8RegLayout{.arg = ArgU8Layout{.count = NondetRegLayout{._super = /*offset=*/83},
                                         .val = NondetRegLayout{._super = /*offset=*/84}}};
__device__ constexpr SplitTotalLayout kLayout__260 = SplitTotalLayout{
    .out = kLayout__17,
    .carryByte = kLayout__261,
    .carryExtra = NondetFakeTwitRegLayout{.reg0 = NondetRegLayout{._super = /*offset=*/164},
                                          .reg1 = NondetRegLayout{._super = /*offset=*/165}}};
__device__ constexpr NondetU16RegLayout kLayout__263 =
    NondetU16RegLayout{.arg = ArgU16Layout{.count = NondetRegLayout{._super = /*offset=*/41},
                                           .val = NondetRegLayout{._super = /*offset=*/42}}};
__device__ constexpr NondetU8RegLayout kLayout__264 =
    NondetU8RegLayout{.arg = ArgU8Layout{.count = NondetRegLayout{._super = /*offset=*/85},
                                         .val = NondetRegLayout{._super = /*offset=*/86}}};
__device__ constexpr SplitTotalLayout kLayout__262 = SplitTotalLayout{
    .out = kLayout__263,
    .carryByte = kLayout__264,
    .carryExtra = NondetFakeTwitRegLayout{.reg0 = NondetRegLayout{._super = /*offset=*/166},
                                          .reg1 = NondetRegLayout{._super = /*offset=*/167}}};
__device__ constexpr NondetU16RegLayout kLayout__265 =
    NondetU16RegLayout{.arg = ArgU16Layout{.count = NondetRegLayout{._super = /*offset=*/43},
                                           .val = NondetRegLayout{._super = /*offset=*/44}}};
__device__ constexpr MultiplyAccumulateLayout kLayout__248 = MultiplyAccumulateLayout{
    .ax = kLayout__249,
    .bx = kLayout__252,
    .cSign = NondetRegLayout{._super = /*offset=*/161},
    .cRestTimes2 = kLayout__88,
    .s0 = kLayout__258,
    .s1 = kLayout__260,
    .s2 = kLayout__262,
    .s3Out = kLayout__265,
    .s3Carry = NondetFakeTwitRegLayout{.reg0 = NondetRegLayout{._super = /*offset=*/168},
                                       .reg1 = NondetRegLayout{._super = /*offset=*/169}}};
__device__ constexpr NondetU16RegLayout kLayout__267 =
    NondetU16RegLayout{.arg = ArgU16Layout{.count = NondetRegLayout{._super = /*offset=*/47},
                                           .val = NondetRegLayout{._super = /*offset=*/48}}};
__device__ constexpr NondetU16RegLayout kLayout__268 =
    NondetU16RegLayout{.arg = ArgU16Layout{.count = NondetRegLayout{._super = /*offset=*/49},
                                           .val = NondetRegLayout{._super = /*offset=*/50}}};
__device__ constexpr NormalizeU32Layout kLayout__266 =
    NormalizeU32Layout{.low16 = kLayout__267,
                       .lowCarry = NondetRegLayout{._super = /*offset=*/174},
                       .high16 = kLayout__268,
                       .highCarry = NondetRegLayout{._super = /*offset=*/175}};
__device__ constexpr NondetU16RegLayout kLayout__270 =
    NondetU16RegLayout{.arg = ArgU16Layout{.count = NondetRegLayout{._super = /*offset=*/51},
                                           .val = NondetRegLayout{._super = /*offset=*/52}}};
__device__ constexpr NondetU16RegLayout kLayout__271 =
    NondetU16RegLayout{.arg = ArgU16Layout{.count = NondetRegLayout{._super = /*offset=*/53},
                                           .val = NondetRegLayout{._super = /*offset=*/54}}};
__device__ constexpr NormalizeU32Layout kLayout__269 =
    NormalizeU32Layout{.low16 = kLayout__270,
                       .lowCarry = NondetRegLayout{._super = /*offset=*/176},
                       .high16 = kLayout__271,
                       .highCarry = NondetRegLayout{._super = /*offset=*/177}};
__device__ constexpr ArgU16Layout2LayoutArray kLayout__273 =
    ArgU16Layout2LayoutArray{ArgU16Layout{.count = NondetRegLayout{._super = /*offset=*/55},
                                          .val = NondetRegLayout{._super = /*offset=*/56}},
                             ArgU16Layout{.count = NondetRegLayout{._super = /*offset=*/57},
                                          .val = NondetRegLayout{._super = /*offset=*/58}}};
__device__ constexpr _Arguments_DoDiv__1Layout kLayout__272 =
    _Arguments_DoDiv__1Layout{.argU16 = kLayout__273};
__device__ constexpr DoDiv__1Arm0Layout kLayout__275 =
    DoDiv__1Arm0Layout{._extra0 = ArgU16Layout{.count = NondetRegLayout{._super = /*offset=*/55},
                                               .val = NondetRegLayout{._super = /*offset=*/56}},
                       ._extra1 = ArgU16Layout{.count = NondetRegLayout{._super = /*offset=*/57},
                                               .val = NondetRegLayout{._super = /*offset=*/58}}};
__device__ constexpr NondetU16RegLayout kLayout__279 =
    NondetU16RegLayout{.arg = ArgU16Layout{.count = NondetRegLayout{._super = /*offset=*/55},
                                           .val = NondetRegLayout{._super = /*offset=*/56}}};
__device__ constexpr NondetU16RegLayout kLayout__280 =
    NondetU16RegLayout{.arg = ArgU16Layout{.count = NondetRegLayout{._super = /*offset=*/57},
                                           .val = NondetRegLayout{._super = /*offset=*/58}}};
__device__ constexpr NormalizeU32Layout kLayout__278 =
    NormalizeU32Layout{.low16 = kLayout__279,
                       .lowCarry = NondetRegLayout{._super = /*offset=*/178},
                       .high16 = kLayout__280,
                       .highCarry = NondetRegLayout{._super = /*offset=*/179}};
__device__ constexpr CmpLessThanUnsignedLayout kLayout__277 =
    CmpLessThanUnsignedLayout{.diff = kLayout__278};
__device__ constexpr DoDiv__1Arm1_SuperLayout kLayout__276 =
    DoDiv__1Arm1_SuperLayout{.lt = kLayout__277};
__device__ constexpr DoDiv__1Layout kLayout__274 =
    DoDiv__1Layout{.arm0 = kLayout__275, .arm1 = kLayout__276};
__device__ constexpr DoDivLayout kLayout__247 =
    DoDivLayout{.quotLow = NondetRegLayout{._super = /*offset=*/157},
                .quotHigh = NondetRegLayout{._super = /*offset=*/158},
                .remLow = kLayout__84,
                .remHigh = kLayout__86,
                .mul = kLayout__248,
                .topBitType = NondetRegLayout{._super = /*offset=*/170},
                .isZero = IsZeroLayout{._super = NondetRegLayout{._super = /*offset=*/171},
                                       .inv = NondetRegLayout{._super = /*offset=*/172}},
                .topNum = NondetRegLayout{._super = /*offset=*/173},
                ._0 = kLayout__20,
                .denomAbs = kLayout__266,
                .remNormal = kLayout__269,
                ._arguments_DoDiv__1 = kLayout__272,
                ._3 = kLayout__274};
__device__ constexpr OpSRLLayout kLayout__243 =
    OpSRLLayout{.shiftMul = kLayout__244, ._0 = kLayout__247};
__device__ constexpr Div0MulOutputArm0Layout kLayout__242 = Div0MulOutputArm0Layout{
    ._super = kLayout__243,
    ._extra0 = ArgU16Layout{.count = NondetRegLayout{._super = /*offset=*/59},
                            .val = NondetRegLayout{._super = /*offset=*/60}}};
__device__ constexpr TopBitLayout kLayout__282 =
    TopBitLayout{._super = NondetRegLayout{._super = /*offset=*/157}, .rest = kLayout__84};
__device__ constexpr ExpandU32Layout kLayout__285 =
    ExpandU32Layout{.b0 = kLayout__177,
                    .b1 = kLayout__179,
                    .b2 = kLayout__181,
                    .b3 = kLayout__250,
                    .b3Top7times2 = kLayout__251,
                    .topBit = NondetRegLayout{._super = /*offset=*/160}};
__device__ constexpr ExpandU32Layout kLayout__286 =
    ExpandU32Layout{.b0 = kLayout__253,
                    .b1 = kLayout__254,
                    .b2 = kLayout__255,
                    .b3 = kLayout__256,
                    .b3Top7times2 = kLayout__257,
                    .topBit = NondetRegLayout{._super = /*offset=*/161}};
__device__ constexpr SplitTotalLayout kLayout__287 = SplitTotalLayout{
    .out = kLayout__17,
    .carryByte = kLayout__259,
    .carryExtra = NondetFakeTwitRegLayout{.reg0 = NondetRegLayout{._super = /*offset=*/163},
                                          .reg1 = NondetRegLayout{._super = /*offset=*/164}}};
__device__ constexpr SplitTotalLayout kLayout__288 = SplitTotalLayout{
    .out = kLayout__263,
    .carryByte = kLayout__261,
    .carryExtra = NondetFakeTwitRegLayout{.reg0 = NondetRegLayout{._super = /*offset=*/165},
                                          .reg1 = NondetRegLayout{._super = /*offset=*/166}}};
__device__ constexpr SplitTotalLayout kLayout__289 = SplitTotalLayout{
    .out = kLayout__265,
    .carryByte = kLayout__264,
    .carryExtra = NondetFakeTwitRegLayout{.reg0 = NondetRegLayout{._super = /*offset=*/167},
                                          .reg1 = NondetRegLayout{._super = /*offset=*/168}}};
__device__ constexpr MultiplyAccumulateLayout kLayout__284 = MultiplyAccumulateLayout{
    .ax = kLayout__285,
    .bx = kLayout__286,
    .cSign = NondetRegLayout{._super = /*offset=*/162},
    .cRestTimes2 = kLayout__90,
    .s0 = kLayout__287,
    .s1 = kLayout__288,
    .s2 = kLayout__289,
    .s3Out = kLayout__20,
    .s3Carry = NondetFakeTwitRegLayout{.reg0 = NondetRegLayout{._super = /*offset=*/169},
                                       .reg1 = NondetRegLayout{._super = /*offset=*/170}}};
__device__ constexpr NormalizeU32Layout kLayout__290 =
    NormalizeU32Layout{.low16 = kLayout__268,
                       .lowCarry = NondetRegLayout{._super = /*offset=*/175},
                       .high16 = kLayout__270,
                       .highCarry = NondetRegLayout{._super = /*offset=*/176}};
__device__ constexpr NormalizeU32Layout kLayout__291 =
    NormalizeU32Layout{.low16 = kLayout__271,
                       .lowCarry = NondetRegLayout{._super = /*offset=*/177},
                       .high16 = kLayout__279,
                       .highCarry = NondetRegLayout{._super = /*offset=*/178}};
__device__ constexpr ArgU16Layout2LayoutArray kLayout__293 =
    ArgU16Layout2LayoutArray{ArgU16Layout{.count = NondetRegLayout{._super = /*offset=*/57},
                                          .val = NondetRegLayout{._super = /*offset=*/58}},
                             ArgU16Layout{.count = NondetRegLayout{._super = /*offset=*/59},
                                          .val = NondetRegLayout{._super = /*offset=*/60}}};
__device__ constexpr _Arguments_DoDiv__1Layout kLayout__292 =
    _Arguments_DoDiv__1Layout{.argU16 = kLayout__293};
__device__ constexpr DoDiv__1Arm0Layout kLayout__295 =
    DoDiv__1Arm0Layout{._extra0 = ArgU16Layout{.count = NondetRegLayout{._super = /*offset=*/57},
                                               .val = NondetRegLayout{._super = /*offset=*/58}},
                       ._extra1 = ArgU16Layout{.count = NondetRegLayout{._super = /*offset=*/59},
                                               .val = NondetRegLayout{._super = /*offset=*/60}}};
__device__ constexpr NondetU16RegLayout kLayout__299 =
    NondetU16RegLayout{.arg = ArgU16Layout{.count = NondetRegLayout{._super = /*offset=*/59},
                                           .val = NondetRegLayout{._super = /*offset=*/60}}};
__device__ constexpr NormalizeU32Layout kLayout__298 =
    NormalizeU32Layout{.low16 = kLayout__280,
                       .lowCarry = NondetRegLayout{._super = /*offset=*/179},
                       .high16 = kLayout__299,
                       .highCarry = NondetRegLayout{._super = /*offset=*/180}};
__device__ constexpr CmpLessThanUnsignedLayout kLayout__297 =
    CmpLessThanUnsignedLayout{.diff = kLayout__298};
__device__ constexpr DoDiv__1Arm1_SuperLayout kLayout__296 =
    DoDiv__1Arm1_SuperLayout{.lt = kLayout__297};
__device__ constexpr DoDiv__1Layout kLayout__294 =
    DoDiv__1Layout{.arm0 = kLayout__295, .arm1 = kLayout__296};
__device__ constexpr DoDivLayout kLayout__283 =
    DoDivLayout{.quotLow = NondetRegLayout{._super = /*offset=*/158},
                .quotHigh = NondetRegLayout{._super = /*offset=*/159},
                .remLow = kLayout__86,
                .remHigh = kLayout__88,
                .mul = kLayout__284,
                .topBitType = NondetRegLayout{._super = /*offset=*/171},
                .isZero = IsZeroLayout{._super = NondetRegLayout{._super = /*offset=*/172},
                                       .inv = NondetRegLayout{._super = /*offset=*/173}},
                .topNum = NondetRegLayout{._super = /*offset=*/174},
                ._0 = kLayout__267,
                .denomAbs = kLayout__290,
                .remNormal = kLayout__291,
                ._arguments_DoDiv__1 = kLayout__292,
                ._3 = kLayout__294};
__device__ constexpr OpSRALayout kLayout__281 =
    OpSRALayout{.shiftMul = kLayout__244, .flip = kLayout__282, ._0 = kLayout__283};
__device__ constexpr OpSRLILayout kLayout__301 =
    OpSRLILayout{.shiftMul = kLayout__244, ._0 = kLayout__247};
__device__ constexpr Div0MulOutputArm2Layout kLayout__300 = Div0MulOutputArm2Layout{
    ._super = kLayout__301,
    ._extra0 = ArgU16Layout{.count = NondetRegLayout{._super = /*offset=*/59},
                            .val = NondetRegLayout{._super = /*offset=*/60}}};
__device__ constexpr OpSRAILayout kLayout__302 =
    OpSRAILayout{.shiftMul = kLayout__244, .flip = kLayout__282, ._0 = kLayout__283};
__device__ constexpr ExpandU32Layout kLayout__307 =
    ExpandU32Layout{.b0 = kLayout__177,
                    .b1 = kLayout__179,
                    .b2 = kLayout__181,
                    .b3 = kLayout__250,
                    .b3Top7times2 = kLayout__251,
                    .topBit = NondetRegLayout{._super = /*offset=*/151}};
__device__ constexpr ExpandU32Layout kLayout__308 =
    ExpandU32Layout{.b0 = kLayout__253,
                    .b1 = kLayout__254,
                    .b2 = kLayout__255,
                    .b3 = kLayout__256,
                    .b3Top7times2 = kLayout__257,
                    .topBit = NondetRegLayout{._super = /*offset=*/152}};
__device__ constexpr SplitTotalLayout kLayout__309 = SplitTotalLayout{
    .out = kLayout__88,
    .carryByte = kLayout__259,
    .carryExtra = NondetFakeTwitRegLayout{.reg0 = NondetRegLayout{._super = /*offset=*/154},
                                          .reg1 = NondetRegLayout{._super = /*offset=*/155}}};
__device__ constexpr SplitTotalLayout kLayout__310 = SplitTotalLayout{
    .out = kLayout__90,
    .carryByte = kLayout__261,
    .carryExtra = NondetFakeTwitRegLayout{.reg0 = NondetRegLayout{._super = /*offset=*/156},
                                          .reg1 = NondetRegLayout{._super = /*offset=*/157}}};
__device__ constexpr SplitTotalLayout kLayout__311 = SplitTotalLayout{
    .out = kLayout__17,
    .carryByte = kLayout__264,
    .carryExtra = NondetFakeTwitRegLayout{.reg0 = NondetRegLayout{._super = /*offset=*/158},
                                          .reg1 = NondetRegLayout{._super = /*offset=*/159}}};
__device__ constexpr MultiplyAccumulateLayout kLayout__306 = MultiplyAccumulateLayout{
    .ax = kLayout__307,
    .bx = kLayout__308,
    .cSign = NondetRegLayout{._super = /*offset=*/153},
    .cRestTimes2 = kLayout__86,
    .s0 = kLayout__309,
    .s1 = kLayout__310,
    .s2 = kLayout__311,
    .s3Out = kLayout__263,
    .s3Carry = NondetFakeTwitRegLayout{.reg0 = NondetRegLayout{._super = /*offset=*/160},
                                       .reg1 = NondetRegLayout{._super = /*offset=*/161}}};
__device__ constexpr NormalizeU32Layout kLayout__312 =
    NormalizeU32Layout{.low16 = kLayout__20,
                       .lowCarry = NondetRegLayout{._super = /*offset=*/166},
                       .high16 = kLayout__267,
                       .highCarry = NondetRegLayout{._super = /*offset=*/167}};
__device__ constexpr NormalizeU32Layout kLayout__313 =
    NormalizeU32Layout{.low16 = kLayout__268,
                       .lowCarry = NondetRegLayout{._super = /*offset=*/168},
                       .high16 = kLayout__270,
                       .highCarry = NondetRegLayout{._super = /*offset=*/169}};
__device__ constexpr ArgU16Layout2LayoutArray kLayout__315 =
    ArgU16Layout2LayoutArray{ArgU16Layout{.count = NondetRegLayout{._super = /*offset=*/53},
                                          .val = NondetRegLayout{._super = /*offset=*/54}},
                             ArgU16Layout{.count = NondetRegLayout{._super = /*offset=*/55},
                                          .val = NondetRegLayout{._super = /*offset=*/56}}};
__device__ constexpr _Arguments_DoDiv__1Layout kLayout__314 =
    _Arguments_DoDiv__1Layout{.argU16 = kLayout__315};
__device__ constexpr DoDiv__1Arm0Layout kLayout__317 =
    DoDiv__1Arm0Layout{._extra0 = ArgU16Layout{.count = NondetRegLayout{._super = /*offset=*/53},
                                               .val = NondetRegLayout{._super = /*offset=*/54}},
                       ._extra1 = ArgU16Layout{.count = NondetRegLayout{._super = /*offset=*/55},
                                               .val = NondetRegLayout{._super = /*offset=*/56}}};
__device__ constexpr NormalizeU32Layout kLayout__320 =
    NormalizeU32Layout{.low16 = kLayout__271,
                       .lowCarry = NondetRegLayout{._super = /*offset=*/170},
                       .high16 = kLayout__279,
                       .highCarry = NondetRegLayout{._super = /*offset=*/171}};
__device__ constexpr CmpLessThanUnsignedLayout kLayout__319 =
    CmpLessThanUnsignedLayout{.diff = kLayout__320};
__device__ constexpr DoDiv__1Arm1_SuperLayout kLayout__318 =
    DoDiv__1Arm1_SuperLayout{.lt = kLayout__319};
__device__ constexpr DoDiv__1Layout kLayout__316 =
    DoDiv__1Layout{.arm0 = kLayout__317, .arm1 = kLayout__318};
__device__ constexpr DoDivLayout kLayout__305 =
    DoDivLayout{.quotLow = NondetRegLayout{._super = /*offset=*/149},
                .quotHigh = NondetRegLayout{._super = /*offset=*/150},
                .remLow = kLayout__83,
                .remHigh = kLayout__84,
                .mul = kLayout__306,
                .topBitType = NondetRegLayout{._super = /*offset=*/162},
                .isZero = IsZeroLayout{._super = NondetRegLayout{._super = /*offset=*/163},
                                       .inv = NondetRegLayout{._super = /*offset=*/164}},
                .topNum = NondetRegLayout{._super = /*offset=*/165},
                ._0 = kLayout__265,
                .denomAbs = kLayout__312,
                .remNormal = kLayout__313,
                ._arguments_DoDiv__1 = kLayout__314,
                ._3 = kLayout__316};
__device__ constexpr OpDIVLayout kLayout__304 = OpDIVLayout{._0 = kLayout__305};
__device__ constexpr Div0MulOutputArm4Layout kLayout__303 = Div0MulOutputArm4Layout{
    ._super = kLayout__304,
    ._extra0 = ArgU16Layout{.count = NondetRegLayout{._super = /*offset=*/57},
                            .val = NondetRegLayout{._super = /*offset=*/58}},
    ._extra1 = ArgU16Layout{.count = NondetRegLayout{._super = /*offset=*/59},
                            .val = NondetRegLayout{._super = /*offset=*/60}}};
__device__ constexpr OpDIVULayout kLayout__322 = OpDIVULayout{._0 = kLayout__305};
__device__ constexpr Div0MulOutputArm5Layout kLayout__321 = Div0MulOutputArm5Layout{
    ._super = kLayout__322,
    ._extra0 = ArgU16Layout{.count = NondetRegLayout{._super = /*offset=*/57},
                            .val = NondetRegLayout{._super = /*offset=*/58}},
    ._extra1 = ArgU16Layout{.count = NondetRegLayout{._super = /*offset=*/59},
                            .val = NondetRegLayout{._super = /*offset=*/60}}};
__device__ constexpr OpREMLayout kLayout__324 = OpREMLayout{._0 = kLayout__305};
__device__ constexpr Div0MulOutputArm6Layout kLayout__323 = Div0MulOutputArm6Layout{
    ._super = kLayout__324,
    ._extra0 = ArgU16Layout{.count = NondetRegLayout{._super = /*offset=*/57},
                            .val = NondetRegLayout{._super = /*offset=*/58}},
    ._extra1 = ArgU16Layout{.count = NondetRegLayout{._super = /*offset=*/59},
                            .val = NondetRegLayout{._super = /*offset=*/60}}};
__device__ constexpr OpREMULayout kLayout__326 = OpREMULayout{._0 = kLayout__305};
__device__ constexpr Div0MulOutputArm7Layout kLayout__325 = Div0MulOutputArm7Layout{
    ._super = kLayout__326,
    ._extra0 = ArgU16Layout{.count = NondetRegLayout{._super = /*offset=*/57},
                            .val = NondetRegLayout{._super = /*offset=*/58}},
    ._extra1 = ArgU16Layout{.count = NondetRegLayout{._super = /*offset=*/59},
                            .val = NondetRegLayout{._super = /*offset=*/60}}};
__device__ constexpr Div0MulOutputLayout kLayout__241 = Div0MulOutputLayout{.arm0 = kLayout__242,
                                                                            .arm1 = kLayout__281,
                                                                            .arm2 = kLayout__300,
                                                                            .arm3 = kLayout__302,
                                                                            .arm4 = kLayout__303,
                                                                            .arm5 = kLayout__321,
                                                                            .arm6 = kLayout__323,
                                                                            .arm7 = kLayout__325};
__device__ constexpr MemoryArgLayout kLayout__330 =
    MemoryArgLayout{.count = NondetRegLayout{._super = /*offset=*/185},
                    .addr = NondetRegLayout{._super = /*offset=*/184},
                    .cycle = NondetRegLayout{._super = /*offset=*/186},
                    .dataLow = NondetRegLayout{._super = /*offset=*/187},
                    .dataHigh = NondetRegLayout{._super = /*offset=*/188}};
__device__ constexpr MemoryArgLayout kLayout__331 =
    MemoryArgLayout{.count = NondetRegLayout{._super = /*offset=*/189},
                    .addr = NondetRegLayout{._super = /*offset=*/184},
                    .cycle = NondetRegLayout{._super = /*offset=*/190},
                    .dataLow = NondetRegLayout{._super = /*offset=*/191},
                    .dataHigh = NondetRegLayout{._super = /*offset=*/192}};
__device__ constexpr MemoryIOLayout kLayout__329 =
    MemoryIOLayout{.oldTxn = kLayout__330, .newTxn = kLayout__331};
__device__ constexpr IsCycleLayout kLayout__333 =
    IsCycleLayout{.arg = CycleArgLayout{.count = NondetRegLayout{._super = /*offset=*/193},
                                        .cycle = NondetRegLayout{._super = /*offset=*/194}}};
__device__ constexpr IsForwardLayout kLayout__332 = IsForwardLayout{._0 = kLayout__333};
__device__ constexpr MemoryWriteLayout kLayout__328 =
    MemoryWriteLayout{.io = kLayout__329, ._0 = kLayout__332};
__device__ constexpr WriteRdLayout kLayout__327 =
    WriteRdLayout{.isRd0 = IsZeroLayout{._super = NondetRegLayout{._super = /*offset=*/181},
                                        .inv = NondetRegLayout{._super = /*offset=*/182}},
                  .writeAddr = NondetRegLayout{._super = /*offset=*/183},
                  ._0 = kLayout__328};
__device__ constexpr NondetU16RegLayout kLayout__335 =
    NondetU16RegLayout{.arg = ArgU16Layout{.count = NondetRegLayout{._super = /*offset=*/195},
                                           .val = NondetRegLayout{._super = /*offset=*/196}}};
__device__ constexpr NondetU16RegLayout kLayout__336 =
    NondetU16RegLayout{.arg = ArgU16Layout{.count = NondetRegLayout{._super = /*offset=*/198},
                                           .val = NondetRegLayout{._super = /*offset=*/199}}};
__device__ constexpr NormalizeU32Layout kLayout__334 =
    NormalizeU32Layout{.low16 = kLayout__335,
                       .lowCarry = NondetRegLayout{._super = /*offset=*/197},
                       .high16 = kLayout__336,
                       .highCarry = NondetRegLayout{._super = /*offset=*/200}};
__device__ constexpr Div0Layout kLayout__210 = Div0Layout{._0 = kLayout__211,
                                                          .input = kLayout__212,
                                                          ._arguments_Div0MulOutput = kLayout__238,
                                                          .mulOutput = kLayout__241,
                                                          ._1 = kLayout__327,
                                                          .pcAdd = kLayout__334};
__device__ constexpr DoCycleTableLayout kLayout__338 =
    DoCycleTableLayout{.arg1 = CycleArgLayout{.count = NondetRegLayout{._super = /*offset=*/37},
                                              .cycle = NondetRegLayout{._super = /*offset=*/38}},
                       .arg2 = CycleArgLayout{.count = NondetRegLayout{._super = /*offset=*/39},
                                              .cycle = NondetRegLayout{._super = /*offset=*/40}}};
__device__ constexpr DecoderLayout kLayout__341 =
    DecoderLayout{._f7_6 = NondetRegLayout{._super = /*offset=*/41},
                  ._f7_45 = NondetRegLayout{._super = /*offset=*/42},
                  ._f7_23 = NondetRegLayout{._super = /*offset=*/43},
                  ._f7_01 = NondetRegLayout{._super = /*offset=*/44},
                  ._rs2_34 = NondetRegLayout{._super = /*offset=*/45},
                  ._rs2_12 = NondetRegLayout{._super = /*offset=*/46},
                  ._rs2_0 = NondetRegLayout{._super = /*offset=*/47},
                  ._rs1_34 = NondetRegLayout{._super = /*offset=*/48},
                  ._rs1_12 = NondetRegLayout{._super = /*offset=*/49},
                  ._rs1_0 = NondetRegLayout{._super = /*offset=*/50},
                  ._f3_2 = NondetRegLayout{._super = /*offset=*/51},
                  ._f3_01 = NondetRegLayout{._super = /*offset=*/52},
                  ._rd_34 = NondetRegLayout{._super = /*offset=*/53},
                  ._rd_12 = NondetRegLayout{._super = /*offset=*/54},
                  ._rd_0 = NondetRegLayout{._super = /*offset=*/55},
                  .opcode = NondetRegLayout{._super = /*offset=*/56}};
__device__ constexpr NondetU16RegLayout kLayout__343 =
    NondetU16RegLayout{.arg = ArgU16Layout{.count = NondetRegLayout{._super = /*offset=*/58},
                                           .val = NondetRegLayout{._super = /*offset=*/59}}};
__device__ constexpr NondetU16RegLayout kLayout__344 =
    NondetU16RegLayout{.arg = ArgU16Layout{.count = NondetRegLayout{._super = /*offset=*/62},
                                           .val = NondetRegLayout{._super = /*offset=*/63}}};
__device__ constexpr AddrDecomposeLayout kLayout__342 =
    AddrDecomposeLayout{.low2 = NondetRegLayout{._super = /*offset=*/57},
                        .upperDiff = kLayout__343,
                        ._0 = IsZeroLayout{._super = NondetRegLayout{._super = /*offset=*/60},
                                           .inv = NondetRegLayout{._super = /*offset=*/61}},
                        .med14 = kLayout__344};
__device__ constexpr MemoryArgLayout kLayout__347 =
    MemoryArgLayout{.count = NondetRegLayout{._super = /*offset=*/65},
                    .addr = NondetRegLayout{._super = /*offset=*/64},
                    .cycle = NondetRegLayout{._super = /*offset=*/66},
                    .dataLow = NondetRegLayout{._super = /*offset=*/67},
                    .dataHigh = NondetRegLayout{._super = /*offset=*/68}};
__device__ constexpr MemoryArgLayout kLayout__348 =
    MemoryArgLayout{.count = NondetRegLayout{._super = /*offset=*/69},
                    .addr = NondetRegLayout{._super = /*offset=*/64},
                    .cycle = NondetRegLayout{._super = /*offset=*/70},
                    .dataLow = NondetRegLayout{._super = /*offset=*/71},
                    .dataHigh = NondetRegLayout{._super = /*offset=*/72}};
__device__ constexpr MemoryIOLayout kLayout__346 =
    MemoryIOLayout{.oldTxn = kLayout__347, .newTxn = kLayout__348};
__device__ constexpr IsCycleLayout kLayout__350 =
    IsCycleLayout{.arg = CycleArgLayout{.count = NondetRegLayout{._super = /*offset=*/73},
                                        .cycle = NondetRegLayout{._super = /*offset=*/74}}};
__device__ constexpr IsForwardLayout kLayout__349 = IsForwardLayout{._0 = kLayout__350};
__device__ constexpr MemoryReadLayout kLayout__345 =
    MemoryReadLayout{.io = kLayout__346, ._0 = kLayout__349};
__device__ constexpr DecodeInstLayout kLayout__340 =
    DecodeInstLayout{._super = kLayout__341, .pcAddr = kLayout__342, .loadInst = kLayout__345};
__device__ constexpr MemoryArgLayout kLayout__354 =
    MemoryArgLayout{.count = NondetRegLayout{._super = /*offset=*/76},
                    .addr = NondetRegLayout{._super = /*offset=*/75},
                    .cycle = NondetRegLayout{._super = /*offset=*/77},
                    .dataLow = NondetRegLayout{._super = /*offset=*/78},
                    .dataHigh = NondetRegLayout{._super = /*offset=*/79}};
__device__ constexpr MemoryArgLayout kLayout__355 =
    MemoryArgLayout{.count = NondetRegLayout{._super = /*offset=*/80},
                    .addr = NondetRegLayout{._super = /*offset=*/75},
                    .cycle = NondetRegLayout{._super = /*offset=*/81},
                    .dataLow = NondetRegLayout{._super = /*offset=*/82},
                    .dataHigh = NondetRegLayout{._super = /*offset=*/83}};
__device__ constexpr MemoryIOLayout kLayout__353 =
    MemoryIOLayout{.oldTxn = kLayout__354, .newTxn = kLayout__355};
__device__ constexpr IsCycleLayout kLayout__357 =
    IsCycleLayout{.arg = CycleArgLayout{.count = NondetRegLayout{._super = /*offset=*/84},
                                        .cycle = NondetRegLayout{._super = /*offset=*/85}}};
__device__ constexpr IsForwardLayout kLayout__356 = IsForwardLayout{._0 = kLayout__357};
__device__ constexpr MemoryReadLayout kLayout__352 =
    MemoryReadLayout{.io = kLayout__353, ._0 = kLayout__356};
__device__ constexpr ReadRegLayout kLayout__351 =
    ReadRegLayout{._super = kLayout__352, .addr = NondetRegLayout{._super = /*offset=*/86}};
__device__ constexpr NondetU16RegLayout kLayout__359 =
    NondetU16RegLayout{.arg = ArgU16Layout{.count = NondetRegLayout{._super = /*offset=*/87},
                                           .val = NondetRegLayout{._super = /*offset=*/88}}};
__device__ constexpr NormalizeU32Layout kLayout__358 =
    NormalizeU32Layout{.low16 = kLayout__359,
                       .lowCarry = NondetRegLayout{._super = /*offset=*/89},
                       .high16 = kLayout__35,
                       .highCarry = NondetRegLayout{._super = /*offset=*/92}};
__device__ constexpr NondetU16RegLayout kLayout__361 =
    NondetU16RegLayout{.arg = ArgU16Layout{.count = NondetRegLayout{._super = /*offset=*/95},
                                           .val = NondetRegLayout{._super = /*offset=*/96}}};
__device__ constexpr NondetU16RegLayout kLayout__362 =
    NondetU16RegLayout{.arg = ArgU16Layout{.count = NondetRegLayout{._super = /*offset=*/99},
                                           .val = NondetRegLayout{._super = /*offset=*/100}}};
__device__ constexpr AddrDecomposeBitsLayout kLayout__360 =
    AddrDecomposeBitsLayout{.low0 = NondetRegLayout{._super = /*offset=*/93},
                            .low1 = NondetRegLayout{._super = /*offset=*/94},
                            .upperDiff = kLayout__361,
                            ._0 = IsZeroLayout{._super = NondetRegLayout{._super = /*offset=*/97},
                                               .inv = NondetRegLayout{._super = /*offset=*/98}},
                            .med14 = kLayout__362};
__device__ constexpr MemoryArgLayout kLayout__365 =
    MemoryArgLayout{.count = NondetRegLayout{._super = /*offset=*/102},
                    .addr = NondetRegLayout{._super = /*offset=*/101},
                    .cycle = NondetRegLayout{._super = /*offset=*/103},
                    .dataLow = NondetRegLayout{._super = /*offset=*/104},
                    .dataHigh = NondetRegLayout{._super = /*offset=*/105}};
__device__ constexpr MemoryArgLayout kLayout__366 =
    MemoryArgLayout{.count = NondetRegLayout{._super = /*offset=*/106},
                    .addr = NondetRegLayout{._super = /*offset=*/101},
                    .cycle = NondetRegLayout{._super = /*offset=*/107},
                    .dataLow = NondetRegLayout{._super = /*offset=*/108},
                    .dataHigh = NondetRegLayout{._super = /*offset=*/109}};
__device__ constexpr MemoryIOLayout kLayout__364 =
    MemoryIOLayout{.oldTxn = kLayout__365, .newTxn = kLayout__366};
__device__ constexpr IsCycleLayout kLayout__368 =
    IsCycleLayout{.arg = CycleArgLayout{.count = NondetRegLayout{._super = /*offset=*/110},
                                        .cycle = NondetRegLayout{._super = /*offset=*/111}}};
__device__ constexpr IsForwardLayout kLayout__367 = IsForwardLayout{._0 = kLayout__368};
__device__ constexpr MemoryReadLayout kLayout__363 =
    MemoryReadLayout{.io = kLayout__364, ._0 = kLayout__367};
__device__ constexpr MemLoadInputLayout kLayout__339 = MemLoadInputLayout{.decoded = kLayout__340,
                                                                          .rs1 = kLayout__351,
                                                                          .addrU32 = kLayout__358,
                                                                          .addr = kLayout__360,
                                                                          .data = kLayout__363};
__device__ constexpr ArgU8Layout3LayoutArray kLayout__370 =
    ArgU8Layout3LayoutArray{ArgU8Layout{.count = NondetRegLayout{._super = /*offset=*/29},
                                        .val = NondetRegLayout{._super = /*offset=*/30}},
                            ArgU8Layout{.count = NondetRegLayout{._super = /*offset=*/31},
                                        .val = NondetRegLayout{._super = /*offset=*/32}},
                            ArgU8Layout{.count = NondetRegLayout{._super = /*offset=*/33},
                                        .val = NondetRegLayout{._super = /*offset=*/34}}};
__device__ constexpr _Arguments_Mem0OutputLayout kLayout__369 =
    _Arguments_Mem0OutputLayout{.argU8 = kLayout__370,
                                .argU16 = ArgU16Layout1LayoutArray{
                                    ArgU16Layout{.count = NondetRegLayout{._super = /*offset=*/35},
                                                 .val = NondetRegLayout{._super = /*offset=*/36}}}};
__device__ constexpr NondetU8RegLayout kLayout__375 =
    NondetU8RegLayout{.arg = ArgU8Layout{.count = NondetRegLayout{._super = /*offset=*/29},
                                         .val = NondetRegLayout{._super = /*offset=*/30}}};
__device__ constexpr NondetU8RegLayout kLayout__376 =
    NondetU8RegLayout{.arg = ArgU8Layout{.count = NondetRegLayout{._super = /*offset=*/31},
                                         .val = NondetRegLayout{._super = /*offset=*/32}}};
__device__ constexpr SplitWordLayout kLayout__374 =
    SplitWordLayout{.byte0 = kLayout__375, .byte1 = kLayout__376};
__device__ constexpr NondetU8RegLayout kLayout__377 =
    NondetU8RegLayout{.arg = ArgU8Layout{.count = NondetRegLayout{._super = /*offset=*/33},
                                         .val = NondetRegLayout{._super = /*offset=*/34}}};
__device__ constexpr OpLBLayout kLayout__373 =
    OpLBLayout{.bytes = kLayout__374,
               .highBit = NondetRegLayout{._super = /*offset=*/112},
               .low7x2 = kLayout__377};
__device__ constexpr Mem0OutputArm0Layout kLayout__372 =
    Mem0OutputArm0Layout{._super = kLayout__373,
                         ._extra0 = ArgU16Layout{.count = NondetRegLayout{._super = /*offset=*/35},
                                                 .val = NondetRegLayout{._super = /*offset=*/36}}};
__device__ constexpr OpLHLayout kLayout__379 =
    OpLHLayout{.highBit = NondetRegLayout{._super = /*offset=*/112}, .low15x2 = kLayout__88};
__device__ constexpr Mem0OutputArm1Layout kLayout__378 =
    Mem0OutputArm1Layout{._super = kLayout__379,
                         ._extra0 = ArgU8Layout{.count = NondetRegLayout{._super = /*offset=*/29},
                                                .val = NondetRegLayout{._super = /*offset=*/30}},
                         ._extra1 = ArgU8Layout{.count = NondetRegLayout{._super = /*offset=*/31},
                                                .val = NondetRegLayout{._super = /*offset=*/32}},
                         ._extra2 = ArgU8Layout{.count = NondetRegLayout{._super = /*offset=*/33},
                                                .val = NondetRegLayout{._super = /*offset=*/34}}};
__device__ constexpr Mem0OutputArm2Layout kLayout__380 =
    Mem0OutputArm2Layout{._extra0 = ArgU8Layout{.count = NondetRegLayout{._super = /*offset=*/29},
                                                .val = NondetRegLayout{._super = /*offset=*/30}},
                         ._extra1 = ArgU8Layout{.count = NondetRegLayout{._super = /*offset=*/31},
                                                .val = NondetRegLayout{._super = /*offset=*/32}},
                         ._extra2 = ArgU8Layout{.count = NondetRegLayout{._super = /*offset=*/33},
                                                .val = NondetRegLayout{._super = /*offset=*/34}},
                         ._extra3 = ArgU16Layout{.count = NondetRegLayout{._super = /*offset=*/35},
                                                 .val = NondetRegLayout{._super = /*offset=*/36}}};
__device__ constexpr OpLBULayout kLayout__382 = OpLBULayout{.bytes = kLayout__374};
__device__ constexpr Mem0OutputArm3Layout kLayout__381 =
    Mem0OutputArm3Layout{._super = kLayout__382,
                         ._extra0 = ArgU8Layout{.count = NondetRegLayout{._super = /*offset=*/33},
                                                .val = NondetRegLayout{._super = /*offset=*/34}},
                         ._extra1 = ArgU16Layout{.count = NondetRegLayout{._super = /*offset=*/35},
                                                 .val = NondetRegLayout{._super = /*offset=*/36}}};
__device__ constexpr Mem0OutputArm4Layout kLayout__383 =
    Mem0OutputArm4Layout{._extra0 = ArgU8Layout{.count = NondetRegLayout{._super = /*offset=*/29},
                                                .val = NondetRegLayout{._super = /*offset=*/30}},
                         ._extra1 = ArgU8Layout{.count = NondetRegLayout{._super = /*offset=*/31},
                                                .val = NondetRegLayout{._super = /*offset=*/32}},
                         ._extra2 = ArgU8Layout{.count = NondetRegLayout{._super = /*offset=*/33},
                                                .val = NondetRegLayout{._super = /*offset=*/34}},
                         ._extra3 = ArgU16Layout{.count = NondetRegLayout{._super = /*offset=*/35},
                                                 .val = NondetRegLayout{._super = /*offset=*/36}}};
__device__ constexpr Mem0OutputArm5Layout kLayout__384 =
    Mem0OutputArm5Layout{._extra0 = ArgU8Layout{.count = NondetRegLayout{._super = /*offset=*/29},
                                                .val = NondetRegLayout{._super = /*offset=*/30}},
                         ._extra1 = ArgU8Layout{.count = NondetRegLayout{._super = /*offset=*/31},
                                                .val = NondetRegLayout{._super = /*offset=*/32}},
                         ._extra2 = ArgU8Layout{.count = NondetRegLayout{._super = /*offset=*/33},
                                                .val = NondetRegLayout{._super = /*offset=*/34}},
                         ._extra3 = ArgU16Layout{.count = NondetRegLayout{._super = /*offset=*/35},
                                                 .val = NondetRegLayout{._super = /*offset=*/36}}};
__device__ constexpr Mem0OutputArm6Layout kLayout__385 =
    Mem0OutputArm6Layout{._extra0 = ArgU8Layout{.count = NondetRegLayout{._super = /*offset=*/29},
                                                .val = NondetRegLayout{._super = /*offset=*/30}},
                         ._extra1 = ArgU8Layout{.count = NondetRegLayout{._super = /*offset=*/31},
                                                .val = NondetRegLayout{._super = /*offset=*/32}},
                         ._extra2 = ArgU8Layout{.count = NondetRegLayout{._super = /*offset=*/33},
                                                .val = NondetRegLayout{._super = /*offset=*/34}},
                         ._extra3 = ArgU16Layout{.count = NondetRegLayout{._super = /*offset=*/35},
                                                 .val = NondetRegLayout{._super = /*offset=*/36}}};
__device__ constexpr Mem0OutputArm7Layout kLayout__386 =
    Mem0OutputArm7Layout{._extra0 = ArgU8Layout{.count = NondetRegLayout{._super = /*offset=*/29},
                                                .val = NondetRegLayout{._super = /*offset=*/30}},
                         ._extra1 = ArgU8Layout{.count = NondetRegLayout{._super = /*offset=*/31},
                                                .val = NondetRegLayout{._super = /*offset=*/32}},
                         ._extra2 = ArgU8Layout{.count = NondetRegLayout{._super = /*offset=*/33},
                                                .val = NondetRegLayout{._super = /*offset=*/34}},
                         ._extra3 = ArgU16Layout{.count = NondetRegLayout{._super = /*offset=*/35},
                                                 .val = NondetRegLayout{._super = /*offset=*/36}}};
__device__ constexpr Mem0OutputLayout kLayout__371 = Mem0OutputLayout{.arm0 = kLayout__372,
                                                                      .arm1 = kLayout__378,
                                                                      .arm2 = kLayout__380,
                                                                      .arm3 = kLayout__381,
                                                                      .arm4 = kLayout__383,
                                                                      .arm5 = kLayout__384,
                                                                      .arm6 = kLayout__385,
                                                                      .arm7 = kLayout__386};
__device__ constexpr MemoryArgLayout kLayout__390 =
    MemoryArgLayout{.count = NondetRegLayout{._super = /*offset=*/117},
                    .addr = NondetRegLayout{._super = /*offset=*/116},
                    .cycle = NondetRegLayout{._super = /*offset=*/118},
                    .dataLow = NondetRegLayout{._super = /*offset=*/119},
                    .dataHigh = NondetRegLayout{._super = /*offset=*/120}};
__device__ constexpr MemoryArgLayout kLayout__391 =
    MemoryArgLayout{.count = NondetRegLayout{._super = /*offset=*/121},
                    .addr = NondetRegLayout{._super = /*offset=*/116},
                    .cycle = NondetRegLayout{._super = /*offset=*/122},
                    .dataLow = NondetRegLayout{._super = /*offset=*/123},
                    .dataHigh = NondetRegLayout{._super = /*offset=*/124}};
__device__ constexpr MemoryIOLayout kLayout__389 =
    MemoryIOLayout{.oldTxn = kLayout__390, .newTxn = kLayout__391};
__device__ constexpr IsCycleLayout kLayout__393 =
    IsCycleLayout{.arg = CycleArgLayout{.count = NondetRegLayout{._super = /*offset=*/125},
                                        .cycle = NondetRegLayout{._super = /*offset=*/126}}};
__device__ constexpr IsForwardLayout kLayout__392 = IsForwardLayout{._0 = kLayout__393};
__device__ constexpr MemoryWriteLayout kLayout__388 =
    MemoryWriteLayout{.io = kLayout__389, ._0 = kLayout__392};
__device__ constexpr WriteRdLayout kLayout__387 =
    WriteRdLayout{.isRd0 = IsZeroLayout{._super = NondetRegLayout{._super = /*offset=*/113},
                                        .inv = NondetRegLayout{._super = /*offset=*/114}},
                  .writeAddr = NondetRegLayout{._super = /*offset=*/115},
                  ._0 = kLayout__388};
__device__ constexpr NondetU16RegLayout kLayout__395 =
    NondetU16RegLayout{.arg = ArgU16Layout{.count = NondetRegLayout{._super = /*offset=*/127},
                                           .val = NondetRegLayout{._super = /*offset=*/128}}};
__device__ constexpr NondetU16RegLayout kLayout__396 =
    NondetU16RegLayout{.arg = ArgU16Layout{.count = NondetRegLayout{._super = /*offset=*/130},
                                           .val = NondetRegLayout{._super = /*offset=*/131}}};
__device__ constexpr NormalizeU32Layout kLayout__394 =
    NormalizeU32Layout{.low16 = kLayout__395,
                       .lowCarry = NondetRegLayout{._super = /*offset=*/129},
                       .high16 = kLayout__396,
                       .highCarry = NondetRegLayout{._super = /*offset=*/132}};
__device__ constexpr Mem0Layout kLayout__337 = Mem0Layout{._0 = kLayout__338,
                                                          .input = kLayout__339,
                                                          ._arguments_Mem0Output = kLayout__369,
                                                          .output = kLayout__371,
                                                          ._1 = kLayout__387,
                                                          .pcAdd = kLayout__394};
__device__ constexpr MemoryArgLayout kLayout__402 =
    MemoryArgLayout{.count = NondetRegLayout{._super = /*offset=*/88},
                    .addr = NondetRegLayout{._super = /*offset=*/87},
                    .cycle = NondetRegLayout{._super = /*offset=*/89},
                    .dataLow = NondetRegLayout{._super = /*offset=*/90},
                    .dataHigh = NondetRegLayout{._super = /*offset=*/91}};
__device__ constexpr MemoryArgLayout kLayout__403 =
    MemoryArgLayout{.count = NondetRegLayout{._super = /*offset=*/92},
                    .addr = NondetRegLayout{._super = /*offset=*/87},
                    .cycle = NondetRegLayout{._super = /*offset=*/93},
                    .dataLow = NondetRegLayout{._super = /*offset=*/94},
                    .dataHigh = NondetRegLayout{._super = /*offset=*/95}};
__device__ constexpr MemoryIOLayout kLayout__401 =
    MemoryIOLayout{.oldTxn = kLayout__402, .newTxn = kLayout__403};
__device__ constexpr IsCycleLayout kLayout__405 =
    IsCycleLayout{.arg = CycleArgLayout{.count = NondetRegLayout{._super = /*offset=*/96},
                                        .cycle = NondetRegLayout{._super = /*offset=*/97}}};
__device__ constexpr IsForwardLayout kLayout__404 = IsForwardLayout{._0 = kLayout__405};
__device__ constexpr MemoryReadLayout kLayout__400 =
    MemoryReadLayout{.io = kLayout__401, ._0 = kLayout__404};
__device__ constexpr ReadRegLayout kLayout__399 =
    ReadRegLayout{._super = kLayout__400, .addr = NondetRegLayout{._super = /*offset=*/98}};
__device__ constexpr NondetU16RegLayout kLayout__407 =
    NondetU16RegLayout{.arg = ArgU16Layout{.count = NondetRegLayout{._super = /*offset=*/102},
                                           .val = NondetRegLayout{._super = /*offset=*/103}}};
__device__ constexpr NormalizeU32Layout kLayout__406 =
    NormalizeU32Layout{.low16 = kLayout__362,
                       .lowCarry = NondetRegLayout{._super = /*offset=*/101},
                       .high16 = kLayout__407,
                       .highCarry = NondetRegLayout{._super = /*offset=*/104}};
__device__ constexpr NondetU16RegLayout kLayout__409 =
    NondetU16RegLayout{.arg = ArgU16Layout{.count = NondetRegLayout{._super = /*offset=*/107},
                                           .val = NondetRegLayout{._super = /*offset=*/108}}};
__device__ constexpr NondetU16RegLayout kLayout__410 =
    NondetU16RegLayout{.arg = ArgU16Layout{.count = NondetRegLayout{._super = /*offset=*/111},
                                           .val = NondetRegLayout{._super = /*offset=*/112}}};
__device__ constexpr AddrDecomposeBitsLayout kLayout__408 =
    AddrDecomposeBitsLayout{.low0 = NondetRegLayout{._super = /*offset=*/105},
                            .low1 = NondetRegLayout{._super = /*offset=*/106},
                            .upperDiff = kLayout__409,
                            ._0 = IsZeroLayout{._super = NondetRegLayout{._super = /*offset=*/109},
                                               .inv = NondetRegLayout{._super = /*offset=*/110}},
                            .med14 = kLayout__410};
__device__ constexpr MemoryArgLayout kLayout__413 =
    MemoryArgLayout{.count = NondetRegLayout{._super = /*offset=*/114},
                    .addr = NondetRegLayout{._super = /*offset=*/113},
                    .cycle = NondetRegLayout{._super = /*offset=*/115},
                    .dataLow = NondetRegLayout{._super = /*offset=*/116},
                    .dataHigh = NondetRegLayout{._super = /*offset=*/117}};
__device__ constexpr MemoryArgLayout kLayout__414 =
    MemoryArgLayout{.count = NondetRegLayout{._super = /*offset=*/118},
                    .addr = NondetRegLayout{._super = /*offset=*/113},
                    .cycle = NondetRegLayout{._super = /*offset=*/119},
                    .dataLow = NondetRegLayout{._super = /*offset=*/120},
                    .dataHigh = NondetRegLayout{._super = /*offset=*/121}};
__device__ constexpr MemoryIOLayout kLayout__412 =
    MemoryIOLayout{.oldTxn = kLayout__413, .newTxn = kLayout__414};
__device__ constexpr IsCycleLayout kLayout__416 =
    IsCycleLayout{.arg = CycleArgLayout{.count = NondetRegLayout{._super = /*offset=*/122},
                                        .cycle = NondetRegLayout{._super = /*offset=*/123}}};
__device__ constexpr IsForwardLayout kLayout__415 = IsForwardLayout{._0 = kLayout__416};
__device__ constexpr MemoryReadLayout kLayout__411 =
    MemoryReadLayout{.io = kLayout__412, ._0 = kLayout__415};
__device__ constexpr MemStoreInputLayout kLayout__398 = MemStoreInputLayout{.decoded = kLayout__340,
                                                                            .rs1 = kLayout__351,
                                                                            .rs2 = kLayout__399,
                                                                            .addrU32 = kLayout__406,
                                                                            .addr = kLayout__408,
                                                                            .data = kLayout__411};
__device__ constexpr ArgU8Layout4LayoutArray kLayout__418 =
    ArgU8Layout4LayoutArray{ArgU8Layout{.count = NondetRegLayout{._super = /*offset=*/29},
                                        .val = NondetRegLayout{._super = /*offset=*/30}},
                            ArgU8Layout{.count = NondetRegLayout{._super = /*offset=*/31},
                                        .val = NondetRegLayout{._super = /*offset=*/32}},
                            ArgU8Layout{.count = NondetRegLayout{._super = /*offset=*/33},
                                        .val = NondetRegLayout{._super = /*offset=*/34}},
                            ArgU8Layout{.count = NondetRegLayout{._super = /*offset=*/35},
                                        .val = NondetRegLayout{._super = /*offset=*/36}}};
__device__ constexpr _Arguments_Mem1OutputLayout kLayout__417 =
    _Arguments_Mem1OutputLayout{.argU8 = kLayout__418};
__device__ constexpr NondetU8RegLayout kLayout__422 =
    NondetU8RegLayout{.arg = ArgU8Layout{.count = NondetRegLayout{._super = /*offset=*/35},
                                         .val = NondetRegLayout{._super = /*offset=*/36}}};
__device__ constexpr SplitWordLayout kLayout__421 =
    SplitWordLayout{.byte0 = kLayout__377, .byte1 = kLayout__422};
__device__ constexpr OpSBLayout kLayout__420 =
    OpSBLayout{.origBytes = kLayout__374, .newBytes = kLayout__421};
__device__ constexpr Mem1OutputArm1Layout kLayout__423 =
    Mem1OutputArm1Layout{._extra0 = ArgU8Layout{.count = NondetRegLayout{._super = /*offset=*/29},
                                                .val = NondetRegLayout{._super = /*offset=*/30}},
                         ._extra1 = ArgU8Layout{.count = NondetRegLayout{._super = /*offset=*/31},
                                                .val = NondetRegLayout{._super = /*offset=*/32}},
                         ._extra2 = ArgU8Layout{.count = NondetRegLayout{._super = /*offset=*/33},
                                                .val = NondetRegLayout{._super = /*offset=*/34}},
                         ._extra3 = ArgU8Layout{.count = NondetRegLayout{._super = /*offset=*/35},
                                                .val = NondetRegLayout{._super = /*offset=*/36}}};
__device__ constexpr Mem1OutputArm2Layout kLayout__424 =
    Mem1OutputArm2Layout{._extra0 = ArgU8Layout{.count = NondetRegLayout{._super = /*offset=*/29},
                                                .val = NondetRegLayout{._super = /*offset=*/30}},
                         ._extra1 = ArgU8Layout{.count = NondetRegLayout{._super = /*offset=*/31},
                                                .val = NondetRegLayout{._super = /*offset=*/32}},
                         ._extra2 = ArgU8Layout{.count = NondetRegLayout{._super = /*offset=*/33},
                                                .val = NondetRegLayout{._super = /*offset=*/34}},
                         ._extra3 = ArgU8Layout{.count = NondetRegLayout{._super = /*offset=*/35},
                                                .val = NondetRegLayout{._super = /*offset=*/36}}};
__device__ constexpr Mem1OutputArm3Layout kLayout__425 =
    Mem1OutputArm3Layout{._extra0 = ArgU8Layout{.count = NondetRegLayout{._super = /*offset=*/29},
                                                .val = NondetRegLayout{._super = /*offset=*/30}},
                         ._extra1 = ArgU8Layout{.count = NondetRegLayout{._super = /*offset=*/31},
                                                .val = NondetRegLayout{._super = /*offset=*/32}},
                         ._extra2 = ArgU8Layout{.count = NondetRegLayout{._super = /*offset=*/33},
                                                .val = NondetRegLayout{._super = /*offset=*/34}},
                         ._extra3 = ArgU8Layout{.count = NondetRegLayout{._super = /*offset=*/35},
                                                .val = NondetRegLayout{._super = /*offset=*/36}}};
__device__ constexpr Mem1OutputArm4Layout kLayout__426 =
    Mem1OutputArm4Layout{._extra0 = ArgU8Layout{.count = NondetRegLayout{._super = /*offset=*/29},
                                                .val = NondetRegLayout{._super = /*offset=*/30}},
                         ._extra1 = ArgU8Layout{.count = NondetRegLayout{._super = /*offset=*/31},
                                                .val = NondetRegLayout{._super = /*offset=*/32}},
                         ._extra2 = ArgU8Layout{.count = NondetRegLayout{._super = /*offset=*/33},
                                                .val = NondetRegLayout{._super = /*offset=*/34}},
                         ._extra3 = ArgU8Layout{.count = NondetRegLayout{._super = /*offset=*/35},
                                                .val = NondetRegLayout{._super = /*offset=*/36}}};
__device__ constexpr Mem1OutputArm5Layout kLayout__427 =
    Mem1OutputArm5Layout{._extra0 = ArgU8Layout{.count = NondetRegLayout{._super = /*offset=*/29},
                                                .val = NondetRegLayout{._super = /*offset=*/30}},
                         ._extra1 = ArgU8Layout{.count = NondetRegLayout{._super = /*offset=*/31},
                                                .val = NondetRegLayout{._super = /*offset=*/32}},
                         ._extra2 = ArgU8Layout{.count = NondetRegLayout{._super = /*offset=*/33},
                                                .val = NondetRegLayout{._super = /*offset=*/34}},
                         ._extra3 = ArgU8Layout{.count = NondetRegLayout{._super = /*offset=*/35},
                                                .val = NondetRegLayout{._super = /*offset=*/36}}};
__device__ constexpr Mem1OutputArm6Layout kLayout__428 =
    Mem1OutputArm6Layout{._extra0 = ArgU8Layout{.count = NondetRegLayout{._super = /*offset=*/29},
                                                .val = NondetRegLayout{._super = /*offset=*/30}},
                         ._extra1 = ArgU8Layout{.count = NondetRegLayout{._super = /*offset=*/31},
                                                .val = NondetRegLayout{._super = /*offset=*/32}},
                         ._extra2 = ArgU8Layout{.count = NondetRegLayout{._super = /*offset=*/33},
                                                .val = NondetRegLayout{._super = /*offset=*/34}},
                         ._extra3 = ArgU8Layout{.count = NondetRegLayout{._super = /*offset=*/35},
                                                .val = NondetRegLayout{._super = /*offset=*/36}}};
__device__ constexpr Mem1OutputArm7Layout kLayout__429 =
    Mem1OutputArm7Layout{._extra0 = ArgU8Layout{.count = NondetRegLayout{._super = /*offset=*/29},
                                                .val = NondetRegLayout{._super = /*offset=*/30}},
                         ._extra1 = ArgU8Layout{.count = NondetRegLayout{._super = /*offset=*/31},
                                                .val = NondetRegLayout{._super = /*offset=*/32}},
                         ._extra2 = ArgU8Layout{.count = NondetRegLayout{._super = /*offset=*/33},
                                                .val = NondetRegLayout{._super = /*offset=*/34}},
                         ._extra3 = ArgU8Layout{.count = NondetRegLayout{._super = /*offset=*/35},
                                                .val = NondetRegLayout{._super = /*offset=*/36}}};
__device__ constexpr Mem1OutputLayout kLayout__419 = Mem1OutputLayout{.arm0 = kLayout__420,
                                                                      .arm1 = kLayout__423,
                                                                      .arm2 = kLayout__424,
                                                                      .arm3 = kLayout__425,
                                                                      .arm4 = kLayout__426,
                                                                      .arm5 = kLayout__427,
                                                                      .arm6 = kLayout__428,
                                                                      .arm7 = kLayout__429};
__device__ constexpr MemoryArgLayout kLayout__433 =
    MemoryArgLayout{.count = NondetRegLayout{._super = /*offset=*/125},
                    .addr = NondetRegLayout{._super = /*offset=*/124},
                    .cycle = NondetRegLayout{._super = /*offset=*/126},
                    .dataLow = NondetRegLayout{._super = /*offset=*/127},
                    .dataHigh = NondetRegLayout{._super = /*offset=*/128}};
__device__ constexpr MemoryArgLayout kLayout__434 =
    MemoryArgLayout{.count = NondetRegLayout{._super = /*offset=*/129},
                    .addr = NondetRegLayout{._super = /*offset=*/124},
                    .cycle = NondetRegLayout{._super = /*offset=*/130},
                    .dataLow = NondetRegLayout{._super = /*offset=*/131},
                    .dataHigh = NondetRegLayout{._super = /*offset=*/132}};
__device__ constexpr MemoryIOLayout kLayout__432 =
    MemoryIOLayout{.oldTxn = kLayout__433, .newTxn = kLayout__434};
__device__ constexpr IsCycleLayout kLayout__436 =
    IsCycleLayout{.arg = CycleArgLayout{.count = NondetRegLayout{._super = /*offset=*/133},
                                        .cycle = NondetRegLayout{._super = /*offset=*/134}}};
__device__ constexpr IsForwardLayout kLayout__435 = IsForwardLayout{._0 = kLayout__436};
__device__ constexpr MemoryWriteLayout kLayout__431 =
    MemoryWriteLayout{.io = kLayout__432, ._0 = kLayout__435};
__device__ constexpr MemStoreFinalizeLayout kLayout__430 =
    MemStoreFinalizeLayout{._0 = kLayout__431};
__device__ constexpr NondetU16RegLayout kLayout__438 =
    NondetU16RegLayout{.arg = ArgU16Layout{.count = NondetRegLayout{._super = /*offset=*/135},
                                           .val = NondetRegLayout{._super = /*offset=*/136}}};
__device__ constexpr NondetU16RegLayout kLayout__439 =
    NondetU16RegLayout{.arg = ArgU16Layout{.count = NondetRegLayout{._super = /*offset=*/138},
                                           .val = NondetRegLayout{._super = /*offset=*/139}}};
__device__ constexpr NormalizeU32Layout kLayout__437 =
    NormalizeU32Layout{.low16 = kLayout__438,
                       .lowCarry = NondetRegLayout{._super = /*offset=*/137},
                       .high16 = kLayout__439,
                       .highCarry = NondetRegLayout{._super = /*offset=*/140}};
__device__ constexpr Mem1Layout kLayout__397 = Mem1Layout{._0 = kLayout__338,
                                                          .input = kLayout__398,
                                                          ._arguments_Mem1Output = kLayout__417,
                                                          .output = kLayout__419,
                                                          ._1 = kLayout__430,
                                                          .pcAdd = kLayout__437};
__device__ constexpr MemoryArgLayout kLayout__448 =
    MemoryArgLayout{.count = NondetRegLayout{._super = /*offset=*/29},
                    .addr = NondetRegLayout{._super = /*offset=*/30},
                    .cycle = NondetRegLayout{._super = /*offset=*/31},
                    .dataLow = NondetRegLayout{._super = /*offset=*/32},
                    .dataHigh = NondetRegLayout{._super = /*offset=*/33}};
__device__ constexpr MemoryArgLayout kLayout__449 =
    MemoryArgLayout{.count = NondetRegLayout{._super = /*offset=*/34},
                    .addr = NondetRegLayout{._super = /*offset=*/30},
                    .cycle = NondetRegLayout{._super = /*offset=*/35},
                    .dataLow = NondetRegLayout{._super = /*offset=*/36},
                    .dataHigh = NondetRegLayout{._super = /*offset=*/37}};
__device__ constexpr MemoryIOLayout kLayout__447 =
    MemoryIOLayout{.oldTxn = kLayout__448, .newTxn = kLayout__449};
__device__ constexpr MemoryPageInLayout kLayout__446 = MemoryPageInLayout{.io = kLayout__447};
__device__ constexpr ControlLoadRoot__0_SuperLayout kLayout__445 =
    ControlLoadRoot__0_SuperLayout{.mem = kLayout__446};
__device__ constexpr MemoryArgLayout kLayout__453 =
    MemoryArgLayout{.count = NondetRegLayout{._super = /*offset=*/38},
                    .addr = NondetRegLayout{._super = /*offset=*/39},
                    .cycle = NondetRegLayout{._super = /*offset=*/40},
                    .dataLow = NondetRegLayout{._super = /*offset=*/41},
                    .dataHigh = NondetRegLayout{._super = /*offset=*/42}};
__device__ constexpr MemoryArgLayout kLayout__454 =
    MemoryArgLayout{.count = NondetRegLayout{._super = /*offset=*/43},
                    .addr = NondetRegLayout{._super = /*offset=*/39},
                    .cycle = NondetRegLayout{._super = /*offset=*/44},
                    .dataLow = NondetRegLayout{._super = /*offset=*/45},
                    .dataHigh = NondetRegLayout{._super = /*offset=*/46}};
__device__ constexpr MemoryIOLayout kLayout__452 =
    MemoryIOLayout{.oldTxn = kLayout__453, .newTxn = kLayout__454};
__device__ constexpr MemoryPageInLayout kLayout__451 = MemoryPageInLayout{.io = kLayout__452};
__device__ constexpr ControlLoadRoot__0_SuperLayout kLayout__450 =
    ControlLoadRoot__0_SuperLayout{.mem = kLayout__451};
__device__ constexpr MemoryArgLayout kLayout__458 =
    MemoryArgLayout{.count = NondetRegLayout{._super = /*offset=*/47},
                    .addr = NondetRegLayout{._super = /*offset=*/48},
                    .cycle = NondetRegLayout{._super = /*offset=*/49},
                    .dataLow = NondetRegLayout{._super = /*offset=*/50},
                    .dataHigh = NondetRegLayout{._super = /*offset=*/51}};
__device__ constexpr MemoryArgLayout kLayout__459 =
    MemoryArgLayout{.count = NondetRegLayout{._super = /*offset=*/52},
                    .addr = NondetRegLayout{._super = /*offset=*/48},
                    .cycle = NondetRegLayout{._super = /*offset=*/53},
                    .dataLow = NondetRegLayout{._super = /*offset=*/54},
                    .dataHigh = NondetRegLayout{._super = /*offset=*/55}};
__device__ constexpr MemoryIOLayout kLayout__457 =
    MemoryIOLayout{.oldTxn = kLayout__458, .newTxn = kLayout__459};
__device__ constexpr MemoryPageInLayout kLayout__456 = MemoryPageInLayout{.io = kLayout__457};
__device__ constexpr ControlLoadRoot__0_SuperLayout kLayout__455 =
    ControlLoadRoot__0_SuperLayout{.mem = kLayout__456};
__device__ constexpr MemoryArgLayout kLayout__463 =
    MemoryArgLayout{.count = NondetRegLayout{._super = /*offset=*/56},
                    .addr = NondetRegLayout{._super = /*offset=*/57},
                    .cycle = NondetRegLayout{._super = /*offset=*/58},
                    .dataLow = NondetRegLayout{._super = /*offset=*/59},
                    .dataHigh = NondetRegLayout{._super = /*offset=*/60}};
__device__ constexpr MemoryArgLayout kLayout__464 =
    MemoryArgLayout{.count = NondetRegLayout{._super = /*offset=*/61},
                    .addr = NondetRegLayout{._super = /*offset=*/57},
                    .cycle = NondetRegLayout{._super = /*offset=*/62},
                    .dataLow = NondetRegLayout{._super = /*offset=*/63},
                    .dataHigh = NondetRegLayout{._super = /*offset=*/64}};
__device__ constexpr MemoryIOLayout kLayout__462 =
    MemoryIOLayout{.oldTxn = kLayout__463, .newTxn = kLayout__464};
__device__ constexpr MemoryPageInLayout kLayout__461 = MemoryPageInLayout{.io = kLayout__462};
__device__ constexpr ControlLoadRoot__0_SuperLayout kLayout__460 =
    ControlLoadRoot__0_SuperLayout{.mem = kLayout__461};
__device__ constexpr MemoryArgLayout kLayout__468 =
    MemoryArgLayout{.count = NondetRegLayout{._super = /*offset=*/65},
                    .addr = NondetRegLayout{._super = /*offset=*/66},
                    .cycle = NondetRegLayout{._super = /*offset=*/67},
                    .dataLow = NondetRegLayout{._super = /*offset=*/68},
                    .dataHigh = NondetRegLayout{._super = /*offset=*/69}};
__device__ constexpr MemoryArgLayout kLayout__469 =
    MemoryArgLayout{.count = NondetRegLayout{._super = /*offset=*/70},
                    .addr = NondetRegLayout{._super = /*offset=*/66},
                    .cycle = NondetRegLayout{._super = /*offset=*/71},
                    .dataLow = NondetRegLayout{._super = /*offset=*/72},
                    .dataHigh = NondetRegLayout{._super = /*offset=*/73}};
__device__ constexpr MemoryIOLayout kLayout__467 =
    MemoryIOLayout{.oldTxn = kLayout__468, .newTxn = kLayout__469};
__device__ constexpr MemoryPageInLayout kLayout__466 = MemoryPageInLayout{.io = kLayout__467};
__device__ constexpr ControlLoadRoot__0_SuperLayout kLayout__465 =
    ControlLoadRoot__0_SuperLayout{.mem = kLayout__466};
__device__ constexpr MemoryArgLayout kLayout__473 =
    MemoryArgLayout{.count = NondetRegLayout{._super = /*offset=*/74},
                    .addr = NondetRegLayout{._super = /*offset=*/75},
                    .cycle = NondetRegLayout{._super = /*offset=*/76},
                    .dataLow = NondetRegLayout{._super = /*offset=*/77},
                    .dataHigh = NondetRegLayout{._super = /*offset=*/78}};
__device__ constexpr MemoryArgLayout kLayout__474 =
    MemoryArgLayout{.count = NondetRegLayout{._super = /*offset=*/79},
                    .addr = NondetRegLayout{._super = /*offset=*/75},
                    .cycle = NondetRegLayout{._super = /*offset=*/80},
                    .dataLow = NondetRegLayout{._super = /*offset=*/81},
                    .dataHigh = NondetRegLayout{._super = /*offset=*/82}};
__device__ constexpr MemoryIOLayout kLayout__472 =
    MemoryIOLayout{.oldTxn = kLayout__473, .newTxn = kLayout__474};
__device__ constexpr MemoryPageInLayout kLayout__471 = MemoryPageInLayout{.io = kLayout__472};
__device__ constexpr ControlLoadRoot__0_SuperLayout kLayout__470 =
    ControlLoadRoot__0_SuperLayout{.mem = kLayout__471};
__device__ constexpr MemoryArgLayout kLayout__478 =
    MemoryArgLayout{.count = NondetRegLayout{._super = /*offset=*/83},
                    .addr = NondetRegLayout{._super = /*offset=*/84},
                    .cycle = NondetRegLayout{._super = /*offset=*/85},
                    .dataLow = NondetRegLayout{._super = /*offset=*/86},
                    .dataHigh = NondetRegLayout{._super = /*offset=*/87}};
__device__ constexpr MemoryArgLayout kLayout__479 =
    MemoryArgLayout{.count = NondetRegLayout{._super = /*offset=*/88},
                    .addr = NondetRegLayout{._super = /*offset=*/84},
                    .cycle = NondetRegLayout{._super = /*offset=*/89},
                    .dataLow = NondetRegLayout{._super = /*offset=*/90},
                    .dataHigh = NondetRegLayout{._super = /*offset=*/91}};
__device__ constexpr MemoryIOLayout kLayout__477 =
    MemoryIOLayout{.oldTxn = kLayout__478, .newTxn = kLayout__479};
__device__ constexpr MemoryPageInLayout kLayout__476 = MemoryPageInLayout{.io = kLayout__477};
__device__ constexpr ControlLoadRoot__0_SuperLayout kLayout__475 =
    ControlLoadRoot__0_SuperLayout{.mem = kLayout__476};
__device__ constexpr MemoryArgLayout kLayout__483 =
    MemoryArgLayout{.count = NondetRegLayout{._super = /*offset=*/92},
                    .addr = NondetRegLayout{._super = /*offset=*/93},
                    .cycle = NondetRegLayout{._super = /*offset=*/94},
                    .dataLow = NondetRegLayout{._super = /*offset=*/95},
                    .dataHigh = NondetRegLayout{._super = /*offset=*/96}};
__device__ constexpr MemoryArgLayout kLayout__484 =
    MemoryArgLayout{.count = NondetRegLayout{._super = /*offset=*/97},
                    .addr = NondetRegLayout{._super = /*offset=*/93},
                    .cycle = NondetRegLayout{._super = /*offset=*/98},
                    .dataLow = NondetRegLayout{._super = /*offset=*/99},
                    .dataHigh = NondetRegLayout{._super = /*offset=*/100}};
__device__ constexpr MemoryIOLayout kLayout__482 =
    MemoryIOLayout{.oldTxn = kLayout__483, .newTxn = kLayout__484};
__device__ constexpr MemoryPageInLayout kLayout__481 = MemoryPageInLayout{.io = kLayout__482};
__device__ constexpr ControlLoadRoot__0_SuperLayout kLayout__480 =
    ControlLoadRoot__0_SuperLayout{.mem = kLayout__481};
__device__ constexpr ControlLoadRoot__0_SuperLayout8LayoutArray kLayout__444 =
    ControlLoadRoot__0_SuperLayout8LayoutArray{kLayout__445,
                                               kLayout__450,
                                               kLayout__455,
                                               kLayout__460,
                                               kLayout__465,
                                               kLayout__470,
                                               kLayout__475,
                                               kLayout__480};
__device__ constexpr ControlLoadRootLayout kLayout__443 = ControlLoadRootLayout{._1 = kLayout__444};
__device__ constexpr Control0_SuperArm0Layout kLayout__442 = Control0_SuperArm0Layout{
    ._super = kLayout__443,
    ._extra0 = CycleArgLayout{.count = NondetRegLayout{._super = /*offset=*/101},
                              .cycle = NondetRegLayout{._super = /*offset=*/102}},
    ._extra1 = CycleArgLayout{.count = NondetRegLayout{._super = /*offset=*/103},
                              .cycle = NondetRegLayout{._super = /*offset=*/104}},
    ._extra2 = CycleArgLayout{.count = NondetRegLayout{._super = /*offset=*/105},
                              .cycle = NondetRegLayout{._super = /*offset=*/106}},
    ._extra3 = CycleArgLayout{.count = NondetRegLayout{._super = /*offset=*/107},
                              .cycle = NondetRegLayout{._super = /*offset=*/108}},
    ._extra4 = CycleArgLayout{.count = NondetRegLayout{._super = /*offset=*/109},
                              .cycle = NondetRegLayout{._super = /*offset=*/110}},
    ._extra5 = CycleArgLayout{.count = NondetRegLayout{._super = /*offset=*/111},
                              .cycle = NondetRegLayout{._super = /*offset=*/112}},
    ._extra6 = CycleArgLayout{.count = NondetRegLayout{._super = /*offset=*/113},
                              .cycle = NondetRegLayout{._super = /*offset=*/114}},
    ._extra7 = CycleArgLayout{.count = NondetRegLayout{._super = /*offset=*/115},
                              .cycle = NondetRegLayout{._super = /*offset=*/116}},
    ._extra8 = ArgU16Layout{.count = NondetRegLayout{._super = /*offset=*/117},
                            .val = NondetRegLayout{._super = /*offset=*/118}},
    ._extra9 = ArgU16Layout{.count = NondetRegLayout{._super = /*offset=*/119},
                            .val = NondetRegLayout{._super = /*offset=*/120}},
    ._extra10 = ArgU16Layout{.count = NondetRegLayout{._super = /*offset=*/121},
                             .val = NondetRegLayout{._super = /*offset=*/122}},
    ._extra11 = ArgU16Layout{.count = NondetRegLayout{._super = /*offset=*/123},
                             .val = NondetRegLayout{._super = /*offset=*/124}},
    ._extra12 = ArgU16Layout{.count = NondetRegLayout{._super = /*offset=*/125},
                             .val = NondetRegLayout{._super = /*offset=*/126}},
    ._extra13 = ArgU16Layout{.count = NondetRegLayout{._super = /*offset=*/127},
                             .val = NondetRegLayout{._super = /*offset=*/128}},
    ._extra14 = ArgU16Layout{.count = NondetRegLayout{._super = /*offset=*/129},
                             .val = NondetRegLayout{._super = /*offset=*/130}},
    ._extra15 = ArgU16Layout{.count = NondetRegLayout{._super = /*offset=*/131},
                             .val = NondetRegLayout{._super = /*offset=*/132}},
    ._extra16 = ArgU16Layout{.count = NondetRegLayout{._super = /*offset=*/133},
                             .val = NondetRegLayout{._super = /*offset=*/134}},
    ._extra17 = ArgU16Layout{.count = NondetRegLayout{._super = /*offset=*/135},
                             .val = NondetRegLayout{._super = /*offset=*/136}},
    ._extra18 = ArgU16Layout{.count = NondetRegLayout{._super = /*offset=*/137},
                             .val = NondetRegLayout{._super = /*offset=*/138}},
    ._extra19 = ArgU16Layout{.count = NondetRegLayout{._super = /*offset=*/139},
                             .val = NondetRegLayout{._super = /*offset=*/140}},
    ._extra20 = ArgU16Layout{.count = NondetRegLayout{._super = /*offset=*/141},
                             .val = NondetRegLayout{._super = /*offset=*/142}},
    ._extra21 = ArgU16Layout{.count = NondetRegLayout{._super = /*offset=*/143},
                             .val = NondetRegLayout{._super = /*offset=*/144}},
    ._extra22 = ArgU16Layout{.count = NondetRegLayout{._super = /*offset=*/145},
                             .val = NondetRegLayout{._super = /*offset=*/146}},
    ._extra23 = ArgU16Layout{.count = NondetRegLayout{._super = /*offset=*/147},
                             .val = NondetRegLayout{._super = /*offset=*/148}},
    ._extra24 = ArgU8Layout{.count = NondetRegLayout{._super = /*offset=*/149},
                            .val = NondetRegLayout{._super = /*offset=*/150}},
    ._extra25 = ArgU8Layout{.count = NondetRegLayout{._super = /*offset=*/151},
                            .val = NondetRegLayout{._super = /*offset=*/152}},
    ._extra26 = ArgU8Layout{.count = NondetRegLayout{._super = /*offset=*/153},
                            .val = NondetRegLayout{._super = /*offset=*/154}},
    ._extra27 = ArgU8Layout{.count = NondetRegLayout{._super = /*offset=*/155},
                            .val = NondetRegLayout{._super = /*offset=*/156}},
    ._extra28 = ArgU8Layout{.count = NondetRegLayout{._super = /*offset=*/157},
                            .val = NondetRegLayout{._super = /*offset=*/158}},
    ._extra29 = ArgU8Layout{.count = NondetRegLayout{._super = /*offset=*/159},
                            .val = NondetRegLayout{._super = /*offset=*/160}},
    ._extra30 = ArgU8Layout{.count = NondetRegLayout{._super = /*offset=*/161},
                            .val = NondetRegLayout{._super = /*offset=*/162}},
    ._extra31 = ArgU8Layout{.count = NondetRegLayout{._super = /*offset=*/163},
                            .val = NondetRegLayout{._super = /*offset=*/164}},
    ._extra32 = ArgU8Layout{.count = NondetRegLayout{._super = /*offset=*/165},
                            .val = NondetRegLayout{._super = /*offset=*/166}},
    ._extra33 = ArgU8Layout{.count = NondetRegLayout{._super = /*offset=*/167},
                            .val = NondetRegLayout{._super = /*offset=*/168}},
    ._extra34 = ArgU8Layout{.count = NondetRegLayout{._super = /*offset=*/169},
                            .val = NondetRegLayout{._super = /*offset=*/170}},
    ._extra35 = ArgU8Layout{.count = NondetRegLayout{._super = /*offset=*/171},
                            .val = NondetRegLayout{._super = /*offset=*/172}},
    ._extra36 = ArgU8Layout{.count = NondetRegLayout{._super = /*offset=*/173},
                            .val = NondetRegLayout{._super = /*offset=*/174}},
    ._extra37 = ArgU8Layout{.count = NondetRegLayout{._super = /*offset=*/175},
                            .val = NondetRegLayout{._super = /*offset=*/176}},
    ._extra38 = ArgU8Layout{.count = NondetRegLayout{._super = /*offset=*/177},
                            .val = NondetRegLayout{._super = /*offset=*/178}},
    ._extra39 = ArgU8Layout{.count = NondetRegLayout{._super = /*offset=*/179},
                            .val = NondetRegLayout{._super = /*offset=*/180}}};
__device__ constexpr MemoryReadLayout kLayout__490 =
    MemoryReadLayout{.io = kLayout__447, ._0 = kLayout__40};
__device__ constexpr MemoryReadLayout kLayout__491 =
    MemoryReadLayout{.io = kLayout__452, ._0 = kLayout__138};
__device__ constexpr ControlResume_SuperArm0_SuperLayout kLayout__489 =
    ControlResume_SuperArm0_SuperLayout{.pc = kLayout__490, .mode = kLayout__491};
__device__ constexpr ControlResume_SuperArm0Layout kLayout__488 = ControlResume_SuperArm0Layout{
    ._super = kLayout__489,
    ._extra0 = kLayout__458,
    ._extra1 = kLayout__459,
    ._extra2 = kLayout__463,
    ._extra3 = kLayout__464,
    ._extra4 = kLayout__468,
    ._extra5 = kLayout__469,
    ._extra6 = kLayout__473,
    ._extra7 = kLayout__474,
    ._extra8 = kLayout__478,
    ._extra9 = kLayout__479,
    ._extra10 = kLayout__483,
    ._extra11 = kLayout__484,
    ._extra12 = CycleArgLayout{.count = NondetRegLayout{._super = /*offset=*/105},
                               .cycle = NondetRegLayout{._super = /*offset=*/106}},
    ._extra13 = CycleArgLayout{.count = NondetRegLayout{._super = /*offset=*/107},
                               .cycle = NondetRegLayout{._super = /*offset=*/108}},
    ._extra14 = CycleArgLayout{.count = NondetRegLayout{._super = /*offset=*/109},
                               .cycle = NondetRegLayout{._super = /*offset=*/110}},
    ._extra15 = CycleArgLayout{.count = NondetRegLayout{._super = /*offset=*/111},
                               .cycle = NondetRegLayout{._super = /*offset=*/112}},
    ._extra16 = CycleArgLayout{.count = NondetRegLayout{._super = /*offset=*/113},
                               .cycle = NondetRegLayout{._super = /*offset=*/114}},
    ._extra17 = CycleArgLayout{.count = NondetRegLayout{._super = /*offset=*/115},
                               .cycle = NondetRegLayout{._super = /*offset=*/116}}};
__device__ constexpr MemoryWriteLayout kLayout__495 =
    MemoryWriteLayout{.io = kLayout__447, ._0 = kLayout__40};
__device__ constexpr ControlResume_SuperArm1_Super__0_SuperLayout kLayout__494 =
    ControlResume_SuperArm1_Super__0_SuperLayout{._0 = kLayout__495};
__device__ constexpr MemoryWriteLayout kLayout__497 =
    MemoryWriteLayout{.io = kLayout__452, ._0 = kLayout__138};
__device__ constexpr ControlResume_SuperArm1_Super__0_SuperLayout kLayout__496 =
    ControlResume_SuperArm1_Super__0_SuperLayout{._0 = kLayout__497};
__device__ constexpr IsCycleLayout kLayout__501 =
    IsCycleLayout{.arg = CycleArgLayout{.count = NondetRegLayout{._super = /*offset=*/105},
                                        .cycle = NondetRegLayout{._super = /*offset=*/106}}};
__device__ constexpr IsForwardLayout kLayout__500 = IsForwardLayout{._0 = kLayout__501};
__device__ constexpr MemoryWriteLayout kLayout__499 =
    MemoryWriteLayout{.io = kLayout__457, ._0 = kLayout__500};
__device__ constexpr ControlResume_SuperArm1_Super__0_SuperLayout kLayout__498 =
    ControlResume_SuperArm1_Super__0_SuperLayout{._0 = kLayout__499};
__device__ constexpr IsCycleLayout kLayout__505 =
    IsCycleLayout{.arg = CycleArgLayout{.count = NondetRegLayout{._super = /*offset=*/107},
                                        .cycle = NondetRegLayout{._super = /*offset=*/108}}};
__device__ constexpr IsForwardLayout kLayout__504 = IsForwardLayout{._0 = kLayout__505};
__device__ constexpr MemoryWriteLayout kLayout__503 =
    MemoryWriteLayout{.io = kLayout__462, ._0 = kLayout__504};
__device__ constexpr ControlResume_SuperArm1_Super__0_SuperLayout kLayout__502 =
    ControlResume_SuperArm1_Super__0_SuperLayout{._0 = kLayout__503};
__device__ constexpr IsCycleLayout kLayout__509 =
    IsCycleLayout{.arg = CycleArgLayout{.count = NondetRegLayout{._super = /*offset=*/109},
                                        .cycle = NondetRegLayout{._super = /*offset=*/110}}};
__device__ constexpr IsForwardLayout kLayout__508 = IsForwardLayout{._0 = kLayout__509};
__device__ constexpr MemoryWriteLayout kLayout__507 =
    MemoryWriteLayout{.io = kLayout__467, ._0 = kLayout__508};
__device__ constexpr ControlResume_SuperArm1_Super__0_SuperLayout kLayout__506 =
    ControlResume_SuperArm1_Super__0_SuperLayout{._0 = kLayout__507};
__device__ constexpr IsCycleLayout kLayout__513 =
    IsCycleLayout{.arg = CycleArgLayout{.count = NondetRegLayout{._super = /*offset=*/111},
                                        .cycle = NondetRegLayout{._super = /*offset=*/112}}};
__device__ constexpr IsForwardLayout kLayout__512 = IsForwardLayout{._0 = kLayout__513};
__device__ constexpr MemoryWriteLayout kLayout__511 =
    MemoryWriteLayout{.io = kLayout__472, ._0 = kLayout__512};
__device__ constexpr ControlResume_SuperArm1_Super__0_SuperLayout kLayout__510 =
    ControlResume_SuperArm1_Super__0_SuperLayout{._0 = kLayout__511};
__device__ constexpr IsCycleLayout kLayout__517 =
    IsCycleLayout{.arg = CycleArgLayout{.count = NondetRegLayout{._super = /*offset=*/113},
                                        .cycle = NondetRegLayout{._super = /*offset=*/114}}};
__device__ constexpr IsForwardLayout kLayout__516 = IsForwardLayout{._0 = kLayout__517};
__device__ constexpr MemoryWriteLayout kLayout__515 =
    MemoryWriteLayout{.io = kLayout__477, ._0 = kLayout__516};
__device__ constexpr ControlResume_SuperArm1_Super__0_SuperLayout kLayout__514 =
    ControlResume_SuperArm1_Super__0_SuperLayout{._0 = kLayout__515};
__device__ constexpr IsCycleLayout kLayout__521 =
    IsCycleLayout{.arg = CycleArgLayout{.count = NondetRegLayout{._super = /*offset=*/115},
                                        .cycle = NondetRegLayout{._super = /*offset=*/116}}};
__device__ constexpr IsForwardLayout kLayout__520 = IsForwardLayout{._0 = kLayout__521};
__device__ constexpr MemoryWriteLayout kLayout__519 =
    MemoryWriteLayout{.io = kLayout__482, ._0 = kLayout__520};
__device__ constexpr ControlResume_SuperArm1_Super__0_SuperLayout kLayout__518 =
    ControlResume_SuperArm1_Super__0_SuperLayout{._0 = kLayout__519};
__device__ constexpr ControlResume_SuperArm1_Super__0_SuperLayout8LayoutArray kLayout__493 =
    ControlResume_SuperArm1_Super__0_SuperLayout8LayoutArray{kLayout__494,
                                                             kLayout__496,
                                                             kLayout__498,
                                                             kLayout__502,
                                                             kLayout__506,
                                                             kLayout__510,
                                                             kLayout__514,
                                                             kLayout__518};
__device__ constexpr ControlResume_SuperArm1_SuperLayout kLayout__492 =
    ControlResume_SuperArm1_SuperLayout{._1 = kLayout__493};
__device__ constexpr ControlResume_SuperLayout kLayout__487 =
    ControlResume_SuperLayout{.arm0 = kLayout__488, .arm1 = kLayout__492};
__device__ constexpr MemoryArgLayout16LayoutArray kLayout__523 =
    MemoryArgLayout16LayoutArray{kLayout__448,
                                 kLayout__449,
                                 kLayout__453,
                                 kLayout__454,
                                 kLayout__458,
                                 kLayout__459,
                                 kLayout__463,
                                 kLayout__464,
                                 kLayout__468,
                                 kLayout__469,
                                 kLayout__473,
                                 kLayout__474,
                                 kLayout__478,
                                 kLayout__479,
                                 kLayout__483,
                                 kLayout__484};
__device__ constexpr CycleArgLayout8LayoutArray kLayout__524 =
    CycleArgLayout8LayoutArray{CycleArgLayout{.count = NondetRegLayout{._super = /*offset=*/101},
                                              .cycle = NondetRegLayout{._super = /*offset=*/102}},
                               CycleArgLayout{.count = NondetRegLayout{._super = /*offset=*/103},
                                              .cycle = NondetRegLayout{._super = /*offset=*/104}},
                               CycleArgLayout{.count = NondetRegLayout{._super = /*offset=*/105},
                                              .cycle = NondetRegLayout{._super = /*offset=*/106}},
                               CycleArgLayout{.count = NondetRegLayout{._super = /*offset=*/107},
                                              .cycle = NondetRegLayout{._super = /*offset=*/108}},
                               CycleArgLayout{.count = NondetRegLayout{._super = /*offset=*/109},
                                              .cycle = NondetRegLayout{._super = /*offset=*/110}},
                               CycleArgLayout{.count = NondetRegLayout{._super = /*offset=*/111},
                                              .cycle = NondetRegLayout{._super = /*offset=*/112}},
                               CycleArgLayout{.count = NondetRegLayout{._super = /*offset=*/113},
                                              .cycle = NondetRegLayout{._super = /*offset=*/114}},
                               CycleArgLayout{.count = NondetRegLayout{._super = /*offset=*/115},
                                              .cycle = NondetRegLayout{._super = /*offset=*/116}}};
__device__ constexpr _Arguments_ControlResume_SuperLayout kLayout__522 =
    _Arguments_ControlResume_SuperLayout{.memoryArg = kLayout__523, .cycleArg = kLayout__524};
__device__ constexpr ControlResumeLayout kLayout__486 =
    ControlResumeLayout{._super = kLayout__487,
                        .pcZero = IsZeroLayout{._super = NondetRegLayout{._super = /*offset=*/181},
                                               .inv = NondetRegLayout{._super = /*offset=*/182}},
                        ._arguments_ControlResume_Super = kLayout__522};
__device__ constexpr Control0_SuperArm1Layout kLayout__485 = Control0_SuperArm1Layout{
    ._super = kLayout__486,
    ._extra0 = ArgU16Layout{.count = NondetRegLayout{._super = /*offset=*/117},
                            .val = NondetRegLayout{._super = /*offset=*/118}},
    ._extra1 = ArgU16Layout{.count = NondetRegLayout{._super = /*offset=*/119},
                            .val = NondetRegLayout{._super = /*offset=*/120}},
    ._extra2 = ArgU16Layout{.count = NondetRegLayout{._super = /*offset=*/121},
                            .val = NondetRegLayout{._super = /*offset=*/122}},
    ._extra3 = ArgU16Layout{.count = NondetRegLayout{._super = /*offset=*/123},
                            .val = NondetRegLayout{._super = /*offset=*/124}},
    ._extra4 = ArgU16Layout{.count = NondetRegLayout{._super = /*offset=*/125},
                            .val = NondetRegLayout{._super = /*offset=*/126}},
    ._extra5 = ArgU16Layout{.count = NondetRegLayout{._super = /*offset=*/127},
                            .val = NondetRegLayout{._super = /*offset=*/128}},
    ._extra6 = ArgU16Layout{.count = NondetRegLayout{._super = /*offset=*/129},
                            .val = NondetRegLayout{._super = /*offset=*/130}},
    ._extra7 = ArgU16Layout{.count = NondetRegLayout{._super = /*offset=*/131},
                            .val = NondetRegLayout{._super = /*offset=*/132}},
    ._extra8 = ArgU16Layout{.count = NondetRegLayout{._super = /*offset=*/133},
                            .val = NondetRegLayout{._super = /*offset=*/134}},
    ._extra9 = ArgU16Layout{.count = NondetRegLayout{._super = /*offset=*/135},
                            .val = NondetRegLayout{._super = /*offset=*/136}},
    ._extra10 = ArgU16Layout{.count = NondetRegLayout{._super = /*offset=*/137},
                             .val = NondetRegLayout{._super = /*offset=*/138}},
    ._extra11 = ArgU16Layout{.count = NondetRegLayout{._super = /*offset=*/139},
                             .val = NondetRegLayout{._super = /*offset=*/140}},
    ._extra12 = ArgU16Layout{.count = NondetRegLayout{._super = /*offset=*/141},
                             .val = NondetRegLayout{._super = /*offset=*/142}},
    ._extra13 = ArgU16Layout{.count = NondetRegLayout{._super = /*offset=*/143},
                             .val = NondetRegLayout{._super = /*offset=*/144}},
    ._extra14 = ArgU16Layout{.count = NondetRegLayout{._super = /*offset=*/145},
                             .val = NondetRegLayout{._super = /*offset=*/146}},
    ._extra15 = ArgU16Layout{.count = NondetRegLayout{._super = /*offset=*/147},
                             .val = NondetRegLayout{._super = /*offset=*/148}},
    ._extra16 = ArgU8Layout{.count = NondetRegLayout{._super = /*offset=*/149},
                            .val = NondetRegLayout{._super = /*offset=*/150}},
    ._extra17 = ArgU8Layout{.count = NondetRegLayout{._super = /*offset=*/151},
                            .val = NondetRegLayout{._super = /*offset=*/152}},
    ._extra18 = ArgU8Layout{.count = NondetRegLayout{._super = /*offset=*/153},
                            .val = NondetRegLayout{._super = /*offset=*/154}},
    ._extra19 = ArgU8Layout{.count = NondetRegLayout{._super = /*offset=*/155},
                            .val = NondetRegLayout{._super = /*offset=*/156}},
    ._extra20 = ArgU8Layout{.count = NondetRegLayout{._super = /*offset=*/157},
                            .val = NondetRegLayout{._super = /*offset=*/158}},
    ._extra21 = ArgU8Layout{.count = NondetRegLayout{._super = /*offset=*/159},
                            .val = NondetRegLayout{._super = /*offset=*/160}},
    ._extra22 = ArgU8Layout{.count = NondetRegLayout{._super = /*offset=*/161},
                            .val = NondetRegLayout{._super = /*offset=*/162}},
    ._extra23 = ArgU8Layout{.count = NondetRegLayout{._super = /*offset=*/163},
                            .val = NondetRegLayout{._super = /*offset=*/164}},
    ._extra24 = ArgU8Layout{.count = NondetRegLayout{._super = /*offset=*/165},
                            .val = NondetRegLayout{._super = /*offset=*/166}},
    ._extra25 = ArgU8Layout{.count = NondetRegLayout{._super = /*offset=*/167},
                            .val = NondetRegLayout{._super = /*offset=*/168}},
    ._extra26 = ArgU8Layout{.count = NondetRegLayout{._super = /*offset=*/169},
                            .val = NondetRegLayout{._super = /*offset=*/170}},
    ._extra27 = ArgU8Layout{.count = NondetRegLayout{._super = /*offset=*/171},
                            .val = NondetRegLayout{._super = /*offset=*/172}},
    ._extra28 = ArgU8Layout{.count = NondetRegLayout{._super = /*offset=*/173},
                            .val = NondetRegLayout{._super = /*offset=*/174}},
    ._extra29 = ArgU8Layout{.count = NondetRegLayout{._super = /*offset=*/175},
                            .val = NondetRegLayout{._super = /*offset=*/176}},
    ._extra30 = ArgU8Layout{.count = NondetRegLayout{._super = /*offset=*/177},
                            .val = NondetRegLayout{._super = /*offset=*/178}},
    ._extra31 = ArgU8Layout{.count = NondetRegLayout{._super = /*offset=*/179},
                            .val = NondetRegLayout{._super = /*offset=*/180}}};
__device__ constexpr NondetU16RegLayout kLayout__528 =
    NondetU16RegLayout{.arg = ArgU16Layout{.count = NondetRegLayout{._super = /*offset=*/117},
                                           .val = NondetRegLayout{._super = /*offset=*/118}}};
__device__ constexpr NondetU16RegLayout kLayout__529 =
    NondetU16RegLayout{.arg = ArgU16Layout{.count = NondetRegLayout{._super = /*offset=*/119},
                                           .val = NondetRegLayout{._super = /*offset=*/120}}};
__device__ constexpr AddrDecomposeBitsLayout kLayout__527 =
    AddrDecomposeBitsLayout{.low0 = NondetRegLayout{._super = /*offset=*/182},
                            .low1 = NondetRegLayout{._super = /*offset=*/183},
                            .upperDiff = kLayout__528,
                            ._0 = IsZeroLayout{._super = NondetRegLayout{._super = /*offset=*/184},
                                               .inv = NondetRegLayout{._super = /*offset=*/185}},
                            .med14 = kLayout__529};
__device__ constexpr ControlUserECALLLayout kLayout__526 =
    ControlUserECALLLayout{.safeMode = NondetRegLayout{._super = /*offset=*/181},
                           .pcAddr = kLayout__527,
                           .loadInst = kLayout__490,
                           .newPcAddr = kLayout__491,
                           ._0 = kLayout__499};
__device__ constexpr Control0_SuperArm2Layout kLayout__525 = Control0_SuperArm2Layout{
    ._super = kLayout__526,
    ._extra0 = kLayout__463,
    ._extra1 = kLayout__464,
    ._extra2 = kLayout__468,
    ._extra3 = kLayout__469,
    ._extra4 = kLayout__473,
    ._extra5 = kLayout__474,
    ._extra6 = kLayout__478,
    ._extra7 = kLayout__479,
    ._extra8 = kLayout__483,
    ._extra9 = kLayout__484,
    ._extra10 = CycleArgLayout{.count = NondetRegLayout{._super = /*offset=*/107},
                               .cycle = NondetRegLayout{._super = /*offset=*/108}},
    ._extra11 = CycleArgLayout{.count = NondetRegLayout{._super = /*offset=*/109},
                               .cycle = NondetRegLayout{._super = /*offset=*/110}},
    ._extra12 = CycleArgLayout{.count = NondetRegLayout{._super = /*offset=*/111},
                               .cycle = NondetRegLayout{._super = /*offset=*/112}},
    ._extra13 = CycleArgLayout{.count = NondetRegLayout{._super = /*offset=*/113},
                               .cycle = NondetRegLayout{._super = /*offset=*/114}},
    ._extra14 = CycleArgLayout{.count = NondetRegLayout{._super = /*offset=*/115},
                               .cycle = NondetRegLayout{._super = /*offset=*/116}},
    ._extra15 = ArgU16Layout{.count = NondetRegLayout{._super = /*offset=*/121},
                             .val = NondetRegLayout{._super = /*offset=*/122}},
    ._extra16 = ArgU16Layout{.count = NondetRegLayout{._super = /*offset=*/123},
                             .val = NondetRegLayout{._super = /*offset=*/124}},
    ._extra17 = ArgU16Layout{.count = NondetRegLayout{._super = /*offset=*/125},
                             .val = NondetRegLayout{._super = /*offset=*/126}},
    ._extra18 = ArgU16Layout{.count = NondetRegLayout{._super = /*offset=*/127},
                             .val = NondetRegLayout{._super = /*offset=*/128}},
    ._extra19 = ArgU16Layout{.count = NondetRegLayout{._super = /*offset=*/129},
                             .val = NondetRegLayout{._super = /*offset=*/130}},
    ._extra20 = ArgU16Layout{.count = NondetRegLayout{._super = /*offset=*/131},
                             .val = NondetRegLayout{._super = /*offset=*/132}},
    ._extra21 = ArgU16Layout{.count = NondetRegLayout{._super = /*offset=*/133},
                             .val = NondetRegLayout{._super = /*offset=*/134}},
    ._extra22 = ArgU16Layout{.count = NondetRegLayout{._super = /*offset=*/135},
                             .val = NondetRegLayout{._super = /*offset=*/136}},
    ._extra23 = ArgU16Layout{.count = NondetRegLayout{._super = /*offset=*/137},
                             .val = NondetRegLayout{._super = /*offset=*/138}},
    ._extra24 = ArgU16Layout{.count = NondetRegLayout{._super = /*offset=*/139},
                             .val = NondetRegLayout{._super = /*offset=*/140}},
    ._extra25 = ArgU16Layout{.count = NondetRegLayout{._super = /*offset=*/141},
                             .val = NondetRegLayout{._super = /*offset=*/142}},
    ._extra26 = ArgU16Layout{.count = NondetRegLayout{._super = /*offset=*/143},
                             .val = NondetRegLayout{._super = /*offset=*/144}},
    ._extra27 = ArgU16Layout{.count = NondetRegLayout{._super = /*offset=*/145},
                             .val = NondetRegLayout{._super = /*offset=*/146}},
    ._extra28 = ArgU16Layout{.count = NondetRegLayout{._super = /*offset=*/147},
                             .val = NondetRegLayout{._super = /*offset=*/148}},
    ._extra29 = ArgU8Layout{.count = NondetRegLayout{._super = /*offset=*/149},
                            .val = NondetRegLayout{._super = /*offset=*/150}},
    ._extra30 = ArgU8Layout{.count = NondetRegLayout{._super = /*offset=*/151},
                            .val = NondetRegLayout{._super = /*offset=*/152}},
    ._extra31 = ArgU8Layout{.count = NondetRegLayout{._super = /*offset=*/153},
                            .val = NondetRegLayout{._super = /*offset=*/154}},
    ._extra32 = ArgU8Layout{.count = NondetRegLayout{._super = /*offset=*/155},
                            .val = NondetRegLayout{._super = /*offset=*/156}},
    ._extra33 = ArgU8Layout{.count = NondetRegLayout{._super = /*offset=*/157},
                            .val = NondetRegLayout{._super = /*offset=*/158}},
    ._extra34 = ArgU8Layout{.count = NondetRegLayout{._super = /*offset=*/159},
                            .val = NondetRegLayout{._super = /*offset=*/160}},
    ._extra35 = ArgU8Layout{.count = NondetRegLayout{._super = /*offset=*/161},
                            .val = NondetRegLayout{._super = /*offset=*/162}},
    ._extra36 = ArgU8Layout{.count = NondetRegLayout{._super = /*offset=*/163},
                            .val = NondetRegLayout{._super = /*offset=*/164}},
    ._extra37 = ArgU8Layout{.count = NondetRegLayout{._super = /*offset=*/165},
                            .val = NondetRegLayout{._super = /*offset=*/166}},
    ._extra38 = ArgU8Layout{.count = NondetRegLayout{._super = /*offset=*/167},
                            .val = NondetRegLayout{._super = /*offset=*/168}},
    ._extra39 = ArgU8Layout{.count = NondetRegLayout{._super = /*offset=*/169},
                            .val = NondetRegLayout{._super = /*offset=*/170}},
    ._extra40 = ArgU8Layout{.count = NondetRegLayout{._super = /*offset=*/171},
                            .val = NondetRegLayout{._super = /*offset=*/172}},
    ._extra41 = ArgU8Layout{.count = NondetRegLayout{._super = /*offset=*/173},
                            .val = NondetRegLayout{._super = /*offset=*/174}},
    ._extra42 = ArgU8Layout{.count = NondetRegLayout{._super = /*offset=*/175},
                            .val = NondetRegLayout{._super = /*offset=*/176}},
    ._extra43 = ArgU8Layout{.count = NondetRegLayout{._super = /*offset=*/177},
                            .val = NondetRegLayout{._super = /*offset=*/178}},
    ._extra44 = ArgU8Layout{.count = NondetRegLayout{._super = /*offset=*/179},
                            .val = NondetRegLayout{._super = /*offset=*/180}}};
__device__ constexpr NondetU16RegLayout kLayout__533 =
    NondetU16RegLayout{.arg = ArgU16Layout{.count = NondetRegLayout{._super = /*offset=*/121},
                                           .val = NondetRegLayout{._super = /*offset=*/122}}};
__device__ constexpr NondetU16RegLayout kLayout__534 =
    NondetU16RegLayout{.arg = ArgU16Layout{.count = NondetRegLayout{._super = /*offset=*/123},
                                           .val = NondetRegLayout{._super = /*offset=*/124}}};
__device__ constexpr NormalizeU32Layout kLayout__532 =
    NormalizeU32Layout{.low16 = kLayout__533,
                       .lowCarry = NondetRegLayout{._super = /*offset=*/186},
                       .high16 = kLayout__534,
                       .highCarry = NondetRegLayout{._super = /*offset=*/187}};
__device__ constexpr ControlMRETLayout kLayout__531 =
    ControlMRETLayout{.safeMode = NondetRegLayout{._super = /*offset=*/181},
                      .pcAddr = kLayout__527,
                      .loadInst = kLayout__490,
                      .pc = kLayout__491,
                      .pcAdd = kLayout__532};
__device__ constexpr Control0_SuperArm3Layout kLayout__530 = Control0_SuperArm3Layout{
    ._super = kLayout__531,
    ._extra0 = kLayout__458,
    ._extra1 = kLayout__459,
    ._extra2 = kLayout__463,
    ._extra3 = kLayout__464,
    ._extra4 = kLayout__468,
    ._extra5 = kLayout__469,
    ._extra6 = kLayout__473,
    ._extra7 = kLayout__474,
    ._extra8 = kLayout__478,
    ._extra9 = kLayout__479,
    ._extra10 = kLayout__483,
    ._extra11 = kLayout__484,
    ._extra12 = CycleArgLayout{.count = NondetRegLayout{._super = /*offset=*/105},
                               .cycle = NondetRegLayout{._super = /*offset=*/106}},
    ._extra13 = CycleArgLayout{.count = NondetRegLayout{._super = /*offset=*/107},
                               .cycle = NondetRegLayout{._super = /*offset=*/108}},
    ._extra14 = CycleArgLayout{.count = NondetRegLayout{._super = /*offset=*/109},
                               .cycle = NondetRegLayout{._super = /*offset=*/110}},
    ._extra15 = CycleArgLayout{.count = NondetRegLayout{._super = /*offset=*/111},
                               .cycle = NondetRegLayout{._super = /*offset=*/112}},
    ._extra16 = CycleArgLayout{.count = NondetRegLayout{._super = /*offset=*/113},
                               .cycle = NondetRegLayout{._super = /*offset=*/114}},
    ._extra17 = CycleArgLayout{.count = NondetRegLayout{._super = /*offset=*/115},
                               .cycle = NondetRegLayout{._super = /*offset=*/116}},
    ._extra18 = ArgU16Layout{.count = NondetRegLayout{._super = /*offset=*/125},
                             .val = NondetRegLayout{._super = /*offset=*/126}},
    ._extra19 = ArgU16Layout{.count = NondetRegLayout{._super = /*offset=*/127},
                             .val = NondetRegLayout{._super = /*offset=*/128}},
    ._extra20 = ArgU16Layout{.count = NondetRegLayout{._super = /*offset=*/129},
                             .val = NondetRegLayout{._super = /*offset=*/130}},
    ._extra21 = ArgU16Layout{.count = NondetRegLayout{._super = /*offset=*/131},
                             .val = NondetRegLayout{._super = /*offset=*/132}},
    ._extra22 = ArgU16Layout{.count = NondetRegLayout{._super = /*offset=*/133},
                             .val = NondetRegLayout{._super = /*offset=*/134}},
    ._extra23 = ArgU16Layout{.count = NondetRegLayout{._super = /*offset=*/135},
                             .val = NondetRegLayout{._super = /*offset=*/136}},
    ._extra24 = ArgU16Layout{.count = NondetRegLayout{._super = /*offset=*/137},
                             .val = NondetRegLayout{._super = /*offset=*/138}},
    ._extra25 = ArgU16Layout{.count = NondetRegLayout{._super = /*offset=*/139},
                             .val = NondetRegLayout{._super = /*offset=*/140}},
    ._extra26 = ArgU16Layout{.count = NondetRegLayout{._super = /*offset=*/141},
                             .val = NondetRegLayout{._super = /*offset=*/142}},
    ._extra27 = ArgU16Layout{.count = NondetRegLayout{._super = /*offset=*/143},
                             .val = NondetRegLayout{._super = /*offset=*/144}},
    ._extra28 = ArgU16Layout{.count = NondetRegLayout{._super = /*offset=*/145},
                             .val = NondetRegLayout{._super = /*offset=*/146}},
    ._extra29 = ArgU16Layout{.count = NondetRegLayout{._super = /*offset=*/147},
                             .val = NondetRegLayout{._super = /*offset=*/148}},
    ._extra30 = ArgU8Layout{.count = NondetRegLayout{._super = /*offset=*/149},
                            .val = NondetRegLayout{._super = /*offset=*/150}},
    ._extra31 = ArgU8Layout{.count = NondetRegLayout{._super = /*offset=*/151},
                            .val = NondetRegLayout{._super = /*offset=*/152}},
    ._extra32 = ArgU8Layout{.count = NondetRegLayout{._super = /*offset=*/153},
                            .val = NondetRegLayout{._super = /*offset=*/154}},
    ._extra33 = ArgU8Layout{.count = NondetRegLayout{._super = /*offset=*/155},
                            .val = NondetRegLayout{._super = /*offset=*/156}},
    ._extra34 = ArgU8Layout{.count = NondetRegLayout{._super = /*offset=*/157},
                            .val = NondetRegLayout{._super = /*offset=*/158}},
    ._extra35 = ArgU8Layout{.count = NondetRegLayout{._super = /*offset=*/159},
                            .val = NondetRegLayout{._super = /*offset=*/160}},
    ._extra36 = ArgU8Layout{.count = NondetRegLayout{._super = /*offset=*/161},
                            .val = NondetRegLayout{._super = /*offset=*/162}},
    ._extra37 = ArgU8Layout{.count = NondetRegLayout{._super = /*offset=*/163},
                            .val = NondetRegLayout{._super = /*offset=*/164}},
    ._extra38 = ArgU8Layout{.count = NondetRegLayout{._super = /*offset=*/165},
                            .val = NondetRegLayout{._super = /*offset=*/166}},
    ._extra39 = ArgU8Layout{.count = NondetRegLayout{._super = /*offset=*/167},
                            .val = NondetRegLayout{._super = /*offset=*/168}},
    ._extra40 = ArgU8Layout{.count = NondetRegLayout{._super = /*offset=*/169},
                            .val = NondetRegLayout{._super = /*offset=*/170}},
    ._extra41 = ArgU8Layout{.count = NondetRegLayout{._super = /*offset=*/171},
                            .val = NondetRegLayout{._super = /*offset=*/172}},
    ._extra42 = ArgU8Layout{.count = NondetRegLayout{._super = /*offset=*/173},
                            .val = NondetRegLayout{._super = /*offset=*/174}},
    ._extra43 = ArgU8Layout{.count = NondetRegLayout{._super = /*offset=*/175},
                            .val = NondetRegLayout{._super = /*offset=*/176}},
    ._extra44 = ArgU8Layout{.count = NondetRegLayout{._super = /*offset=*/177},
                            .val = NondetRegLayout{._super = /*offset=*/178}},
    ._extra45 = ArgU8Layout{.count = NondetRegLayout{._super = /*offset=*/179},
                            .val = NondetRegLayout{._super = /*offset=*/180}}};
__device__ constexpr MemoryReadLayout kLayout__540 =
    MemoryReadLayout{.io = kLayout__457, ._0 = kLayout__500};
__device__ constexpr MemoryReadLayout kLayout__541 =
    MemoryReadLayout{.io = kLayout__462, ._0 = kLayout__504};
__device__ constexpr MemoryReadLayout kLayout__542 =
    MemoryReadLayout{.io = kLayout__467, ._0 = kLayout__508};
__device__ constexpr MemoryReadLayout kLayout__543 =
    MemoryReadLayout{.io = kLayout__472, ._0 = kLayout__512};
__device__ constexpr MemoryReadLayout kLayout__544 =
    MemoryReadLayout{.io = kLayout__477, ._0 = kLayout__516};
__device__ constexpr MemoryReadLayout kLayout__545 =
    MemoryReadLayout{.io = kLayout__482, ._0 = kLayout__520};
__device__ constexpr MemoryReadLayout8LayoutArray kLayout__539 =
    MemoryReadLayout8LayoutArray{kLayout__490,
                                 kLayout__491,
                                 kLayout__540,
                                 kLayout__541,
                                 kLayout__542,
                                 kLayout__543,
                                 kLayout__544,
                                 kLayout__545};
__device__ constexpr ControlSuspend_SuperArm0_SuperLayout kLayout__538 =
    ControlSuspend_SuperArm0_SuperLayout{._1 = kLayout__539};
__device__ constexpr ControlSuspend_SuperArm1_SuperLayout kLayout__547 =
    ControlSuspend_SuperArm1_SuperLayout{
        .state = NondetRegLayout{._super = /*offset=*/181}, ._0 = kLayout__495, ._1 = kLayout__497};
__device__ constexpr ControlSuspend_SuperArm1Layout kLayout__546 = ControlSuspend_SuperArm1Layout{
    ._super = kLayout__547,
    ._extra0 = kLayout__458,
    ._extra1 = kLayout__459,
    ._extra2 = kLayout__463,
    ._extra3 = kLayout__464,
    ._extra4 = kLayout__468,
    ._extra5 = kLayout__469,
    ._extra6 = kLayout__473,
    ._extra7 = kLayout__474,
    ._extra8 = kLayout__478,
    ._extra9 = kLayout__479,
    ._extra10 = kLayout__483,
    ._extra11 = kLayout__484,
    ._extra12 = CycleArgLayout{.count = NondetRegLayout{._super = /*offset=*/105},
                               .cycle = NondetRegLayout{._super = /*offset=*/106}},
    ._extra13 = CycleArgLayout{.count = NondetRegLayout{._super = /*offset=*/107},
                               .cycle = NondetRegLayout{._super = /*offset=*/108}},
    ._extra14 = CycleArgLayout{.count = NondetRegLayout{._super = /*offset=*/109},
                               .cycle = NondetRegLayout{._super = /*offset=*/110}},
    ._extra15 = CycleArgLayout{.count = NondetRegLayout{._super = /*offset=*/111},
                               .cycle = NondetRegLayout{._super = /*offset=*/112}},
    ._extra16 = CycleArgLayout{.count = NondetRegLayout{._super = /*offset=*/113},
                               .cycle = NondetRegLayout{._super = /*offset=*/114}},
    ._extra17 = CycleArgLayout{.count = NondetRegLayout{._super = /*offset=*/115},
                               .cycle = NondetRegLayout{._super = /*offset=*/116}}};
__device__ constexpr ControlSuspend_SuperLayout kLayout__537 =
    ControlSuspend_SuperLayout{.arm0 = kLayout__538, .arm1 = kLayout__546};
__device__ constexpr _Arguments_ControlSuspend_SuperLayout kLayout__548 =
    _Arguments_ControlSuspend_SuperLayout{.memoryArg = kLayout__523, .cycleArg = kLayout__524};
__device__ constexpr ControlSuspendLayout kLayout__536 =
    ControlSuspendLayout{._super = kLayout__537,
                         .pcZero = IsZeroLayout{._super = NondetRegLayout{._super = /*offset=*/182},
                                                .inv = NondetRegLayout{._super = /*offset=*/183}},
                         ._arguments_ControlSuspend_Super = kLayout__548};
__device__ constexpr Control0_SuperArm4Layout kLayout__535 = Control0_SuperArm4Layout{
    ._super = kLayout__536,
    ._extra0 = ArgU16Layout{.count = NondetRegLayout{._super = /*offset=*/117},
                            .val = NondetRegLayout{._super = /*offset=*/118}},
    ._extra1 = ArgU16Layout{.count = NondetRegLayout{._super = /*offset=*/119},
                            .val = NondetRegLayout{._super = /*offset=*/120}},
    ._extra2 = ArgU16Layout{.count = NondetRegLayout{._super = /*offset=*/121},
                            .val = NondetRegLayout{._super = /*offset=*/122}},
    ._extra3 = ArgU16Layout{.count = NondetRegLayout{._super = /*offset=*/123},
                            .val = NondetRegLayout{._super = /*offset=*/124}},
    ._extra4 = ArgU16Layout{.count = NondetRegLayout{._super = /*offset=*/125},
                            .val = NondetRegLayout{._super = /*offset=*/126}},
    ._extra5 = ArgU16Layout{.count = NondetRegLayout{._super = /*offset=*/127},
                            .val = NondetRegLayout{._super = /*offset=*/128}},
    ._extra6 = ArgU16Layout{.count = NondetRegLayout{._super = /*offset=*/129},
                            .val = NondetRegLayout{._super = /*offset=*/130}},
    ._extra7 = ArgU16Layout{.count = NondetRegLayout{._super = /*offset=*/131},
                            .val = NondetRegLayout{._super = /*offset=*/132}},
    ._extra8 = ArgU16Layout{.count = NondetRegLayout{._super = /*offset=*/133},
                            .val = NondetRegLayout{._super = /*offset=*/134}},
    ._extra9 = ArgU16Layout{.count = NondetRegLayout{._super = /*offset=*/135},
                            .val = NondetRegLayout{._super = /*offset=*/136}},
    ._extra10 = ArgU16Layout{.count = NondetRegLayout{._super = /*offset=*/137},
                             .val = NondetRegLayout{._super = /*offset=*/138}},
    ._extra11 = ArgU16Layout{.count = NondetRegLayout{._super = /*offset=*/139},
                             .val = NondetRegLayout{._super = /*offset=*/140}},
    ._extra12 = ArgU16Layout{.count = NondetRegLayout{._super = /*offset=*/141},
                             .val = NondetRegLayout{._super = /*offset=*/142}},
    ._extra13 = ArgU16Layout{.count = NondetRegLayout{._super = /*offset=*/143},
                             .val = NondetRegLayout{._super = /*offset=*/144}},
    ._extra14 = ArgU16Layout{.count = NondetRegLayout{._super = /*offset=*/145},
                             .val = NondetRegLayout{._super = /*offset=*/146}},
    ._extra15 = ArgU16Layout{.count = NondetRegLayout{._super = /*offset=*/147},
                             .val = NondetRegLayout{._super = /*offset=*/148}},
    ._extra16 = ArgU8Layout{.count = NondetRegLayout{._super = /*offset=*/149},
                            .val = NondetRegLayout{._super = /*offset=*/150}},
    ._extra17 = ArgU8Layout{.count = NondetRegLayout{._super = /*offset=*/151},
                            .val = NondetRegLayout{._super = /*offset=*/152}},
    ._extra18 = ArgU8Layout{.count = NondetRegLayout{._super = /*offset=*/153},
                            .val = NondetRegLayout{._super = /*offset=*/154}},
    ._extra19 = ArgU8Layout{.count = NondetRegLayout{._super = /*offset=*/155},
                            .val = NondetRegLayout{._super = /*offset=*/156}},
    ._extra20 = ArgU8Layout{.count = NondetRegLayout{._super = /*offset=*/157},
                            .val = NondetRegLayout{._super = /*offset=*/158}},
    ._extra21 = ArgU8Layout{.count = NondetRegLayout{._super = /*offset=*/159},
                            .val = NondetRegLayout{._super = /*offset=*/160}},
    ._extra22 = ArgU8Layout{.count = NondetRegLayout{._super = /*offset=*/161},
                            .val = NondetRegLayout{._super = /*offset=*/162}},
    ._extra23 = ArgU8Layout{.count = NondetRegLayout{._super = /*offset=*/163},
                            .val = NondetRegLayout{._super = /*offset=*/164}},
    ._extra24 = ArgU8Layout{.count = NondetRegLayout{._super = /*offset=*/165},
                            .val = NondetRegLayout{._super = /*offset=*/166}},
    ._extra25 = ArgU8Layout{.count = NondetRegLayout{._super = /*offset=*/167},
                            .val = NondetRegLayout{._super = /*offset=*/168}},
    ._extra26 = ArgU8Layout{.count = NondetRegLayout{._super = /*offset=*/169},
                            .val = NondetRegLayout{._super = /*offset=*/170}},
    ._extra27 = ArgU8Layout{.count = NondetRegLayout{._super = /*offset=*/171},
                            .val = NondetRegLayout{._super = /*offset=*/172}},
    ._extra28 = ArgU8Layout{.count = NondetRegLayout{._super = /*offset=*/173},
                            .val = NondetRegLayout{._super = /*offset=*/174}},
    ._extra29 = ArgU8Layout{.count = NondetRegLayout{._super = /*offset=*/175},
                            .val = NondetRegLayout{._super = /*offset=*/176}},
    ._extra30 = ArgU8Layout{.count = NondetRegLayout{._super = /*offset=*/177},
                            .val = NondetRegLayout{._super = /*offset=*/178}},
    ._extra31 = ArgU8Layout{.count = NondetRegLayout{._super = /*offset=*/179},
                            .val = NondetRegLayout{._super = /*offset=*/180}}};
__device__ constexpr MemoryPageOutLayout kLayout__552 =
    MemoryPageOutLayout{.io = kLayout__447, ._0 = kLayout__40};
__device__ constexpr MemoryPageOutLayout kLayout__553 =
    MemoryPageOutLayout{.io = kLayout__452, ._0 = kLayout__138};
__device__ constexpr MemoryPageOutLayout kLayout__554 =
    MemoryPageOutLayout{.io = kLayout__457, ._0 = kLayout__500};
__device__ constexpr MemoryPageOutLayout kLayout__555 =
    MemoryPageOutLayout{.io = kLayout__462, ._0 = kLayout__504};
__device__ constexpr MemoryPageOutLayout kLayout__556 =
    MemoryPageOutLayout{.io = kLayout__467, ._0 = kLayout__508};
__device__ constexpr MemoryPageOutLayout kLayout__557 =
    MemoryPageOutLayout{.io = kLayout__472, ._0 = kLayout__512};
__device__ constexpr MemoryPageOutLayout kLayout__558 =
    MemoryPageOutLayout{.io = kLayout__477, ._0 = kLayout__516};
__device__ constexpr MemoryPageOutLayout kLayout__559 =
    MemoryPageOutLayout{.io = kLayout__482, ._0 = kLayout__520};
__device__ constexpr MemoryPageOutLayout8LayoutArray kLayout__551 =
    MemoryPageOutLayout8LayoutArray{kLayout__552,
                                    kLayout__553,
                                    kLayout__554,
                                    kLayout__555,
                                    kLayout__556,
                                    kLayout__557,
                                    kLayout__558,
                                    kLayout__559};
__device__ constexpr ControlStoreRootLayout kLayout__550 =
    ControlStoreRootLayout{._1 = kLayout__551};
__device__ constexpr Control0_SuperArm5Layout kLayout__549 = Control0_SuperArm5Layout{
    ._super = kLayout__550,
    ._extra0 = ArgU16Layout{.count = NondetRegLayout{._super = /*offset=*/117},
                            .val = NondetRegLayout{._super = /*offset=*/118}},
    ._extra1 = ArgU16Layout{.count = NondetRegLayout{._super = /*offset=*/119},
                            .val = NondetRegLayout{._super = /*offset=*/120}},
    ._extra2 = ArgU16Layout{.count = NondetRegLayout{._super = /*offset=*/121},
                            .val = NondetRegLayout{._super = /*offset=*/122}},
    ._extra3 = ArgU16Layout{.count = NondetRegLayout{._super = /*offset=*/123},
                            .val = NondetRegLayout{._super = /*offset=*/124}},
    ._extra4 = ArgU16Layout{.count = NondetRegLayout{._super = /*offset=*/125},
                            .val = NondetRegLayout{._super = /*offset=*/126}},
    ._extra5 = ArgU16Layout{.count = NondetRegLayout{._super = /*offset=*/127},
                            .val = NondetRegLayout{._super = /*offset=*/128}},
    ._extra6 = ArgU16Layout{.count = NondetRegLayout{._super = /*offset=*/129},
                            .val = NondetRegLayout{._super = /*offset=*/130}},
    ._extra7 = ArgU16Layout{.count = NondetRegLayout{._super = /*offset=*/131},
                            .val = NondetRegLayout{._super = /*offset=*/132}},
    ._extra8 = ArgU16Layout{.count = NondetRegLayout{._super = /*offset=*/133},
                            .val = NondetRegLayout{._super = /*offset=*/134}},
    ._extra9 = ArgU16Layout{.count = NondetRegLayout{._super = /*offset=*/135},
                            .val = NondetRegLayout{._super = /*offset=*/136}},
    ._extra10 = ArgU16Layout{.count = NondetRegLayout{._super = /*offset=*/137},
                             .val = NondetRegLayout{._super = /*offset=*/138}},
    ._extra11 = ArgU16Layout{.count = NondetRegLayout{._super = /*offset=*/139},
                             .val = NondetRegLayout{._super = /*offset=*/140}},
    ._extra12 = ArgU16Layout{.count = NondetRegLayout{._super = /*offset=*/141},
                             .val = NondetRegLayout{._super = /*offset=*/142}},
    ._extra13 = ArgU16Layout{.count = NondetRegLayout{._super = /*offset=*/143},
                             .val = NondetRegLayout{._super = /*offset=*/144}},
    ._extra14 = ArgU16Layout{.count = NondetRegLayout{._super = /*offset=*/145},
                             .val = NondetRegLayout{._super = /*offset=*/146}},
    ._extra15 = ArgU16Layout{.count = NondetRegLayout{._super = /*offset=*/147},
                             .val = NondetRegLayout{._super = /*offset=*/148}},
    ._extra16 = ArgU8Layout{.count = NondetRegLayout{._super = /*offset=*/149},
                            .val = NondetRegLayout{._super = /*offset=*/150}},
    ._extra17 = ArgU8Layout{.count = NondetRegLayout{._super = /*offset=*/151},
                            .val = NondetRegLayout{._super = /*offset=*/152}},
    ._extra18 = ArgU8Layout{.count = NondetRegLayout{._super = /*offset=*/153},
                            .val = NondetRegLayout{._super = /*offset=*/154}},
    ._extra19 = ArgU8Layout{.count = NondetRegLayout{._super = /*offset=*/155},
                            .val = NondetRegLayout{._super = /*offset=*/156}},
    ._extra20 = ArgU8Layout{.count = NondetRegLayout{._super = /*offset=*/157},
                            .val = NondetRegLayout{._super = /*offset=*/158}},
    ._extra21 = ArgU8Layout{.count = NondetRegLayout{._super = /*offset=*/159},
                            .val = NondetRegLayout{._super = /*offset=*/160}},
    ._extra22 = ArgU8Layout{.count = NondetRegLayout{._super = /*offset=*/161},
                            .val = NondetRegLayout{._super = /*offset=*/162}},
    ._extra23 = ArgU8Layout{.count = NondetRegLayout{._super = /*offset=*/163},
                            .val = NondetRegLayout{._super = /*offset=*/164}},
    ._extra24 = ArgU8Layout{.count = NondetRegLayout{._super = /*offset=*/165},
                            .val = NondetRegLayout{._super = /*offset=*/166}},
    ._extra25 = ArgU8Layout{.count = NondetRegLayout{._super = /*offset=*/167},
                            .val = NondetRegLayout{._super = /*offset=*/168}},
    ._extra26 = ArgU8Layout{.count = NondetRegLayout{._super = /*offset=*/169},
                            .val = NondetRegLayout{._super = /*offset=*/170}},
    ._extra27 = ArgU8Layout{.count = NondetRegLayout{._super = /*offset=*/171},
                            .val = NondetRegLayout{._super = /*offset=*/172}},
    ._extra28 = ArgU8Layout{.count = NondetRegLayout{._super = /*offset=*/173},
                            .val = NondetRegLayout{._super = /*offset=*/174}},
    ._extra29 = ArgU8Layout{.count = NondetRegLayout{._super = /*offset=*/175},
                            .val = NondetRegLayout{._super = /*offset=*/176}},
    ._extra30 = ArgU8Layout{.count = NondetRegLayout{._super = /*offset=*/177},
                            .val = NondetRegLayout{._super = /*offset=*/178}},
    ._extra31 = ArgU8Layout{.count = NondetRegLayout{._super = /*offset=*/179},
                            .val = NondetRegLayout{._super = /*offset=*/180}}};
__device__ constexpr ControlTable_SuperArm0_Super__0_SuperLayout kLayout__566 =
    ControlTable_SuperArm0_Super__0_SuperLayout{
        .arg = ArgU16Layout{.count = NondetRegLayout{._super = /*offset=*/117},
                            .val = NondetRegLayout{._super = /*offset=*/118}}};
__device__ constexpr ControlTable_SuperArm0_Super__0_SuperLayout kLayout__567 =
    ControlTable_SuperArm0_Super__0_SuperLayout{
        .arg = ArgU16Layout{.count = NondetRegLayout{._super = /*offset=*/119},
                            .val = NondetRegLayout{._super = /*offset=*/120}}};
__device__ constexpr ControlTable_SuperArm0_Super__0_SuperLayout kLayout__568 =
    ControlTable_SuperArm0_Super__0_SuperLayout{
        .arg = ArgU16Layout{.count = NondetRegLayout{._super = /*offset=*/121},
                            .val = NondetRegLayout{._super = /*offset=*/122}}};
__device__ constexpr ControlTable_SuperArm0_Super__0_SuperLayout kLayout__569 =
    ControlTable_SuperArm0_Super__0_SuperLayout{
        .arg = ArgU16Layout{.count = NondetRegLayout{._super = /*offset=*/123},
                            .val = NondetRegLayout{._super = /*offset=*/124}}};
__device__ constexpr ControlTable_SuperArm0_Super__0_SuperLayout kLayout__570 =
    ControlTable_SuperArm0_Super__0_SuperLayout{
        .arg = ArgU16Layout{.count = NondetRegLayout{._super = /*offset=*/125},
                            .val = NondetRegLayout{._super = /*offset=*/126}}};
__device__ constexpr ControlTable_SuperArm0_Super__0_SuperLayout kLayout__571 =
    ControlTable_SuperArm0_Super__0_SuperLayout{
        .arg = ArgU16Layout{.count = NondetRegLayout{._super = /*offset=*/127},
                            .val = NondetRegLayout{._super = /*offset=*/128}}};
__device__ constexpr ControlTable_SuperArm0_Super__0_SuperLayout kLayout__572 =
    ControlTable_SuperArm0_Super__0_SuperLayout{
        .arg = ArgU16Layout{.count = NondetRegLayout{._super = /*offset=*/129},
                            .val = NondetRegLayout{._super = /*offset=*/130}}};
__device__ constexpr ControlTable_SuperArm0_Super__0_SuperLayout kLayout__573 =
    ControlTable_SuperArm0_Super__0_SuperLayout{
        .arg = ArgU16Layout{.count = NondetRegLayout{._super = /*offset=*/131},
                            .val = NondetRegLayout{._super = /*offset=*/132}}};
__device__ constexpr ControlTable_SuperArm0_Super__0_SuperLayout kLayout__574 =
    ControlTable_SuperArm0_Super__0_SuperLayout{
        .arg = ArgU16Layout{.count = NondetRegLayout{._super = /*offset=*/133},
                            .val = NondetRegLayout{._super = /*offset=*/134}}};
__device__ constexpr ControlTable_SuperArm0_Super__0_SuperLayout kLayout__575 =
    ControlTable_SuperArm0_Super__0_SuperLayout{
        .arg = ArgU16Layout{.count = NondetRegLayout{._super = /*offset=*/135},
                            .val = NondetRegLayout{._super = /*offset=*/136}}};
__device__ constexpr ControlTable_SuperArm0_Super__0_SuperLayout kLayout__576 =
    ControlTable_SuperArm0_Super__0_SuperLayout{
        .arg = ArgU16Layout{.count = NondetRegLayout{._super = /*offset=*/137},
                            .val = NondetRegLayout{._super = /*offset=*/138}}};
__device__ constexpr ControlTable_SuperArm0_Super__0_SuperLayout kLayout__577 =
    ControlTable_SuperArm0_Super__0_SuperLayout{
        .arg = ArgU16Layout{.count = NondetRegLayout{._super = /*offset=*/139},
                            .val = NondetRegLayout{._super = /*offset=*/140}}};
__device__ constexpr ControlTable_SuperArm0_Super__0_SuperLayout kLayout__578 =
    ControlTable_SuperArm0_Super__0_SuperLayout{
        .arg = ArgU16Layout{.count = NondetRegLayout{._super = /*offset=*/141},
                            .val = NondetRegLayout{._super = /*offset=*/142}}};
__device__ constexpr ControlTable_SuperArm0_Super__0_SuperLayout kLayout__579 =
    ControlTable_SuperArm0_Super__0_SuperLayout{
        .arg = ArgU16Layout{.count = NondetRegLayout{._super = /*offset=*/143},
                            .val = NondetRegLayout{._super = /*offset=*/144}}};
__device__ constexpr ControlTable_SuperArm0_Super__0_SuperLayout kLayout__580 =
    ControlTable_SuperArm0_Super__0_SuperLayout{
        .arg = ArgU16Layout{.count = NondetRegLayout{._super = /*offset=*/145},
                            .val = NondetRegLayout{._super = /*offset=*/146}}};
__device__ constexpr ControlTable_SuperArm0_Super__0_SuperLayout kLayout__581 =
    ControlTable_SuperArm0_Super__0_SuperLayout{
        .arg = ArgU16Layout{.count = NondetRegLayout{._super = /*offset=*/147},
                            .val = NondetRegLayout{._super = /*offset=*/148}}};
__device__ constexpr ControlTable_SuperArm0_Super__0_SuperLayout16LayoutArray kLayout__565 =
    ControlTable_SuperArm0_Super__0_SuperLayout16LayoutArray{kLayout__566,
                                                             kLayout__567,
                                                             kLayout__568,
                                                             kLayout__569,
                                                             kLayout__570,
                                                             kLayout__571,
                                                             kLayout__572,
                                                             kLayout__573,
                                                             kLayout__574,
                                                             kLayout__575,
                                                             kLayout__576,
                                                             kLayout__577,
                                                             kLayout__578,
                                                             kLayout__579,
                                                             kLayout__580,
                                                             kLayout__581};
__device__ constexpr ControlTable_SuperArm0_SuperLayout kLayout__564 =
    ControlTable_SuperArm0_SuperLayout{
        ._1 = kLayout__565,
        .done = IsZeroLayout{._super = NondetRegLayout{._super = /*offset=*/181},
                             .inv = NondetRegLayout{._super = /*offset=*/182}}};
__device__ constexpr ControlTable_SuperArm0Layout kLayout__563 = ControlTable_SuperArm0Layout{
    ._super = kLayout__564,
    ._extra0 = ArgU8Layout{.count = NondetRegLayout{._super = /*offset=*/149},
                           .val = NondetRegLayout{._super = /*offset=*/150}},
    ._extra1 = ArgU8Layout{.count = NondetRegLayout{._super = /*offset=*/151},
                           .val = NondetRegLayout{._super = /*offset=*/152}},
    ._extra2 = ArgU8Layout{.count = NondetRegLayout{._super = /*offset=*/153},
                           .val = NondetRegLayout{._super = /*offset=*/154}},
    ._extra3 = ArgU8Layout{.count = NondetRegLayout{._super = /*offset=*/155},
                           .val = NondetRegLayout{._super = /*offset=*/156}},
    ._extra4 = ArgU8Layout{.count = NondetRegLayout{._super = /*offset=*/157},
                           .val = NondetRegLayout{._super = /*offset=*/158}},
    ._extra5 = ArgU8Layout{.count = NondetRegLayout{._super = /*offset=*/159},
                           .val = NondetRegLayout{._super = /*offset=*/160}},
    ._extra6 = ArgU8Layout{.count = NondetRegLayout{._super = /*offset=*/161},
                           .val = NondetRegLayout{._super = /*offset=*/162}},
    ._extra7 = ArgU8Layout{.count = NondetRegLayout{._super = /*offset=*/163},
                           .val = NondetRegLayout{._super = /*offset=*/164}},
    ._extra8 = ArgU8Layout{.count = NondetRegLayout{._super = /*offset=*/165},
                           .val = NondetRegLayout{._super = /*offset=*/166}},
    ._extra9 = ArgU8Layout{.count = NondetRegLayout{._super = /*offset=*/167},
                           .val = NondetRegLayout{._super = /*offset=*/168}},
    ._extra10 = ArgU8Layout{.count = NondetRegLayout{._super = /*offset=*/169},
                            .val = NondetRegLayout{._super = /*offset=*/170}},
    ._extra11 = ArgU8Layout{.count = NondetRegLayout{._super = /*offset=*/171},
                            .val = NondetRegLayout{._super = /*offset=*/172}},
    ._extra12 = ArgU8Layout{.count = NondetRegLayout{._super = /*offset=*/173},
                            .val = NondetRegLayout{._super = /*offset=*/174}},
    ._extra13 = ArgU8Layout{.count = NondetRegLayout{._super = /*offset=*/175},
                            .val = NondetRegLayout{._super = /*offset=*/176}},
    ._extra14 = ArgU8Layout{.count = NondetRegLayout{._super = /*offset=*/177},
                            .val = NondetRegLayout{._super = /*offset=*/178}},
    ._extra15 = ArgU8Layout{.count = NondetRegLayout{._super = /*offset=*/179},
                            .val = NondetRegLayout{._super = /*offset=*/180}}};
__device__ constexpr ControlTable_SuperArm1_Super__0_SuperLayout kLayout__585 =
    ControlTable_SuperArm1_Super__0_SuperLayout{
        .arg = ArgU8Layout{.count = NondetRegLayout{._super = /*offset=*/149},
                           .val = NondetRegLayout{._super = /*offset=*/150}}};
__device__ constexpr ControlTable_SuperArm1_Super__0_SuperLayout kLayout__586 =
    ControlTable_SuperArm1_Super__0_SuperLayout{
        .arg = ArgU8Layout{.count = NondetRegLayout{._super = /*offset=*/151},
                           .val = NondetRegLayout{._super = /*offset=*/152}}};
__device__ constexpr ControlTable_SuperArm1_Super__0_SuperLayout kLayout__587 =
    ControlTable_SuperArm1_Super__0_SuperLayout{
        .arg = ArgU8Layout{.count = NondetRegLayout{._super = /*offset=*/153},
                           .val = NondetRegLayout{._super = /*offset=*/154}}};
__device__ constexpr ControlTable_SuperArm1_Super__0_SuperLayout kLayout__588 =
    ControlTable_SuperArm1_Super__0_SuperLayout{
        .arg = ArgU8Layout{.count = NondetRegLayout{._super = /*offset=*/155},
                           .val = NondetRegLayout{._super = /*offset=*/156}}};
__device__ constexpr ControlTable_SuperArm1_Super__0_SuperLayout kLayout__589 =
    ControlTable_SuperArm1_Super__0_SuperLayout{
        .arg = ArgU8Layout{.count = NondetRegLayout{._super = /*offset=*/157},
                           .val = NondetRegLayout{._super = /*offset=*/158}}};
__device__ constexpr ControlTable_SuperArm1_Super__0_SuperLayout kLayout__590 =
    ControlTable_SuperArm1_Super__0_SuperLayout{
        .arg = ArgU8Layout{.count = NondetRegLayout{._super = /*offset=*/159},
                           .val = NondetRegLayout{._super = /*offset=*/160}}};
__device__ constexpr ControlTable_SuperArm1_Super__0_SuperLayout kLayout__591 =
    ControlTable_SuperArm1_Super__0_SuperLayout{
        .arg = ArgU8Layout{.count = NondetRegLayout{._super = /*offset=*/161},
                           .val = NondetRegLayout{._super = /*offset=*/162}}};
__device__ constexpr ControlTable_SuperArm1_Super__0_SuperLayout kLayout__592 =
    ControlTable_SuperArm1_Super__0_SuperLayout{
        .arg = ArgU8Layout{.count = NondetRegLayout{._super = /*offset=*/163},
                           .val = NondetRegLayout{._super = /*offset=*/164}}};
__device__ constexpr ControlTable_SuperArm1_Super__0_SuperLayout kLayout__593 =
    ControlTable_SuperArm1_Super__0_SuperLayout{
        .arg = ArgU8Layout{.count = NondetRegLayout{._super = /*offset=*/165},
                           .val = NondetRegLayout{._super = /*offset=*/166}}};
__device__ constexpr ControlTable_SuperArm1_Super__0_SuperLayout kLayout__594 =
    ControlTable_SuperArm1_Super__0_SuperLayout{
        .arg = ArgU8Layout{.count = NondetRegLayout{._super = /*offset=*/167},
                           .val = NondetRegLayout{._super = /*offset=*/168}}};
__device__ constexpr ControlTable_SuperArm1_Super__0_SuperLayout kLayout__595 =
    ControlTable_SuperArm1_Super__0_SuperLayout{
        .arg = ArgU8Layout{.count = NondetRegLayout{._super = /*offset=*/169},
                           .val = NondetRegLayout{._super = /*offset=*/170}}};
__device__ constexpr ControlTable_SuperArm1_Super__0_SuperLayout kLayout__596 =
    ControlTable_SuperArm1_Super__0_SuperLayout{
        .arg = ArgU8Layout{.count = NondetRegLayout{._super = /*offset=*/171},
                           .val = NondetRegLayout{._super = /*offset=*/172}}};
__device__ constexpr ControlTable_SuperArm1_Super__0_SuperLayout kLayout__597 =
    ControlTable_SuperArm1_Super__0_SuperLayout{
        .arg = ArgU8Layout{.count = NondetRegLayout{._super = /*offset=*/173},
                           .val = NondetRegLayout{._super = /*offset=*/174}}};
__device__ constexpr ControlTable_SuperArm1_Super__0_SuperLayout kLayout__598 =
    ControlTable_SuperArm1_Super__0_SuperLayout{
        .arg = ArgU8Layout{.count = NondetRegLayout{._super = /*offset=*/175},
                           .val = NondetRegLayout{._super = /*offset=*/176}}};
__device__ constexpr ControlTable_SuperArm1_Super__0_SuperLayout kLayout__599 =
    ControlTable_SuperArm1_Super__0_SuperLayout{
        .arg = ArgU8Layout{.count = NondetRegLayout{._super = /*offset=*/177},
                           .val = NondetRegLayout{._super = /*offset=*/178}}};
__device__ constexpr ControlTable_SuperArm1_Super__0_SuperLayout kLayout__600 =
    ControlTable_SuperArm1_Super__0_SuperLayout{
        .arg = ArgU8Layout{.count = NondetRegLayout{._super = /*offset=*/179},
                           .val = NondetRegLayout{._super = /*offset=*/180}}};
__device__ constexpr ControlTable_SuperArm1_Super__0_SuperLayout16LayoutArray kLayout__584 =
    ControlTable_SuperArm1_Super__0_SuperLayout16LayoutArray{kLayout__585,
                                                             kLayout__586,
                                                             kLayout__587,
                                                             kLayout__588,
                                                             kLayout__589,
                                                             kLayout__590,
                                                             kLayout__591,
                                                             kLayout__592,
                                                             kLayout__593,
                                                             kLayout__594,
                                                             kLayout__595,
                                                             kLayout__596,
                                                             kLayout__597,
                                                             kLayout__598,
                                                             kLayout__599,
                                                             kLayout__600};
__device__ constexpr ControlTable_SuperArm1_SuperLayout kLayout__583 =
    ControlTable_SuperArm1_SuperLayout{
        ._1 = kLayout__584,
        .done = IsZeroLayout{._super = NondetRegLayout{._super = /*offset=*/181},
                             .inv = NondetRegLayout{._super = /*offset=*/182}}};
__device__ constexpr ControlTable_SuperArm1Layout kLayout__582 = ControlTable_SuperArm1Layout{
    ._super = kLayout__583,
    ._extra0 = ArgU16Layout{.count = NondetRegLayout{._super = /*offset=*/117},
                            .val = NondetRegLayout{._super = /*offset=*/118}},
    ._extra1 = ArgU16Layout{.count = NondetRegLayout{._super = /*offset=*/119},
                            .val = NondetRegLayout{._super = /*offset=*/120}},
    ._extra2 = ArgU16Layout{.count = NondetRegLayout{._super = /*offset=*/121},
                            .val = NondetRegLayout{._super = /*offset=*/122}},
    ._extra3 = ArgU16Layout{.count = NondetRegLayout{._super = /*offset=*/123},
                            .val = NondetRegLayout{._super = /*offset=*/124}},
    ._extra4 = ArgU16Layout{.count = NondetRegLayout{._super = /*offset=*/125},
                            .val = NondetRegLayout{._super = /*offset=*/126}},
    ._extra5 = ArgU16Layout{.count = NondetRegLayout{._super = /*offset=*/127},
                            .val = NondetRegLayout{._super = /*offset=*/128}},
    ._extra6 = ArgU16Layout{.count = NondetRegLayout{._super = /*offset=*/129},
                            .val = NondetRegLayout{._super = /*offset=*/130}},
    ._extra7 = ArgU16Layout{.count = NondetRegLayout{._super = /*offset=*/131},
                            .val = NondetRegLayout{._super = /*offset=*/132}},
    ._extra8 = ArgU16Layout{.count = NondetRegLayout{._super = /*offset=*/133},
                            .val = NondetRegLayout{._super = /*offset=*/134}},
    ._extra9 = ArgU16Layout{.count = NondetRegLayout{._super = /*offset=*/135},
                            .val = NondetRegLayout{._super = /*offset=*/136}},
    ._extra10 = ArgU16Layout{.count = NondetRegLayout{._super = /*offset=*/137},
                             .val = NondetRegLayout{._super = /*offset=*/138}},
    ._extra11 = ArgU16Layout{.count = NondetRegLayout{._super = /*offset=*/139},
                             .val = NondetRegLayout{._super = /*offset=*/140}},
    ._extra12 = ArgU16Layout{.count = NondetRegLayout{._super = /*offset=*/141},
                             .val = NondetRegLayout{._super = /*offset=*/142}},
    ._extra13 = ArgU16Layout{.count = NondetRegLayout{._super = /*offset=*/143},
                             .val = NondetRegLayout{._super = /*offset=*/144}},
    ._extra14 = ArgU16Layout{.count = NondetRegLayout{._super = /*offset=*/145},
                             .val = NondetRegLayout{._super = /*offset=*/146}},
    ._extra15 = ArgU16Layout{.count = NondetRegLayout{._super = /*offset=*/147},
                             .val = NondetRegLayout{._super = /*offset=*/148}}};
__device__ constexpr ControlTable_SuperLayout kLayout__562 =
    ControlTable_SuperLayout{.arm0 = kLayout__563, .arm1 = kLayout__582};
__device__ constexpr ArgU16Layout16LayoutArray kLayout__602 =
    ArgU16Layout16LayoutArray{ArgU16Layout{.count = NondetRegLayout{._super = /*offset=*/117},
                                           .val = NondetRegLayout{._super = /*offset=*/118}},
                              ArgU16Layout{.count = NondetRegLayout{._super = /*offset=*/119},
                                           .val = NondetRegLayout{._super = /*offset=*/120}},
                              ArgU16Layout{.count = NondetRegLayout{._super = /*offset=*/121},
                                           .val = NondetRegLayout{._super = /*offset=*/122}},
                              ArgU16Layout{.count = NondetRegLayout{._super = /*offset=*/123},
                                           .val = NondetRegLayout{._super = /*offset=*/124}},
                              ArgU16Layout{.count = NondetRegLayout{._super = /*offset=*/125},
                                           .val = NondetRegLayout{._super = /*offset=*/126}},
                              ArgU16Layout{.count = NondetRegLayout{._super = /*offset=*/127},
                                           .val = NondetRegLayout{._super = /*offset=*/128}},
                              ArgU16Layout{.count = NondetRegLayout{._super = /*offset=*/129},
                                           .val = NondetRegLayout{._super = /*offset=*/130}},
                              ArgU16Layout{.count = NondetRegLayout{._super = /*offset=*/131},
                                           .val = NondetRegLayout{._super = /*offset=*/132}},
                              ArgU16Layout{.count = NondetRegLayout{._super = /*offset=*/133},
                                           .val = NondetRegLayout{._super = /*offset=*/134}},
                              ArgU16Layout{.count = NondetRegLayout{._super = /*offset=*/135},
                                           .val = NondetRegLayout{._super = /*offset=*/136}},
                              ArgU16Layout{.count = NondetRegLayout{._super = /*offset=*/137},
                                           .val = NondetRegLayout{._super = /*offset=*/138}},
                              ArgU16Layout{.count = NondetRegLayout{._super = /*offset=*/139},
                                           .val = NondetRegLayout{._super = /*offset=*/140}},
                              ArgU16Layout{.count = NondetRegLayout{._super = /*offset=*/141},
                                           .val = NondetRegLayout{._super = /*offset=*/142}},
                              ArgU16Layout{.count = NondetRegLayout{._super = /*offset=*/143},
                                           .val = NondetRegLayout{._super = /*offset=*/144}},
                              ArgU16Layout{.count = NondetRegLayout{._super = /*offset=*/145},
                                           .val = NondetRegLayout{._super = /*offset=*/146}},
                              ArgU16Layout{.count = NondetRegLayout{._super = /*offset=*/147},
                                           .val = NondetRegLayout{._super = /*offset=*/148}}};
__device__ constexpr ArgU8Layout16LayoutArray kLayout__603 =
    ArgU8Layout16LayoutArray{ArgU8Layout{.count = NondetRegLayout{._super = /*offset=*/149},
                                         .val = NondetRegLayout{._super = /*offset=*/150}},
                             ArgU8Layout{.count = NondetRegLayout{._super = /*offset=*/151},
                                         .val = NondetRegLayout{._super = /*offset=*/152}},
                             ArgU8Layout{.count = NondetRegLayout{._super = /*offset=*/153},
                                         .val = NondetRegLayout{._super = /*offset=*/154}},
                             ArgU8Layout{.count = NondetRegLayout{._super = /*offset=*/155},
                                         .val = NondetRegLayout{._super = /*offset=*/156}},
                             ArgU8Layout{.count = NondetRegLayout{._super = /*offset=*/157},
                                         .val = NondetRegLayout{._super = /*offset=*/158}},
                             ArgU8Layout{.count = NondetRegLayout{._super = /*offset=*/159},
                                         .val = NondetRegLayout{._super = /*offset=*/160}},
                             ArgU8Layout{.count = NondetRegLayout{._super = /*offset=*/161},
                                         .val = NondetRegLayout{._super = /*offset=*/162}},
                             ArgU8Layout{.count = NondetRegLayout{._super = /*offset=*/163},
                                         .val = NondetRegLayout{._super = /*offset=*/164}},
                             ArgU8Layout{.count = NondetRegLayout{._super = /*offset=*/165},
                                         .val = NondetRegLayout{._super = /*offset=*/166}},
                             ArgU8Layout{.count = NondetRegLayout{._super = /*offset=*/167},
                                         .val = NondetRegLayout{._super = /*offset=*/168}},
                             ArgU8Layout{.count = NondetRegLayout{._super = /*offset=*/169},
                                         .val = NondetRegLayout{._super = /*offset=*/170}},
                             ArgU8Layout{.count = NondetRegLayout{._super = /*offset=*/171},
                                         .val = NondetRegLayout{._super = /*offset=*/172}},
                             ArgU8Layout{.count = NondetRegLayout{._super = /*offset=*/173},
                                         .val = NondetRegLayout{._super = /*offset=*/174}},
                             ArgU8Layout{.count = NondetRegLayout{._super = /*offset=*/175},
                                         .val = NondetRegLayout{._super = /*offset=*/176}},
                             ArgU8Layout{.count = NondetRegLayout{._super = /*offset=*/177},
                                         .val = NondetRegLayout{._super = /*offset=*/178}},
                             ArgU8Layout{.count = NondetRegLayout{._super = /*offset=*/179},
                                         .val = NondetRegLayout{._super = /*offset=*/180}}};
__device__ constexpr _Arguments_ControlTable_SuperLayout kLayout__601 =
    _Arguments_ControlTable_SuperLayout{.argU16 = kLayout__602, .argU8 = kLayout__603};
__device__ constexpr ControlTableLayout kLayout__561 =
    ControlTableLayout{._super = kLayout__562,
                       .entry = NondetRegLayout{._super = /*offset=*/183},
                       .mode = NondetRegLayout{._super = /*offset=*/184},
                       ._arguments_ControlTable_Super = kLayout__601};
__device__ constexpr Control0_SuperArm6Layout kLayout__560 = Control0_SuperArm6Layout{
    ._super = kLayout__561,
    ._extra0 = kLayout__448,
    ._extra1 = kLayout__449,
    ._extra2 = kLayout__453,
    ._extra3 = kLayout__454,
    ._extra4 = kLayout__458,
    ._extra5 = kLayout__459,
    ._extra6 = kLayout__463,
    ._extra7 = kLayout__464,
    ._extra8 = kLayout__468,
    ._extra9 = kLayout__469,
    ._extra10 = kLayout__473,
    ._extra11 = kLayout__474,
    ._extra12 = kLayout__478,
    ._extra13 = kLayout__479,
    ._extra14 = kLayout__483,
    ._extra15 = kLayout__484,
    ._extra16 = CycleArgLayout{.count = NondetRegLayout{._super = /*offset=*/101},
                               .cycle = NondetRegLayout{._super = /*offset=*/102}},
    ._extra17 = CycleArgLayout{.count = NondetRegLayout{._super = /*offset=*/103},
                               .cycle = NondetRegLayout{._super = /*offset=*/104}},
    ._extra18 = CycleArgLayout{.count = NondetRegLayout{._super = /*offset=*/105},
                               .cycle = NondetRegLayout{._super = /*offset=*/106}},
    ._extra19 = CycleArgLayout{.count = NondetRegLayout{._super = /*offset=*/107},
                               .cycle = NondetRegLayout{._super = /*offset=*/108}},
    ._extra20 = CycleArgLayout{.count = NondetRegLayout{._super = /*offset=*/109},
                               .cycle = NondetRegLayout{._super = /*offset=*/110}},
    ._extra21 = CycleArgLayout{.count = NondetRegLayout{._super = /*offset=*/111},
                               .cycle = NondetRegLayout{._super = /*offset=*/112}},
    ._extra22 = CycleArgLayout{.count = NondetRegLayout{._super = /*offset=*/113},
                               .cycle = NondetRegLayout{._super = /*offset=*/114}},
    ._extra23 = CycleArgLayout{.count = NondetRegLayout{._super = /*offset=*/115},
                               .cycle = NondetRegLayout{._super = /*offset=*/116}}};
__device__ constexpr _Arguments_ControlDone__0Layout kLayout__606 =
    _Arguments_ControlDone__0Layout{.cycleArg = CycleArgLayout1LayoutArray{CycleArgLayout{
                                        .count = NondetRegLayout{._super = /*offset=*/101},
                                        .cycle = NondetRegLayout{._super = /*offset=*/102}}}};
__device__ constexpr ControlDone__0Arm0_SuperLayout kLayout__608 =
    ControlDone__0Arm0_SuperLayout{._0 = kLayout__41};
__device__ constexpr ControlDone__0Arm1Layout kLayout__609 = ControlDone__0Arm1Layout{
    ._extra0 = CycleArgLayout{.count = NondetRegLayout{._super = /*offset=*/101},
                              .cycle = NondetRegLayout{._super = /*offset=*/102}}};
__device__ constexpr ControlDone__0Layout kLayout__607 =
    ControlDone__0Layout{.arm0 = kLayout__608, .arm1 = kLayout__609};
__device__ constexpr ControlDoneLayout kLayout__605 =
    ControlDoneLayout{._arguments_ControlDone__0 = kLayout__606, ._2 = kLayout__607};
__device__ constexpr Control0_SuperArm7Layout kLayout__604 = Control0_SuperArm7Layout{
    ._super = kLayout__605,
    ._extra0 = kLayout__448,
    ._extra1 = kLayout__449,
    ._extra2 = kLayout__453,
    ._extra3 = kLayout__454,
    ._extra4 = kLayout__458,
    ._extra5 = kLayout__459,
    ._extra6 = kLayout__463,
    ._extra7 = kLayout__464,
    ._extra8 = kLayout__468,
    ._extra9 = kLayout__469,
    ._extra10 = kLayout__473,
    ._extra11 = kLayout__474,
    ._extra12 = kLayout__478,
    ._extra13 = kLayout__479,
    ._extra14 = kLayout__483,
    ._extra15 = kLayout__484,
    ._extra16 = CycleArgLayout{.count = NondetRegLayout{._super = /*offset=*/103},
                               .cycle = NondetRegLayout{._super = /*offset=*/104}},
    ._extra17 = CycleArgLayout{.count = NondetRegLayout{._super = /*offset=*/105},
                               .cycle = NondetRegLayout{._super = /*offset=*/106}},
    ._extra18 = CycleArgLayout{.count = NondetRegLayout{._super = /*offset=*/107},
                               .cycle = NondetRegLayout{._super = /*offset=*/108}},
    ._extra19 = CycleArgLayout{.count = NondetRegLayout{._super = /*offset=*/109},
                               .cycle = NondetRegLayout{._super = /*offset=*/110}},
    ._extra20 = CycleArgLayout{.count = NondetRegLayout{._super = /*offset=*/111},
                               .cycle = NondetRegLayout{._super = /*offset=*/112}},
    ._extra21 = CycleArgLayout{.count = NondetRegLayout{._super = /*offset=*/113},
                               .cycle = NondetRegLayout{._super = /*offset=*/114}},
    ._extra22 = CycleArgLayout{.count = NondetRegLayout{._super = /*offset=*/115},
                               .cycle = NondetRegLayout{._super = /*offset=*/116}},
    ._extra23 = ArgU16Layout{.count = NondetRegLayout{._super = /*offset=*/117},
                             .val = NondetRegLayout{._super = /*offset=*/118}},
    ._extra24 = ArgU16Layout{.count = NondetRegLayout{._super = /*offset=*/119},
                             .val = NondetRegLayout{._super = /*offset=*/120}},
    ._extra25 = ArgU16Layout{.count = NondetRegLayout{._super = /*offset=*/121},
                             .val = NondetRegLayout{._super = /*offset=*/122}},
    ._extra26 = ArgU16Layout{.count = NondetRegLayout{._super = /*offset=*/123},
                             .val = NondetRegLayout{._super = /*offset=*/124}},
    ._extra27 = ArgU16Layout{.count = NondetRegLayout{._super = /*offset=*/125},
                             .val = NondetRegLayout{._super = /*offset=*/126}},
    ._extra28 = ArgU16Layout{.count = NondetRegLayout{._super = /*offset=*/127},
                             .val = NondetRegLayout{._super = /*offset=*/128}},
    ._extra29 = ArgU16Layout{.count = NondetRegLayout{._super = /*offset=*/129},
                             .val = NondetRegLayout{._super = /*offset=*/130}},
    ._extra30 = ArgU16Layout{.count = NondetRegLayout{._super = /*offset=*/131},
                             .val = NondetRegLayout{._super = /*offset=*/132}},
    ._extra31 = ArgU16Layout{.count = NondetRegLayout{._super = /*offset=*/133},
                             .val = NondetRegLayout{._super = /*offset=*/134}},
    ._extra32 = ArgU16Layout{.count = NondetRegLayout{._super = /*offset=*/135},
                             .val = NondetRegLayout{._super = /*offset=*/136}},
    ._extra33 = ArgU16Layout{.count = NondetRegLayout{._super = /*offset=*/137},
                             .val = NondetRegLayout{._super = /*offset=*/138}},
    ._extra34 = ArgU16Layout{.count = NondetRegLayout{._super = /*offset=*/139},
                             .val = NondetRegLayout{._super = /*offset=*/140}},
    ._extra35 = ArgU16Layout{.count = NondetRegLayout{._super = /*offset=*/141},
                             .val = NondetRegLayout{._super = /*offset=*/142}},
    ._extra36 = ArgU16Layout{.count = NondetRegLayout{._super = /*offset=*/143},
                             .val = NondetRegLayout{._super = /*offset=*/144}},
    ._extra37 = ArgU16Layout{.count = NondetRegLayout{._super = /*offset=*/145},
                             .val = NondetRegLayout{._super = /*offset=*/146}},
    ._extra38 = ArgU16Layout{.count = NondetRegLayout{._super = /*offset=*/147},
                             .val = NondetRegLayout{._super = /*offset=*/148}},
    ._extra39 = ArgU8Layout{.count = NondetRegLayout{._super = /*offset=*/149},
                            .val = NondetRegLayout{._super = /*offset=*/150}},
    ._extra40 = ArgU8Layout{.count = NondetRegLayout{._super = /*offset=*/151},
                            .val = NondetRegLayout{._super = /*offset=*/152}},
    ._extra41 = ArgU8Layout{.count = NondetRegLayout{._super = /*offset=*/153},
                            .val = NondetRegLayout{._super = /*offset=*/154}},
    ._extra42 = ArgU8Layout{.count = NondetRegLayout{._super = /*offset=*/155},
                            .val = NondetRegLayout{._super = /*offset=*/156}},
    ._extra43 = ArgU8Layout{.count = NondetRegLayout{._super = /*offset=*/157},
                            .val = NondetRegLayout{._super = /*offset=*/158}},
    ._extra44 = ArgU8Layout{.count = NondetRegLayout{._super = /*offset=*/159},
                            .val = NondetRegLayout{._super = /*offset=*/160}},
    ._extra45 = ArgU8Layout{.count = NondetRegLayout{._super = /*offset=*/161},
                            .val = NondetRegLayout{._super = /*offset=*/162}},
    ._extra46 = ArgU8Layout{.count = NondetRegLayout{._super = /*offset=*/163},
                            .val = NondetRegLayout{._super = /*offset=*/164}},
    ._extra47 = ArgU8Layout{.count = NondetRegLayout{._super = /*offset=*/165},
                            .val = NondetRegLayout{._super = /*offset=*/166}},
    ._extra48 = ArgU8Layout{.count = NondetRegLayout{._super = /*offset=*/167},
                            .val = NondetRegLayout{._super = /*offset=*/168}},
    ._extra49 = ArgU8Layout{.count = NondetRegLayout{._super = /*offset=*/169},
                            .val = NondetRegLayout{._super = /*offset=*/170}},
    ._extra50 = ArgU8Layout{.count = NondetRegLayout{._super = /*offset=*/171},
                            .val = NondetRegLayout{._super = /*offset=*/172}},
    ._extra51 = ArgU8Layout{.count = NondetRegLayout{._super = /*offset=*/173},
                            .val = NondetRegLayout{._super = /*offset=*/174}},
    ._extra52 = ArgU8Layout{.count = NondetRegLayout{._super = /*offset=*/175},
                            .val = NondetRegLayout{._super = /*offset=*/176}},
    ._extra53 = ArgU8Layout{.count = NondetRegLayout{._super = /*offset=*/177},
                            .val = NondetRegLayout{._super = /*offset=*/178}},
    ._extra54 = ArgU8Layout{.count = NondetRegLayout{._super = /*offset=*/179},
                            .val = NondetRegLayout{._super = /*offset=*/180}}};
__device__ constexpr Control0_SuperLayout kLayout__441 = Control0_SuperLayout{.arm0 = kLayout__442,
                                                                              .arm1 = kLayout__485,
                                                                              .arm2 = kLayout__525,
                                                                              .arm3 = kLayout__530,
                                                                              .arm4 = kLayout__535,
                                                                              .arm5 = kLayout__549,
                                                                              .arm6 = kLayout__560,
                                                                              .arm7 = kLayout__604};
__device__ constexpr DoCycleTableLayout kLayout__610 =
    DoCycleTableLayout{.arg1 = CycleArgLayout{.count = NondetRegLayout{._super = /*offset=*/188},
                                              .cycle = NondetRegLayout{._super = /*offset=*/189}},
                       .arg2 = CycleArgLayout{.count = NondetRegLayout{._super = /*offset=*/190},
                                              .cycle = NondetRegLayout{._super = /*offset=*/191}}};
__device__ constexpr _Arguments_Control0_SuperLayout kLayout__611 =
    _Arguments_Control0_SuperLayout{.memoryArg = kLayout__523,
                                    .cycleArg = kLayout__524,
                                    .argU16 = kLayout__602,
                                    .argU8 = kLayout__603};
__device__ constexpr Control0Layout kLayout__440 = Control0Layout{
    ._super = kLayout__441, ._0 = kLayout__610, ._arguments_Control0_Super = kLayout__611};
__device__ constexpr DoCycleTableLayout kLayout__613 =
    DoCycleTableLayout{.arg1 = CycleArgLayout{.count = NondetRegLayout{._super = /*offset=*/92},
                                              .cycle = NondetRegLayout{._super = /*offset=*/93}},
                       .arg2 = CycleArgLayout{.count = NondetRegLayout{._super = /*offset=*/94},
                                              .cycle = NondetRegLayout{._super = /*offset=*/95}}};
__device__ constexpr NondetU16RegLayout kLayout__615 =
    NondetU16RegLayout{.arg = ArgU16Layout{.count = NondetRegLayout{._super = /*offset=*/98},
                                           .val = NondetRegLayout{._super = /*offset=*/99}}};
__device__ constexpr AddrDecomposeBitsLayout kLayout__614 =
    AddrDecomposeBitsLayout{.low0 = NondetRegLayout{._super = /*offset=*/96},
                            .low1 = NondetRegLayout{._super = /*offset=*/97},
                            .upperDiff = kLayout__615,
                            ._0 = IsZeroLayout{._super = NondetRegLayout{._super = /*offset=*/100},
                                               .inv = NondetRegLayout{._super = /*offset=*/101}},
                            .med14 = kLayout__407};
__device__ constexpr MemoryArgLayout8LayoutArray kLayout__617 =
    MemoryArgLayout8LayoutArray{kLayout__448,
                                kLayout__449,
                                kLayout__453,
                                kLayout__454,
                                kLayout__458,
                                kLayout__459,
                                kLayout__463,
                                kLayout__464};
__device__ constexpr CycleArgLayout4LayoutArray kLayout__618 =
    CycleArgLayout4LayoutArray{CycleArgLayout{.count = NondetRegLayout{._super = /*offset=*/65},
                                              .cycle = NondetRegLayout{._super = /*offset=*/66}},
                               CycleArgLayout{.count = NondetRegLayout{._super = /*offset=*/67},
                                              .cycle = NondetRegLayout{._super = /*offset=*/68}},
                               CycleArgLayout{.count = NondetRegLayout{._super = /*offset=*/69},
                                              .cycle = NondetRegLayout{._super = /*offset=*/70}},
                               CycleArgLayout{.count = NondetRegLayout{._super = /*offset=*/71},
                                              .cycle = NondetRegLayout{._super = /*offset=*/72}}};
__device__ constexpr ArgU16Layout4LayoutArray kLayout__619 =
    ArgU16Layout4LayoutArray{ArgU16Layout{.count = NondetRegLayout{._super = /*offset=*/73},
                                          .val = NondetRegLayout{._super = /*offset=*/74}},
                             ArgU16Layout{.count = NondetRegLayout{._super = /*offset=*/75},
                                          .val = NondetRegLayout{._super = /*offset=*/76}},
                             ArgU16Layout{.count = NondetRegLayout{._super = /*offset=*/77},
                                          .val = NondetRegLayout{._super = /*offset=*/78}},
                             ArgU16Layout{.count = NondetRegLayout{._super = /*offset=*/79},
                                          .val = NondetRegLayout{._super = /*offset=*/80}}};
__device__ constexpr ArgU8Layout4LayoutArray kLayout__620 =
    ArgU8Layout4LayoutArray{ArgU8Layout{.count = NondetRegLayout{._super = /*offset=*/81},
                                        .val = NondetRegLayout{._super = /*offset=*/82}},
                            ArgU8Layout{.count = NondetRegLayout{._super = /*offset=*/83},
                                        .val = NondetRegLayout{._super = /*offset=*/84}},
                            ArgU8Layout{.count = NondetRegLayout{._super = /*offset=*/85},
                                        .val = NondetRegLayout{._super = /*offset=*/86}},
                            ArgU8Layout{.count = NondetRegLayout{._super = /*offset=*/87},
                                        .val = NondetRegLayout{._super = /*offset=*/88}}};
__device__ constexpr _Arguments_ECall0OutputLayout kLayout__616 =
    _Arguments_ECall0OutputLayout{.memoryArg = kLayout__617,
                                  .cycleArg = kLayout__618,
                                  .argU16 = kLayout__619,
                                  .argU8 = kLayout__620};
__device__ constexpr IsCycleLayout kLayout__626 =
    IsCycleLayout{.arg = CycleArgLayout{.count = NondetRegLayout{._super = /*offset=*/65},
                                        .cycle = NondetRegLayout{._super = /*offset=*/66}}};
__device__ constexpr IsForwardLayout kLayout__625 = IsForwardLayout{._0 = kLayout__626};
__device__ constexpr MemoryReadLayout kLayout__624 =
    MemoryReadLayout{.io = kLayout__447, ._0 = kLayout__625};
__device__ constexpr IsCycleLayout kLayout__629 =
    IsCycleLayout{.arg = CycleArgLayout{.count = NondetRegLayout{._super = /*offset=*/67},
                                        .cycle = NondetRegLayout{._super = /*offset=*/68}}};
__device__ constexpr IsForwardLayout kLayout__628 = IsForwardLayout{._0 = kLayout__629};
__device__ constexpr MemoryReadLayout kLayout__627 =
    MemoryReadLayout{.io = kLayout__452, ._0 = kLayout__628};
__device__ constexpr NondetRegLayout6LayoutArray kLayout__631 =
    NondetRegLayout6LayoutArray{NondetRegLayout{._super = /*offset=*/104},
                                NondetRegLayout{._super = /*offset=*/105},
                                NondetRegLayout{._super = /*offset=*/106},
                                NondetRegLayout{._super = /*offset=*/107},
                                NondetRegLayout{._super = /*offset=*/108},
                                NondetRegLayout{._super = /*offset=*/109}};
__device__ constexpr OneHot_6_Layout kLayout__630 = OneHot_6_Layout{._super = kLayout__631};
__device__ constexpr MachineECallLayout kLayout__623 = MachineECallLayout{
    .loadInst = kLayout__624, .dispatchIdx = kLayout__627, .dispatch = kLayout__630};
__device__ constexpr ECall0OutputArm0Layout kLayout__622 = ECall0OutputArm0Layout{
    ._super = kLayout__623,
    ._extra0 = kLayout__458,
    ._extra1 = kLayout__459,
    ._extra2 = kLayout__463,
    ._extra3 = kLayout__464,
    ._extra4 = CycleArgLayout{.count = NondetRegLayout{._super = /*offset=*/69},
                              .cycle = NondetRegLayout{._super = /*offset=*/70}},
    ._extra5 = CycleArgLayout{.count = NondetRegLayout{._super = /*offset=*/71},
                              .cycle = NondetRegLayout{._super = /*offset=*/72}},
    ._extra6 = ArgU16Layout{.count = NondetRegLayout{._super = /*offset=*/73},
                            .val = NondetRegLayout{._super = /*offset=*/74}},
    ._extra7 = ArgU16Layout{.count = NondetRegLayout{._super = /*offset=*/75},
                            .val = NondetRegLayout{._super = /*offset=*/76}},
    ._extra8 = ArgU16Layout{.count = NondetRegLayout{._super = /*offset=*/77},
                            .val = NondetRegLayout{._super = /*offset=*/78}},
    ._extra9 = ArgU16Layout{.count = NondetRegLayout{._super = /*offset=*/79},
                            .val = NondetRegLayout{._super = /*offset=*/80}},
    ._extra10 = ArgU8Layout{.count = NondetRegLayout{._super = /*offset=*/81},
                            .val = NondetRegLayout{._super = /*offset=*/82}},
    ._extra11 = ArgU8Layout{.count = NondetRegLayout{._super = /*offset=*/83},
                            .val = NondetRegLayout{._super = /*offset=*/84}},
    ._extra12 = ArgU8Layout{.count = NondetRegLayout{._super = /*offset=*/85},
                            .val = NondetRegLayout{._super = /*offset=*/86}},
    ._extra13 = ArgU8Layout{.count = NondetRegLayout{._super = /*offset=*/87},
                            .val = NondetRegLayout{._super = /*offset=*/88}}};
__device__ constexpr ECallTerminateLayout kLayout__633 =
    ECallTerminateLayout{.a0 = kLayout__624, .a1 = kLayout__627};
__device__ constexpr ECall0OutputArm1Layout kLayout__632 = ECall0OutputArm1Layout{
    ._super = kLayout__633,
    ._extra0 = kLayout__458,
    ._extra1 = kLayout__459,
    ._extra2 = kLayout__463,
    ._extra3 = kLayout__464,
    ._extra4 = CycleArgLayout{.count = NondetRegLayout{._super = /*offset=*/69},
                              .cycle = NondetRegLayout{._super = /*offset=*/70}},
    ._extra5 = CycleArgLayout{.count = NondetRegLayout{._super = /*offset=*/71},
                              .cycle = NondetRegLayout{._super = /*offset=*/72}},
    ._extra6 = ArgU16Layout{.count = NondetRegLayout{._super = /*offset=*/73},
                            .val = NondetRegLayout{._super = /*offset=*/74}},
    ._extra7 = ArgU16Layout{.count = NondetRegLayout{._super = /*offset=*/75},
                            .val = NondetRegLayout{._super = /*offset=*/76}},
    ._extra8 = ArgU16Layout{.count = NondetRegLayout{._super = /*offset=*/77},
                            .val = NondetRegLayout{._super = /*offset=*/78}},
    ._extra9 = ArgU16Layout{.count = NondetRegLayout{._super = /*offset=*/79},
                            .val = NondetRegLayout{._super = /*offset=*/80}},
    ._extra10 = ArgU8Layout{.count = NondetRegLayout{._super = /*offset=*/81},
                            .val = NondetRegLayout{._super = /*offset=*/82}},
    ._extra11 = ArgU8Layout{.count = NondetRegLayout{._super = /*offset=*/83},
                            .val = NondetRegLayout{._super = /*offset=*/84}},
    ._extra12 = ArgU8Layout{.count = NondetRegLayout{._super = /*offset=*/85},
                            .val = NondetRegLayout{._super = /*offset=*/86}},
    ._extra13 = ArgU8Layout{.count = NondetRegLayout{._super = /*offset=*/87},
                            .val = NondetRegLayout{._super = /*offset=*/88}}};
__device__ constexpr IsCycleLayout kLayout__638 =
    IsCycleLayout{.arg = CycleArgLayout{.count = NondetRegLayout{._super = /*offset=*/69},
                                        .cycle = NondetRegLayout{._super = /*offset=*/70}}};
__device__ constexpr IsForwardLayout kLayout__637 = IsForwardLayout{._0 = kLayout__638};
__device__ constexpr MemoryReadLayout kLayout__636 =
    MemoryReadLayout{.io = kLayout__457, ._0 = kLayout__637};
__device__ constexpr NondetU16RegLayout kLayout__639 =
    NondetU16RegLayout{.arg = ArgU16Layout{.count = NondetRegLayout{._super = /*offset=*/73},
                                           .val = NondetRegLayout{._super = /*offset=*/74}}};
__device__ constexpr NondetU16RegLayout kLayout__640 =
    NondetU16RegLayout{.arg = ArgU16Layout{.count = NondetRegLayout{._super = /*offset=*/75},
                                           .val = NondetRegLayout{._super = /*offset=*/76}}};
__device__ constexpr IsCycleLayout kLayout__643 =
    IsCycleLayout{.arg = CycleArgLayout{.count = NondetRegLayout{._super = /*offset=*/71},
                                        .cycle = NondetRegLayout{._super = /*offset=*/72}}};
__device__ constexpr IsForwardLayout kLayout__642 = IsForwardLayout{._0 = kLayout__643};
__device__ constexpr MemoryWriteLayout kLayout__641 =
    MemoryWriteLayout{.io = kLayout__462, ._0 = kLayout__642};
__device__ constexpr NondetU16RegLayout kLayout__645 =
    NondetU16RegLayout{.arg = ArgU16Layout{.count = NondetRegLayout{._super = /*offset=*/77},
                                           .val = NondetRegLayout{._super = /*offset=*/78}}};
__device__ constexpr NondetRegLayout4LayoutArray kLayout__647 =
    NondetRegLayout4LayoutArray{NondetRegLayout{._super = /*offset=*/105},
                                NondetRegLayout{._super = /*offset=*/106},
                                NondetRegLayout{._super = /*offset=*/107},
                                NondetRegLayout{._super = /*offset=*/108}};
__device__ constexpr OneHot_4_Layout kLayout__646 = OneHot_4_Layout{._super = kLayout__647};
__device__ constexpr DecomposeLow2Layout kLayout__644 = DecomposeLow2Layout{
    .high = kLayout__645,
    .low2 = NondetRegLayout{._super = /*offset=*/104},
    .low2Hot = kLayout__646,
    .highZero = IsZeroLayout{._super = NondetRegLayout{._super = /*offset=*/109},
                             .inv = NondetRegLayout{._super = /*offset=*/110}},
    .isZero = NondetRegLayout{._super = /*offset=*/111}};
__device__ constexpr NondetU16RegLayout kLayout__649 =
    NondetU16RegLayout{.arg = ArgU16Layout{.count = NondetRegLayout{._super = /*offset=*/79},
                                           .val = NondetRegLayout{._super = /*offset=*/80}}};
__device__ constexpr NondetRegLayout4LayoutArray kLayout__651 =
    NondetRegLayout4LayoutArray{NondetRegLayout{._super = /*offset=*/113},
                                NondetRegLayout{._super = /*offset=*/114},
                                NondetRegLayout{._super = /*offset=*/115},
                                NondetRegLayout{._super = /*offset=*/116}};
__device__ constexpr OneHot_4_Layout kLayout__650 = OneHot_4_Layout{._super = kLayout__651};
__device__ constexpr DecomposeLow2Layout kLayout__648 = DecomposeLow2Layout{
    .high = kLayout__649,
    .low2 = NondetRegLayout{._super = /*offset=*/112},
    .low2Hot = kLayout__650,
    .highZero = IsZeroLayout{._super = NondetRegLayout{._super = /*offset=*/117},
                             .inv = NondetRegLayout{._super = /*offset=*/118}},
    .isZero = NondetRegLayout{._super = /*offset=*/119}};
__device__ constexpr ECallHostReadSetupLayout kLayout__635 =
    ECallHostReadSetupLayout{.fd = kLayout__624,
                             .ptr = kLayout__627,
                             .len = kLayout__636,
                             .newLen = kLayout__639,
                             .diff = kLayout__640,
                             ._0 = kLayout__641,
                             .ptrDecomp = kLayout__644,
                             .lenDecomp = kLayout__648,
                             .len123 = NondetRegLayout{._super = /*offset=*/120},
                             .uneven = NondetRegLayout{._super = /*offset=*/121}};
__device__ constexpr ECall0OutputArm2Layout kLayout__634 =
    ECall0OutputArm2Layout{._super = kLayout__635,
                           ._extra0 = ArgU8Layout{.count = NondetRegLayout{._super = /*offset=*/81},
                                                  .val = NondetRegLayout{._super = /*offset=*/82}},
                           ._extra1 = ArgU8Layout{.count = NondetRegLayout{._super = /*offset=*/83},
                                                  .val = NondetRegLayout{._super = /*offset=*/84}},
                           ._extra2 = ArgU8Layout{.count = NondetRegLayout{._super = /*offset=*/85},
                                                  .val = NondetRegLayout{._super = /*offset=*/86}},
                           ._extra3 = ArgU8Layout{.count = NondetRegLayout{._super = /*offset=*/87},
                                                  .val = NondetRegLayout{._super = /*offset=*/88}}};
__device__ constexpr ECallHostWriteLayout kLayout__653 =
    ECallHostWriteLayout{.fd = kLayout__624,
                         .ptr = kLayout__627,
                         .len = kLayout__636,
                         .newLen = kLayout__639,
                         .diff = kLayout__640,
                         ._0 = kLayout__641};
__device__ constexpr ECall0OutputArm3Layout kLayout__652 = ECall0OutputArm3Layout{
    ._super = kLayout__653,
    ._extra0 = ArgU16Layout{.count = NondetRegLayout{._super = /*offset=*/77},
                            .val = NondetRegLayout{._super = /*offset=*/78}},
    ._extra1 = ArgU16Layout{.count = NondetRegLayout{._super = /*offset=*/79},
                            .val = NondetRegLayout{._super = /*offset=*/80}},
    ._extra2 = ArgU8Layout{.count = NondetRegLayout{._super = /*offset=*/81},
                           .val = NondetRegLayout{._super = /*offset=*/82}},
    ._extra3 = ArgU8Layout{.count = NondetRegLayout{._super = /*offset=*/83},
                           .val = NondetRegLayout{._super = /*offset=*/84}},
    ._extra4 = ArgU8Layout{.count = NondetRegLayout{._super = /*offset=*/85},
                           .val = NondetRegLayout{._super = /*offset=*/86}},
    ._extra5 = ArgU8Layout{.count = NondetRegLayout{._super = /*offset=*/87},
                           .val = NondetRegLayout{._super = /*offset=*/88}}};
__device__ constexpr DecomposeLow2Layout kLayout__656 = DecomposeLow2Layout{
    .high = kLayout__639,
    .low2 = NondetRegLayout{._super = /*offset=*/104},
    .low2Hot = kLayout__646,
    .highZero = IsZeroLayout{._super = NondetRegLayout{._super = /*offset=*/109},
                             .inv = NondetRegLayout{._super = /*offset=*/110}},
    .isZero = NondetRegLayout{._super = /*offset=*/111}};
__device__ constexpr MemoryWriteUnconstrainedLayout kLayout__657 =
    MemoryWriteUnconstrainedLayout{.io = kLayout__452, ._0 = kLayout__628};
__device__ constexpr SplitWordLayout kLayout__658 =
    SplitWordLayout{.byte0 = kLayout__259, .byte1 = kLayout__261};
__device__ constexpr NondetU8RegLayout kLayout__660 =
    NondetU8RegLayout{.arg = ArgU8Layout{.count = NondetRegLayout{._super = /*offset=*/87},
                                         .val = NondetRegLayout{._super = /*offset=*/88}}};
__device__ constexpr SplitWordLayout kLayout__659 =
    SplitWordLayout{.byte0 = kLayout__264, .byte1 = kLayout__660};
__device__ constexpr ECallHostReadBytesLayout kLayout__655 = ECallHostReadBytesLayout{
    .lenDecomp = kLayout__656,
    .len123 = NondetRegLayout{._super = /*offset=*/112},
    .nextPtrEven = IsZeroLayout{._super = NondetRegLayout{._super = /*offset=*/113},
                                .inv = NondetRegLayout{._super = /*offset=*/114}},
    .uneven = NondetRegLayout{._super = /*offset=*/115},
    .lenZero = IsZeroLayout{._super = NondetRegLayout{._super = /*offset=*/116},
                            .inv = NondetRegLayout{._super = /*offset=*/117}},
    .low0 = NondetRegLayout{._super = /*offset=*/118},
    .low1 = NondetRegLayout{._super = /*offset=*/119},
    .origWord = kLayout__624,
    ._0 = kLayout__657,
    .oldBytes = kLayout__658,
    .newBytes_0 = kLayout__659};
__device__ constexpr ECall0OutputArm4Layout kLayout__654 = ECall0OutputArm4Layout{
    ._super = kLayout__655,
    ._extra0 = kLayout__458,
    ._extra1 = kLayout__459,
    ._extra2 = kLayout__463,
    ._extra3 = kLayout__464,
    ._extra4 = CycleArgLayout{.count = NondetRegLayout{._super = /*offset=*/69},
                              .cycle = NondetRegLayout{._super = /*offset=*/70}},
    ._extra5 = CycleArgLayout{.count = NondetRegLayout{._super = /*offset=*/71},
                              .cycle = NondetRegLayout{._super = /*offset=*/72}},
    ._extra6 = ArgU16Layout{.count = NondetRegLayout{._super = /*offset=*/75},
                            .val = NondetRegLayout{._super = /*offset=*/76}},
    ._extra7 = ArgU16Layout{.count = NondetRegLayout{._super = /*offset=*/77},
                            .val = NondetRegLayout{._super = /*offset=*/78}},
    ._extra8 = ArgU16Layout{.count = NondetRegLayout{._super = /*offset=*/79},
                            .val = NondetRegLayout{._super = /*offset=*/80}}};
__device__ constexpr DecomposeLow2Layout kLayout__663 = DecomposeLow2Layout{
    .high = kLayout__640,
    .low2 = NondetRegLayout{._super = /*offset=*/112},
    .low2Hot = kLayout__650,
    .highZero = IsZeroLayout{._super = NondetRegLayout{._super = /*offset=*/117},
                             .inv = NondetRegLayout{._super = /*offset=*/118}},
    .isZero = NondetRegLayout{._super = /*offset=*/119}};
__device__ constexpr MemoryWriteUnconstrainedLayout kLayout__666 =
    MemoryWriteUnconstrainedLayout{.io = kLayout__447, ._0 = kLayout__625};
__device__ constexpr ECallHostReadWords__0_SuperLayout kLayout__665 =
    ECallHostReadWords__0_SuperLayout{.addr = NondetRegLayout{._super = /*offset=*/120},
                                      ._0 = kLayout__666};
__device__ constexpr ECallHostReadWords__0_SuperLayout kLayout__667 =
    ECallHostReadWords__0_SuperLayout{.addr = NondetRegLayout{._super = /*offset=*/121},
                                      ._0 = kLayout__657};
__device__ constexpr MemoryWriteUnconstrainedLayout kLayout__669 =
    MemoryWriteUnconstrainedLayout{.io = kLayout__457, ._0 = kLayout__637};
__device__ constexpr ECallHostReadWords__0_SuperLayout kLayout__668 =
    ECallHostReadWords__0_SuperLayout{.addr = NondetRegLayout{._super = /*offset=*/122},
                                      ._0 = kLayout__669};
__device__ constexpr MemoryWriteUnconstrainedLayout kLayout__671 =
    MemoryWriteUnconstrainedLayout{.io = kLayout__462, ._0 = kLayout__642};
__device__ constexpr ECallHostReadWords__0_SuperLayout kLayout__670 =
    ECallHostReadWords__0_SuperLayout{.addr = NondetRegLayout{._super = /*offset=*/123},
                                      ._0 = kLayout__671};
__device__ constexpr ECallHostReadWords__0_SuperLayout4LayoutArray kLayout__664 =
    ECallHostReadWords__0_SuperLayout4LayoutArray{
        kLayout__665, kLayout__667, kLayout__668, kLayout__670};
__device__ constexpr ECallHostReadWordsLayout kLayout__662 = ECallHostReadWordsLayout{
    .lenDecomp = kLayout__656,
    .wordsDecomp = kLayout__663,
    ._1 = kLayout__664,
    .newLenHighZero = IsZeroLayout{._super = NondetRegLayout{._super = /*offset=*/124},
                                   .inv = NondetRegLayout{._super = /*offset=*/125}},
    .lenZero = NondetRegLayout{._super = /*offset=*/126}};
__device__ constexpr ECall0OutputArm5Layout kLayout__661 = ECall0OutputArm5Layout{
    ._super = kLayout__662,
    ._extra0 = ArgU16Layout{.count = NondetRegLayout{._super = /*offset=*/77},
                            .val = NondetRegLayout{._super = /*offset=*/78}},
    ._extra1 = ArgU16Layout{.count = NondetRegLayout{._super = /*offset=*/79},
                            .val = NondetRegLayout{._super = /*offset=*/80}},
    ._extra2 = ArgU8Layout{.count = NondetRegLayout{._super = /*offset=*/81},
                           .val = NondetRegLayout{._super = /*offset=*/82}},
    ._extra3 = ArgU8Layout{.count = NondetRegLayout{._super = /*offset=*/83},
                           .val = NondetRegLayout{._super = /*offset=*/84}},
    ._extra4 = ArgU8Layout{.count = NondetRegLayout{._super = /*offset=*/85},
                           .val = NondetRegLayout{._super = /*offset=*/86}},
    ._extra5 = ArgU8Layout{.count = NondetRegLayout{._super = /*offset=*/87},
                           .val = NondetRegLayout{._super = /*offset=*/88}}};
__device__ constexpr ECall0OutputArm6Layout kLayout__672 = ECall0OutputArm6Layout{
    ._extra0 = kLayout__448,
    ._extra1 = kLayout__449,
    ._extra2 = kLayout__453,
    ._extra3 = kLayout__454,
    ._extra4 = kLayout__458,
    ._extra5 = kLayout__459,
    ._extra6 = kLayout__463,
    ._extra7 = kLayout__464,
    ._extra8 = CycleArgLayout{.count = NondetRegLayout{._super = /*offset=*/65},
                              .cycle = NondetRegLayout{._super = /*offset=*/66}},
    ._extra9 = CycleArgLayout{.count = NondetRegLayout{._super = /*offset=*/67},
                              .cycle = NondetRegLayout{._super = /*offset=*/68}},
    ._extra10 = CycleArgLayout{.count = NondetRegLayout{._super = /*offset=*/69},
                               .cycle = NondetRegLayout{._super = /*offset=*/70}},
    ._extra11 = CycleArgLayout{.count = NondetRegLayout{._super = /*offset=*/71},
                               .cycle = NondetRegLayout{._super = /*offset=*/72}},
    ._extra12 = ArgU16Layout{.count = NondetRegLayout{._super = /*offset=*/73},
                             .val = NondetRegLayout{._super = /*offset=*/74}},
    ._extra13 = ArgU16Layout{.count = NondetRegLayout{._super = /*offset=*/75},
                             .val = NondetRegLayout{._super = /*offset=*/76}},
    ._extra14 = ArgU16Layout{.count = NondetRegLayout{._super = /*offset=*/77},
                             .val = NondetRegLayout{._super = /*offset=*/78}},
    ._extra15 = ArgU16Layout{.count = NondetRegLayout{._super = /*offset=*/79},
                             .val = NondetRegLayout{._super = /*offset=*/80}},
    ._extra16 = ArgU8Layout{.count = NondetRegLayout{._super = /*offset=*/81},
                            .val = NondetRegLayout{._super = /*offset=*/82}},
    ._extra17 = ArgU8Layout{.count = NondetRegLayout{._super = /*offset=*/83},
                            .val = NondetRegLayout{._super = /*offset=*/84}},
    ._extra18 = ArgU8Layout{.count = NondetRegLayout{._super = /*offset=*/85},
                            .val = NondetRegLayout{._super = /*offset=*/86}},
    ._extra19 = ArgU8Layout{.count = NondetRegLayout{._super = /*offset=*/87},
                            .val = NondetRegLayout{._super = /*offset=*/88}}};
__device__ constexpr ECall0OutputArm7Layout kLayout__673 = ECall0OutputArm7Layout{
    ._extra0 = kLayout__448,
    ._extra1 = kLayout__449,
    ._extra2 = kLayout__453,
    ._extra3 = kLayout__454,
    ._extra4 = kLayout__458,
    ._extra5 = kLayout__459,
    ._extra6 = kLayout__463,
    ._extra7 = kLayout__464,
    ._extra8 = CycleArgLayout{.count = NondetRegLayout{._super = /*offset=*/65},
                              .cycle = NondetRegLayout{._super = /*offset=*/66}},
    ._extra9 = CycleArgLayout{.count = NondetRegLayout{._super = /*offset=*/67},
                              .cycle = NondetRegLayout{._super = /*offset=*/68}},
    ._extra10 = CycleArgLayout{.count = NondetRegLayout{._super = /*offset=*/69},
                               .cycle = NondetRegLayout{._super = /*offset=*/70}},
    ._extra11 = CycleArgLayout{.count = NondetRegLayout{._super = /*offset=*/71},
                               .cycle = NondetRegLayout{._super = /*offset=*/72}},
    ._extra12 = ArgU16Layout{.count = NondetRegLayout{._super = /*offset=*/73},
                             .val = NondetRegLayout{._super = /*offset=*/74}},
    ._extra13 = ArgU16Layout{.count = NondetRegLayout{._super = /*offset=*/75},
                             .val = NondetRegLayout{._super = /*offset=*/76}},
    ._extra14 = ArgU16Layout{.count = NondetRegLayout{._super = /*offset=*/77},
                             .val = NondetRegLayout{._super = /*offset=*/78}},
    ._extra15 = ArgU16Layout{.count = NondetRegLayout{._super = /*offset=*/79},
                             .val = NondetRegLayout{._super = /*offset=*/80}},
    ._extra16 = ArgU8Layout{.count = NondetRegLayout{._super = /*offset=*/81},
                            .val = NondetRegLayout{._super = /*offset=*/82}},
    ._extra17 = ArgU8Layout{.count = NondetRegLayout{._super = /*offset=*/83},
                            .val = NondetRegLayout{._super = /*offset=*/84}},
    ._extra18 = ArgU8Layout{.count = NondetRegLayout{._super = /*offset=*/85},
                            .val = NondetRegLayout{._super = /*offset=*/86}},
    ._extra19 = ArgU8Layout{.count = NondetRegLayout{._super = /*offset=*/87},
                            .val = NondetRegLayout{._super = /*offset=*/88}}};
__device__ constexpr ECall0OutputLayout kLayout__621 = ECall0OutputLayout{.arm0 = kLayout__622,
                                                                          .arm1 = kLayout__632,
                                                                          .arm2 = kLayout__634,
                                                                          .arm3 = kLayout__652,
                                                                          .arm4 = kLayout__654,
                                                                          .arm5 = kLayout__661,
                                                                          .arm6 = kLayout__672,
                                                                          .arm7 = kLayout__673};
__device__ constexpr NondetU16RegLayout kLayout__675 =
    NondetU16RegLayout{.arg = ArgU16Layout{.count = NondetRegLayout{._super = /*offset=*/137},
                                           .val = NondetRegLayout{._super = /*offset=*/138}}};
__device__ constexpr NondetU16RegLayout kLayout__676 =
    NondetU16RegLayout{.arg = ArgU16Layout{.count = NondetRegLayout{._super = /*offset=*/140},
                                           .val = NondetRegLayout{._super = /*offset=*/141}}};
__device__ constexpr NormalizeU32Layout kLayout__674 =
    NormalizeU32Layout{.low16 = kLayout__675,
                       .lowCarry = NondetRegLayout{._super = /*offset=*/139},
                       .high16 = kLayout__676,
                       .highCarry = NondetRegLayout{._super = /*offset=*/142}};
__device__ constexpr ECall0Layout kLayout__612 =
    ECall0Layout{.s0 = NondetRegLayout{._super = /*offset=*/89},
                 .s1 = NondetRegLayout{._super = /*offset=*/90},
                 .s2 = NondetRegLayout{._super = /*offset=*/91},
                 ._0 = kLayout__613,
                 .pcAddr = kLayout__614,
                 ._arguments_ECall0Output = kLayout__616,
                 .output = kLayout__621,
                 .isSuspend = IsZeroLayout{._super = NondetRegLayout{._super = /*offset=*/127},
                                           .inv = NondetRegLayout{._super = /*offset=*/128}},
                 .isDecode = IsZeroLayout{._super = NondetRegLayout{._super = /*offset=*/129},
                                          .inv = NondetRegLayout{._super = /*offset=*/130}},
                 .isP2Entry = IsZeroLayout{._super = NondetRegLayout{._super = /*offset=*/131},
                                           .inv = NondetRegLayout{._super = /*offset=*/132}},
                 .isShaEcall = IsZeroLayout{._super = NondetRegLayout{._super = /*offset=*/133},
                                            .inv = NondetRegLayout{._super = /*offset=*/134}},
                 .isBigIntEcall = IsZeroLayout{._super = NondetRegLayout{._super = /*offset=*/135},
                                               .inv = NondetRegLayout{._super = /*offset=*/136}},
                 .addPC = kLayout__674};
__device__ constexpr DoCycleTableLayout kLayout__678 =
    DoCycleTableLayout{.arg1 = CycleArgLayout{.count = NondetRegLayout{._super = /*offset=*/192},
                                              .cycle = NondetRegLayout{._super = /*offset=*/193}},
                       .arg2 = CycleArgLayout{.count = NondetRegLayout{._super = /*offset=*/194},
                                              .cycle = NondetRegLayout{._super = /*offset=*/195}}};
__device__ constexpr NondetRegLayout24LayoutArray kLayout__680 = NondetRegLayout24LayoutArray{
    NondetRegLayout{._super = /*offset=*/40}, NondetRegLayout{._super = /*offset=*/41},
    NondetRegLayout{._super = /*offset=*/42}, NondetRegLayout{._super = /*offset=*/43},
    NondetRegLayout{._super = /*offset=*/44}, NondetRegLayout{._super = /*offset=*/45},
    NondetRegLayout{._super = /*offset=*/46}, NondetRegLayout{._super = /*offset=*/47},
    NondetRegLayout{._super = /*offset=*/48}, NondetRegLayout{._super = /*offset=*/49},
    NondetRegLayout{._super = /*offset=*/50}, NondetRegLayout{._super = /*offset=*/51},
    NondetRegLayout{._super = /*offset=*/52}, NondetRegLayout{._super = /*offset=*/53},
    NondetRegLayout{._super = /*offset=*/54}, NondetRegLayout{._super = /*offset=*/55},
    NondetRegLayout{._super = /*offset=*/56}, NondetRegLayout{._super = /*offset=*/57},
    NondetRegLayout{._super = /*offset=*/58}, NondetRegLayout{._super = /*offset=*/59},
    NondetRegLayout{._super = /*offset=*/60}, NondetRegLayout{._super = /*offset=*/61},
    NondetRegLayout{._super = /*offset=*/62}, NondetRegLayout{._super = /*offset=*/63}};
__device__ constexpr PoseidonStateLayout kLayout__679 =
    PoseidonStateLayout{.hasState = NondetRegLayout{._super = /*offset=*/29},
                        .stateAddr = NondetRegLayout{._super = /*offset=*/30},
                        .bufOutAddr = NondetRegLayout{._super = /*offset=*/31},
                        .isElem = NondetRegLayout{._super = /*offset=*/32},
                        .checkOut = NondetRegLayout{._super = /*offset=*/33},
                        .loadTxType = NondetRegLayout{._super = /*offset=*/34},
                        .nextState = NondetRegLayout{._super = /*offset=*/35},
                        .subState = NondetRegLayout{._super = /*offset=*/36},
                        .bufInAddr = NondetRegLayout{._super = /*offset=*/37},
                        .count = NondetRegLayout{._super = /*offset=*/38},
                        .mode = NondetRegLayout{._super = /*offset=*/39},
                        .inner = kLayout__680,
                        .zcheck = NondetExtRegLayout{._super = /*offset=*/64}};
__device__ constexpr MemoryArgLayout kLayout__683 =
    MemoryArgLayout{.count = NondetRegLayout{._super = /*offset=*/68},
                    .addr = NondetRegLayout{._super = /*offset=*/69},
                    .cycle = NondetRegLayout{._super = /*offset=*/70},
                    .dataLow = NondetRegLayout{._super = /*offset=*/71},
                    .dataHigh = NondetRegLayout{._super = /*offset=*/72}};
__device__ constexpr MemoryArgLayout kLayout__684 =
    MemoryArgLayout{.count = NondetRegLayout{._super = /*offset=*/73},
                    .addr = NondetRegLayout{._super = /*offset=*/69},
                    .cycle = NondetRegLayout{._super = /*offset=*/74},
                    .dataLow = NondetRegLayout{._super = /*offset=*/75},
                    .dataHigh = NondetRegLayout{._super = /*offset=*/76}};
__device__ constexpr MemoryArgLayout kLayout__685 =
    MemoryArgLayout{.count = NondetRegLayout{._super = /*offset=*/77},
                    .addr = NondetRegLayout{._super = /*offset=*/78},
                    .cycle = NondetRegLayout{._super = /*offset=*/79},
                    .dataLow = NondetRegLayout{._super = /*offset=*/80},
                    .dataHigh = NondetRegLayout{._super = /*offset=*/81}};
__device__ constexpr MemoryArgLayout kLayout__686 =
    MemoryArgLayout{.count = NondetRegLayout{._super = /*offset=*/82},
                    .addr = NondetRegLayout{._super = /*offset=*/78},
                    .cycle = NondetRegLayout{._super = /*offset=*/83},
                    .dataLow = NondetRegLayout{._super = /*offset=*/84},
                    .dataHigh = NondetRegLayout{._super = /*offset=*/85}};
__device__ constexpr MemoryArgLayout kLayout__687 =
    MemoryArgLayout{.count = NondetRegLayout{._super = /*offset=*/86},
                    .addr = NondetRegLayout{._super = /*offset=*/87},
                    .cycle = NondetRegLayout{._super = /*offset=*/88},
                    .dataLow = NondetRegLayout{._super = /*offset=*/89},
                    .dataHigh = NondetRegLayout{._super = /*offset=*/90}};
__device__ constexpr MemoryArgLayout kLayout__688 =
    MemoryArgLayout{.count = NondetRegLayout{._super = /*offset=*/91},
                    .addr = NondetRegLayout{._super = /*offset=*/87},
                    .cycle = NondetRegLayout{._super = /*offset=*/92},
                    .dataLow = NondetRegLayout{._super = /*offset=*/93},
                    .dataHigh = NondetRegLayout{._super = /*offset=*/94}};
__device__ constexpr MemoryArgLayout kLayout__689 =
    MemoryArgLayout{.count = NondetRegLayout{._super = /*offset=*/95},
                    .addr = NondetRegLayout{._super = /*offset=*/96},
                    .cycle = NondetRegLayout{._super = /*offset=*/97},
                    .dataLow = NondetRegLayout{._super = /*offset=*/98},
                    .dataHigh = NondetRegLayout{._super = /*offset=*/99}};
__device__ constexpr MemoryArgLayout kLayout__690 =
    MemoryArgLayout{.count = NondetRegLayout{._super = /*offset=*/100},
                    .addr = NondetRegLayout{._super = /*offset=*/96},
                    .cycle = NondetRegLayout{._super = /*offset=*/101},
                    .dataLow = NondetRegLayout{._super = /*offset=*/102},
                    .dataHigh = NondetRegLayout{._super = /*offset=*/103}};
__device__ constexpr MemoryArgLayout kLayout__691 =
    MemoryArgLayout{.count = NondetRegLayout{._super = /*offset=*/104},
                    .addr = NondetRegLayout{._super = /*offset=*/105},
                    .cycle = NondetRegLayout{._super = /*offset=*/106},
                    .dataLow = NondetRegLayout{._super = /*offset=*/107},
                    .dataHigh = NondetRegLayout{._super = /*offset=*/108}};
__device__ constexpr MemoryArgLayout kLayout__692 =
    MemoryArgLayout{.count = NondetRegLayout{._super = /*offset=*/109},
                    .addr = NondetRegLayout{._super = /*offset=*/105},
                    .cycle = NondetRegLayout{._super = /*offset=*/110},
                    .dataLow = NondetRegLayout{._super = /*offset=*/111},
                    .dataHigh = NondetRegLayout{._super = /*offset=*/112}};
__device__ constexpr MemoryArgLayout kLayout__693 =
    MemoryArgLayout{.count = NondetRegLayout{._super = /*offset=*/113},
                    .addr = NondetRegLayout{._super = /*offset=*/114},
                    .cycle = NondetRegLayout{._super = /*offset=*/115},
                    .dataLow = NondetRegLayout{._super = /*offset=*/116},
                    .dataHigh = NondetRegLayout{._super = /*offset=*/117}};
__device__ constexpr MemoryArgLayout kLayout__694 =
    MemoryArgLayout{.count = NondetRegLayout{._super = /*offset=*/118},
                    .addr = NondetRegLayout{._super = /*offset=*/114},
                    .cycle = NondetRegLayout{._super = /*offset=*/119},
                    .dataLow = NondetRegLayout{._super = /*offset=*/120},
                    .dataHigh = NondetRegLayout{._super = /*offset=*/121}};
__device__ constexpr MemoryArgLayout kLayout__695 =
    MemoryArgLayout{.count = NondetRegLayout{._super = /*offset=*/122},
                    .addr = NondetRegLayout{._super = /*offset=*/123},
                    .cycle = NondetRegLayout{._super = /*offset=*/124},
                    .dataLow = NondetRegLayout{._super = /*offset=*/125},
                    .dataHigh = NondetRegLayout{._super = /*offset=*/126}};
__device__ constexpr MemoryArgLayout kLayout__696 =
    MemoryArgLayout{.count = NondetRegLayout{._super = /*offset=*/127},
                    .addr = NondetRegLayout{._super = /*offset=*/123},
                    .cycle = NondetRegLayout{._super = /*offset=*/128},
                    .dataLow = NondetRegLayout{._super = /*offset=*/129},
                    .dataHigh = NondetRegLayout{._super = /*offset=*/130}};
__device__ constexpr MemoryArgLayout kLayout__697 =
    MemoryArgLayout{.count = NondetRegLayout{._super = /*offset=*/131},
                    .addr = NondetRegLayout{._super = /*offset=*/132},
                    .cycle = NondetRegLayout{._super = /*offset=*/133},
                    .dataLow = NondetRegLayout{._super = /*offset=*/134},
                    .dataHigh = NondetRegLayout{._super = /*offset=*/135}};
__device__ constexpr MemoryArgLayout kLayout__698 =
    MemoryArgLayout{.count = NondetRegLayout{._super = /*offset=*/136},
                    .addr = NondetRegLayout{._super = /*offset=*/132},
                    .cycle = NondetRegLayout{._super = /*offset=*/137},
                    .dataLow = NondetRegLayout{._super = /*offset=*/138},
                    .dataHigh = NondetRegLayout{._super = /*offset=*/139}};
__device__ constexpr MemoryArgLayout16LayoutArray kLayout__682 =
    MemoryArgLayout16LayoutArray{kLayout__683,
                                 kLayout__684,
                                 kLayout__685,
                                 kLayout__686,
                                 kLayout__687,
                                 kLayout__688,
                                 kLayout__689,
                                 kLayout__690,
                                 kLayout__691,
                                 kLayout__692,
                                 kLayout__693,
                                 kLayout__694,
                                 kLayout__695,
                                 kLayout__696,
                                 kLayout__697,
                                 kLayout__698};
__device__ constexpr CycleArgLayout8LayoutArray kLayout__699 =
    CycleArgLayout8LayoutArray{CycleArgLayout{.count = NondetRegLayout{._super = /*offset=*/140},
                                              .cycle = NondetRegLayout{._super = /*offset=*/141}},
                               CycleArgLayout{.count = NondetRegLayout{._super = /*offset=*/142},
                                              .cycle = NondetRegLayout{._super = /*offset=*/143}},
                               CycleArgLayout{.count = NondetRegLayout{._super = /*offset=*/144},
                                              .cycle = NondetRegLayout{._super = /*offset=*/145}},
                               CycleArgLayout{.count = NondetRegLayout{._super = /*offset=*/146},
                                              .cycle = NondetRegLayout{._super = /*offset=*/147}},
                               CycleArgLayout{.count = NondetRegLayout{._super = /*offset=*/148},
                                              .cycle = NondetRegLayout{._super = /*offset=*/149}},
                               CycleArgLayout{.count = NondetRegLayout{._super = /*offset=*/150},
                                              .cycle = NondetRegLayout{._super = /*offset=*/151}},
                               CycleArgLayout{.count = NondetRegLayout{._super = /*offset=*/152},
                                              .cycle = NondetRegLayout{._super = /*offset=*/153}},
                               CycleArgLayout{.count = NondetRegLayout{._super = /*offset=*/154},
                                              .cycle = NondetRegLayout{._super = /*offset=*/155}}};
__device__ constexpr ArgU16Layout24LayoutArray kLayout__700 =
    ArgU16Layout24LayoutArray{ArgU16Layout{.count = NondetRegLayout{._super = /*offset=*/156},
                                           .val = NondetRegLayout{._super = /*offset=*/75}},
                              ArgU16Layout{.count = NondetRegLayout{._super = /*offset=*/157},
                                           .val = NondetRegLayout{._super = /*offset=*/76}},
                              ArgU16Layout{.count = NondetRegLayout{._super = /*offset=*/158},
                                           .val = NondetRegLayout{._super = /*offset=*/159}},
                              ArgU16Layout{.count = NondetRegLayout{._super = /*offset=*/160},
                                           .val = NondetRegLayout{._super = /*offset=*/84}},
                              ArgU16Layout{.count = NondetRegLayout{._super = /*offset=*/161},
                                           .val = NondetRegLayout{._super = /*offset=*/85}},
                              ArgU16Layout{.count = NondetRegLayout{._super = /*offset=*/162},
                                           .val = NondetRegLayout{._super = /*offset=*/163}},
                              ArgU16Layout{.count = NondetRegLayout{._super = /*offset=*/164},
                                           .val = NondetRegLayout{._super = /*offset=*/93}},
                              ArgU16Layout{.count = NondetRegLayout{._super = /*offset=*/165},
                                           .val = NondetRegLayout{._super = /*offset=*/94}},
                              ArgU16Layout{.count = NondetRegLayout{._super = /*offset=*/166},
                                           .val = NondetRegLayout{._super = /*offset=*/167}},
                              ArgU16Layout{.count = NondetRegLayout{._super = /*offset=*/168},
                                           .val = NondetRegLayout{._super = /*offset=*/102}},
                              ArgU16Layout{.count = NondetRegLayout{._super = /*offset=*/169},
                                           .val = NondetRegLayout{._super = /*offset=*/103}},
                              ArgU16Layout{.count = NondetRegLayout{._super = /*offset=*/170},
                                           .val = NondetRegLayout{._super = /*offset=*/171}},
                              ArgU16Layout{.count = NondetRegLayout{._super = /*offset=*/172},
                                           .val = NondetRegLayout{._super = /*offset=*/111}},
                              ArgU16Layout{.count = NondetRegLayout{._super = /*offset=*/173},
                                           .val = NondetRegLayout{._super = /*offset=*/112}},
                              ArgU16Layout{.count = NondetRegLayout{._super = /*offset=*/174},
                                           .val = NondetRegLayout{._super = /*offset=*/175}},
                              ArgU16Layout{.count = NondetRegLayout{._super = /*offset=*/176},
                                           .val = NondetRegLayout{._super = /*offset=*/120}},
                              ArgU16Layout{.count = NondetRegLayout{._super = /*offset=*/177},
                                           .val = NondetRegLayout{._super = /*offset=*/121}},
                              ArgU16Layout{.count = NondetRegLayout{._super = /*offset=*/178},
                                           .val = NondetRegLayout{._super = /*offset=*/179}},
                              ArgU16Layout{.count = NondetRegLayout{._super = /*offset=*/180},
                                           .val = NondetRegLayout{._super = /*offset=*/129}},
                              ArgU16Layout{.count = NondetRegLayout{._super = /*offset=*/181},
                                           .val = NondetRegLayout{._super = /*offset=*/130}},
                              ArgU16Layout{.count = NondetRegLayout{._super = /*offset=*/182},
                                           .val = NondetRegLayout{._super = /*offset=*/183}},
                              ArgU16Layout{.count = NondetRegLayout{._super = /*offset=*/184},
                                           .val = NondetRegLayout{._super = /*offset=*/138}},
                              ArgU16Layout{.count = NondetRegLayout{._super = /*offset=*/185},
                                           .val = NondetRegLayout{._super = /*offset=*/139}},
                              ArgU16Layout{.count = NondetRegLayout{._super = /*offset=*/186},
                                           .val = NondetRegLayout{._super = /*offset=*/187}}};
__device__ constexpr ArgU8Layout2LayoutArray kLayout__701 =
    ArgU8Layout2LayoutArray{ArgU8Layout{.count = NondetRegLayout{._super = /*offset=*/188},
                                        .val = NondetRegLayout{._super = /*offset=*/189}},
                            ArgU8Layout{.count = NondetRegLayout{._super = /*offset=*/190},
                                        .val = NondetRegLayout{._super = /*offset=*/191}}};
__device__ constexpr _Arguments_Poseidon0StateLayout kLayout__681 =
    _Arguments_Poseidon0StateLayout{.memoryArg = kLayout__682,
                                    .cycleArg = kLayout__699,
                                    .argU16 = kLayout__700,
                                    .argU8 = kLayout__701};
__device__ constexpr PoseidonEntry_SuperArm0Layout kLayout__706 = PoseidonEntry_SuperArm0Layout{
    ._super = kLayout__679,
    ._extra0 = kLayout__683,
    ._extra1 = kLayout__684,
    ._extra2 = kLayout__685,
    ._extra3 = kLayout__686,
    ._extra4 = kLayout__687,
    ._extra5 = kLayout__688,
    ._extra6 = kLayout__689,
    ._extra7 = kLayout__690,
    ._extra8 = CycleArgLayout{.count = NondetRegLayout{._super = /*offset=*/140},
                              .cycle = NondetRegLayout{._super = /*offset=*/141}},
    ._extra9 = CycleArgLayout{.count = NondetRegLayout{._super = /*offset=*/142},
                              .cycle = NondetRegLayout{._super = /*offset=*/143}},
    ._extra10 = CycleArgLayout{.count = NondetRegLayout{._super = /*offset=*/144},
                               .cycle = NondetRegLayout{._super = /*offset=*/145}},
    ._extra11 = CycleArgLayout{.count = NondetRegLayout{._super = /*offset=*/146},
                               .cycle = NondetRegLayout{._super = /*offset=*/147}}};
__device__ constexpr MemoryIOLayout kLayout__710 =
    MemoryIOLayout{.oldTxn = kLayout__683, .newTxn = kLayout__684};
__device__ constexpr IsCycleLayout kLayout__712 =
    IsCycleLayout{.arg = CycleArgLayout{.count = NondetRegLayout{._super = /*offset=*/140},
                                        .cycle = NondetRegLayout{._super = /*offset=*/141}}};
__device__ constexpr IsForwardLayout kLayout__711 = IsForwardLayout{._0 = kLayout__712};
__device__ constexpr MemoryReadLayout kLayout__709 =
    MemoryReadLayout{.io = kLayout__710, ._0 = kLayout__711};
__device__ constexpr ReadAddrLayout kLayout__708 = ReadAddrLayout{.addr32 = kLayout__709};
__device__ constexpr MemoryIOLayout kLayout__715 =
    MemoryIOLayout{.oldTxn = kLayout__685, .newTxn = kLayout__686};
__device__ constexpr IsCycleLayout kLayout__717 =
    IsCycleLayout{.arg = CycleArgLayout{.count = NondetRegLayout{._super = /*offset=*/142},
                                        .cycle = NondetRegLayout{._super = /*offset=*/143}}};
__device__ constexpr IsForwardLayout kLayout__716 = IsForwardLayout{._0 = kLayout__717};
__device__ constexpr MemoryReadLayout kLayout__714 =
    MemoryReadLayout{.io = kLayout__715, ._0 = kLayout__716};
__device__ constexpr ReadAddrLayout kLayout__713 = ReadAddrLayout{.addr32 = kLayout__714};
__device__ constexpr MemoryIOLayout kLayout__720 =
    MemoryIOLayout{.oldTxn = kLayout__687, .newTxn = kLayout__688};
__device__ constexpr IsCycleLayout kLayout__722 =
    IsCycleLayout{.arg = CycleArgLayout{.count = NondetRegLayout{._super = /*offset=*/144},
                                        .cycle = NondetRegLayout{._super = /*offset=*/145}}};
__device__ constexpr IsForwardLayout kLayout__721 = IsForwardLayout{._0 = kLayout__722};
__device__ constexpr MemoryReadLayout kLayout__719 =
    MemoryReadLayout{.io = kLayout__720, ._0 = kLayout__721};
__device__ constexpr ReadAddrLayout kLayout__718 = ReadAddrLayout{.addr32 = kLayout__719};
__device__ constexpr MemoryIOLayout kLayout__724 =
    MemoryIOLayout{.oldTxn = kLayout__689, .newTxn = kLayout__690};
__device__ constexpr MemoryReadLayout kLayout__723 =
    MemoryReadLayout{.io = kLayout__724, ._0 = kLayout__236};
__device__ constexpr PoseidonEcallLayout kLayout__707 = PoseidonEcallLayout{
    ._super = kLayout__679,
    .stateAddr = kLayout__708,
    .bufInAddr = kLayout__713,
    .bufOutAddr = kLayout__718,
    .bitsAndCount = kLayout__723,
    ._0 = IsZeroLayout{._super = NondetRegLayout{._super = /*offset=*/196},
                       .inv = NondetRegLayout{._super = /*offset=*/197}},
    .isElem = NondetRegLayout{._super = /*offset=*/198},
    .checkOut = NondetRegLayout{._super = /*offset=*/199},
    .countZero = IsZeroLayout{._super = NondetRegLayout{._super = /*offset=*/200},
                              .inv = NondetRegLayout{._super = /*offset=*/201}}};
__device__ constexpr PoseidonEntry_SuperLayout kLayout__705 =
    PoseidonEntry_SuperLayout{._super = kLayout__679, .arm0 = kLayout__706, .arm1 = kLayout__707};
__device__ constexpr MemoryArgLayout8LayoutArray kLayout__726 =
    MemoryArgLayout8LayoutArray{kLayout__683,
                                kLayout__684,
                                kLayout__685,
                                kLayout__686,
                                kLayout__687,
                                kLayout__688,
                                kLayout__689,
                                kLayout__690};
__device__ constexpr CycleArgLayout4LayoutArray kLayout__727 =
    CycleArgLayout4LayoutArray{CycleArgLayout{.count = NondetRegLayout{._super = /*offset=*/140},
                                              .cycle = NondetRegLayout{._super = /*offset=*/141}},
                               CycleArgLayout{.count = NondetRegLayout{._super = /*offset=*/142},
                                              .cycle = NondetRegLayout{._super = /*offset=*/143}},
                               CycleArgLayout{.count = NondetRegLayout{._super = /*offset=*/144},
                                              .cycle = NondetRegLayout{._super = /*offset=*/145}},
                               CycleArgLayout{.count = NondetRegLayout{._super = /*offset=*/146},
                                              .cycle = NondetRegLayout{._super = /*offset=*/147}}};
__device__ constexpr _Arguments_PoseidonEntry_SuperLayout kLayout__725 =
    _Arguments_PoseidonEntry_SuperLayout{.memoryArg = kLayout__726, .cycleArg = kLayout__727};
__device__ constexpr PoseidonEntryLayout kLayout__704 =
    PoseidonEntryLayout{._super = kLayout__705,
                        .pcZero = IsZeroLayout{._super = NondetRegLayout{._super = /*offset=*/202},
                                               .inv = NondetRegLayout{._super = /*offset=*/203}},
                        ._arguments_PoseidonEntry_Super = kLayout__725};
__device__ constexpr Poseidon0StateArm0Layout kLayout__703 = Poseidon0StateArm0Layout{
    ._super = kLayout__704,
    ._extra0 = kLayout__691,
    ._extra1 = kLayout__692,
    ._extra2 = kLayout__693,
    ._extra3 = kLayout__694,
    ._extra4 = kLayout__695,
    ._extra5 = kLayout__696,
    ._extra6 = kLayout__697,
    ._extra7 = kLayout__698,
    ._extra8 = CycleArgLayout{.count = NondetRegLayout{._super = /*offset=*/148},
                              .cycle = NondetRegLayout{._super = /*offset=*/149}},
    ._extra9 = CycleArgLayout{.count = NondetRegLayout{._super = /*offset=*/150},
                              .cycle = NondetRegLayout{._super = /*offset=*/151}},
    ._extra10 = CycleArgLayout{.count = NondetRegLayout{._super = /*offset=*/152},
                               .cycle = NondetRegLayout{._super = /*offset=*/153}},
    ._extra11 = CycleArgLayout{.count = NondetRegLayout{._super = /*offset=*/154},
                               .cycle = NondetRegLayout{._super = /*offset=*/155}},
    ._extra12 = ArgU16Layout{.count = NondetRegLayout{._super = /*offset=*/156},
                             .val = NondetRegLayout{._super = /*offset=*/75}},
    ._extra13 = ArgU16Layout{.count = NondetRegLayout{._super = /*offset=*/157},
                             .val = NondetRegLayout{._super = /*offset=*/76}},
    ._extra14 = ArgU16Layout{.count = NondetRegLayout{._super = /*offset=*/158},
                             .val = NondetRegLayout{._super = /*offset=*/159}},
    ._extra15 = ArgU16Layout{.count = NondetRegLayout{._super = /*offset=*/160},
                             .val = NondetRegLayout{._super = /*offset=*/84}},
    ._extra16 = ArgU16Layout{.count = NondetRegLayout{._super = /*offset=*/161},
                             .val = NondetRegLayout{._super = /*offset=*/85}},
    ._extra17 = ArgU16Layout{.count = NondetRegLayout{._super = /*offset=*/162},
                             .val = NondetRegLayout{._super = /*offset=*/163}},
    ._extra18 = ArgU16Layout{.count = NondetRegLayout{._super = /*offset=*/164},
                             .val = NondetRegLayout{._super = /*offset=*/93}},
    ._extra19 = ArgU16Layout{.count = NondetRegLayout{._super = /*offset=*/165},
                             .val = NondetRegLayout{._super = /*offset=*/94}},
    ._extra20 = ArgU16Layout{.count = NondetRegLayout{._super = /*offset=*/166},
                             .val = NondetRegLayout{._super = /*offset=*/167}},
    ._extra21 = ArgU16Layout{.count = NondetRegLayout{._super = /*offset=*/168},
                             .val = NondetRegLayout{._super = /*offset=*/102}},
    ._extra22 = ArgU16Layout{.count = NondetRegLayout{._super = /*offset=*/169},
                             .val = NondetRegLayout{._super = /*offset=*/103}},
    ._extra23 = ArgU16Layout{.count = NondetRegLayout{._super = /*offset=*/170},
                             .val = NondetRegLayout{._super = /*offset=*/171}},
    ._extra24 = ArgU16Layout{.count = NondetRegLayout{._super = /*offset=*/172},
                             .val = NondetRegLayout{._super = /*offset=*/111}},
    ._extra25 = ArgU16Layout{.count = NondetRegLayout{._super = /*offset=*/173},
                             .val = NondetRegLayout{._super = /*offset=*/112}},
    ._extra26 = ArgU16Layout{.count = NondetRegLayout{._super = /*offset=*/174},
                             .val = NondetRegLayout{._super = /*offset=*/175}},
    ._extra27 = ArgU16Layout{.count = NondetRegLayout{._super = /*offset=*/176},
                             .val = NondetRegLayout{._super = /*offset=*/120}},
    ._extra28 = ArgU16Layout{.count = NondetRegLayout{._super = /*offset=*/177},
                             .val = NondetRegLayout{._super = /*offset=*/121}},
    ._extra29 = ArgU16Layout{.count = NondetRegLayout{._super = /*offset=*/178},
                             .val = NondetRegLayout{._super = /*offset=*/179}},
    ._extra30 = ArgU16Layout{.count = NondetRegLayout{._super = /*offset=*/180},
                             .val = NondetRegLayout{._super = /*offset=*/129}},
    ._extra31 = ArgU16Layout{.count = NondetRegLayout{._super = /*offset=*/181},
                             .val = NondetRegLayout{._super = /*offset=*/130}},
    ._extra32 = ArgU16Layout{.count = NondetRegLayout{._super = /*offset=*/182},
                             .val = NondetRegLayout{._super = /*offset=*/183}},
    ._extra33 = ArgU16Layout{.count = NondetRegLayout{._super = /*offset=*/184},
                             .val = NondetRegLayout{._super = /*offset=*/138}},
    ._extra34 = ArgU16Layout{.count = NondetRegLayout{._super = /*offset=*/185},
                             .val = NondetRegLayout{._super = /*offset=*/139}},
    ._extra35 = ArgU16Layout{.count = NondetRegLayout{._super = /*offset=*/186},
                             .val = NondetRegLayout{._super = /*offset=*/187}},
    ._extra36 = ArgU8Layout{.count = NondetRegLayout{._super = /*offset=*/188},
                            .val = NondetRegLayout{._super = /*offset=*/189}},
    ._extra37 = ArgU8Layout{.count = NondetRegLayout{._super = /*offset=*/190},
                            .val = NondetRegLayout{._super = /*offset=*/191}}};
__device__ constexpr ReadElemLayout kLayout__731 = ReadElemLayout{.elem32 = kLayout__709};
__device__ constexpr ReadElemLayout kLayout__732 = ReadElemLayout{.elem32 = kLayout__714};
__device__ constexpr ReadElemLayout kLayout__733 = ReadElemLayout{.elem32 = kLayout__719};
__device__ constexpr ReadElemLayout kLayout__734 = ReadElemLayout{.elem32 = kLayout__723};
__device__ constexpr MemoryIOLayout kLayout__737 =
    MemoryIOLayout{.oldTxn = kLayout__691, .newTxn = kLayout__692};
__device__ constexpr IsCycleLayout kLayout__739 =
    IsCycleLayout{.arg = CycleArgLayout{.count = NondetRegLayout{._super = /*offset=*/148},
                                        .cycle = NondetRegLayout{._super = /*offset=*/149}}};
__device__ constexpr IsForwardLayout kLayout__738 = IsForwardLayout{._0 = kLayout__739};
__device__ constexpr MemoryReadLayout kLayout__736 =
    MemoryReadLayout{.io = kLayout__737, ._0 = kLayout__738};
__device__ constexpr ReadElemLayout kLayout__735 = ReadElemLayout{.elem32 = kLayout__736};
__device__ constexpr MemoryIOLayout kLayout__742 =
    MemoryIOLayout{.oldTxn = kLayout__693, .newTxn = kLayout__694};
__device__ constexpr IsCycleLayout kLayout__744 =
    IsCycleLayout{.arg = CycleArgLayout{.count = NondetRegLayout{._super = /*offset=*/150},
                                        .cycle = NondetRegLayout{._super = /*offset=*/151}}};
__device__ constexpr IsForwardLayout kLayout__743 = IsForwardLayout{._0 = kLayout__744};
__device__ constexpr MemoryReadLayout kLayout__741 =
    MemoryReadLayout{.io = kLayout__742, ._0 = kLayout__743};
__device__ constexpr ReadElemLayout kLayout__740 = ReadElemLayout{.elem32 = kLayout__741};
__device__ constexpr MemoryIOLayout kLayout__747 =
    MemoryIOLayout{.oldTxn = kLayout__695, .newTxn = kLayout__696};
__device__ constexpr IsCycleLayout kLayout__749 =
    IsCycleLayout{.arg = CycleArgLayout{.count = NondetRegLayout{._super = /*offset=*/152},
                                        .cycle = NondetRegLayout{._super = /*offset=*/153}}};
__device__ constexpr IsForwardLayout kLayout__748 = IsForwardLayout{._0 = kLayout__749};
__device__ constexpr MemoryReadLayout kLayout__746 =
    MemoryReadLayout{.io = kLayout__747, ._0 = kLayout__748};
__device__ constexpr ReadElemLayout kLayout__745 = ReadElemLayout{.elem32 = kLayout__746};
__device__ constexpr MemoryIOLayout kLayout__752 =
    MemoryIOLayout{.oldTxn = kLayout__697, .newTxn = kLayout__698};
__device__ constexpr IsCycleLayout kLayout__754 =
    IsCycleLayout{.arg = CycleArgLayout{.count = NondetRegLayout{._super = /*offset=*/154},
                                        .cycle = NondetRegLayout{._super = /*offset=*/155}}};
__device__ constexpr IsForwardLayout kLayout__753 = IsForwardLayout{._0 = kLayout__754};
__device__ constexpr MemoryReadLayout kLayout__751 =
    MemoryReadLayout{.io = kLayout__752, ._0 = kLayout__753};
__device__ constexpr ReadElemLayout kLayout__750 = ReadElemLayout{.elem32 = kLayout__751};
__device__ constexpr ReadElemLayout8LayoutArray kLayout__730 =
    ReadElemLayout8LayoutArray{kLayout__731,
                               kLayout__732,
                               kLayout__733,
                               kLayout__734,
                               kLayout__735,
                               kLayout__740,
                               kLayout__745,
                               kLayout__750};
__device__ constexpr PoseidonLoadStateLayout kLayout__729 =
    PoseidonLoadStateLayout{._super = kLayout__679, .loadList = kLayout__730};
__device__ constexpr Poseidon0StateArm1Layout kLayout__728 = Poseidon0StateArm1Layout{
    ._super = kLayout__729,
    ._extra0 = ArgU16Layout{.count = NondetRegLayout{._super = /*offset=*/156},
                            .val = NondetRegLayout{._super = /*offset=*/75}},
    ._extra1 = ArgU16Layout{.count = NondetRegLayout{._super = /*offset=*/157},
                            .val = NondetRegLayout{._super = /*offset=*/76}},
    ._extra2 = ArgU16Layout{.count = NondetRegLayout{._super = /*offset=*/158},
                            .val = NondetRegLayout{._super = /*offset=*/159}},
    ._extra3 = ArgU16Layout{.count = NondetRegLayout{._super = /*offset=*/160},
                            .val = NondetRegLayout{._super = /*offset=*/84}},
    ._extra4 = ArgU16Layout{.count = NondetRegLayout{._super = /*offset=*/161},
                            .val = NondetRegLayout{._super = /*offset=*/85}},
    ._extra5 = ArgU16Layout{.count = NondetRegLayout{._super = /*offset=*/162},
                            .val = NondetRegLayout{._super = /*offset=*/163}},
    ._extra6 = ArgU16Layout{.count = NondetRegLayout{._super = /*offset=*/164},
                            .val = NondetRegLayout{._super = /*offset=*/93}},
    ._extra7 = ArgU16Layout{.count = NondetRegLayout{._super = /*offset=*/165},
                            .val = NondetRegLayout{._super = /*offset=*/94}},
    ._extra8 = ArgU16Layout{.count = NondetRegLayout{._super = /*offset=*/166},
                            .val = NondetRegLayout{._super = /*offset=*/167}},
    ._extra9 = ArgU16Layout{.count = NondetRegLayout{._super = /*offset=*/168},
                            .val = NondetRegLayout{._super = /*offset=*/102}},
    ._extra10 = ArgU16Layout{.count = NondetRegLayout{._super = /*offset=*/169},
                             .val = NondetRegLayout{._super = /*offset=*/103}},
    ._extra11 = ArgU16Layout{.count = NondetRegLayout{._super = /*offset=*/170},
                             .val = NondetRegLayout{._super = /*offset=*/171}},
    ._extra12 = ArgU16Layout{.count = NondetRegLayout{._super = /*offset=*/172},
                             .val = NondetRegLayout{._super = /*offset=*/111}},
    ._extra13 = ArgU16Layout{.count = NondetRegLayout{._super = /*offset=*/173},
                             .val = NondetRegLayout{._super = /*offset=*/112}},
    ._extra14 = ArgU16Layout{.count = NondetRegLayout{._super = /*offset=*/174},
                             .val = NondetRegLayout{._super = /*offset=*/175}},
    ._extra15 = ArgU16Layout{.count = NondetRegLayout{._super = /*offset=*/176},
                             .val = NondetRegLayout{._super = /*offset=*/120}},
    ._extra16 = ArgU16Layout{.count = NondetRegLayout{._super = /*offset=*/177},
                             .val = NondetRegLayout{._super = /*offset=*/121}},
    ._extra17 = ArgU16Layout{.count = NondetRegLayout{._super = /*offset=*/178},
                             .val = NondetRegLayout{._super = /*offset=*/179}},
    ._extra18 = ArgU16Layout{.count = NondetRegLayout{._super = /*offset=*/180},
                             .val = NondetRegLayout{._super = /*offset=*/129}},
    ._extra19 = ArgU16Layout{.count = NondetRegLayout{._super = /*offset=*/181},
                             .val = NondetRegLayout{._super = /*offset=*/130}},
    ._extra20 = ArgU16Layout{.count = NondetRegLayout{._super = /*offset=*/182},
                             .val = NondetRegLayout{._super = /*offset=*/183}},
    ._extra21 = ArgU16Layout{.count = NondetRegLayout{._super = /*offset=*/184},
                             .val = NondetRegLayout{._super = /*offset=*/138}},
    ._extra22 = ArgU16Layout{.count = NondetRegLayout{._super = /*offset=*/185},
                             .val = NondetRegLayout{._super = /*offset=*/139}},
    ._extra23 = ArgU16Layout{.count = NondetRegLayout{._super = /*offset=*/186},
                             .val = NondetRegLayout{._super = /*offset=*/187}},
    ._extra24 = ArgU8Layout{.count = NondetRegLayout{._super = /*offset=*/188},
                            .val = NondetRegLayout{._super = /*offset=*/189}},
    ._extra25 = ArgU8Layout{.count = NondetRegLayout{._super = /*offset=*/190},
                            .val = NondetRegLayout{._super = /*offset=*/191}}};
__device__ constexpr OneHot_3_Layout kLayout__759 = OneHot_3_Layout{
    ._super = NondetRegLayout3LayoutArray{NondetRegLayout{._super = /*offset=*/196},
                                          NondetRegLayout{._super = /*offset=*/197},
                                          NondetRegLayout{._super = /*offset=*/198}}};
__device__ constexpr MemoryPageInLayout kLayout__764 = MemoryPageInLayout{.io = kLayout__710};
__device__ constexpr MemoryGet_SuperArm1Layout kLayout__763 = MemoryGet_SuperArm1Layout{
    ._super = kLayout__764,
    ._extra0 = CycleArgLayout{.count = NondetRegLayout{._super = /*offset=*/140},
                              .cycle = NondetRegLayout{._super = /*offset=*/141}}};
__device__ constexpr MemoryPageOutLayout kLayout__765 =
    MemoryPageOutLayout{.io = kLayout__710, ._0 = kLayout__711};
__device__ constexpr MemoryGet_SuperLayout kLayout__762 =
    MemoryGet_SuperLayout{.arm0 = kLayout__709, .arm1 = kLayout__763, .arm2 = kLayout__765};
__device__ constexpr MemoryArgLayout2LayoutArray kLayout__767 =
    MemoryArgLayout2LayoutArray{kLayout__683, kLayout__684};
__device__ constexpr _Arguments_MemoryGet_SuperLayout kLayout__766 =
    _Arguments_MemoryGet_SuperLayout{.memoryArg = kLayout__767,
                                     .cycleArg = CycleArgLayout1LayoutArray{CycleArgLayout{
                                         .count = NondetRegLayout{._super = /*offset=*/140},
                                         .cycle = NondetRegLayout{._super = /*offset=*/141}}}};
__device__ constexpr MemoryGetLayout kLayout__761 =
    MemoryGetLayout{._super = kLayout__762, ._arguments_MemoryGet_Super = kLayout__766};
__device__ constexpr MemoryPageInLayout kLayout__771 = MemoryPageInLayout{.io = kLayout__715};
__device__ constexpr MemoryGet_SuperArm1Layout kLayout__770 = MemoryGet_SuperArm1Layout{
    ._super = kLayout__771,
    ._extra0 = CycleArgLayout{.count = NondetRegLayout{._super = /*offset=*/142},
                              .cycle = NondetRegLayout{._super = /*offset=*/143}}};
__device__ constexpr MemoryPageOutLayout kLayout__772 =
    MemoryPageOutLayout{.io = kLayout__715, ._0 = kLayout__716};
__device__ constexpr MemoryGet_SuperLayout kLayout__769 =
    MemoryGet_SuperLayout{.arm0 = kLayout__714, .arm1 = kLayout__770, .arm2 = kLayout__772};
__device__ constexpr MemoryArgLayout2LayoutArray kLayout__774 =
    MemoryArgLayout2LayoutArray{kLayout__685, kLayout__686};
__device__ constexpr _Arguments_MemoryGet_SuperLayout kLayout__773 =
    _Arguments_MemoryGet_SuperLayout{.memoryArg = kLayout__774,
                                     .cycleArg = CycleArgLayout1LayoutArray{CycleArgLayout{
                                         .count = NondetRegLayout{._super = /*offset=*/142},
                                         .cycle = NondetRegLayout{._super = /*offset=*/143}}}};
__device__ constexpr MemoryGetLayout kLayout__768 =
    MemoryGetLayout{._super = kLayout__769, ._arguments_MemoryGet_Super = kLayout__773};
__device__ constexpr MemoryPageInLayout kLayout__778 = MemoryPageInLayout{.io = kLayout__720};
__device__ constexpr MemoryGet_SuperArm1Layout kLayout__777 = MemoryGet_SuperArm1Layout{
    ._super = kLayout__778,
    ._extra0 = CycleArgLayout{.count = NondetRegLayout{._super = /*offset=*/144},
                              .cycle = NondetRegLayout{._super = /*offset=*/145}}};
__device__ constexpr MemoryPageOutLayout kLayout__779 =
    MemoryPageOutLayout{.io = kLayout__720, ._0 = kLayout__721};
__device__ constexpr MemoryGet_SuperLayout kLayout__776 =
    MemoryGet_SuperLayout{.arm0 = kLayout__719, .arm1 = kLayout__777, .arm2 = kLayout__779};
__device__ constexpr MemoryArgLayout2LayoutArray kLayout__781 =
    MemoryArgLayout2LayoutArray{kLayout__687, kLayout__688};
__device__ constexpr _Arguments_MemoryGet_SuperLayout kLayout__780 =
    _Arguments_MemoryGet_SuperLayout{.memoryArg = kLayout__781,
                                     .cycleArg = CycleArgLayout1LayoutArray{CycleArgLayout{
                                         .count = NondetRegLayout{._super = /*offset=*/144},
                                         .cycle = NondetRegLayout{._super = /*offset=*/145}}}};
__device__ constexpr MemoryGetLayout kLayout__775 =
    MemoryGetLayout{._super = kLayout__776, ._arguments_MemoryGet_Super = kLayout__780};
__device__ constexpr MemoryPageInLayout kLayout__785 = MemoryPageInLayout{.io = kLayout__724};
__device__ constexpr MemoryGet_SuperArm1Layout kLayout__784 = MemoryGet_SuperArm1Layout{
    ._super = kLayout__785,
    ._extra0 = CycleArgLayout{.count = NondetRegLayout{._super = /*offset=*/146},
                              .cycle = NondetRegLayout{._super = /*offset=*/147}}};
__device__ constexpr MemoryPageOutLayout kLayout__786 =
    MemoryPageOutLayout{.io = kLayout__724, ._0 = kLayout__236};
__device__ constexpr MemoryGet_SuperLayout kLayout__783 =
    MemoryGet_SuperLayout{.arm0 = kLayout__723, .arm1 = kLayout__784, .arm2 = kLayout__786};
__device__ constexpr MemoryArgLayout2LayoutArray kLayout__788 =
    MemoryArgLayout2LayoutArray{kLayout__689, kLayout__690};
__device__ constexpr _Arguments_MemoryGet_SuperLayout kLayout__787 =
    _Arguments_MemoryGet_SuperLayout{.memoryArg = kLayout__788,
                                     .cycleArg = CycleArgLayout1LayoutArray{CycleArgLayout{
                                         .count = NondetRegLayout{._super = /*offset=*/146},
                                         .cycle = NondetRegLayout{._super = /*offset=*/147}}}};
__device__ constexpr MemoryGetLayout kLayout__782 =
    MemoryGetLayout{._super = kLayout__783, ._arguments_MemoryGet_Super = kLayout__787};
__device__ constexpr MemoryPageInLayout kLayout__792 = MemoryPageInLayout{.io = kLayout__737};
__device__ constexpr MemoryGet_SuperArm1Layout kLayout__791 = MemoryGet_SuperArm1Layout{
    ._super = kLayout__792,
    ._extra0 = CycleArgLayout{.count = NondetRegLayout{._super = /*offset=*/148},
                              .cycle = NondetRegLayout{._super = /*offset=*/149}}};
__device__ constexpr MemoryPageOutLayout kLayout__793 =
    MemoryPageOutLayout{.io = kLayout__737, ._0 = kLayout__738};
__device__ constexpr MemoryGet_SuperLayout kLayout__790 =
    MemoryGet_SuperLayout{.arm0 = kLayout__736, .arm1 = kLayout__791, .arm2 = kLayout__793};
__device__ constexpr MemoryArgLayout2LayoutArray kLayout__795 =
    MemoryArgLayout2LayoutArray{kLayout__691, kLayout__692};
__device__ constexpr _Arguments_MemoryGet_SuperLayout kLayout__794 =
    _Arguments_MemoryGet_SuperLayout{.memoryArg = kLayout__795,
                                     .cycleArg = CycleArgLayout1LayoutArray{CycleArgLayout{
                                         .count = NondetRegLayout{._super = /*offset=*/148},
                                         .cycle = NondetRegLayout{._super = /*offset=*/149}}}};
__device__ constexpr MemoryGetLayout kLayout__789 =
    MemoryGetLayout{._super = kLayout__790, ._arguments_MemoryGet_Super = kLayout__794};
__device__ constexpr MemoryPageInLayout kLayout__799 = MemoryPageInLayout{.io = kLayout__742};
__device__ constexpr MemoryGet_SuperArm1Layout kLayout__798 = MemoryGet_SuperArm1Layout{
    ._super = kLayout__799,
    ._extra0 = CycleArgLayout{.count = NondetRegLayout{._super = /*offset=*/150},
                              .cycle = NondetRegLayout{._super = /*offset=*/151}}};
__device__ constexpr MemoryPageOutLayout kLayout__800 =
    MemoryPageOutLayout{.io = kLayout__742, ._0 = kLayout__743};
__device__ constexpr MemoryGet_SuperLayout kLayout__797 =
    MemoryGet_SuperLayout{.arm0 = kLayout__741, .arm1 = kLayout__798, .arm2 = kLayout__800};
__device__ constexpr MemoryArgLayout2LayoutArray kLayout__802 =
    MemoryArgLayout2LayoutArray{kLayout__693, kLayout__694};
__device__ constexpr _Arguments_MemoryGet_SuperLayout kLayout__801 =
    _Arguments_MemoryGet_SuperLayout{.memoryArg = kLayout__802,
                                     .cycleArg = CycleArgLayout1LayoutArray{CycleArgLayout{
                                         .count = NondetRegLayout{._super = /*offset=*/150},
                                         .cycle = NondetRegLayout{._super = /*offset=*/151}}}};
__device__ constexpr MemoryGetLayout kLayout__796 =
    MemoryGetLayout{._super = kLayout__797, ._arguments_MemoryGet_Super = kLayout__801};
__device__ constexpr MemoryPageInLayout kLayout__806 = MemoryPageInLayout{.io = kLayout__747};
__device__ constexpr MemoryGet_SuperArm1Layout kLayout__805 = MemoryGet_SuperArm1Layout{
    ._super = kLayout__806,
    ._extra0 = CycleArgLayout{.count = NondetRegLayout{._super = /*offset=*/152},
                              .cycle = NondetRegLayout{._super = /*offset=*/153}}};
__device__ constexpr MemoryPageOutLayout kLayout__807 =
    MemoryPageOutLayout{.io = kLayout__747, ._0 = kLayout__748};
__device__ constexpr MemoryGet_SuperLayout kLayout__804 =
    MemoryGet_SuperLayout{.arm0 = kLayout__746, .arm1 = kLayout__805, .arm2 = kLayout__807};
__device__ constexpr MemoryArgLayout2LayoutArray kLayout__809 =
    MemoryArgLayout2LayoutArray{kLayout__695, kLayout__696};
__device__ constexpr _Arguments_MemoryGet_SuperLayout kLayout__808 =
    _Arguments_MemoryGet_SuperLayout{.memoryArg = kLayout__809,
                                     .cycleArg = CycleArgLayout1LayoutArray{CycleArgLayout{
                                         .count = NondetRegLayout{._super = /*offset=*/152},
                                         .cycle = NondetRegLayout{._super = /*offset=*/153}}}};
__device__ constexpr MemoryGetLayout kLayout__803 =
    MemoryGetLayout{._super = kLayout__804, ._arguments_MemoryGet_Super = kLayout__808};
__device__ constexpr MemoryPageInLayout kLayout__813 = MemoryPageInLayout{.io = kLayout__752};
__device__ constexpr MemoryGet_SuperArm1Layout kLayout__812 = MemoryGet_SuperArm1Layout{
    ._super = kLayout__813,
    ._extra0 = CycleArgLayout{.count = NondetRegLayout{._super = /*offset=*/154},
                              .cycle = NondetRegLayout{._super = /*offset=*/155}}};
__device__ constexpr MemoryPageOutLayout kLayout__814 =
    MemoryPageOutLayout{.io = kLayout__752, ._0 = kLayout__753};
__device__ constexpr MemoryGet_SuperLayout kLayout__811 =
    MemoryGet_SuperLayout{.arm0 = kLayout__751, .arm1 = kLayout__812, .arm2 = kLayout__814};
__device__ constexpr MemoryArgLayout2LayoutArray kLayout__816 =
    MemoryArgLayout2LayoutArray{kLayout__697, kLayout__698};
__device__ constexpr _Arguments_MemoryGet_SuperLayout kLayout__815 =
    _Arguments_MemoryGet_SuperLayout{.memoryArg = kLayout__816,
                                     .cycleArg = CycleArgLayout1LayoutArray{CycleArgLayout{
                                         .count = NondetRegLayout{._super = /*offset=*/154},
                                         .cycle = NondetRegLayout{._super = /*offset=*/155}}}};
__device__ constexpr MemoryGetLayout kLayout__810 =
    MemoryGetLayout{._super = kLayout__811, ._arguments_MemoryGet_Super = kLayout__815};
__device__ constexpr MemoryGetLayout8LayoutArray kLayout__760 =
    MemoryGetLayout8LayoutArray{kLayout__761,
                                kLayout__768,
                                kLayout__775,
                                kLayout__782,
                                kLayout__789,
                                kLayout__796,
                                kLayout__803,
                                kLayout__810};
__device__ constexpr PoseidonLoadInShortLayout kLayout__758 = PoseidonLoadInShortLayout{
    ._super = kLayout__679, .txType = kLayout__759, .loadList = kLayout__760};
__device__ constexpr PoseidonLoadInLowLayout kLayout__817 = PoseidonLoadInLowLayout{
    ._super = kLayout__679, .txType = kLayout__759, .loadList = kLayout__760};
__device__ constexpr PoseidonLoadInHighLayout kLayout__818 = PoseidonLoadInHighLayout{
    ._super = kLayout__679, .txType = kLayout__759, .loadList = kLayout__760};
__device__ constexpr PoseidonLoadIn_SuperLayout kLayout__757 = PoseidonLoadIn_SuperLayout{
    ._super = kLayout__679, .arm0 = kLayout__758, .arm1 = kLayout__817, .arm2 = kLayout__818};
__device__ constexpr OneHot_3_Layout kLayout__819 = OneHot_3_Layout{
    ._super = NondetRegLayout3LayoutArray{NondetRegLayout{._super = /*offset=*/199},
                                          NondetRegLayout{._super = /*offset=*/200},
                                          NondetRegLayout{._super = /*offset=*/201}}};
__device__ constexpr _Arguments_PoseidonLoadIn_SuperLayout kLayout__820 =
    _Arguments_PoseidonLoadIn_SuperLayout{.memoryArg = kLayout__682, .cycleArg = kLayout__699};
__device__ constexpr PoseidonLoadInLayout kLayout__756 = PoseidonLoadInLayout{
    ._super = kLayout__757, ._0 = kLayout__819, ._arguments_PoseidonLoadIn_Super = kLayout__820};
__device__ constexpr Poseidon0StateArm2Layout kLayout__755 = Poseidon0StateArm2Layout{
    ._super = kLayout__756,
    ._extra0 = ArgU16Layout{.count = NondetRegLayout{._super = /*offset=*/156},
                            .val = NondetRegLayout{._super = /*offset=*/75}},
    ._extra1 = ArgU16Layout{.count = NondetRegLayout{._super = /*offset=*/157},
                            .val = NondetRegLayout{._super = /*offset=*/76}},
    ._extra2 = ArgU16Layout{.count = NondetRegLayout{._super = /*offset=*/158},
                            .val = NondetRegLayout{._super = /*offset=*/159}},
    ._extra3 = ArgU16Layout{.count = NondetRegLayout{._super = /*offset=*/160},
                            .val = NondetRegLayout{._super = /*offset=*/84}},
    ._extra4 = ArgU16Layout{.count = NondetRegLayout{._super = /*offset=*/161},
                            .val = NondetRegLayout{._super = /*offset=*/85}},
    ._extra5 = ArgU16Layout{.count = NondetRegLayout{._super = /*offset=*/162},
                            .val = NondetRegLayout{._super = /*offset=*/163}},
    ._extra6 = ArgU16Layout{.count = NondetRegLayout{._super = /*offset=*/164},
                            .val = NondetRegLayout{._super = /*offset=*/93}},
    ._extra7 = ArgU16Layout{.count = NondetRegLayout{._super = /*offset=*/165},
                            .val = NondetRegLayout{._super = /*offset=*/94}},
    ._extra8 = ArgU16Layout{.count = NondetRegLayout{._super = /*offset=*/166},
                            .val = NondetRegLayout{._super = /*offset=*/167}},
    ._extra9 = ArgU16Layout{.count = NondetRegLayout{._super = /*offset=*/168},
                            .val = NondetRegLayout{._super = /*offset=*/102}},
    ._extra10 = ArgU16Layout{.count = NondetRegLayout{._super = /*offset=*/169},
                             .val = NondetRegLayout{._super = /*offset=*/103}},
    ._extra11 = ArgU16Layout{.count = NondetRegLayout{._super = /*offset=*/170},
                             .val = NondetRegLayout{._super = /*offset=*/171}},
    ._extra12 = ArgU16Layout{.count = NondetRegLayout{._super = /*offset=*/172},
                             .val = NondetRegLayout{._super = /*offset=*/111}},
    ._extra13 = ArgU16Layout{.count = NondetRegLayout{._super = /*offset=*/173},
                             .val = NondetRegLayout{._super = /*offset=*/112}},
    ._extra14 = ArgU16Layout{.count = NondetRegLayout{._super = /*offset=*/174},
                             .val = NondetRegLayout{._super = /*offset=*/175}},
    ._extra15 = ArgU16Layout{.count = NondetRegLayout{._super = /*offset=*/176},
                             .val = NondetRegLayout{._super = /*offset=*/120}},
    ._extra16 = ArgU16Layout{.count = NondetRegLayout{._super = /*offset=*/177},
                             .val = NondetRegLayout{._super = /*offset=*/121}},
    ._extra17 = ArgU16Layout{.count = NondetRegLayout{._super = /*offset=*/178},
                             .val = NondetRegLayout{._super = /*offset=*/179}},
    ._extra18 = ArgU16Layout{.count = NondetRegLayout{._super = /*offset=*/180},
                             .val = NondetRegLayout{._super = /*offset=*/129}},
    ._extra19 = ArgU16Layout{.count = NondetRegLayout{._super = /*offset=*/181},
                             .val = NondetRegLayout{._super = /*offset=*/130}},
    ._extra20 = ArgU16Layout{.count = NondetRegLayout{._super = /*offset=*/182},
                             .val = NondetRegLayout{._super = /*offset=*/183}},
    ._extra21 = ArgU16Layout{.count = NondetRegLayout{._super = /*offset=*/184},
                             .val = NondetRegLayout{._super = /*offset=*/138}},
    ._extra22 = ArgU16Layout{.count = NondetRegLayout{._super = /*offset=*/185},
                             .val = NondetRegLayout{._super = /*offset=*/139}},
    ._extra23 = ArgU16Layout{.count = NondetRegLayout{._super = /*offset=*/186},
                             .val = NondetRegLayout{._super = /*offset=*/187}},
    ._extra24 = ArgU8Layout{.count = NondetRegLayout{._super = /*offset=*/188},
                            .val = NondetRegLayout{._super = /*offset=*/189}},
    ._extra25 = ArgU8Layout{.count = NondetRegLayout{._super = /*offset=*/190},
                            .val = NondetRegLayout{._super = /*offset=*/191}}};
__device__ constexpr Poseidon0StateArm3Layout kLayout__821 = Poseidon0StateArm3Layout{
    ._super = kLayout__679,
    ._extra0 = kLayout__683,
    ._extra1 = kLayout__684,
    ._extra2 = kLayout__685,
    ._extra3 = kLayout__686,
    ._extra4 = kLayout__687,
    ._extra5 = kLayout__688,
    ._extra6 = kLayout__689,
    ._extra7 = kLayout__690,
    ._extra8 = kLayout__691,
    ._extra9 = kLayout__692,
    ._extra10 = kLayout__693,
    ._extra11 = kLayout__694,
    ._extra12 = kLayout__695,
    ._extra13 = kLayout__696,
    ._extra14 = kLayout__697,
    ._extra15 = kLayout__698,
    ._extra16 = CycleArgLayout{.count = NondetRegLayout{._super = /*offset=*/140},
                               .cycle = NondetRegLayout{._super = /*offset=*/141}},
    ._extra17 = CycleArgLayout{.count = NondetRegLayout{._super = /*offset=*/142},
                               .cycle = NondetRegLayout{._super = /*offset=*/143}},
    ._extra18 = CycleArgLayout{.count = NondetRegLayout{._super = /*offset=*/144},
                               .cycle = NondetRegLayout{._super = /*offset=*/145}},
    ._extra19 = CycleArgLayout{.count = NondetRegLayout{._super = /*offset=*/146},
                               .cycle = NondetRegLayout{._super = /*offset=*/147}},
    ._extra20 = CycleArgLayout{.count = NondetRegLayout{._super = /*offset=*/148},
                               .cycle = NondetRegLayout{._super = /*offset=*/149}},
    ._extra21 = CycleArgLayout{.count = NondetRegLayout{._super = /*offset=*/150},
                               .cycle = NondetRegLayout{._super = /*offset=*/151}},
    ._extra22 = CycleArgLayout{.count = NondetRegLayout{._super = /*offset=*/152},
                               .cycle = NondetRegLayout{._super = /*offset=*/153}},
    ._extra23 = CycleArgLayout{.count = NondetRegLayout{._super = /*offset=*/154},
                               .cycle = NondetRegLayout{._super = /*offset=*/155}},
    ._extra24 = ArgU16Layout{.count = NondetRegLayout{._super = /*offset=*/156},
                             .val = NondetRegLayout{._super = /*offset=*/75}},
    ._extra25 = ArgU16Layout{.count = NondetRegLayout{._super = /*offset=*/157},
                             .val = NondetRegLayout{._super = /*offset=*/76}},
    ._extra26 = ArgU16Layout{.count = NondetRegLayout{._super = /*offset=*/158},
                             .val = NondetRegLayout{._super = /*offset=*/159}},
    ._extra27 = ArgU16Layout{.count = NondetRegLayout{._super = /*offset=*/160},
                             .val = NondetRegLayout{._super = /*offset=*/84}},
    ._extra28 = ArgU16Layout{.count = NondetRegLayout{._super = /*offset=*/161},
                             .val = NondetRegLayout{._super = /*offset=*/85}},
    ._extra29 = ArgU16Layout{.count = NondetRegLayout{._super = /*offset=*/162},
                             .val = NondetRegLayout{._super = /*offset=*/163}},
    ._extra30 = ArgU16Layout{.count = NondetRegLayout{._super = /*offset=*/164},
                             .val = NondetRegLayout{._super = /*offset=*/93}},
    ._extra31 = ArgU16Layout{.count = NondetRegLayout{._super = /*offset=*/165},
                             .val = NondetRegLayout{._super = /*offset=*/94}},
    ._extra32 = ArgU16Layout{.count = NondetRegLayout{._super = /*offset=*/166},
                             .val = NondetRegLayout{._super = /*offset=*/167}},
    ._extra33 = ArgU16Layout{.count = NondetRegLayout{._super = /*offset=*/168},
                             .val = NondetRegLayout{._super = /*offset=*/102}},
    ._extra34 = ArgU16Layout{.count = NondetRegLayout{._super = /*offset=*/169},
                             .val = NondetRegLayout{._super = /*offset=*/103}},
    ._extra35 = ArgU16Layout{.count = NondetRegLayout{._super = /*offset=*/170},
                             .val = NondetRegLayout{._super = /*offset=*/171}},
    ._extra36 = ArgU16Layout{.count = NondetRegLayout{._super = /*offset=*/172},
                             .val = NondetRegLayout{._super = /*offset=*/111}},
    ._extra37 = ArgU16Layout{.count = NondetRegLayout{._super = /*offset=*/173},
                             .val = NondetRegLayout{._super = /*offset=*/112}},
    ._extra38 = ArgU16Layout{.count = NondetRegLayout{._super = /*offset=*/174},
                             .val = NondetRegLayout{._super = /*offset=*/175}},
    ._extra39 = ArgU16Layout{.count = NondetRegLayout{._super = /*offset=*/176},
                             .val = NondetRegLayout{._super = /*offset=*/120}},
    ._extra40 = ArgU16Layout{.count = NondetRegLayout{._super = /*offset=*/177},
                             .val = NondetRegLayout{._super = /*offset=*/121}},
    ._extra41 = ArgU16Layout{.count = NondetRegLayout{._super = /*offset=*/178},
                             .val = NondetRegLayout{._super = /*offset=*/179}},
    ._extra42 = ArgU16Layout{.count = NondetRegLayout{._super = /*offset=*/180},
                             .val = NondetRegLayout{._super = /*offset=*/129}},
    ._extra43 = ArgU16Layout{.count = NondetRegLayout{._super = /*offset=*/181},
                             .val = NondetRegLayout{._super = /*offset=*/130}},
    ._extra44 = ArgU16Layout{.count = NondetRegLayout{._super = /*offset=*/182},
                             .val = NondetRegLayout{._super = /*offset=*/183}},
    ._extra45 = ArgU16Layout{.count = NondetRegLayout{._super = /*offset=*/184},
                             .val = NondetRegLayout{._super = /*offset=*/138}},
    ._extra46 = ArgU16Layout{.count = NondetRegLayout{._super = /*offset=*/185},
                             .val = NondetRegLayout{._super = /*offset=*/139}},
    ._extra47 = ArgU16Layout{.count = NondetRegLayout{._super = /*offset=*/186},
                             .val = NondetRegLayout{._super = /*offset=*/187}},
    ._extra48 = ArgU8Layout{.count = NondetRegLayout{._super = /*offset=*/188},
                            .val = NondetRegLayout{._super = /*offset=*/189}},
    ._extra49 = ArgU8Layout{.count = NondetRegLayout{._super = /*offset=*/190},
                            .val = NondetRegLayout{._super = /*offset=*/191}}};
__device__ constexpr Poseidon0StateArm4Layout kLayout__822 = Poseidon0StateArm4Layout{
    ._super = kLayout__679,
    ._extra0 = kLayout__683,
    ._extra1 = kLayout__684,
    ._extra2 = kLayout__685,
    ._extra3 = kLayout__686,
    ._extra4 = kLayout__687,
    ._extra5 = kLayout__688,
    ._extra6 = kLayout__689,
    ._extra7 = kLayout__690,
    ._extra8 = kLayout__691,
    ._extra9 = kLayout__692,
    ._extra10 = kLayout__693,
    ._extra11 = kLayout__694,
    ._extra12 = kLayout__695,
    ._extra13 = kLayout__696,
    ._extra14 = kLayout__697,
    ._extra15 = kLayout__698,
    ._extra16 = CycleArgLayout{.count = NondetRegLayout{._super = /*offset=*/140},
                               .cycle = NondetRegLayout{._super = /*offset=*/141}},
    ._extra17 = CycleArgLayout{.count = NondetRegLayout{._super = /*offset=*/142},
                               .cycle = NondetRegLayout{._super = /*offset=*/143}},
    ._extra18 = CycleArgLayout{.count = NondetRegLayout{._super = /*offset=*/144},
                               .cycle = NondetRegLayout{._super = /*offset=*/145}},
    ._extra19 = CycleArgLayout{.count = NondetRegLayout{._super = /*offset=*/146},
                               .cycle = NondetRegLayout{._super = /*offset=*/147}},
    ._extra20 = CycleArgLayout{.count = NondetRegLayout{._super = /*offset=*/148},
                               .cycle = NondetRegLayout{._super = /*offset=*/149}},
    ._extra21 = CycleArgLayout{.count = NondetRegLayout{._super = /*offset=*/150},
                               .cycle = NondetRegLayout{._super = /*offset=*/151}},
    ._extra22 = CycleArgLayout{.count = NondetRegLayout{._super = /*offset=*/152},
                               .cycle = NondetRegLayout{._super = /*offset=*/153}},
    ._extra23 = CycleArgLayout{.count = NondetRegLayout{._super = /*offset=*/154},
                               .cycle = NondetRegLayout{._super = /*offset=*/155}},
    ._extra24 = ArgU16Layout{.count = NondetRegLayout{._super = /*offset=*/156},
                             .val = NondetRegLayout{._super = /*offset=*/75}},
    ._extra25 = ArgU16Layout{.count = NondetRegLayout{._super = /*offset=*/157},
                             .val = NondetRegLayout{._super = /*offset=*/76}},
    ._extra26 = ArgU16Layout{.count = NondetRegLayout{._super = /*offset=*/158},
                             .val = NondetRegLayout{._super = /*offset=*/159}},
    ._extra27 = ArgU16Layout{.count = NondetRegLayout{._super = /*offset=*/160},
                             .val = NondetRegLayout{._super = /*offset=*/84}},
    ._extra28 = ArgU16Layout{.count = NondetRegLayout{._super = /*offset=*/161},
                             .val = NondetRegLayout{._super = /*offset=*/85}},
    ._extra29 = ArgU16Layout{.count = NondetRegLayout{._super = /*offset=*/162},
                             .val = NondetRegLayout{._super = /*offset=*/163}},
    ._extra30 = ArgU16Layout{.count = NondetRegLayout{._super = /*offset=*/164},
                             .val = NondetRegLayout{._super = /*offset=*/93}},
    ._extra31 = ArgU16Layout{.count = NondetRegLayout{._super = /*offset=*/165},
                             .val = NondetRegLayout{._super = /*offset=*/94}},
    ._extra32 = ArgU16Layout{.count = NondetRegLayout{._super = /*offset=*/166},
                             .val = NondetRegLayout{._super = /*offset=*/167}},
    ._extra33 = ArgU16Layout{.count = NondetRegLayout{._super = /*offset=*/168},
                             .val = NondetRegLayout{._super = /*offset=*/102}},
    ._extra34 = ArgU16Layout{.count = NondetRegLayout{._super = /*offset=*/169},
                             .val = NondetRegLayout{._super = /*offset=*/103}},
    ._extra35 = ArgU16Layout{.count = NondetRegLayout{._super = /*offset=*/170},
                             .val = NondetRegLayout{._super = /*offset=*/171}},
    ._extra36 = ArgU16Layout{.count = NondetRegLayout{._super = /*offset=*/172},
                             .val = NondetRegLayout{._super = /*offset=*/111}},
    ._extra37 = ArgU16Layout{.count = NondetRegLayout{._super = /*offset=*/173},
                             .val = NondetRegLayout{._super = /*offset=*/112}},
    ._extra38 = ArgU16Layout{.count = NondetRegLayout{._super = /*offset=*/174},
                             .val = NondetRegLayout{._super = /*offset=*/175}},
    ._extra39 = ArgU16Layout{.count = NondetRegLayout{._super = /*offset=*/176},
                             .val = NondetRegLayout{._super = /*offset=*/120}},
    ._extra40 = ArgU16Layout{.count = NondetRegLayout{._super = /*offset=*/177},
                             .val = NondetRegLayout{._super = /*offset=*/121}},
    ._extra41 = ArgU16Layout{.count = NondetRegLayout{._super = /*offset=*/178},
                             .val = NondetRegLayout{._super = /*offset=*/179}},
    ._extra42 = ArgU16Layout{.count = NondetRegLayout{._super = /*offset=*/180},
                             .val = NondetRegLayout{._super = /*offset=*/129}},
    ._extra43 = ArgU16Layout{.count = NondetRegLayout{._super = /*offset=*/181},
                             .val = NondetRegLayout{._super = /*offset=*/130}},
    ._extra44 = ArgU16Layout{.count = NondetRegLayout{._super = /*offset=*/182},
                             .val = NondetRegLayout{._super = /*offset=*/183}},
    ._extra45 = ArgU16Layout{.count = NondetRegLayout{._super = /*offset=*/184},
                             .val = NondetRegLayout{._super = /*offset=*/138}},
    ._extra46 = ArgU16Layout{.count = NondetRegLayout{._super = /*offset=*/185},
                             .val = NondetRegLayout{._super = /*offset=*/139}},
    ._extra47 = ArgU16Layout{.count = NondetRegLayout{._super = /*offset=*/186},
                             .val = NondetRegLayout{._super = /*offset=*/187}},
    ._extra48 = ArgU8Layout{.count = NondetRegLayout{._super = /*offset=*/188},
                            .val = NondetRegLayout{._super = /*offset=*/189}},
    ._extra49 = ArgU8Layout{.count = NondetRegLayout{._super = /*offset=*/190},
                            .val = NondetRegLayout{._super = /*offset=*/191}}};
__device__ constexpr PoseidonCheckOut__0_SuperLayout kLayout__829 =
    PoseidonCheckOut__0_SuperLayout{.goal = kLayout__731};
__device__ constexpr PoseidonCheckOut__0_SuperLayout kLayout__830 =
    PoseidonCheckOut__0_SuperLayout{.goal = kLayout__732};
__device__ constexpr PoseidonCheckOut__0_SuperLayout kLayout__831 =
    PoseidonCheckOut__0_SuperLayout{.goal = kLayout__733};
__device__ constexpr PoseidonCheckOut__0_SuperLayout kLayout__832 =
    PoseidonCheckOut__0_SuperLayout{.goal = kLayout__734};
__device__ constexpr PoseidonCheckOut__0_SuperLayout kLayout__833 =
    PoseidonCheckOut__0_SuperLayout{.goal = kLayout__735};
__device__ constexpr PoseidonCheckOut__0_SuperLayout kLayout__834 =
    PoseidonCheckOut__0_SuperLayout{.goal = kLayout__740};
__device__ constexpr PoseidonCheckOut__0_SuperLayout kLayout__835 =
    PoseidonCheckOut__0_SuperLayout{.goal = kLayout__745};
__device__ constexpr PoseidonCheckOut__0_SuperLayout kLayout__836 =
    PoseidonCheckOut__0_SuperLayout{.goal = kLayout__750};
__device__ constexpr PoseidonCheckOut__0_SuperLayout8LayoutArray kLayout__828 =
    PoseidonCheckOut__0_SuperLayout8LayoutArray{kLayout__829,
                                                kLayout__830,
                                                kLayout__831,
                                                kLayout__832,
                                                kLayout__833,
                                                kLayout__834,
                                                kLayout__835,
                                                kLayout__836};
__device__ constexpr PoseidonCheckOutLayout kLayout__827 = PoseidonCheckOutLayout{
    ._super = kLayout__679,
    ._1 = kLayout__828,
    .isNormal = IsZeroLayout{._super = NondetRegLayout{._super = /*offset=*/196},
                             .inv = NondetRegLayout{._super = /*offset=*/197}}};
<<<<<<< HEAD
__device__ constexpr PoseidonDoOut_SuperArm0Layout kLayout__826 = PoseidonDoOut_SuperArm0Layout{
    ._super = kLayout__827,
=======
__device__ constexpr PoseidonDoOut_SuperArm0Layout kLayout__823 = PoseidonDoOut_SuperArm0Layout{
    ._super = kLayout__824,
>>>>>>> fc20a48e
    ._extra0 = ArgU16Layout{.count = NondetRegLayout{._super = /*offset=*/156},
                            .val = NondetRegLayout{._super = /*offset=*/75}},
    ._extra1 = ArgU16Layout{.count = NondetRegLayout{._super = /*offset=*/157},
                            .val = NondetRegLayout{._super = /*offset=*/76}},
    ._extra2 = ArgU16Layout{.count = NondetRegLayout{._super = /*offset=*/158},
                            .val = NondetRegLayout{._super = /*offset=*/159}},
    ._extra3 = ArgU16Layout{.count = NondetRegLayout{._super = /*offset=*/160},
                            .val = NondetRegLayout{._super = /*offset=*/84}},
    ._extra4 = ArgU16Layout{.count = NondetRegLayout{._super = /*offset=*/161},
                            .val = NondetRegLayout{._super = /*offset=*/85}},
    ._extra5 = ArgU16Layout{.count = NondetRegLayout{._super = /*offset=*/162},
                            .val = NondetRegLayout{._super = /*offset=*/163}},
    ._extra6 = ArgU16Layout{.count = NondetRegLayout{._super = /*offset=*/164},
                            .val = NondetRegLayout{._super = /*offset=*/93}},
    ._extra7 = ArgU16Layout{.count = NondetRegLayout{._super = /*offset=*/165},
                            .val = NondetRegLayout{._super = /*offset=*/94}},
    ._extra8 = ArgU16Layout{.count = NondetRegLayout{._super = /*offset=*/166},
                            .val = NondetRegLayout{._super = /*offset=*/167}},
    ._extra9 = ArgU16Layout{.count = NondetRegLayout{._super = /*offset=*/168},
                            .val = NondetRegLayout{._super = /*offset=*/102}},
    ._extra10 = ArgU16Layout{.count = NondetRegLayout{._super = /*offset=*/169},
                             .val = NondetRegLayout{._super = /*offset=*/103}},
    ._extra11 = ArgU16Layout{.count = NondetRegLayout{._super = /*offset=*/170},
                             .val = NondetRegLayout{._super = /*offset=*/171}},
    ._extra12 = ArgU16Layout{.count = NondetRegLayout{._super = /*offset=*/172},
                             .val = NondetRegLayout{._super = /*offset=*/111}},
    ._extra13 = ArgU16Layout{.count = NondetRegLayout{._super = /*offset=*/173},
                             .val = NondetRegLayout{._super = /*offset=*/112}},
    ._extra14 = ArgU16Layout{.count = NondetRegLayout{._super = /*offset=*/174},
                             .val = NondetRegLayout{._super = /*offset=*/175}},
    ._extra15 = ArgU16Layout{.count = NondetRegLayout{._super = /*offset=*/176},
                             .val = NondetRegLayout{._super = /*offset=*/120}},
    ._extra16 = ArgU16Layout{.count = NondetRegLayout{._super = /*offset=*/177},
                             .val = NondetRegLayout{._super = /*offset=*/121}},
    ._extra17 = ArgU16Layout{.count = NondetRegLayout{._super = /*offset=*/178},
                             .val = NondetRegLayout{._super = /*offset=*/179}},
    ._extra18 = ArgU16Layout{.count = NondetRegLayout{._super = /*offset=*/180},
                             .val = NondetRegLayout{._super = /*offset=*/129}},
    ._extra19 = ArgU16Layout{.count = NondetRegLayout{._super = /*offset=*/181},
                             .val = NondetRegLayout{._super = /*offset=*/130}},
    ._extra20 = ArgU16Layout{.count = NondetRegLayout{._super = /*offset=*/182},
                             .val = NondetRegLayout{._super = /*offset=*/183}},
    ._extra21 = ArgU16Layout{.count = NondetRegLayout{._super = /*offset=*/184},
                             .val = NondetRegLayout{._super = /*offset=*/138}},
    ._extra22 = ArgU16Layout{.count = NondetRegLayout{._super = /*offset=*/185},
                             .val = NondetRegLayout{._super = /*offset=*/139}},
    ._extra23 = ArgU16Layout{.count = NondetRegLayout{._super = /*offset=*/186},
                             .val = NondetRegLayout{._super = /*offset=*/187}}};
__device__ constexpr NondetU16RegLayout kLayout__841 =
    NondetU16RegLayout{.arg = ArgU16Layout{.count = NondetRegLayout{._super = /*offset=*/156},
                                           .val = NondetRegLayout{._super = /*offset=*/75}}};
__device__ constexpr NondetU16RegLayout kLayout__842 =
    NondetU16RegLayout{.arg = ArgU16Layout{.count = NondetRegLayout{._super = /*offset=*/157},
                                           .val = NondetRegLayout{._super = /*offset=*/76}}};
__device__ constexpr _Arguments_FieldToWord__0Layout kLayout__843 = _Arguments_FieldToWord__0Layout{
    .argU16 =
        ArgU16Layout1LayoutArray{ArgU16Layout{.count = NondetRegLayout{._super = /*offset=*/158},
                                              .val = NondetRegLayout{._super = /*offset=*/159}}}};
__device__ constexpr NondetU16RegLayout kLayout__846 =
    NondetU16RegLayout{.arg = ArgU16Layout{.count = NondetRegLayout{._super = /*offset=*/158},
                                           .val = NondetRegLayout{._super = /*offset=*/159}}};
__device__ constexpr FieldToWord__0Arm0_SuperLayout kLayout__845 =
    FieldToWord__0Arm0_SuperLayout{._0 = kLayout__846};
__device__ constexpr FieldToWord__0Arm1_SuperLayout kLayout__847 =
    FieldToWord__0Arm1_SuperLayout{._0 = kLayout__846};
__device__ constexpr FieldToWord__0Layout kLayout__844 =
    FieldToWord__0Layout{.arm0 = kLayout__845, .arm1 = kLayout__847};
__device__ constexpr FieldToWordLayout kLayout__840 =
    FieldToWordLayout{.low = kLayout__841,
                      .high = kLayout__842,
                      .lowIsZero = NondetRegLayout{._super = /*offset=*/196},
                      ._arguments_FieldToWord__0 = kLayout__843,
                      ._2 = kLayout__844};
__device__ constexpr MemoryWriteLayout kLayout__848 =
    MemoryWriteLayout{.io = kLayout__710, ._0 = kLayout__711};
__device__ constexpr PoseidonStoreOut__0_SuperLayout kLayout__839 =
    PoseidonStoreOut__0_SuperLayout{.ftw = kLayout__840, .mw = kLayout__848};
__device__ constexpr NondetU16RegLayout kLayout__851 =
    NondetU16RegLayout{.arg = ArgU16Layout{.count = NondetRegLayout{._super = /*offset=*/160},
                                           .val = NondetRegLayout{._super = /*offset=*/84}}};
__device__ constexpr NondetU16RegLayout kLayout__852 =
    NondetU16RegLayout{.arg = ArgU16Layout{.count = NondetRegLayout{._super = /*offset=*/161},
                                           .val = NondetRegLayout{._super = /*offset=*/85}}};
__device__ constexpr _Arguments_FieldToWord__0Layout kLayout__853 = _Arguments_FieldToWord__0Layout{
    .argU16 =
        ArgU16Layout1LayoutArray{ArgU16Layout{.count = NondetRegLayout{._super = /*offset=*/162},
                                              .val = NondetRegLayout{._super = /*offset=*/163}}}};
__device__ constexpr FieldToWord__0Arm0_SuperLayout kLayout__855 =
    FieldToWord__0Arm0_SuperLayout{._0 = kLayout__208};
__device__ constexpr FieldToWord__0Arm1_SuperLayout kLayout__856 =
    FieldToWord__0Arm1_SuperLayout{._0 = kLayout__208};
__device__ constexpr FieldToWord__0Layout kLayout__854 =
    FieldToWord__0Layout{.arm0 = kLayout__855, .arm1 = kLayout__856};
__device__ constexpr FieldToWordLayout kLayout__850 =
    FieldToWordLayout{.low = kLayout__851,
                      .high = kLayout__852,
                      .lowIsZero = NondetRegLayout{._super = /*offset=*/197},
                      ._arguments_FieldToWord__0 = kLayout__853,
                      ._2 = kLayout__854};
__device__ constexpr MemoryWriteLayout kLayout__857 =
    MemoryWriteLayout{.io = kLayout__715, ._0 = kLayout__716};
__device__ constexpr PoseidonStoreOut__0_SuperLayout kLayout__849 =
    PoseidonStoreOut__0_SuperLayout{.ftw = kLayout__850, .mw = kLayout__857};
__device__ constexpr NondetU16RegLayout kLayout__860 =
    NondetU16RegLayout{.arg = ArgU16Layout{.count = NondetRegLayout{._super = /*offset=*/164},
                                           .val = NondetRegLayout{._super = /*offset=*/93}}};
__device__ constexpr NondetU16RegLayout kLayout__861 =
    NondetU16RegLayout{.arg = ArgU16Layout{.count = NondetRegLayout{._super = /*offset=*/165},
                                           .val = NondetRegLayout{._super = /*offset=*/94}}};
__device__ constexpr _Arguments_FieldToWord__0Layout kLayout__862 = _Arguments_FieldToWord__0Layout{
    .argU16 =
        ArgU16Layout1LayoutArray{ArgU16Layout{.count = NondetRegLayout{._super = /*offset=*/166},
                                              .val = NondetRegLayout{._super = /*offset=*/167}}}};
__device__ constexpr NondetU16RegLayout kLayout__865 =
    NondetU16RegLayout{.arg = ArgU16Layout{.count = NondetRegLayout{._super = /*offset=*/166},
                                           .val = NondetRegLayout{._super = /*offset=*/167}}};
__device__ constexpr FieldToWord__0Arm0_SuperLayout kLayout__864 =
    FieldToWord__0Arm0_SuperLayout{._0 = kLayout__865};
__device__ constexpr FieldToWord__0Arm1_SuperLayout kLayout__866 =
    FieldToWord__0Arm1_SuperLayout{._0 = kLayout__865};
__device__ constexpr FieldToWord__0Layout kLayout__863 =
    FieldToWord__0Layout{.arm0 = kLayout__864, .arm1 = kLayout__866};
__device__ constexpr FieldToWordLayout kLayout__859 =
    FieldToWordLayout{.low = kLayout__860,
                      .high = kLayout__861,
                      .lowIsZero = NondetRegLayout{._super = /*offset=*/198},
                      ._arguments_FieldToWord__0 = kLayout__862,
                      ._2 = kLayout__863};
__device__ constexpr MemoryWriteLayout kLayout__867 =
    MemoryWriteLayout{.io = kLayout__720, ._0 = kLayout__721};
__device__ constexpr PoseidonStoreOut__0_SuperLayout kLayout__858 =
    PoseidonStoreOut__0_SuperLayout{.ftw = kLayout__859, .mw = kLayout__867};
__device__ constexpr NondetU16RegLayout kLayout__870 =
    NondetU16RegLayout{.arg = ArgU16Layout{.count = NondetRegLayout{._super = /*offset=*/168},
                                           .val = NondetRegLayout{._super = /*offset=*/102}}};
__device__ constexpr NondetU16RegLayout kLayout__871 =
    NondetU16RegLayout{.arg = ArgU16Layout{.count = NondetRegLayout{._super = /*offset=*/169},
                                           .val = NondetRegLayout{._super = /*offset=*/103}}};
__device__ constexpr _Arguments_FieldToWord__0Layout kLayout__872 = _Arguments_FieldToWord__0Layout{
    .argU16 =
        ArgU16Layout1LayoutArray{ArgU16Layout{.count = NondetRegLayout{._super = /*offset=*/170},
                                              .val = NondetRegLayout{._super = /*offset=*/171}}}};
__device__ constexpr NondetU16RegLayout kLayout__875 =
    NondetU16RegLayout{.arg = ArgU16Layout{.count = NondetRegLayout{._super = /*offset=*/170},
                                           .val = NondetRegLayout{._super = /*offset=*/171}}};
__device__ constexpr FieldToWord__0Arm0_SuperLayout kLayout__874 =
    FieldToWord__0Arm0_SuperLayout{._0 = kLayout__875};
__device__ constexpr FieldToWord__0Arm1_SuperLayout kLayout__876 =
    FieldToWord__0Arm1_SuperLayout{._0 = kLayout__875};
__device__ constexpr FieldToWord__0Layout kLayout__873 =
    FieldToWord__0Layout{.arm0 = kLayout__874, .arm1 = kLayout__876};
__device__ constexpr FieldToWordLayout kLayout__869 =
    FieldToWordLayout{.low = kLayout__870,
                      .high = kLayout__871,
                      .lowIsZero = NondetRegLayout{._super = /*offset=*/199},
                      ._arguments_FieldToWord__0 = kLayout__872,
                      ._2 = kLayout__873};
__device__ constexpr MemoryWriteLayout kLayout__877 =
    MemoryWriteLayout{.io = kLayout__724, ._0 = kLayout__236};
__device__ constexpr PoseidonStoreOut__0_SuperLayout kLayout__868 =
    PoseidonStoreOut__0_SuperLayout{.ftw = kLayout__869, .mw = kLayout__877};
__device__ constexpr NondetU16RegLayout kLayout__880 =
    NondetU16RegLayout{.arg = ArgU16Layout{.count = NondetRegLayout{._super = /*offset=*/172},
                                           .val = NondetRegLayout{._super = /*offset=*/111}}};
__device__ constexpr NondetU16RegLayout kLayout__881 =
    NondetU16RegLayout{.arg = ArgU16Layout{.count = NondetRegLayout{._super = /*offset=*/173},
                                           .val = NondetRegLayout{._super = /*offset=*/112}}};
__device__ constexpr _Arguments_FieldToWord__0Layout kLayout__882 = _Arguments_FieldToWord__0Layout{
    .argU16 =
        ArgU16Layout1LayoutArray{ArgU16Layout{.count = NondetRegLayout{._super = /*offset=*/174},
                                              .val = NondetRegLayout{._super = /*offset=*/175}}}};
__device__ constexpr NondetU16RegLayout kLayout__885 =
    NondetU16RegLayout{.arg = ArgU16Layout{.count = NondetRegLayout{._super = /*offset=*/174},
                                           .val = NondetRegLayout{._super = /*offset=*/175}}};
__device__ constexpr FieldToWord__0Arm0_SuperLayout kLayout__884 =
    FieldToWord__0Arm0_SuperLayout{._0 = kLayout__885};
__device__ constexpr FieldToWord__0Arm1_SuperLayout kLayout__886 =
    FieldToWord__0Arm1_SuperLayout{._0 = kLayout__885};
__device__ constexpr FieldToWord__0Layout kLayout__883 =
    FieldToWord__0Layout{.arm0 = kLayout__884, .arm1 = kLayout__886};
__device__ constexpr FieldToWordLayout kLayout__879 =
    FieldToWordLayout{.low = kLayout__880,
                      .high = kLayout__881,
                      .lowIsZero = NondetRegLayout{._super = /*offset=*/200},
                      ._arguments_FieldToWord__0 = kLayout__882,
                      ._2 = kLayout__883};
__device__ constexpr MemoryWriteLayout kLayout__887 =
    MemoryWriteLayout{.io = kLayout__737, ._0 = kLayout__738};
__device__ constexpr PoseidonStoreOut__0_SuperLayout kLayout__878 =
    PoseidonStoreOut__0_SuperLayout{.ftw = kLayout__879, .mw = kLayout__887};
__device__ constexpr NondetU16RegLayout kLayout__890 =
    NondetU16RegLayout{.arg = ArgU16Layout{.count = NondetRegLayout{._super = /*offset=*/176},
                                           .val = NondetRegLayout{._super = /*offset=*/120}}};
__device__ constexpr NondetU16RegLayout kLayout__891 =
    NondetU16RegLayout{.arg = ArgU16Layout{.count = NondetRegLayout{._super = /*offset=*/177},
                                           .val = NondetRegLayout{._super = /*offset=*/121}}};
__device__ constexpr _Arguments_FieldToWord__0Layout kLayout__892 = _Arguments_FieldToWord__0Layout{
    .argU16 =
        ArgU16Layout1LayoutArray{ArgU16Layout{.count = NondetRegLayout{._super = /*offset=*/178},
                                              .val = NondetRegLayout{._super = /*offset=*/179}}}};
__device__ constexpr NondetU16RegLayout kLayout__895 =
    NondetU16RegLayout{.arg = ArgU16Layout{.count = NondetRegLayout{._super = /*offset=*/178},
                                           .val = NondetRegLayout{._super = /*offset=*/179}}};
__device__ constexpr FieldToWord__0Arm0_SuperLayout kLayout__894 =
    FieldToWord__0Arm0_SuperLayout{._0 = kLayout__895};
__device__ constexpr FieldToWord__0Arm1_SuperLayout kLayout__896 =
    FieldToWord__0Arm1_SuperLayout{._0 = kLayout__895};
__device__ constexpr FieldToWord__0Layout kLayout__893 =
    FieldToWord__0Layout{.arm0 = kLayout__894, .arm1 = kLayout__896};
__device__ constexpr FieldToWordLayout kLayout__889 =
    FieldToWordLayout{.low = kLayout__890,
                      .high = kLayout__891,
                      .lowIsZero = NondetRegLayout{._super = /*offset=*/201},
                      ._arguments_FieldToWord__0 = kLayout__892,
                      ._2 = kLayout__893};
__device__ constexpr MemoryWriteLayout kLayout__897 =
    MemoryWriteLayout{.io = kLayout__742, ._0 = kLayout__743};
__device__ constexpr PoseidonStoreOut__0_SuperLayout kLayout__888 =
    PoseidonStoreOut__0_SuperLayout{.ftw = kLayout__889, .mw = kLayout__897};
__device__ constexpr NondetU16RegLayout kLayout__900 =
    NondetU16RegLayout{.arg = ArgU16Layout{.count = NondetRegLayout{._super = /*offset=*/180},
                                           .val = NondetRegLayout{._super = /*offset=*/129}}};
__device__ constexpr NondetU16RegLayout kLayout__901 =
    NondetU16RegLayout{.arg = ArgU16Layout{.count = NondetRegLayout{._super = /*offset=*/181},
                                           .val = NondetRegLayout{._super = /*offset=*/130}}};
__device__ constexpr _Arguments_FieldToWord__0Layout kLayout__902 = _Arguments_FieldToWord__0Layout{
    .argU16 =
        ArgU16Layout1LayoutArray{ArgU16Layout{.count = NondetRegLayout{._super = /*offset=*/182},
                                              .val = NondetRegLayout{._super = /*offset=*/183}}}};
__device__ constexpr NondetU16RegLayout kLayout__905 =
    NondetU16RegLayout{.arg = ArgU16Layout{.count = NondetRegLayout{._super = /*offset=*/182},
                                           .val = NondetRegLayout{._super = /*offset=*/183}}};
__device__ constexpr FieldToWord__0Arm0_SuperLayout kLayout__904 =
    FieldToWord__0Arm0_SuperLayout{._0 = kLayout__905};
__device__ constexpr FieldToWord__0Arm1_SuperLayout kLayout__906 =
    FieldToWord__0Arm1_SuperLayout{._0 = kLayout__905};
__device__ constexpr FieldToWord__0Layout kLayout__903 =
    FieldToWord__0Layout{.arm0 = kLayout__904, .arm1 = kLayout__906};
__device__ constexpr FieldToWordLayout kLayout__899 =
    FieldToWordLayout{.low = kLayout__900,
                      .high = kLayout__901,
                      .lowIsZero = NondetRegLayout{._super = /*offset=*/202},
                      ._arguments_FieldToWord__0 = kLayout__902,
                      ._2 = kLayout__903};
__device__ constexpr MemoryWriteLayout kLayout__907 =
    MemoryWriteLayout{.io = kLayout__747, ._0 = kLayout__748};
__device__ constexpr PoseidonStoreOut__0_SuperLayout kLayout__898 =
    PoseidonStoreOut__0_SuperLayout{.ftw = kLayout__899, .mw = kLayout__907};
__device__ constexpr NondetU16RegLayout kLayout__910 =
    NondetU16RegLayout{.arg = ArgU16Layout{.count = NondetRegLayout{._super = /*offset=*/184},
                                           .val = NondetRegLayout{._super = /*offset=*/138}}};
__device__ constexpr NondetU16RegLayout kLayout__911 =
    NondetU16RegLayout{.arg = ArgU16Layout{.count = NondetRegLayout{._super = /*offset=*/185},
                                           .val = NondetRegLayout{._super = /*offset=*/139}}};
__device__ constexpr _Arguments_FieldToWord__0Layout kLayout__912 = _Arguments_FieldToWord__0Layout{
    .argU16 =
        ArgU16Layout1LayoutArray{ArgU16Layout{.count = NondetRegLayout{._super = /*offset=*/186},
                                              .val = NondetRegLayout{._super = /*offset=*/187}}}};
__device__ constexpr NondetU16RegLayout kLayout__915 =
    NondetU16RegLayout{.arg = ArgU16Layout{.count = NondetRegLayout{._super = /*offset=*/186},
                                           .val = NondetRegLayout{._super = /*offset=*/187}}};
__device__ constexpr FieldToWord__0Arm0_SuperLayout kLayout__914 =
    FieldToWord__0Arm0_SuperLayout{._0 = kLayout__915};
__device__ constexpr FieldToWord__0Arm1_SuperLayout kLayout__916 =
    FieldToWord__0Arm1_SuperLayout{._0 = kLayout__915};
__device__ constexpr FieldToWord__0Layout kLayout__913 =
    FieldToWord__0Layout{.arm0 = kLayout__914, .arm1 = kLayout__916};
__device__ constexpr FieldToWordLayout kLayout__909 =
    FieldToWordLayout{.low = kLayout__910,
                      .high = kLayout__911,
                      .lowIsZero = NondetRegLayout{._super = /*offset=*/203},
                      ._arguments_FieldToWord__0 = kLayout__912,
                      ._2 = kLayout__913};
__device__ constexpr MemoryWriteLayout kLayout__917 =
    MemoryWriteLayout{.io = kLayout__752, ._0 = kLayout__753};
__device__ constexpr PoseidonStoreOut__0_SuperLayout kLayout__908 =
    PoseidonStoreOut__0_SuperLayout{.ftw = kLayout__909, .mw = kLayout__917};
__device__ constexpr PoseidonStoreOut__0_SuperLayout8LayoutArray kLayout__838 =
    PoseidonStoreOut__0_SuperLayout8LayoutArray{kLayout__839,
                                                kLayout__849,
                                                kLayout__858,
                                                kLayout__868,
                                                kLayout__878,
                                                kLayout__888,
                                                kLayout__898,
                                                kLayout__908};
__device__ constexpr PoseidonStoreOutLayout kLayout__837 = PoseidonStoreOutLayout{
    ._super = kLayout__679,
    ._1 = kLayout__838,
    .isNormal = IsZeroLayout{._super = NondetRegLayout{._super = /*offset=*/204},
                             .inv = NondetRegLayout{._super = /*offset=*/205}},
    .extInv = NondetExtRegLayout{._super = /*offset=*/206}};
__device__ constexpr PoseidonDoOut_SuperLayout kLayout__825 =
    PoseidonDoOut_SuperLayout{._super = kLayout__679, .arm0 = kLayout__826, .arm1 = kLayout__837};
__device__ constexpr _Arguments_PoseidonDoOut_SuperLayout kLayout__918 =
    _Arguments_PoseidonDoOut_SuperLayout{
        .memoryArg = kLayout__682, .cycleArg = kLayout__699, .argU16 = kLayout__700};
__device__ constexpr PoseidonDoOutLayout kLayout__824 =
    PoseidonDoOutLayout{._super = kLayout__825, ._arguments_PoseidonDoOut_Super = kLayout__918};
__device__ constexpr Poseidon0StateArm5Layout kLayout__823 = Poseidon0StateArm5Layout{
    ._super = kLayout__824,
    ._extra0 = ArgU8Layout{.count = NondetRegLayout{._super = /*offset=*/188},
                           .val = NondetRegLayout{._super = /*offset=*/189}},
    ._extra1 = ArgU8Layout{.count = NondetRegLayout{._super = /*offset=*/190},
                           .val = NondetRegLayout{._super = /*offset=*/191}}};
__device__ constexpr PoseidonPaging_SuperLayout kLayout__921 =
    PoseidonPaging_SuperLayout{._super = kLayout__679,
                               .arm0 = kLayout__679,
                               .arm1 = kLayout__679,
                               .arm2 = kLayout__679,
                               .arm3 = kLayout__679,
                               .arm4 = kLayout__679,
                               .arm5 = kLayout__679};
__device__ constexpr NondetRegLayout6LayoutArray kLayout__923 =
    NondetRegLayout6LayoutArray{NondetRegLayout{._super = /*offset=*/198},
                                NondetRegLayout{._super = /*offset=*/199},
                                NondetRegLayout{._super = /*offset=*/200},
                                NondetRegLayout{._super = /*offset=*/201},
                                NondetRegLayout{._super = /*offset=*/202},
                                NondetRegLayout{._super = /*offset=*/203}};
__device__ constexpr OneHot_6_Layout kLayout__922 = OneHot_6_Layout{._super = kLayout__923};
__device__ constexpr NondetU8RegLayout kLayout__925 =
    NondetU8RegLayout{.arg = ArgU8Layout{.count = NondetRegLayout{._super = /*offset=*/188},
                                         .val = NondetRegLayout{._super = /*offset=*/189}}};
__device__ constexpr IsU24Layout kLayout__924 =
    IsU24Layout{.low16 = kLayout__841, ._0 = kLayout__925};
__device__ constexpr _Arguments_PoseidonPaging__1Layout kLayout__926 =
    _Arguments_PoseidonPaging__1Layout{.argU16 = ArgU16Layout1LayoutArray{ArgU16Layout{
                                           .count = NondetRegLayout{._super = /*offset=*/157},
                                           .val = NondetRegLayout{._super = /*offset=*/76}}},
                                       .argU8 = ArgU8Layout1LayoutArray{ArgU8Layout{
                                           .count = NondetRegLayout{._super = /*offset=*/190},
                                           .val = NondetRegLayout{._super = /*offset=*/191}}}};
__device__ constexpr NondetU8RegLayout kLayout__930 =
    NondetU8RegLayout{.arg = ArgU8Layout{.count = NondetRegLayout{._super = /*offset=*/190},
                                         .val = NondetRegLayout{._super = /*offset=*/191}}};
__device__ constexpr IsU24Layout kLayout__929 =
    IsU24Layout{.low16 = kLayout__842, ._0 = kLayout__930};
__device__ constexpr PoseidonPaging__1Arm0_SuperLayout kLayout__928 =
    PoseidonPaging__1Arm0_SuperLayout{._0 = kLayout__929};
__device__ constexpr PoseidonPaging__1Arm1_SuperLayout kLayout__931 =
    PoseidonPaging__1Arm1_SuperLayout{._0 = kLayout__929};
__device__ constexpr PoseidonPaging__1Layout kLayout__927 =
    PoseidonPaging__1Layout{.arm0 = kLayout__928, .arm1 = kLayout__931};
__device__ constexpr PoseidonPagingLayout kLayout__920 =
    PoseidonPagingLayout{._super = kLayout__921,
                         .curIdx = NondetRegLayout{._super = /*offset=*/196},
                         .curMode = NondetRegLayout{._super = /*offset=*/197},
                         .modeSplit = kLayout__922,
                         ._0 = kLayout__924,
                         ._arguments_PoseidonPaging__1 = kLayout__926,
                         ._3 = kLayout__927,
                         ._4 = NondetRegLayout{._super = /*offset=*/204}};
__device__ constexpr Poseidon0StateArm6Layout kLayout__919 = Poseidon0StateArm6Layout{
    ._super = kLayout__920,
    ._extra0 = kLayout__683,
    ._extra1 = kLayout__684,
    ._extra2 = kLayout__685,
    ._extra3 = kLayout__686,
    ._extra4 = kLayout__687,
    ._extra5 = kLayout__688,
    ._extra6 = kLayout__689,
    ._extra7 = kLayout__690,
    ._extra8 = kLayout__691,
    ._extra9 = kLayout__692,
    ._extra10 = kLayout__693,
    ._extra11 = kLayout__694,
    ._extra12 = kLayout__695,
    ._extra13 = kLayout__696,
    ._extra14 = kLayout__697,
    ._extra15 = kLayout__698,
    ._extra16 = CycleArgLayout{.count = NondetRegLayout{._super = /*offset=*/140},
                               .cycle = NondetRegLayout{._super = /*offset=*/141}},
    ._extra17 = CycleArgLayout{.count = NondetRegLayout{._super = /*offset=*/142},
                               .cycle = NondetRegLayout{._super = /*offset=*/143}},
    ._extra18 = CycleArgLayout{.count = NondetRegLayout{._super = /*offset=*/144},
                               .cycle = NondetRegLayout{._super = /*offset=*/145}},
    ._extra19 = CycleArgLayout{.count = NondetRegLayout{._super = /*offset=*/146},
                               .cycle = NondetRegLayout{._super = /*offset=*/147}},
    ._extra20 = CycleArgLayout{.count = NondetRegLayout{._super = /*offset=*/148},
                               .cycle = NondetRegLayout{._super = /*offset=*/149}},
    ._extra21 = CycleArgLayout{.count = NondetRegLayout{._super = /*offset=*/150},
                               .cycle = NondetRegLayout{._super = /*offset=*/151}},
    ._extra22 = CycleArgLayout{.count = NondetRegLayout{._super = /*offset=*/152},
                               .cycle = NondetRegLayout{._super = /*offset=*/153}},
    ._extra23 = CycleArgLayout{.count = NondetRegLayout{._super = /*offset=*/154},
                               .cycle = NondetRegLayout{._super = /*offset=*/155}},
    ._extra24 = ArgU16Layout{.count = NondetRegLayout{._super = /*offset=*/158},
                             .val = NondetRegLayout{._super = /*offset=*/159}},
    ._extra25 = ArgU16Layout{.count = NondetRegLayout{._super = /*offset=*/160},
                             .val = NondetRegLayout{._super = /*offset=*/84}},
    ._extra26 = ArgU16Layout{.count = NondetRegLayout{._super = /*offset=*/161},
                             .val = NondetRegLayout{._super = /*offset=*/85}},
    ._extra27 = ArgU16Layout{.count = NondetRegLayout{._super = /*offset=*/162},
                             .val = NondetRegLayout{._super = /*offset=*/163}},
    ._extra28 = ArgU16Layout{.count = NondetRegLayout{._super = /*offset=*/164},
                             .val = NondetRegLayout{._super = /*offset=*/93}},
    ._extra29 = ArgU16Layout{.count = NondetRegLayout{._super = /*offset=*/165},
                             .val = NondetRegLayout{._super = /*offset=*/94}},
    ._extra30 = ArgU16Layout{.count = NondetRegLayout{._super = /*offset=*/166},
                             .val = NondetRegLayout{._super = /*offset=*/167}},
    ._extra31 = ArgU16Layout{.count = NondetRegLayout{._super = /*offset=*/168},
                             .val = NondetRegLayout{._super = /*offset=*/102}},
    ._extra32 = ArgU16Layout{.count = NondetRegLayout{._super = /*offset=*/169},
                             .val = NondetRegLayout{._super = /*offset=*/103}},
    ._extra33 = ArgU16Layout{.count = NondetRegLayout{._super = /*offset=*/170},
                             .val = NondetRegLayout{._super = /*offset=*/171}},
    ._extra34 = ArgU16Layout{.count = NondetRegLayout{._super = /*offset=*/172},
                             .val = NondetRegLayout{._super = /*offset=*/111}},
    ._extra35 = ArgU16Layout{.count = NondetRegLayout{._super = /*offset=*/173},
                             .val = NondetRegLayout{._super = /*offset=*/112}},
    ._extra36 = ArgU16Layout{.count = NondetRegLayout{._super = /*offset=*/174},
                             .val = NondetRegLayout{._super = /*offset=*/175}},
    ._extra37 = ArgU16Layout{.count = NondetRegLayout{._super = /*offset=*/176},
                             .val = NondetRegLayout{._super = /*offset=*/120}},
    ._extra38 = ArgU16Layout{.count = NondetRegLayout{._super = /*offset=*/177},
                             .val = NondetRegLayout{._super = /*offset=*/121}},
    ._extra39 = ArgU16Layout{.count = NondetRegLayout{._super = /*offset=*/178},
                             .val = NondetRegLayout{._super = /*offset=*/179}},
    ._extra40 = ArgU16Layout{.count = NondetRegLayout{._super = /*offset=*/180},
                             .val = NondetRegLayout{._super = /*offset=*/129}},
    ._extra41 = ArgU16Layout{.count = NondetRegLayout{._super = /*offset=*/181},
                             .val = NondetRegLayout{._super = /*offset=*/130}},
    ._extra42 = ArgU16Layout{.count = NondetRegLayout{._super = /*offset=*/182},
                             .val = NondetRegLayout{._super = /*offset=*/183}},
    ._extra43 = ArgU16Layout{.count = NondetRegLayout{._super = /*offset=*/184},
                             .val = NondetRegLayout{._super = /*offset=*/138}},
    ._extra44 = ArgU16Layout{.count = NondetRegLayout{._super = /*offset=*/185},
                             .val = NondetRegLayout{._super = /*offset=*/139}},
    ._extra45 = ArgU16Layout{.count = NondetRegLayout{._super = /*offset=*/186},
                             .val = NondetRegLayout{._super = /*offset=*/187}}};
__device__ constexpr PoseidonStoreState__0_SuperLayout kLayout__935 =
    PoseidonStoreState__0_SuperLayout{.ftw = kLayout__840, .mw = kLayout__848};
__device__ constexpr PoseidonStoreState__0_SuperLayout kLayout__936 =
    PoseidonStoreState__0_SuperLayout{.ftw = kLayout__850, .mw = kLayout__857};
__device__ constexpr PoseidonStoreState__0_SuperLayout kLayout__937 =
    PoseidonStoreState__0_SuperLayout{.ftw = kLayout__859, .mw = kLayout__867};
__device__ constexpr PoseidonStoreState__0_SuperLayout kLayout__938 =
    PoseidonStoreState__0_SuperLayout{.ftw = kLayout__869, .mw = kLayout__877};
__device__ constexpr PoseidonStoreState__0_SuperLayout kLayout__939 =
    PoseidonStoreState__0_SuperLayout{.ftw = kLayout__879, .mw = kLayout__887};
__device__ constexpr PoseidonStoreState__0_SuperLayout kLayout__940 =
    PoseidonStoreState__0_SuperLayout{.ftw = kLayout__889, .mw = kLayout__897};
__device__ constexpr PoseidonStoreState__0_SuperLayout kLayout__941 =
    PoseidonStoreState__0_SuperLayout{.ftw = kLayout__899, .mw = kLayout__907};
__device__ constexpr PoseidonStoreState__0_SuperLayout kLayout__942 =
    PoseidonStoreState__0_SuperLayout{.ftw = kLayout__909, .mw = kLayout__917};
__device__ constexpr PoseidonStoreState__0_SuperLayout8LayoutArray kLayout__934 =
    PoseidonStoreState__0_SuperLayout8LayoutArray{kLayout__935,
                                                  kLayout__936,
                                                  kLayout__937,
                                                  kLayout__938,
                                                  kLayout__939,
                                                  kLayout__940,
                                                  kLayout__941,
                                                  kLayout__942};
__device__ constexpr PoseidonStoreStateLayout kLayout__933 =
    PoseidonStoreStateLayout{._super = kLayout__679, ._1 = kLayout__934};
__device__ constexpr Poseidon0StateArm7Layout kLayout__932 = Poseidon0StateArm7Layout{
    ._super = kLayout__933,
    ._extra0 = ArgU8Layout{.count = NondetRegLayout{._super = /*offset=*/188},
                           .val = NondetRegLayout{._super = /*offset=*/189}},
    ._extra1 = ArgU8Layout{.count = NondetRegLayout{._super = /*offset=*/190},
                           .val = NondetRegLayout{._super = /*offset=*/191}}};
__device__ constexpr Poseidon0StateLayout kLayout__702 =
    Poseidon0StateLayout{._super = kLayout__679,
                         .arm0 = kLayout__703,
                         .arm1 = kLayout__728,
                         .arm2 = kLayout__755,
                         .arm3 = kLayout__821,
                         .arm4 = kLayout__822,
                         .arm5 = kLayout__823,
                         .arm6 = kLayout__919,
                         .arm7 = kLayout__932};
__device__ constexpr Poseidon0Layout kLayout__677 =
    Poseidon0Layout{._0 = kLayout__678,
                    .state = kLayout__679,
                    ._arguments_Poseidon0State = kLayout__681,
                    .stateRedef = kLayout__702};
__device__ constexpr DoCycleTableLayout kLayout__944 =
    DoCycleTableLayout{.arg1 = CycleArgLayout{.count = NondetRegLayout{._super = /*offset=*/68},
                                              .cycle = NondetRegLayout{._super = /*offset=*/69}},
                       .arg2 = CycleArgLayout{.count = NondetRegLayout{._super = /*offset=*/70},
                                              .cycle = NondetRegLayout{._super = /*offset=*/71}}};
__device__ constexpr SBoxLayout24LayoutArray kLayout__949 =
    SBoxLayout24LayoutArray{SBoxLayout{._super = NondetRegLayout{._super = /*offset=*/78},
                                       .cubed = NondetRegLayout{._super = /*offset=*/79}},
                            SBoxLayout{._super = NondetRegLayout{._super = /*offset=*/80},
                                       .cubed = NondetRegLayout{._super = /*offset=*/81}},
                            SBoxLayout{._super = NondetRegLayout{._super = /*offset=*/82},
                                       .cubed = NondetRegLayout{._super = /*offset=*/83}},
                            SBoxLayout{._super = NondetRegLayout{._super = /*offset=*/84},
                                       .cubed = NondetRegLayout{._super = /*offset=*/85}},
                            SBoxLayout{._super = NondetRegLayout{._super = /*offset=*/86},
                                       .cubed = NondetRegLayout{._super = /*offset=*/87}},
                            SBoxLayout{._super = NondetRegLayout{._super = /*offset=*/88},
                                       .cubed = NondetRegLayout{._super = /*offset=*/89}},
                            SBoxLayout{._super = NondetRegLayout{._super = /*offset=*/90},
                                       .cubed = NondetRegLayout{._super = /*offset=*/91}},
                            SBoxLayout{._super = NondetRegLayout{._super = /*offset=*/92},
                                       .cubed = NondetRegLayout{._super = /*offset=*/93}},
                            SBoxLayout{._super = NondetRegLayout{._super = /*offset=*/94},
                                       .cubed = NondetRegLayout{._super = /*offset=*/95}},
                            SBoxLayout{._super = NondetRegLayout{._super = /*offset=*/96},
                                       .cubed = NondetRegLayout{._super = /*offset=*/97}},
                            SBoxLayout{._super = NondetRegLayout{._super = /*offset=*/98},
                                       .cubed = NondetRegLayout{._super = /*offset=*/99}},
                            SBoxLayout{._super = NondetRegLayout{._super = /*offset=*/100},
                                       .cubed = NondetRegLayout{._super = /*offset=*/101}},
                            SBoxLayout{._super = NondetRegLayout{._super = /*offset=*/102},
                                       .cubed = NondetRegLayout{._super = /*offset=*/103}},
                            SBoxLayout{._super = NondetRegLayout{._super = /*offset=*/104},
                                       .cubed = NondetRegLayout{._super = /*offset=*/105}},
                            SBoxLayout{._super = NondetRegLayout{._super = /*offset=*/106},
                                       .cubed = NondetRegLayout{._super = /*offset=*/107}},
                            SBoxLayout{._super = NondetRegLayout{._super = /*offset=*/108},
                                       .cubed = NondetRegLayout{._super = /*offset=*/109}},
                            SBoxLayout{._super = NondetRegLayout{._super = /*offset=*/110},
                                       .cubed = NondetRegLayout{._super = /*offset=*/111}},
                            SBoxLayout{._super = NondetRegLayout{._super = /*offset=*/112},
                                       .cubed = NondetRegLayout{._super = /*offset=*/113}},
                            SBoxLayout{._super = NondetRegLayout{._super = /*offset=*/114},
                                       .cubed = NondetRegLayout{._super = /*offset=*/115}},
                            SBoxLayout{._super = NondetRegLayout{._super = /*offset=*/116},
                                       .cubed = NondetRegLayout{._super = /*offset=*/117}},
                            SBoxLayout{._super = NondetRegLayout{._super = /*offset=*/118},
                                       .cubed = NondetRegLayout{._super = /*offset=*/119}},
                            SBoxLayout{._super = NondetRegLayout{._super = /*offset=*/120},
                                       .cubed = NondetRegLayout{._super = /*offset=*/121}},
                            SBoxLayout{._super = NondetRegLayout{._super = /*offset=*/122},
                                       .cubed = NondetRegLayout{._super = /*offset=*/123}},
                            SBoxLayout{._super = NondetRegLayout{._super = /*offset=*/124},
                                       .cubed = NondetRegLayout{._super = /*offset=*/125}}};
__device__ constexpr DoExtRoundLayout kLayout__948 = DoExtRoundLayout{._1 = kLayout__949};
__device__ constexpr NondetRegLayout8LayoutArray kLayout__951 =
    NondetRegLayout8LayoutArray{NondetRegLayout{._super = /*offset=*/126},
                                NondetRegLayout{._super = /*offset=*/127},
                                NondetRegLayout{._super = /*offset=*/128},
                                NondetRegLayout{._super = /*offset=*/129},
                                NondetRegLayout{._super = /*offset=*/130},
                                NondetRegLayout{._super = /*offset=*/131},
                                NondetRegLayout{._super = /*offset=*/132},
                                NondetRegLayout{._super = /*offset=*/133}};
__device__ constexpr OneHot_8_Layout kLayout__950 = OneHot_8_Layout{._super = kLayout__951};
__device__ constexpr DoExtRoundByIdxLayout kLayout__947 =
    DoExtRoundByIdxLayout{._super = kLayout__948, .idxHot = kLayout__950};
__device__ constexpr PoseidonExtRoundLayout kLayout__946 = PoseidonExtRoundLayout{
    ._super = kLayout__679,
    .isRound3 = IsZeroLayout{._super = NondetRegLayout{._super = /*offset=*/72},
                             .inv = NondetRegLayout{._super = /*offset=*/73}},
    .isRound7 = IsZeroLayout{._super = NondetRegLayout{._super = /*offset=*/74},
                             .inv = NondetRegLayout{._super = /*offset=*/75}},
    .lastBlock = IsZeroLayout{._super = NondetRegLayout{._super = /*offset=*/76},
                              .inv = NondetRegLayout{._super = /*offset=*/77}},
    .nextInner = kLayout__947};
__device__ constexpr DoIntRoundLayout kLayout__955 =
    DoIntRoundLayout{.sbox = SBoxLayout{._super = NondetRegLayout{._super = /*offset=*/72},
                                        .cubed = NondetRegLayout{._super = /*offset=*/73}}};
__device__ constexpr DoIntRoundLayout kLayout__956 =
    DoIntRoundLayout{.sbox = SBoxLayout{._super = NondetRegLayout{._super = /*offset=*/74},
                                        .cubed = NondetRegLayout{._super = /*offset=*/75}}};
__device__ constexpr DoIntRoundLayout kLayout__957 =
    DoIntRoundLayout{.sbox = SBoxLayout{._super = NondetRegLayout{._super = /*offset=*/76},
                                        .cubed = NondetRegLayout{._super = /*offset=*/77}}};
__device__ constexpr DoIntRoundLayout kLayout__958 =
    DoIntRoundLayout{.sbox = SBoxLayout{._super = NondetRegLayout{._super = /*offset=*/78},
                                        .cubed = NondetRegLayout{._super = /*offset=*/79}}};
__device__ constexpr DoIntRoundLayout kLayout__959 =
    DoIntRoundLayout{.sbox = SBoxLayout{._super = NondetRegLayout{._super = /*offset=*/80},
                                        .cubed = NondetRegLayout{._super = /*offset=*/81}}};
__device__ constexpr DoIntRoundLayout kLayout__960 =
    DoIntRoundLayout{.sbox = SBoxLayout{._super = NondetRegLayout{._super = /*offset=*/82},
                                        .cubed = NondetRegLayout{._super = /*offset=*/83}}};
__device__ constexpr DoIntRoundLayout kLayout__961 =
    DoIntRoundLayout{.sbox = SBoxLayout{._super = NondetRegLayout{._super = /*offset=*/84},
                                        .cubed = NondetRegLayout{._super = /*offset=*/85}}};
__device__ constexpr DoIntRoundLayout kLayout__962 =
    DoIntRoundLayout{.sbox = SBoxLayout{._super = NondetRegLayout{._super = /*offset=*/86},
                                        .cubed = NondetRegLayout{._super = /*offset=*/87}}};
__device__ constexpr DoIntRoundLayout kLayout__963 =
    DoIntRoundLayout{.sbox = SBoxLayout{._super = NondetRegLayout{._super = /*offset=*/88},
                                        .cubed = NondetRegLayout{._super = /*offset=*/89}}};
__device__ constexpr DoIntRoundLayout kLayout__964 =
    DoIntRoundLayout{.sbox = SBoxLayout{._super = NondetRegLayout{._super = /*offset=*/90},
                                        .cubed = NondetRegLayout{._super = /*offset=*/91}}};
__device__ constexpr DoIntRoundLayout kLayout__965 =
    DoIntRoundLayout{.sbox = SBoxLayout{._super = NondetRegLayout{._super = /*offset=*/92},
                                        .cubed = NondetRegLayout{._super = /*offset=*/93}}};
__device__ constexpr DoIntRoundLayout kLayout__966 =
    DoIntRoundLayout{.sbox = SBoxLayout{._super = NondetRegLayout{._super = /*offset=*/94},
                                        .cubed = NondetRegLayout{._super = /*offset=*/95}}};
__device__ constexpr DoIntRoundLayout kLayout__967 =
    DoIntRoundLayout{.sbox = SBoxLayout{._super = NondetRegLayout{._super = /*offset=*/96},
                                        .cubed = NondetRegLayout{._super = /*offset=*/97}}};
__device__ constexpr DoIntRoundLayout kLayout__968 =
    DoIntRoundLayout{.sbox = SBoxLayout{._super = NondetRegLayout{._super = /*offset=*/98},
                                        .cubed = NondetRegLayout{._super = /*offset=*/99}}};
__device__ constexpr DoIntRoundLayout kLayout__969 =
    DoIntRoundLayout{.sbox = SBoxLayout{._super = NondetRegLayout{._super = /*offset=*/100},
                                        .cubed = NondetRegLayout{._super = /*offset=*/101}}};
__device__ constexpr DoIntRoundLayout kLayout__970 =
    DoIntRoundLayout{.sbox = SBoxLayout{._super = NondetRegLayout{._super = /*offset=*/102},
                                        .cubed = NondetRegLayout{._super = /*offset=*/103}}};
__device__ constexpr DoIntRoundLayout kLayout__971 =
    DoIntRoundLayout{.sbox = SBoxLayout{._super = NondetRegLayout{._super = /*offset=*/104},
                                        .cubed = NondetRegLayout{._super = /*offset=*/105}}};
__device__ constexpr DoIntRoundLayout kLayout__972 =
    DoIntRoundLayout{.sbox = SBoxLayout{._super = NondetRegLayout{._super = /*offset=*/106},
                                        .cubed = NondetRegLayout{._super = /*offset=*/107}}};
__device__ constexpr DoIntRoundLayout kLayout__973 =
    DoIntRoundLayout{.sbox = SBoxLayout{._super = NondetRegLayout{._super = /*offset=*/108},
                                        .cubed = NondetRegLayout{._super = /*offset=*/109}}};
__device__ constexpr DoIntRoundLayout kLayout__974 =
    DoIntRoundLayout{.sbox = SBoxLayout{._super = NondetRegLayout{._super = /*offset=*/110},
                                        .cubed = NondetRegLayout{._super = /*offset=*/111}}};
__device__ constexpr DoIntRoundLayout kLayout__975 =
    DoIntRoundLayout{.sbox = SBoxLayout{._super = NondetRegLayout{._super = /*offset=*/112},
                                        .cubed = NondetRegLayout{._super = /*offset=*/113}}};
__device__ constexpr DoIntRoundLayout21LayoutArray kLayout__954 = DoIntRoundLayout21LayoutArray{
    kLayout__955, kLayout__956, kLayout__957, kLayout__958, kLayout__959, kLayout__960,
    kLayout__961, kLayout__962, kLayout__963, kLayout__964, kLayout__965, kLayout__966,
    kLayout__967, kLayout__968, kLayout__969, kLayout__970, kLayout__971, kLayout__972,
    kLayout__973, kLayout__974, kLayout__975};
__device__ constexpr DoIntRoundsLayout kLayout__953 = DoIntRoundsLayout{._super = kLayout__954};
__device__ constexpr PoseidonIntRoundsLayout kLayout__952 =
    PoseidonIntRoundsLayout{._super = kLayout__679, .nextInner = kLayout__953};
__device__ constexpr Poseidon1StateLayout kLayout__945 =
    Poseidon1StateLayout{._super = kLayout__679,
                         .arm0 = kLayout__946,
                         .arm1 = kLayout__952,
                         .arm2 = kLayout__679,
                         .arm3 = kLayout__679,
                         .arm4 = kLayout__679,
                         .arm5 = kLayout__679,
                         .arm6 = kLayout__679,
                         .arm7 = kLayout__679};
__device__ constexpr Poseidon1Layout kLayout__943 =
    Poseidon1Layout{._0 = kLayout__944, .state = kLayout__679, .stateRedef = kLayout__945};
__device__ constexpr DoCycleTableLayout kLayout__977 =
    DoCycleTableLayout{.arg1 = CycleArgLayout{.count = NondetRegLayout{._super = /*offset=*/187},
                                              .cycle = NondetRegLayout{._super = /*offset=*/188}},
                       .arg2 = CycleArgLayout{.count = NondetRegLayout{._super = /*offset=*/189},
                                              .cycle = NondetRegLayout{._super = /*offset=*/190}}};
__device__ constexpr NondetRegLayout32LayoutArray kLayout__979 = NondetRegLayout32LayoutArray{
    NondetRegLayout{._super = /*offset=*/36}, NondetRegLayout{._super = /*offset=*/37},
    NondetRegLayout{._super = /*offset=*/38}, NondetRegLayout{._super = /*offset=*/39},
    NondetRegLayout{._super = /*offset=*/40}, NondetRegLayout{._super = /*offset=*/41},
    NondetRegLayout{._super = /*offset=*/42}, NondetRegLayout{._super = /*offset=*/43},
    NondetRegLayout{._super = /*offset=*/44}, NondetRegLayout{._super = /*offset=*/45},
    NondetRegLayout{._super = /*offset=*/46}, NondetRegLayout{._super = /*offset=*/47},
    NondetRegLayout{._super = /*offset=*/48}, NondetRegLayout{._super = /*offset=*/49},
    NondetRegLayout{._super = /*offset=*/50}, NondetRegLayout{._super = /*offset=*/51},
    NondetRegLayout{._super = /*offset=*/52}, NondetRegLayout{._super = /*offset=*/53},
    NondetRegLayout{._super = /*offset=*/54}, NondetRegLayout{._super = /*offset=*/55},
    NondetRegLayout{._super = /*offset=*/56}, NondetRegLayout{._super = /*offset=*/57},
    NondetRegLayout{._super = /*offset=*/58}, NondetRegLayout{._super = /*offset=*/59},
    NondetRegLayout{._super = /*offset=*/60}, NondetRegLayout{._super = /*offset=*/61},
    NondetRegLayout{._super = /*offset=*/62}, NondetRegLayout{._super = /*offset=*/63},
    NondetRegLayout{._super = /*offset=*/64}, NondetRegLayout{._super = /*offset=*/65},
    NondetRegLayout{._super = /*offset=*/66}, NondetRegLayout{._super = /*offset=*/67}};
__device__ constexpr NondetRegLayout32LayoutArray kLayout__980 = NondetRegLayout32LayoutArray{
    NondetRegLayout{._super = /*offset=*/68}, NondetRegLayout{._super = /*offset=*/69},
    NondetRegLayout{._super = /*offset=*/70}, NondetRegLayout{._super = /*offset=*/71},
    NondetRegLayout{._super = /*offset=*/72}, NondetRegLayout{._super = /*offset=*/73},
    NondetRegLayout{._super = /*offset=*/74}, NondetRegLayout{._super = /*offset=*/75},
    NondetRegLayout{._super = /*offset=*/76}, NondetRegLayout{._super = /*offset=*/77},
    NondetRegLayout{._super = /*offset=*/78}, NondetRegLayout{._super = /*offset=*/79},
    NondetRegLayout{._super = /*offset=*/80}, NondetRegLayout{._super = /*offset=*/81},
    NondetRegLayout{._super = /*offset=*/82}, NondetRegLayout{._super = /*offset=*/83},
    NondetRegLayout{._super = /*offset=*/84}, NondetRegLayout{._super = /*offset=*/85},
    NondetRegLayout{._super = /*offset=*/86}, NondetRegLayout{._super = /*offset=*/87},
    NondetRegLayout{._super = /*offset=*/88}, NondetRegLayout{._super = /*offset=*/89},
    NondetRegLayout{._super = /*offset=*/90}, NondetRegLayout{._super = /*offset=*/91},
    NondetRegLayout{._super = /*offset=*/92}, NondetRegLayout{._super = /*offset=*/93},
    NondetRegLayout{._super = /*offset=*/94}, NondetRegLayout{._super = /*offset=*/95},
    NondetRegLayout{._super = /*offset=*/96}, NondetRegLayout{._super = /*offset=*/97},
    NondetRegLayout{._super = /*offset=*/98}, NondetRegLayout{._super = /*offset=*/99}};
__device__ constexpr NondetRegLayout32LayoutArray kLayout__981 = NondetRegLayout32LayoutArray{
    NondetRegLayout{._super = /*offset=*/100}, NondetRegLayout{._super = /*offset=*/101},
    NondetRegLayout{._super = /*offset=*/102}, NondetRegLayout{._super = /*offset=*/103},
    NondetRegLayout{._super = /*offset=*/104}, NondetRegLayout{._super = /*offset=*/105},
    NondetRegLayout{._super = /*offset=*/106}, NondetRegLayout{._super = /*offset=*/107},
    NondetRegLayout{._super = /*offset=*/108}, NondetRegLayout{._super = /*offset=*/109},
    NondetRegLayout{._super = /*offset=*/110}, NondetRegLayout{._super = /*offset=*/111},
    NondetRegLayout{._super = /*offset=*/112}, NondetRegLayout{._super = /*offset=*/113},
    NondetRegLayout{._super = /*offset=*/114}, NondetRegLayout{._super = /*offset=*/115},
    NondetRegLayout{._super = /*offset=*/116}, NondetRegLayout{._super = /*offset=*/117},
    NondetRegLayout{._super = /*offset=*/118}, NondetRegLayout{._super = /*offset=*/119},
    NondetRegLayout{._super = /*offset=*/120}, NondetRegLayout{._super = /*offset=*/121},
    NondetRegLayout{._super = /*offset=*/122}, NondetRegLayout{._super = /*offset=*/123},
    NondetRegLayout{._super = /*offset=*/124}, NondetRegLayout{._super = /*offset=*/125},
    NondetRegLayout{._super = /*offset=*/126}, NondetRegLayout{._super = /*offset=*/127},
    NondetRegLayout{._super = /*offset=*/128}, NondetRegLayout{._super = /*offset=*/129},
    NondetRegLayout{._super = /*offset=*/130}, NondetRegLayout{._super = /*offset=*/131}};
__device__ constexpr ShaStateLayout kLayout__978 =
    ShaStateLayout{.stateInAddr = NondetRegLayout{._super = /*offset=*/29},
                   .stateOutAddr = NondetRegLayout{._super = /*offset=*/30},
                   .dataAddr = NondetRegLayout{._super = /*offset=*/31},
                   .count = NondetRegLayout{._super = /*offset=*/32},
                   .kAddr = NondetRegLayout{._super = /*offset=*/33},
                   .round = NondetRegLayout{._super = /*offset=*/34},
                   .nextState = NondetRegLayout{._super = /*offset=*/35},
                   .a = kLayout__979,
                   .e = kLayout__980,
                   .w = kLayout__981};
__device__ constexpr MemoryArgLayout kLayout__984 =
    MemoryArgLayout{.count = NondetRegLayout{._super = /*offset=*/132},
                    .addr = NondetRegLayout{._super = /*offset=*/133},
                    .cycle = NondetRegLayout{._super = /*offset=*/134},
                    .dataLow = NondetRegLayout{._super = /*offset=*/135},
                    .dataHigh = NondetRegLayout{._super = /*offset=*/136}};
__device__ constexpr MemoryArgLayout kLayout__985 =
    MemoryArgLayout{.count = NondetRegLayout{._super = /*offset=*/137},
                    .addr = NondetRegLayout{._super = /*offset=*/133},
                    .cycle = NondetRegLayout{._super = /*offset=*/138},
                    .dataLow = NondetRegLayout{._super = /*offset=*/139},
                    .dataHigh = NondetRegLayout{._super = /*offset=*/140}};
__device__ constexpr MemoryArgLayout kLayout__986 =
    MemoryArgLayout{.count = NondetRegLayout{._super = /*offset=*/141},
                    .addr = NondetRegLayout{._super = /*offset=*/142},
                    .cycle = NondetRegLayout{._super = /*offset=*/143},
                    .dataLow = NondetRegLayout{._super = /*offset=*/144},
                    .dataHigh = NondetRegLayout{._super = /*offset=*/145}};
__device__ constexpr MemoryArgLayout kLayout__987 =
    MemoryArgLayout{.count = NondetRegLayout{._super = /*offset=*/146},
                    .addr = NondetRegLayout{._super = /*offset=*/142},
                    .cycle = NondetRegLayout{._super = /*offset=*/147},
                    .dataLow = NondetRegLayout{._super = /*offset=*/148},
                    .dataHigh = NondetRegLayout{._super = /*offset=*/149}};
__device__ constexpr MemoryArgLayout kLayout__988 =
    MemoryArgLayout{.count = NondetRegLayout{._super = /*offset=*/150},
                    .addr = NondetRegLayout{._super = /*offset=*/151},
                    .cycle = NondetRegLayout{._super = /*offset=*/152},
                    .dataLow = NondetRegLayout{._super = /*offset=*/153},
                    .dataHigh = NondetRegLayout{._super = /*offset=*/154}};
__device__ constexpr MemoryArgLayout kLayout__989 =
    MemoryArgLayout{.count = NondetRegLayout{._super = /*offset=*/155},
                    .addr = NondetRegLayout{._super = /*offset=*/151},
                    .cycle = NondetRegLayout{._super = /*offset=*/156},
                    .dataLow = NondetRegLayout{._super = /*offset=*/157},
                    .dataHigh = NondetRegLayout{._super = /*offset=*/158}};
__device__ constexpr MemoryArgLayout kLayout__990 =
    MemoryArgLayout{.count = NondetRegLayout{._super = /*offset=*/159},
                    .addr = NondetRegLayout{._super = /*offset=*/160},
                    .cycle = NondetRegLayout{._super = /*offset=*/161},
                    .dataLow = NondetRegLayout{._super = /*offset=*/162},
                    .dataHigh = NondetRegLayout{._super = /*offset=*/163}};
__device__ constexpr MemoryArgLayout kLayout__991 =
    MemoryArgLayout{.count = NondetRegLayout{._super = /*offset=*/164},
                    .addr = NondetRegLayout{._super = /*offset=*/160},
                    .cycle = NondetRegLayout{._super = /*offset=*/165},
                    .dataLow = NondetRegLayout{._super = /*offset=*/166},
                    .dataHigh = NondetRegLayout{._super = /*offset=*/167}};
__device__ constexpr MemoryArgLayout kLayout__992 =
    MemoryArgLayout{.count = NondetRegLayout{._super = /*offset=*/168},
                    .addr = NondetRegLayout{._super = /*offset=*/169},
                    .cycle = NondetRegLayout{._super = /*offset=*/170},
                    .dataLow = NondetRegLayout{._super = /*offset=*/171},
                    .dataHigh = NondetRegLayout{._super = /*offset=*/172}};
__device__ constexpr MemoryArgLayout kLayout__993 =
    MemoryArgLayout{.count = NondetRegLayout{._super = /*offset=*/173},
                    .addr = NondetRegLayout{._super = /*offset=*/169},
                    .cycle = NondetRegLayout{._super = /*offset=*/174},
                    .dataLow = NondetRegLayout{._super = /*offset=*/175},
                    .dataHigh = NondetRegLayout{._super = /*offset=*/176}};
__device__ constexpr MemoryArgLayout10LayoutArray kLayout__983 =
    MemoryArgLayout10LayoutArray{kLayout__984,
                                 kLayout__985,
                                 kLayout__986,
                                 kLayout__987,
                                 kLayout__988,
                                 kLayout__989,
                                 kLayout__990,
                                 kLayout__991,
                                 kLayout__992,
                                 kLayout__993};
__device__ constexpr CycleArgLayout5LayoutArray kLayout__994 =
    CycleArgLayout5LayoutArray{CycleArgLayout{.count = NondetRegLayout{._super = /*offset=*/177},
                                              .cycle = NondetRegLayout{._super = /*offset=*/178}},
                               CycleArgLayout{.count = NondetRegLayout{._super = /*offset=*/179},
                                              .cycle = NondetRegLayout{._super = /*offset=*/180}},
                               CycleArgLayout{.count = NondetRegLayout{._super = /*offset=*/181},
                                              .cycle = NondetRegLayout{._super = /*offset=*/182}},
                               CycleArgLayout{.count = NondetRegLayout{._super = /*offset=*/183},
                                              .cycle = NondetRegLayout{._super = /*offset=*/184}},
                               CycleArgLayout{.count = NondetRegLayout{._super = /*offset=*/185},
                                              .cycle = NondetRegLayout{._super = /*offset=*/186}}};
__device__ constexpr _Arguments_Sha0StateLayout kLayout__982 =
    _Arguments_Sha0StateLayout{.memoryArg = kLayout__983, .cycleArg = kLayout__994};
__device__ constexpr MemoryIOLayout kLayout__999 =
    MemoryIOLayout{.oldTxn = kLayout__984, .newTxn = kLayout__985};
__device__ constexpr IsCycleLayout kLayout__1001 =
    IsCycleLayout{.arg = CycleArgLayout{.count = NondetRegLayout{._super = /*offset=*/177},
                                        .cycle = NondetRegLayout{._super = /*offset=*/178}}};
__device__ constexpr IsForwardLayout kLayout__1000 = IsForwardLayout{._0 = kLayout__1001};
__device__ constexpr MemoryReadLayout kLayout__998 =
    MemoryReadLayout{.io = kLayout__999, ._0 = kLayout__1000};
__device__ constexpr ReadAddrLayout kLayout__997 = ReadAddrLayout{.addr32 = kLayout__998};
__device__ constexpr MemoryIOLayout kLayout__1004 =
    MemoryIOLayout{.oldTxn = kLayout__986, .newTxn = kLayout__987};
__device__ constexpr IsCycleLayout kLayout__1006 =
    IsCycleLayout{.arg = CycleArgLayout{.count = NondetRegLayout{._super = /*offset=*/179},
                                        .cycle = NondetRegLayout{._super = /*offset=*/180}}};
__device__ constexpr IsForwardLayout kLayout__1005 = IsForwardLayout{._0 = kLayout__1006};
__device__ constexpr MemoryReadLayout kLayout__1003 =
    MemoryReadLayout{.io = kLayout__1004, ._0 = kLayout__1005};
__device__ constexpr ReadAddrLayout kLayout__1002 = ReadAddrLayout{.addr32 = kLayout__1003};
__device__ constexpr MemoryIOLayout kLayout__1009 =
    MemoryIOLayout{.oldTxn = kLayout__988, .newTxn = kLayout__989};
__device__ constexpr IsCycleLayout kLayout__1011 =
    IsCycleLayout{.arg = CycleArgLayout{.count = NondetRegLayout{._super = /*offset=*/181},
                                        .cycle = NondetRegLayout{._super = /*offset=*/182}}};
__device__ constexpr IsForwardLayout kLayout__1010 = IsForwardLayout{._0 = kLayout__1011};
__device__ constexpr MemoryReadLayout kLayout__1008 =
    MemoryReadLayout{.io = kLayout__1009, ._0 = kLayout__1010};
__device__ constexpr ReadAddrLayout kLayout__1007 = ReadAddrLayout{.addr32 = kLayout__1008};
__device__ constexpr MemoryIOLayout kLayout__1013 =
    MemoryIOLayout{.oldTxn = kLayout__990, .newTxn = kLayout__991};
__device__ constexpr IsCycleLayout kLayout__1015 =
    IsCycleLayout{.arg = CycleArgLayout{.count = NondetRegLayout{._super = /*offset=*/183},
                                        .cycle = NondetRegLayout{._super = /*offset=*/184}}};
__device__ constexpr IsForwardLayout kLayout__1014 = IsForwardLayout{._0 = kLayout__1015};
__device__ constexpr MemoryReadLayout kLayout__1012 =
    MemoryReadLayout{.io = kLayout__1013, ._0 = kLayout__1014};
__device__ constexpr MemoryIOLayout kLayout__1018 =
    MemoryIOLayout{.oldTxn = kLayout__992, .newTxn = kLayout__993};
__device__ constexpr IsCycleLayout kLayout__1020 =
    IsCycleLayout{.arg = CycleArgLayout{.count = NondetRegLayout{._super = /*offset=*/185},
                                        .cycle = NondetRegLayout{._super = /*offset=*/186}}};
__device__ constexpr IsForwardLayout kLayout__1019 = IsForwardLayout{._0 = kLayout__1020};
__device__ constexpr MemoryReadLayout kLayout__1017 =
    MemoryReadLayout{.io = kLayout__1018, ._0 = kLayout__1019};
__device__ constexpr ReadAddrLayout kLayout__1016 = ReadAddrLayout{.addr32 = kLayout__1017};
__device__ constexpr ShaEcallLayout kLayout__996 = ShaEcallLayout{._super = kLayout__978,
                                                                  .stateInAddr = kLayout__997,
                                                                  .stateOutAddr = kLayout__1002,
                                                                  .dataAddr = kLayout__1007,
                                                                  ._0 = kLayout__1012,
                                                                  .kAddr = kLayout__1016};
__device__ constexpr MemoryWriteLayout kLayout__1023 =
    MemoryWriteLayout{.io = kLayout__1009, ._0 = kLayout__1010};
__device__ constexpr MemoryWriteLayout kLayout__1024 =
    MemoryWriteLayout{.io = kLayout__1013, ._0 = kLayout__1014};
__device__ constexpr ShaLoadStateLayout kLayout__1022 = ShaLoadStateLayout{
    ._super = kLayout__978,
    .lastRound = IsZeroLayout{._super = NondetRegLayout{._super = /*offset=*/191},
                              .inv = NondetRegLayout{._super = /*offset=*/192}},
    .countZero = IsZeroLayout{._super = NondetRegLayout{._super = /*offset=*/193},
                              .inv = NondetRegLayout{._super = /*offset=*/194}},
    .a32 = kLayout__998,
    .e32 = kLayout__1003,
    ._0 = kLayout__1023,
    ._1 = kLayout__1024};
__device__ constexpr Sha0StateArm1Layout kLayout__1021 = Sha0StateArm1Layout{
    ._super = kLayout__1022,
    ._extra0 = kLayout__992,
    ._extra1 = kLayout__993,
    ._extra2 = CycleArgLayout{.count = NondetRegLayout{._super = /*offset=*/185},
                              .cycle = NondetRegLayout{._super = /*offset=*/186}}};
__device__ constexpr UnpackReg_32__16_Layout kLayout__1028 =
    UnpackReg_32__16_Layout{._super = kLayout__979};
__device__ constexpr CarryExtractLayout kLayout__1029 =
    CarryExtractLayout{.bit0 = NondetRegLayout{._super = /*offset=*/193},
                       .bit1 = NondetRegLayout{._super = /*offset=*/194},
                       .bit2 = NondetRegLayout{._super = /*offset=*/195}};
__device__ constexpr CarryExtractLayout kLayout__1030 =
    CarryExtractLayout{.bit0 = NondetRegLayout{._super = /*offset=*/196},
                       .bit1 = NondetRegLayout{._super = /*offset=*/197},
                       .bit2 = NondetRegLayout{._super = /*offset=*/198}};
__device__ constexpr CarryAndExpandLayout kLayout__1027 = CarryAndExpandLayout{
    ._super = kLayout__1028, .lowCarry = kLayout__1029, .highCarry = kLayout__1030};
__device__ constexpr UnpackReg_32__16_Layout kLayout__1032 =
    UnpackReg_32__16_Layout{._super = kLayout__980};
__device__ constexpr CarryExtractLayout kLayout__1033 =
    CarryExtractLayout{.bit0 = NondetRegLayout{._super = /*offset=*/199},
                       .bit1 = NondetRegLayout{._super = /*offset=*/200},
                       .bit2 = NondetRegLayout{._super = /*offset=*/201}};
__device__ constexpr CarryExtractLayout kLayout__1034 =
    CarryExtractLayout{.bit0 = NondetRegLayout{._super = /*offset=*/202},
                       .bit1 = NondetRegLayout{._super = /*offset=*/203},
                       .bit2 = NondetRegLayout{._super = /*offset=*/204}};
__device__ constexpr CarryAndExpandLayout kLayout__1031 = CarryAndExpandLayout{
    ._super = kLayout__1032, .lowCarry = kLayout__1033, .highCarry = kLayout__1034};
__device__ constexpr ShaLoadDataLayout kLayout__1026 =
    ShaLoadDataLayout{._super = kLayout__978,
                      .lastRound = IsZeroLayout{._super = NondetRegLayout{._super = /*offset=*/191},
                                                .inv = NondetRegLayout{._super = /*offset=*/192}},
                      .k = kLayout__998,
                      .wMem = kLayout__1003,
                      .wBits = kLayout__981,
                      .a = kLayout__1027,
                      .e = kLayout__1031};
__device__ constexpr Sha0StateArm2Layout kLayout__1025 = Sha0StateArm2Layout{
    ._super = kLayout__1026,
    ._extra0 = kLayout__988,
    ._extra1 = kLayout__989,
    ._extra2 = kLayout__990,
    ._extra3 = kLayout__991,
    ._extra4 = kLayout__992,
    ._extra5 = kLayout__993,
    ._extra6 = CycleArgLayout{.count = NondetRegLayout{._super = /*offset=*/181},
                              .cycle = NondetRegLayout{._super = /*offset=*/182}},
    ._extra7 = CycleArgLayout{.count = NondetRegLayout{._super = /*offset=*/183},
                              .cycle = NondetRegLayout{._super = /*offset=*/184}},
    ._extra8 = CycleArgLayout{.count = NondetRegLayout{._super = /*offset=*/185},
                              .cycle = NondetRegLayout{._super = /*offset=*/186}}};
__device__ constexpr UnpackReg_32__16_Layout kLayout__1038 =
    UnpackReg_32__16_Layout{._super = kLayout__981};
__device__ constexpr CarryAndExpandLayout kLayout__1037 = CarryAndExpandLayout{
    ._super = kLayout__1038, .lowCarry = kLayout__1029, .highCarry = kLayout__1030};
__device__ constexpr CarryAndExpandLayout kLayout__1039 = CarryAndExpandLayout{
    ._super = kLayout__1028, .lowCarry = kLayout__1033, .highCarry = kLayout__1034};
__device__ constexpr CarryExtractLayout kLayout__1041 =
    CarryExtractLayout{.bit0 = NondetRegLayout{._super = /*offset=*/205},
                       .bit1 = NondetRegLayout{._super = /*offset=*/206},
                       .bit2 = NondetRegLayout{._super = /*offset=*/207}};
__device__ constexpr CarryExtractLayout kLayout__1042 =
    CarryExtractLayout{.bit0 = NondetRegLayout{._super = /*offset=*/208},
                       .bit1 = NondetRegLayout{._super = /*offset=*/209},
                       .bit2 = NondetRegLayout{._super = /*offset=*/210}};
__device__ constexpr CarryAndExpandLayout kLayout__1040 = CarryAndExpandLayout{
    ._super = kLayout__1032, .lowCarry = kLayout__1041, .highCarry = kLayout__1042};
__device__ constexpr ShaMixLayout kLayout__1036 =
    ShaMixLayout{._super = kLayout__978,
                 .lastRound = IsZeroLayout{._super = NondetRegLayout{._super = /*offset=*/191},
                                           .inv = NondetRegLayout{._super = /*offset=*/192}},
                 .k = kLayout__998,
                 .wBits = kLayout__1037,
                 .a = kLayout__1039,
                 .e = kLayout__1040};
__device__ constexpr Sha0StateArm3Layout kLayout__1035 = Sha0StateArm3Layout{
    ._super = kLayout__1036,
    ._extra0 = kLayout__986,
    ._extra1 = kLayout__987,
    ._extra2 = kLayout__988,
    ._extra3 = kLayout__989,
    ._extra4 = kLayout__990,
    ._extra5 = kLayout__991,
    ._extra6 = kLayout__992,
    ._extra7 = kLayout__993,
    ._extra8 = CycleArgLayout{.count = NondetRegLayout{._super = /*offset=*/179},
                              .cycle = NondetRegLayout{._super = /*offset=*/180}},
    ._extra9 = CycleArgLayout{.count = NondetRegLayout{._super = /*offset=*/181},
                              .cycle = NondetRegLayout{._super = /*offset=*/182}},
    ._extra10 = CycleArgLayout{.count = NondetRegLayout{._super = /*offset=*/183},
                               .cycle = NondetRegLayout{._super = /*offset=*/184}},
    ._extra11 = CycleArgLayout{.count = NondetRegLayout{._super = /*offset=*/185},
                               .cycle = NondetRegLayout{._super = /*offset=*/186}}};
__device__ constexpr CarryExtractLayout kLayout__1046 =
    CarryExtractLayout{.bit0 = NondetRegLayout{._super = /*offset=*/195},
                       .bit1 = NondetRegLayout{._super = /*offset=*/196},
                       .bit2 = NondetRegLayout{._super = /*offset=*/197}};
__device__ constexpr CarryExtractLayout kLayout__1047 =
    CarryExtractLayout{.bit0 = NondetRegLayout{._super = /*offset=*/198},
                       .bit1 = NondetRegLayout{._super = /*offset=*/199},
                       .bit2 = NondetRegLayout{._super = /*offset=*/200}};
__device__ constexpr CarryAndExpandLayout kLayout__1045 = CarryAndExpandLayout{
    ._super = kLayout__1028, .lowCarry = kLayout__1046, .highCarry = kLayout__1047};
__device__ constexpr CarryExtractLayout kLayout__1049 =
    CarryExtractLayout{.bit0 = NondetRegLayout{._super = /*offset=*/201},
                       .bit1 = NondetRegLayout{._super = /*offset=*/202},
                       .bit2 = NondetRegLayout{._super = /*offset=*/203}};
__device__ constexpr CarryExtractLayout kLayout__1050 =
    CarryExtractLayout{.bit0 = NondetRegLayout{._super = /*offset=*/204},
                       .bit1 = NondetRegLayout{._super = /*offset=*/205},
                       .bit2 = NondetRegLayout{._super = /*offset=*/206}};
__device__ constexpr CarryAndExpandLayout kLayout__1048 = CarryAndExpandLayout{
    ._super = kLayout__1032, .lowCarry = kLayout__1049, .highCarry = kLayout__1050};
__device__ constexpr MemoryWriteLayout kLayout__1051 =
    MemoryWriteLayout{.io = kLayout__999, ._0 = kLayout__1000};
__device__ constexpr MemoryWriteLayout kLayout__1052 =
    MemoryWriteLayout{.io = kLayout__1004, ._0 = kLayout__1005};
__device__ constexpr ShaStoreStateLayout kLayout__1044 = ShaStoreStateLayout{
    ._super = kLayout__978,
    .lastRound = IsZeroLayout{._super = NondetRegLayout{._super = /*offset=*/191},
                              .inv = NondetRegLayout{._super = /*offset=*/192}},
    .countZero = IsZeroLayout{._super = NondetRegLayout{._super = /*offset=*/193},
                              .inv = NondetRegLayout{._super = /*offset=*/194}},
    .a = kLayout__1045,
    .e = kLayout__1048,
    ._1 = kLayout__1051,
    ._2 = kLayout__1052};
__device__ constexpr Sha0StateArm4Layout kLayout__1043 = Sha0StateArm4Layout{
    ._super = kLayout__1044,
    ._extra0 = kLayout__988,
    ._extra1 = kLayout__989,
    ._extra2 = kLayout__990,
    ._extra3 = kLayout__991,
    ._extra4 = kLayout__992,
    ._extra5 = kLayout__993,
    ._extra6 = CycleArgLayout{.count = NondetRegLayout{._super = /*offset=*/181},
                              .cycle = NondetRegLayout{._super = /*offset=*/182}},
    ._extra7 = CycleArgLayout{.count = NondetRegLayout{._super = /*offset=*/183},
                              .cycle = NondetRegLayout{._super = /*offset=*/184}},
    ._extra8 = CycleArgLayout{.count = NondetRegLayout{._super = /*offset=*/185},
                              .cycle = NondetRegLayout{._super = /*offset=*/186}}};
__device__ constexpr Sha0StateArm5Layout kLayout__1053 = Sha0StateArm5Layout{
    ._super = kLayout__978,
    ._extra0 = kLayout__984,
    ._extra1 = kLayout__985,
    ._extra2 = kLayout__986,
    ._extra3 = kLayout__987,
    ._extra4 = kLayout__988,
    ._extra5 = kLayout__989,
    ._extra6 = kLayout__990,
    ._extra7 = kLayout__991,
    ._extra8 = kLayout__992,
    ._extra9 = kLayout__993,
    ._extra10 = CycleArgLayout{.count = NondetRegLayout{._super = /*offset=*/177},
                               .cycle = NondetRegLayout{._super = /*offset=*/178}},
    ._extra11 = CycleArgLayout{.count = NondetRegLayout{._super = /*offset=*/179},
                               .cycle = NondetRegLayout{._super = /*offset=*/180}},
    ._extra12 = CycleArgLayout{.count = NondetRegLayout{._super = /*offset=*/181},
                               .cycle = NondetRegLayout{._super = /*offset=*/182}},
    ._extra13 = CycleArgLayout{.count = NondetRegLayout{._super = /*offset=*/183},
                               .cycle = NondetRegLayout{._super = /*offset=*/184}},
    ._extra14 = CycleArgLayout{.count = NondetRegLayout{._super = /*offset=*/185},
                               .cycle = NondetRegLayout{._super = /*offset=*/186}}};
__device__ constexpr Sha0StateArm6Layout kLayout__1054 = Sha0StateArm6Layout{
    ._super = kLayout__978,
    ._extra0 = kLayout__984,
    ._extra1 = kLayout__985,
    ._extra2 = kLayout__986,
    ._extra3 = kLayout__987,
    ._extra4 = kLayout__988,
    ._extra5 = kLayout__989,
    ._extra6 = kLayout__990,
    ._extra7 = kLayout__991,
    ._extra8 = kLayout__992,
    ._extra9 = kLayout__993,
    ._extra10 = CycleArgLayout{.count = NondetRegLayout{._super = /*offset=*/177},
                               .cycle = NondetRegLayout{._super = /*offset=*/178}},
    ._extra11 = CycleArgLayout{.count = NondetRegLayout{._super = /*offset=*/179},
                               .cycle = NondetRegLayout{._super = /*offset=*/180}},
    ._extra12 = CycleArgLayout{.count = NondetRegLayout{._super = /*offset=*/181},
                               .cycle = NondetRegLayout{._super = /*offset=*/182}},
    ._extra13 = CycleArgLayout{.count = NondetRegLayout{._super = /*offset=*/183},
                               .cycle = NondetRegLayout{._super = /*offset=*/184}},
    ._extra14 = CycleArgLayout{.count = NondetRegLayout{._super = /*offset=*/185},
                               .cycle = NondetRegLayout{._super = /*offset=*/186}}};
__device__ constexpr Sha0StateArm7Layout kLayout__1055 = Sha0StateArm7Layout{
    ._super = kLayout__978,
    ._extra0 = kLayout__984,
    ._extra1 = kLayout__985,
    ._extra2 = kLayout__986,
    ._extra3 = kLayout__987,
    ._extra4 = kLayout__988,
    ._extra5 = kLayout__989,
    ._extra6 = kLayout__990,
    ._extra7 = kLayout__991,
    ._extra8 = kLayout__992,
    ._extra9 = kLayout__993,
    ._extra10 = CycleArgLayout{.count = NondetRegLayout{._super = /*offset=*/177},
                               .cycle = NondetRegLayout{._super = /*offset=*/178}},
    ._extra11 = CycleArgLayout{.count = NondetRegLayout{._super = /*offset=*/179},
                               .cycle = NondetRegLayout{._super = /*offset=*/180}},
    ._extra12 = CycleArgLayout{.count = NondetRegLayout{._super = /*offset=*/181},
                               .cycle = NondetRegLayout{._super = /*offset=*/182}},
    ._extra13 = CycleArgLayout{.count = NondetRegLayout{._super = /*offset=*/183},
                               .cycle = NondetRegLayout{._super = /*offset=*/184}},
    ._extra14 = CycleArgLayout{.count = NondetRegLayout{._super = /*offset=*/185},
                               .cycle = NondetRegLayout{._super = /*offset=*/186}}};
__device__ constexpr Sha0StateLayout kLayout__995 = Sha0StateLayout{._super = kLayout__978,
                                                                    .arm0 = kLayout__996,
                                                                    .arm1 = kLayout__1021,
                                                                    .arm2 = kLayout__1025,
                                                                    .arm3 = kLayout__1035,
                                                                    .arm4 = kLayout__1043,
                                                                    .arm5 = kLayout__1053,
                                                                    .arm6 = kLayout__1054,
                                                                    .arm7 = kLayout__1055};
__device__ constexpr Sha0Layout kLayout__976 = Sha0Layout{._0 = kLayout__977,
                                                          .state = kLayout__978,
                                                          ._arguments_Sha0State = kLayout__982,
                                                          .stateRedef = kLayout__995};
__device__ constexpr DoCycleTableLayout kLayout__1057 =
    DoCycleTableLayout{.arg1 = CycleArgLayout{.count = NondetRegLayout{._super = /*offset=*/152},
                                              .cycle = NondetRegLayout{._super = /*offset=*/153}},
                       .arg2 = CycleArgLayout{.count = NondetRegLayout{._super = /*offset=*/154},
                                              .cycle = NondetRegLayout{._super = /*offset=*/155}}};
__device__ constexpr NondetRegLayout16LayoutArray kLayout__1059 =
    NondetRegLayout16LayoutArray{NondetRegLayout{._super = /*offset=*/33},
                                 NondetRegLayout{._super = /*offset=*/34},
                                 NondetRegLayout{._super = /*offset=*/35},
                                 NondetRegLayout{._super = /*offset=*/36},
                                 NondetRegLayout{._super = /*offset=*/37},
                                 NondetRegLayout{._super = /*offset=*/38},
                                 NondetRegLayout{._super = /*offset=*/39},
                                 NondetRegLayout{._super = /*offset=*/40},
                                 NondetRegLayout{._super = /*offset=*/41},
                                 NondetRegLayout{._super = /*offset=*/42},
                                 NondetRegLayout{._super = /*offset=*/43},
                                 NondetRegLayout{._super = /*offset=*/44},
                                 NondetRegLayout{._super = /*offset=*/45},
                                 NondetRegLayout{._super = /*offset=*/46},
                                 NondetRegLayout{._super = /*offset=*/47},
                                 NondetRegLayout{._super = /*offset=*/48}};
__device__ constexpr BigIntStateLayout kLayout__1058 =
    BigIntStateLayout{.isEcall = NondetRegLayout{._super = /*offset=*/29},
                      .pc = NondetRegLayout{._super = /*offset=*/30},
                      .polyOp = NondetRegLayout{._super = /*offset=*/31},
                      .coeff = NondetRegLayout{._super = /*offset=*/32},
                      .bytes = kLayout__1059,
                      .nextState = NondetRegLayout{._super = /*offset=*/49}};
__device__ constexpr MemoryArgLayout kLayout__1062 =
    MemoryArgLayout{.count = NondetRegLayout{._super = /*offset=*/50},
                    .addr = NondetRegLayout{._super = /*offset=*/51},
                    .cycle = NondetRegLayout{._super = /*offset=*/52},
                    .dataLow = NondetRegLayout{._super = /*offset=*/53},
                    .dataHigh = NondetRegLayout{._super = /*offset=*/54}};
__device__ constexpr MemoryArgLayout kLayout__1063 =
    MemoryArgLayout{.count = NondetRegLayout{._super = /*offset=*/55},
                    .addr = NondetRegLayout{._super = /*offset=*/51},
                    .cycle = NondetRegLayout{._super = /*offset=*/56},
                    .dataLow = NondetRegLayout{._super = /*offset=*/57},
                    .dataHigh = NondetRegLayout{._super = /*offset=*/58}};
__device__ constexpr MemoryArgLayout kLayout__1064 =
    MemoryArgLayout{.count = NondetRegLayout{._super = /*offset=*/59},
                    .addr = NondetRegLayout{._super = /*offset=*/60},
                    .cycle = NondetRegLayout{._super = /*offset=*/61},
                    .dataLow = NondetRegLayout{._super = /*offset=*/62},
                    .dataHigh = NondetRegLayout{._super = /*offset=*/63}};
__device__ constexpr MemoryArgLayout kLayout__1065 =
    MemoryArgLayout{.count = NondetRegLayout{._super = /*offset=*/64},
                    .addr = NondetRegLayout{._super = /*offset=*/60},
                    .cycle = NondetRegLayout{._super = /*offset=*/65},
                    .dataLow = NondetRegLayout{._super = /*offset=*/66},
                    .dataHigh = NondetRegLayout{._super = /*offset=*/67}};
__device__ constexpr MemoryArgLayout12LayoutArray kLayout__1061 =
    MemoryArgLayout12LayoutArray{kLayout__1062,
                                 kLayout__1063,
                                 kLayout__1064,
                                 kLayout__1065,
                                 kLayout__683,
                                 kLayout__684,
                                 kLayout__685,
                                 kLayout__686,
                                 kLayout__687,
                                 kLayout__688,
                                 kLayout__689,
                                 kLayout__690};
__device__ constexpr CycleArgLayout6LayoutArray kLayout__1066 =
    CycleArgLayout6LayoutArray{CycleArgLayout{.count = NondetRegLayout{._super = /*offset=*/104},
                                              .cycle = NondetRegLayout{._super = /*offset=*/105}},
                               CycleArgLayout{.count = NondetRegLayout{._super = /*offset=*/106},
                                              .cycle = NondetRegLayout{._super = /*offset=*/107}},
                               CycleArgLayout{.count = NondetRegLayout{._super = /*offset=*/108},
                                              .cycle = NondetRegLayout{._super = /*offset=*/109}},
                               CycleArgLayout{.count = NondetRegLayout{._super = /*offset=*/110},
                                              .cycle = NondetRegLayout{._super = /*offset=*/111}},
                               CycleArgLayout{.count = NondetRegLayout{._super = /*offset=*/112},
                                              .cycle = NondetRegLayout{._super = /*offset=*/113}},
                               CycleArgLayout{.count = NondetRegLayout{._super = /*offset=*/114},
                                              .cycle = NondetRegLayout{._super = /*offset=*/115}}};
__device__ constexpr ArgU8Layout18LayoutArray kLayout__1067 =
    ArgU8Layout18LayoutArray{ArgU8Layout{.count = NondetRegLayout{._super = /*offset=*/116},
                                         .val = NondetRegLayout{._super = /*offset=*/117}},
                             ArgU8Layout{.count = NondetRegLayout{._super = /*offset=*/118},
                                         .val = NondetRegLayout{._super = /*offset=*/119}},
                             ArgU8Layout{.count = NondetRegLayout{._super = /*offset=*/120},
                                         .val = NondetRegLayout{._super = /*offset=*/121}},
                             ArgU8Layout{.count = NondetRegLayout{._super = /*offset=*/122},
                                         .val = NondetRegLayout{._super = /*offset=*/123}},
                             ArgU8Layout{.count = NondetRegLayout{._super = /*offset=*/124},
                                         .val = NondetRegLayout{._super = /*offset=*/125}},
                             ArgU8Layout{.count = NondetRegLayout{._super = /*offset=*/126},
                                         .val = NondetRegLayout{._super = /*offset=*/127}},
                             ArgU8Layout{.count = NondetRegLayout{._super = /*offset=*/128},
                                         .val = NondetRegLayout{._super = /*offset=*/129}},
                             ArgU8Layout{.count = NondetRegLayout{._super = /*offset=*/130},
                                         .val = NondetRegLayout{._super = /*offset=*/131}},
                             ArgU8Layout{.count = NondetRegLayout{._super = /*offset=*/132},
                                         .val = NondetRegLayout{._super = /*offset=*/133}},
                             ArgU8Layout{.count = NondetRegLayout{._super = /*offset=*/134},
                                         .val = NondetRegLayout{._super = /*offset=*/135}},
                             ArgU8Layout{.count = NondetRegLayout{._super = /*offset=*/136},
                                         .val = NondetRegLayout{._super = /*offset=*/137}},
                             ArgU8Layout{.count = NondetRegLayout{._super = /*offset=*/138},
                                         .val = NondetRegLayout{._super = /*offset=*/139}},
                             ArgU8Layout{.count = NondetRegLayout{._super = /*offset=*/140},
                                         .val = NondetRegLayout{._super = /*offset=*/141}},
                             ArgU8Layout{.count = NondetRegLayout{._super = /*offset=*/142},
                                         .val = NondetRegLayout{._super = /*offset=*/143}},
                             ArgU8Layout{.count = NondetRegLayout{._super = /*offset=*/144},
                                         .val = NondetRegLayout{._super = /*offset=*/145}},
                             ArgU8Layout{.count = NondetRegLayout{._super = /*offset=*/146},
                                         .val = NondetRegLayout{._super = /*offset=*/147}},
                             ArgU8Layout{.count = NondetRegLayout{._super = /*offset=*/148},
                                         .val = NondetRegLayout{._super = /*offset=*/149}},
                             ArgU8Layout{.count = NondetRegLayout{._super = /*offset=*/150},
                                         .val = NondetRegLayout{._super = /*offset=*/151}}};
__device__ constexpr _Arguments_BigInt0StateLayout kLayout__1060 = _Arguments_BigInt0StateLayout{
    .memoryArg = kLayout__1061, .cycleArg = kLayout__1066, .argU8 = kLayout__1067};
__device__ constexpr MemoryIOLayout kLayout__1073 =
    MemoryIOLayout{.oldTxn = kLayout__1062, .newTxn = kLayout__1063};
__device__ constexpr IsCycleLayout kLayout__1075 =
    IsCycleLayout{.arg = CycleArgLayout{.count = NondetRegLayout{._super = /*offset=*/104},
                                        .cycle = NondetRegLayout{._super = /*offset=*/105}}};
__device__ constexpr IsForwardLayout kLayout__1074 = IsForwardLayout{._0 = kLayout__1075};
__device__ constexpr MemoryReadLayout kLayout__1072 =
    MemoryReadLayout{.io = kLayout__1073, ._0 = kLayout__1074};
__device__ constexpr ReadAddrLayout kLayout__1071 = ReadAddrLayout{.addr32 = kLayout__1072};
__device__ constexpr BigIntEcallLayout kLayout__1070 =
    BigIntEcallLayout{._super = kLayout__1058, .pc = kLayout__1071};
__device__ constexpr BigInt0StateArm0Layout kLayout__1069 = BigInt0StateArm0Layout{
    ._super = kLayout__1070,
    ._extra0 = kLayout__1064,
    ._extra1 = kLayout__1065,
    ._extra2 = kLayout__683,
    ._extra3 = kLayout__684,
    ._extra4 = kLayout__685,
    ._extra5 = kLayout__686,
    ._extra6 = kLayout__687,
    ._extra7 = kLayout__688,
    ._extra8 = kLayout__689,
    ._extra9 = kLayout__690,
    ._extra10 = CycleArgLayout{.count = NondetRegLayout{._super = /*offset=*/106},
                               .cycle = NondetRegLayout{._super = /*offset=*/107}},
    ._extra11 = CycleArgLayout{.count = NondetRegLayout{._super = /*offset=*/108},
                               .cycle = NondetRegLayout{._super = /*offset=*/109}},
    ._extra12 = CycleArgLayout{.count = NondetRegLayout{._super = /*offset=*/110},
                               .cycle = NondetRegLayout{._super = /*offset=*/111}},
    ._extra13 = CycleArgLayout{.count = NondetRegLayout{._super = /*offset=*/112},
                               .cycle = NondetRegLayout{._super = /*offset=*/113}},
    ._extra14 = CycleArgLayout{.count = NondetRegLayout{._super = /*offset=*/114},
                               .cycle = NondetRegLayout{._super = /*offset=*/115}},
    ._extra15 = ArgU8Layout{.count = NondetRegLayout{._super = /*offset=*/116},
                            .val = NondetRegLayout{._super = /*offset=*/117}},
    ._extra16 = ArgU8Layout{.count = NondetRegLayout{._super = /*offset=*/118},
                            .val = NondetRegLayout{._super = /*offset=*/119}},
    ._extra17 = ArgU8Layout{.count = NondetRegLayout{._super = /*offset=*/120},
                            .val = NondetRegLayout{._super = /*offset=*/121}},
    ._extra18 = ArgU8Layout{.count = NondetRegLayout{._super = /*offset=*/122},
                            .val = NondetRegLayout{._super = /*offset=*/123}},
    ._extra19 = ArgU8Layout{.count = NondetRegLayout{._super = /*offset=*/124},
                            .val = NondetRegLayout{._super = /*offset=*/125}},
    ._extra20 = ArgU8Layout{.count = NondetRegLayout{._super = /*offset=*/126},
                            .val = NondetRegLayout{._super = /*offset=*/127}},
    ._extra21 = ArgU8Layout{.count = NondetRegLayout{._super = /*offset=*/128},
                            .val = NondetRegLayout{._super = /*offset=*/129}},
    ._extra22 = ArgU8Layout{.count = NondetRegLayout{._super = /*offset=*/130},
                            .val = NondetRegLayout{._super = /*offset=*/131}},
    ._extra23 = ArgU8Layout{.count = NondetRegLayout{._super = /*offset=*/132},
                            .val = NondetRegLayout{._super = /*offset=*/133}},
    ._extra24 = ArgU8Layout{.count = NondetRegLayout{._super = /*offset=*/134},
                            .val = NondetRegLayout{._super = /*offset=*/135}},
    ._extra25 = ArgU8Layout{.count = NondetRegLayout{._super = /*offset=*/136},
                            .val = NondetRegLayout{._super = /*offset=*/137}},
    ._extra26 = ArgU8Layout{.count = NondetRegLayout{._super = /*offset=*/138},
                            .val = NondetRegLayout{._super = /*offset=*/139}},
    ._extra27 = ArgU8Layout{.count = NondetRegLayout{._super = /*offset=*/140},
                            .val = NondetRegLayout{._super = /*offset=*/141}},
    ._extra28 = ArgU8Layout{.count = NondetRegLayout{._super = /*offset=*/142},
                            .val = NondetRegLayout{._super = /*offset=*/143}},
    ._extra29 = ArgU8Layout{.count = NondetRegLayout{._super = /*offset=*/144},
                            .val = NondetRegLayout{._super = /*offset=*/145}},
    ._extra30 = ArgU8Layout{.count = NondetRegLayout{._super = /*offset=*/146},
                            .val = NondetRegLayout{._super = /*offset=*/147}},
    ._extra31 = ArgU8Layout{.count = NondetRegLayout{._super = /*offset=*/148},
                            .val = NondetRegLayout{._super = /*offset=*/149}},
    ._extra32 = ArgU8Layout{.count = NondetRegLayout{._super = /*offset=*/150},
                            .val = NondetRegLayout{._super = /*offset=*/151}}};
__device__ constexpr NondetU8RegLayout kLayout__1078 =
    NondetU8RegLayout{.arg = ArgU8Layout{.count = NondetRegLayout{._super = /*offset=*/116},
                                         .val = NondetRegLayout{._super = /*offset=*/117}}};
__device__ constexpr NondetU8RegLayout kLayout__1079 =
    NondetU8RegLayout{.arg = ArgU8Layout{.count = NondetRegLayout{._super = /*offset=*/118},
                                         .val = NondetRegLayout{._super = /*offset=*/119}}};
__device__ constexpr SplitWordLayout kLayout__1077 =
    SplitWordLayout{.byte0 = kLayout__1078, .byte1 = kLayout__1079};
__device__ constexpr NondetRegLayout5LayoutArray kLayout__1080 =
    NondetRegLayout5LayoutArray{NondetRegLayout{._super = /*offset=*/158},
                                NondetRegLayout{._super = /*offset=*/159},
                                NondetRegLayout{._super = /*offset=*/160},
                                NondetRegLayout{._super = /*offset=*/161},
                                NondetRegLayout{._super = /*offset=*/162}};
__device__ constexpr MemoryIOLayout kLayout__1083 =
    MemoryIOLayout{.oldTxn = kLayout__1064, .newTxn = kLayout__1065};
__device__ constexpr IsCycleLayout kLayout__1085 =
    IsCycleLayout{.arg = CycleArgLayout{.count = NondetRegLayout{._super = /*offset=*/106},
                                        .cycle = NondetRegLayout{._super = /*offset=*/107}}};
__device__ constexpr IsForwardLayout kLayout__1084 = IsForwardLayout{._0 = kLayout__1085};
__device__ constexpr MemoryReadLayout kLayout__1082 =
    MemoryReadLayout{.io = kLayout__1083, ._0 = kLayout__1084};
__device__ constexpr ReadAddrLayout kLayout__1081 = ReadAddrLayout{.addr32 = kLayout__1082};
__device__ constexpr OneHot_3_Layout kLayout__1086 = OneHot_3_Layout{
    ._super = NondetRegLayout3LayoutArray{NondetRegLayout{._super = /*offset=*/166},
                                          NondetRegLayout{._super = /*offset=*/167},
                                          NondetRegLayout{._super = /*offset=*/168}}};
__device__ constexpr ArgU8Layout16LayoutArray kLayout__1088 =
    ArgU8Layout16LayoutArray{ArgU8Layout{.count = NondetRegLayout{._super = /*offset=*/120},
                                         .val = NondetRegLayout{._super = /*offset=*/121}},
                             ArgU8Layout{.count = NondetRegLayout{._super = /*offset=*/122},
                                         .val = NondetRegLayout{._super = /*offset=*/123}},
                             ArgU8Layout{.count = NondetRegLayout{._super = /*offset=*/124},
                                         .val = NondetRegLayout{._super = /*offset=*/125}},
                             ArgU8Layout{.count = NondetRegLayout{._super = /*offset=*/126},
                                         .val = NondetRegLayout{._super = /*offset=*/127}},
                             ArgU8Layout{.count = NondetRegLayout{._super = /*offset=*/128},
                                         .val = NondetRegLayout{._super = /*offset=*/129}},
                             ArgU8Layout{.count = NondetRegLayout{._super = /*offset=*/130},
                                         .val = NondetRegLayout{._super = /*offset=*/131}},
                             ArgU8Layout{.count = NondetRegLayout{._super = /*offset=*/132},
                                         .val = NondetRegLayout{._super = /*offset=*/133}},
                             ArgU8Layout{.count = NondetRegLayout{._super = /*offset=*/134},
                                         .val = NondetRegLayout{._super = /*offset=*/135}},
                             ArgU8Layout{.count = NondetRegLayout{._super = /*offset=*/136},
                                         .val = NondetRegLayout{._super = /*offset=*/137}},
                             ArgU8Layout{.count = NondetRegLayout{._super = /*offset=*/138},
                                         .val = NondetRegLayout{._super = /*offset=*/139}},
                             ArgU8Layout{.count = NondetRegLayout{._super = /*offset=*/140},
                                         .val = NondetRegLayout{._super = /*offset=*/141}},
                             ArgU8Layout{.count = NondetRegLayout{._super = /*offset=*/142},
                                         .val = NondetRegLayout{._super = /*offset=*/143}},
                             ArgU8Layout{.count = NondetRegLayout{._super = /*offset=*/144},
                                         .val = NondetRegLayout{._super = /*offset=*/145}},
                             ArgU8Layout{.count = NondetRegLayout{._super = /*offset=*/146},
                                         .val = NondetRegLayout{._super = /*offset=*/147}},
                             ArgU8Layout{.count = NondetRegLayout{._super = /*offset=*/148},
                                         .val = NondetRegLayout{._super = /*offset=*/149}},
                             ArgU8Layout{.count = NondetRegLayout{._super = /*offset=*/150},
                                         .val = NondetRegLayout{._super = /*offset=*/151}}};
__device__ constexpr CycleArgLayout4LayoutArray kLayout__1089 =
    CycleArgLayout4LayoutArray{CycleArgLayout{.count = NondetRegLayout{._super = /*offset=*/108},
                                              .cycle = NondetRegLayout{._super = /*offset=*/109}},
                               CycleArgLayout{.count = NondetRegLayout{._super = /*offset=*/110},
                                              .cycle = NondetRegLayout{._super = /*offset=*/111}},
                               CycleArgLayout{.count = NondetRegLayout{._super = /*offset=*/112},
                                              .cycle = NondetRegLayout{._super = /*offset=*/113}},
                               CycleArgLayout{.count = NondetRegLayout{._super = /*offset=*/114},
                                              .cycle = NondetRegLayout{._super = /*offset=*/115}}};
__device__ constexpr _Arguments_BigIntStepBytesLayout kLayout__1087 =
    _Arguments_BigIntStepBytesLayout{
        .argU8 = kLayout__1088, .memoryArg = kLayout__726, .cycleArg = kLayout__1089};
__device__ constexpr NondetU8RegLayout kLayout__1096 =
    NondetU8RegLayout{.arg = ArgU8Layout{.count = NondetRegLayout{._super = /*offset=*/120},
                                         .val = NondetRegLayout{._super = /*offset=*/121}}};
__device__ constexpr NondetU8RegLayout kLayout__1097 =
    NondetU8RegLayout{.arg = ArgU8Layout{.count = NondetRegLayout{._super = /*offset=*/122},
                                         .val = NondetRegLayout{._super = /*offset=*/123}}};
__device__ constexpr SplitWordLayout kLayout__1095 =
    SplitWordLayout{.byte0 = kLayout__1096, .byte1 = kLayout__1097};
__device__ constexpr NondetU8RegLayout kLayout__1099 =
    NondetU8RegLayout{.arg = ArgU8Layout{.count = NondetRegLayout{._super = /*offset=*/124},
                                         .val = NondetRegLayout{._super = /*offset=*/125}}};
__device__ constexpr NondetU8RegLayout kLayout__1100 =
    NondetU8RegLayout{.arg = ArgU8Layout{.count = NondetRegLayout{._super = /*offset=*/126},
                                         .val = NondetRegLayout{._super = /*offset=*/127}}};
__device__ constexpr SplitWordLayout kLayout__1098 =
    SplitWordLayout{.byte0 = kLayout__1099, .byte1 = kLayout__1100};
__device__ constexpr SplitU32Layout kLayout__1094 =
    SplitU32Layout{.low = kLayout__1095, .high = kLayout__1098};
__device__ constexpr IsCycleLayout kLayout__1103 =
    IsCycleLayout{.arg = CycleArgLayout{.count = NondetRegLayout{._super = /*offset=*/108},
                                        .cycle = NondetRegLayout{._super = /*offset=*/109}}};
__device__ constexpr IsForwardLayout kLayout__1102 = IsForwardLayout{._0 = kLayout__1103};
__device__ constexpr MemoryReadLayout kLayout__1101 =
    MemoryReadLayout{.io = kLayout__710, ._0 = kLayout__1102};
__device__ constexpr BigIntReadWords_SuperLayout kLayout__1093 =
    BigIntReadWords_SuperLayout{._super = kLayout__1094, ._0 = kLayout__1101};
__device__ constexpr NondetU8RegLayout kLayout__1107 =
    NondetU8RegLayout{.arg = ArgU8Layout{.count = NondetRegLayout{._super = /*offset=*/128},
                                         .val = NondetRegLayout{._super = /*offset=*/129}}};
__device__ constexpr NondetU8RegLayout kLayout__1108 =
    NondetU8RegLayout{.arg = ArgU8Layout{.count = NondetRegLayout{._super = /*offset=*/130},
                                         .val = NondetRegLayout{._super = /*offset=*/131}}};
__device__ constexpr SplitWordLayout kLayout__1106 =
    SplitWordLayout{.byte0 = kLayout__1107, .byte1 = kLayout__1108};
__device__ constexpr NondetU8RegLayout kLayout__1110 =
    NondetU8RegLayout{.arg = ArgU8Layout{.count = NondetRegLayout{._super = /*offset=*/132},
                                         .val = NondetRegLayout{._super = /*offset=*/133}}};
__device__ constexpr NondetU8RegLayout kLayout__1111 =
    NondetU8RegLayout{.arg = ArgU8Layout{.count = NondetRegLayout{._super = /*offset=*/134},
                                         .val = NondetRegLayout{._super = /*offset=*/135}}};
__device__ constexpr SplitWordLayout kLayout__1109 =
    SplitWordLayout{.byte0 = kLayout__1110, .byte1 = kLayout__1111};
__device__ constexpr SplitU32Layout kLayout__1105 =
    SplitU32Layout{.low = kLayout__1106, .high = kLayout__1109};
__device__ constexpr MemoryReadLayout kLayout__1112 =
    MemoryReadLayout{.io = kLayout__715, ._0 = kLayout__367};
__device__ constexpr BigIntReadWords_SuperLayout kLayout__1104 =
    BigIntReadWords_SuperLayout{._super = kLayout__1105, ._0 = kLayout__1112};
__device__ constexpr NondetU8RegLayout kLayout__1116 =
    NondetU8RegLayout{.arg = ArgU8Layout{.count = NondetRegLayout{._super = /*offset=*/136},
                                         .val = NondetRegLayout{._super = /*offset=*/137}}};
__device__ constexpr NondetU8RegLayout kLayout__1117 =
    NondetU8RegLayout{.arg = ArgU8Layout{.count = NondetRegLayout{._super = /*offset=*/138},
                                         .val = NondetRegLayout{._super = /*offset=*/139}}};
__device__ constexpr SplitWordLayout kLayout__1115 =
    SplitWordLayout{.byte0 = kLayout__1116, .byte1 = kLayout__1117};
__device__ constexpr NondetU8RegLayout kLayout__1119 =
    NondetU8RegLayout{.arg = ArgU8Layout{.count = NondetRegLayout{._super = /*offset=*/140},
                                         .val = NondetRegLayout{._super = /*offset=*/141}}};
__device__ constexpr NondetU8RegLayout kLayout__1120 =
    NondetU8RegLayout{.arg = ArgU8Layout{.count = NondetRegLayout{._super = /*offset=*/142},
                                         .val = NondetRegLayout{._super = /*offset=*/143}}};
__device__ constexpr SplitWordLayout kLayout__1118 =
    SplitWordLayout{.byte0 = kLayout__1119, .byte1 = kLayout__1120};
__device__ constexpr SplitU32Layout kLayout__1114 =
    SplitU32Layout{.low = kLayout__1115, .high = kLayout__1118};
__device__ constexpr MemoryReadLayout kLayout__1121 =
    MemoryReadLayout{.io = kLayout__720, ._0 = kLayout__47};
__device__ constexpr BigIntReadWords_SuperLayout kLayout__1113 =
    BigIntReadWords_SuperLayout{._super = kLayout__1114, ._0 = kLayout__1121};
__device__ constexpr NondetU8RegLayout kLayout__1125 =
    NondetU8RegLayout{.arg = ArgU8Layout{.count = NondetRegLayout{._super = /*offset=*/144},
                                         .val = NondetRegLayout{._super = /*offset=*/145}}};
__device__ constexpr NondetU8RegLayout kLayout__1126 =
    NondetU8RegLayout{.arg = ArgU8Layout{.count = NondetRegLayout{._super = /*offset=*/146},
                                         .val = NondetRegLayout{._super = /*offset=*/147}}};
__device__ constexpr SplitWordLayout kLayout__1124 =
    SplitWordLayout{.byte0 = kLayout__1125, .byte1 = kLayout__1126};
__device__ constexpr NondetU8RegLayout kLayout__1128 =
    NondetU8RegLayout{.arg = ArgU8Layout{.count = NondetRegLayout{._super = /*offset=*/148},
                                         .val = NondetRegLayout{._super = /*offset=*/149}}};
__device__ constexpr NondetU8RegLayout kLayout__1129 =
    NondetU8RegLayout{.arg = ArgU8Layout{.count = NondetRegLayout{._super = /*offset=*/150},
                                         .val = NondetRegLayout{._super = /*offset=*/151}}};
__device__ constexpr SplitWordLayout kLayout__1127 =
    SplitWordLayout{.byte0 = kLayout__1128, .byte1 = kLayout__1129};
__device__ constexpr SplitU32Layout kLayout__1123 =
    SplitU32Layout{.low = kLayout__1124, .high = kLayout__1127};
__device__ constexpr MemoryReadLayout kLayout__1130 =
    MemoryReadLayout{.io = kLayout__724, ._0 = kLayout__145};
__device__ constexpr BigIntReadWords_SuperLayout kLayout__1122 =
    BigIntReadWords_SuperLayout{._super = kLayout__1123, ._0 = kLayout__1130};
__device__ constexpr BigIntReadWords_SuperLayout4LayoutArray kLayout__1092 =
    BigIntReadWords_SuperLayout4LayoutArray{
        kLayout__1093, kLayout__1104, kLayout__1113, kLayout__1122};
__device__ constexpr BigIntReadLayout kLayout__1091 = BigIntReadLayout{.words = kLayout__1092};
__device__ constexpr NondetU8RegLayout16LayoutArray kLayout__1133 =
    NondetU8RegLayout16LayoutArray{kLayout__1096,
                                   kLayout__1097,
                                   kLayout__1099,
                                   kLayout__1100,
                                   kLayout__1107,
                                   kLayout__1108,
                                   kLayout__1110,
                                   kLayout__1111,
                                   kLayout__1116,
                                   kLayout__1117,
                                   kLayout__1119,
                                   kLayout__1120,
                                   kLayout__1125,
                                   kLayout__1126,
                                   kLayout__1128,
                                   kLayout__1129};
__device__ constexpr BigIntWitnessLayout kLayout__1132 =
    BigIntWitnessLayout{._super = kLayout__1133};
__device__ constexpr MemoryWriteLayout kLayout__1136 =
    MemoryWriteLayout{.io = kLayout__710, ._0 = kLayout__1102};
__device__ constexpr BigIntWrite__0_SuperLayout kLayout__1135 =
    BigIntWrite__0_SuperLayout{._0 = kLayout__1136};
__device__ constexpr MemoryWriteLayout kLayout__1138 =
    MemoryWriteLayout{.io = kLayout__715, ._0 = kLayout__367};
__device__ constexpr BigIntWrite__0_SuperLayout kLayout__1137 =
    BigIntWrite__0_SuperLayout{._0 = kLayout__1138};
__device__ constexpr MemoryWriteLayout kLayout__1140 =
    MemoryWriteLayout{.io = kLayout__720, ._0 = kLayout__47};
__device__ constexpr BigIntWrite__0_SuperLayout kLayout__1139 =
    BigIntWrite__0_SuperLayout{._0 = kLayout__1140};
__device__ constexpr MemoryWriteLayout kLayout__1142 =
    MemoryWriteLayout{.io = kLayout__724, ._0 = kLayout__145};
__device__ constexpr BigIntWrite__0_SuperLayout kLayout__1141 =
    BigIntWrite__0_SuperLayout{._0 = kLayout__1142};
__device__ constexpr BigIntWrite__0_SuperLayout4LayoutArray kLayout__1134 =
    BigIntWrite__0_SuperLayout4LayoutArray{
        kLayout__1135, kLayout__1137, kLayout__1139, kLayout__1141};
__device__ constexpr BigIntWriteLayout kLayout__1131 =
    BigIntWriteLayout{._super = kLayout__1132, ._1 = kLayout__1134};
__device__ constexpr BigIntStepBytesArm2Layout kLayout__1143 = BigIntStepBytesArm2Layout{
    ._super = kLayout__1132,
    ._extra0 = kLayout__683,
    ._extra1 = kLayout__684,
    ._extra2 = kLayout__685,
    ._extra3 = kLayout__686,
    ._extra4 = kLayout__687,
    ._extra5 = kLayout__688,
    ._extra6 = kLayout__689,
    ._extra7 = kLayout__690,
    ._extra8 = CycleArgLayout{.count = NondetRegLayout{._super = /*offset=*/108},
                              .cycle = NondetRegLayout{._super = /*offset=*/109}},
    ._extra9 = CycleArgLayout{.count = NondetRegLayout{._super = /*offset=*/110},
                              .cycle = NondetRegLayout{._super = /*offset=*/111}},
    ._extra10 = CycleArgLayout{.count = NondetRegLayout{._super = /*offset=*/112},
                               .cycle = NondetRegLayout{._super = /*offset=*/113}},
    ._extra11 = CycleArgLayout{.count = NondetRegLayout{._super = /*offset=*/114},
                               .cycle = NondetRegLayout{._super = /*offset=*/115}}};
__device__ constexpr BigIntStepBytesLayout kLayout__1090 =
    BigIntStepBytesLayout{.arm0 = kLayout__1091, .arm1 = kLayout__1131, .arm2 = kLayout__1143};
__device__ constexpr BigIntStepLayout kLayout__1076 = BigIntStepLayout{
    ._super = kLayout__1058,
    .loadInst_0 = kLayout__1072,
    .instHigh = kLayout__1077,
    .polyOp = NondetRegLayout{._super = /*offset=*/156},
    .memOp = NondetRegLayout{._super = /*offset=*/157},
    .regBits = kLayout__1080,
    .coeffBits = NondetRegLayout3LayoutArray{NondetRegLayout{._super = /*offset=*/163},
                                             NondetRegLayout{._super = /*offset=*/164},
                                             NondetRegLayout{._super = /*offset=*/165}},
    ._2 = kLayout__1081,
    .memOpOneHot = kLayout__1086,
    ._arguments_BigIntStepBytes = kLayout__1087,
    .bytes = kLayout__1090,
    ._3 = IsZeroLayout{._super = NondetRegLayout{._super = /*offset=*/169},
                       .inv = NondetRegLayout{._super = /*offset=*/170}}};
__device__ constexpr BigInt0StateArm2Layout kLayout__1144 = BigInt0StateArm2Layout{
    ._super = kLayout__1058,
    ._extra0 = kLayout__1062,
    ._extra1 = kLayout__1063,
    ._extra2 = kLayout__1064,
    ._extra3 = kLayout__1065,
    ._extra4 = kLayout__683,
    ._extra5 = kLayout__684,
    ._extra6 = kLayout__685,
    ._extra7 = kLayout__686,
    ._extra8 = kLayout__687,
    ._extra9 = kLayout__688,
    ._extra10 = kLayout__689,
    ._extra11 = kLayout__690,
    ._extra12 = CycleArgLayout{.count = NondetRegLayout{._super = /*offset=*/104},
                               .cycle = NondetRegLayout{._super = /*offset=*/105}},
    ._extra13 = CycleArgLayout{.count = NondetRegLayout{._super = /*offset=*/106},
                               .cycle = NondetRegLayout{._super = /*offset=*/107}},
    ._extra14 = CycleArgLayout{.count = NondetRegLayout{._super = /*offset=*/108},
                               .cycle = NondetRegLayout{._super = /*offset=*/109}},
    ._extra15 = CycleArgLayout{.count = NondetRegLayout{._super = /*offset=*/110},
                               .cycle = NondetRegLayout{._super = /*offset=*/111}},
    ._extra16 = CycleArgLayout{.count = NondetRegLayout{._super = /*offset=*/112},
                               .cycle = NondetRegLayout{._super = /*offset=*/113}},
    ._extra17 = CycleArgLayout{.count = NondetRegLayout{._super = /*offset=*/114},
                               .cycle = NondetRegLayout{._super = /*offset=*/115}},
    ._extra18 = ArgU8Layout{.count = NondetRegLayout{._super = /*offset=*/116},
                            .val = NondetRegLayout{._super = /*offset=*/117}},
    ._extra19 = ArgU8Layout{.count = NondetRegLayout{._super = /*offset=*/118},
                            .val = NondetRegLayout{._super = /*offset=*/119}},
    ._extra20 = ArgU8Layout{.count = NondetRegLayout{._super = /*offset=*/120},
                            .val = NondetRegLayout{._super = /*offset=*/121}},
    ._extra21 = ArgU8Layout{.count = NondetRegLayout{._super = /*offset=*/122},
                            .val = NondetRegLayout{._super = /*offset=*/123}},
    ._extra22 = ArgU8Layout{.count = NondetRegLayout{._super = /*offset=*/124},
                            .val = NondetRegLayout{._super = /*offset=*/125}},
    ._extra23 = ArgU8Layout{.count = NondetRegLayout{._super = /*offset=*/126},
                            .val = NondetRegLayout{._super = /*offset=*/127}},
    ._extra24 = ArgU8Layout{.count = NondetRegLayout{._super = /*offset=*/128},
                            .val = NondetRegLayout{._super = /*offset=*/129}},
    ._extra25 = ArgU8Layout{.count = NondetRegLayout{._super = /*offset=*/130},
                            .val = NondetRegLayout{._super = /*offset=*/131}},
    ._extra26 = ArgU8Layout{.count = NondetRegLayout{._super = /*offset=*/132},
                            .val = NondetRegLayout{._super = /*offset=*/133}},
    ._extra27 = ArgU8Layout{.count = NondetRegLayout{._super = /*offset=*/134},
                            .val = NondetRegLayout{._super = /*offset=*/135}},
    ._extra28 = ArgU8Layout{.count = NondetRegLayout{._super = /*offset=*/136},
                            .val = NondetRegLayout{._super = /*offset=*/137}},
    ._extra29 = ArgU8Layout{.count = NondetRegLayout{._super = /*offset=*/138},
                            .val = NondetRegLayout{._super = /*offset=*/139}},
    ._extra30 = ArgU8Layout{.count = NondetRegLayout{._super = /*offset=*/140},
                            .val = NondetRegLayout{._super = /*offset=*/141}},
    ._extra31 = ArgU8Layout{.count = NondetRegLayout{._super = /*offset=*/142},
                            .val = NondetRegLayout{._super = /*offset=*/143}},
    ._extra32 = ArgU8Layout{.count = NondetRegLayout{._super = /*offset=*/144},
                            .val = NondetRegLayout{._super = /*offset=*/145}},
    ._extra33 = ArgU8Layout{.count = NondetRegLayout{._super = /*offset=*/146},
                            .val = NondetRegLayout{._super = /*offset=*/147}},
    ._extra34 = ArgU8Layout{.count = NondetRegLayout{._super = /*offset=*/148},
                            .val = NondetRegLayout{._super = /*offset=*/149}},
    ._extra35 = ArgU8Layout{.count = NondetRegLayout{._super = /*offset=*/150},
                            .val = NondetRegLayout{._super = /*offset=*/151}}};
__device__ constexpr BigInt0StateArm3Layout kLayout__1145 = BigInt0StateArm3Layout{
    ._super = kLayout__1058,
    ._extra0 = kLayout__1062,
    ._extra1 = kLayout__1063,
    ._extra2 = kLayout__1064,
    ._extra3 = kLayout__1065,
    ._extra4 = kLayout__683,
    ._extra5 = kLayout__684,
    ._extra6 = kLayout__685,
    ._extra7 = kLayout__686,
    ._extra8 = kLayout__687,
    ._extra9 = kLayout__688,
    ._extra10 = kLayout__689,
    ._extra11 = kLayout__690,
    ._extra12 = CycleArgLayout{.count = NondetRegLayout{._super = /*offset=*/104},
                               .cycle = NondetRegLayout{._super = /*offset=*/105}},
    ._extra13 = CycleArgLayout{.count = NondetRegLayout{._super = /*offset=*/106},
                               .cycle = NondetRegLayout{._super = /*offset=*/107}},
    ._extra14 = CycleArgLayout{.count = NondetRegLayout{._super = /*offset=*/108},
                               .cycle = NondetRegLayout{._super = /*offset=*/109}},
    ._extra15 = CycleArgLayout{.count = NondetRegLayout{._super = /*offset=*/110},
                               .cycle = NondetRegLayout{._super = /*offset=*/111}},
    ._extra16 = CycleArgLayout{.count = NondetRegLayout{._super = /*offset=*/112},
                               .cycle = NondetRegLayout{._super = /*offset=*/113}},
    ._extra17 = CycleArgLayout{.count = NondetRegLayout{._super = /*offset=*/114},
                               .cycle = NondetRegLayout{._super = /*offset=*/115}},
    ._extra18 = ArgU8Layout{.count = NondetRegLayout{._super = /*offset=*/116},
                            .val = NondetRegLayout{._super = /*offset=*/117}},
    ._extra19 = ArgU8Layout{.count = NondetRegLayout{._super = /*offset=*/118},
                            .val = NondetRegLayout{._super = /*offset=*/119}},
    ._extra20 = ArgU8Layout{.count = NondetRegLayout{._super = /*offset=*/120},
                            .val = NondetRegLayout{._super = /*offset=*/121}},
    ._extra21 = ArgU8Layout{.count = NondetRegLayout{._super = /*offset=*/122},
                            .val = NondetRegLayout{._super = /*offset=*/123}},
    ._extra22 = ArgU8Layout{.count = NondetRegLayout{._super = /*offset=*/124},
                            .val = NondetRegLayout{._super = /*offset=*/125}},
    ._extra23 = ArgU8Layout{.count = NondetRegLayout{._super = /*offset=*/126},
                            .val = NondetRegLayout{._super = /*offset=*/127}},
    ._extra24 = ArgU8Layout{.count = NondetRegLayout{._super = /*offset=*/128},
                            .val = NondetRegLayout{._super = /*offset=*/129}},
    ._extra25 = ArgU8Layout{.count = NondetRegLayout{._super = /*offset=*/130},
                            .val = NondetRegLayout{._super = /*offset=*/131}},
    ._extra26 = ArgU8Layout{.count = NondetRegLayout{._super = /*offset=*/132},
                            .val = NondetRegLayout{._super = /*offset=*/133}},
    ._extra27 = ArgU8Layout{.count = NondetRegLayout{._super = /*offset=*/134},
                            .val = NondetRegLayout{._super = /*offset=*/135}},
    ._extra28 = ArgU8Layout{.count = NondetRegLayout{._super = /*offset=*/136},
                            .val = NondetRegLayout{._super = /*offset=*/137}},
    ._extra29 = ArgU8Layout{.count = NondetRegLayout{._super = /*offset=*/138},
                            .val = NondetRegLayout{._super = /*offset=*/139}},
    ._extra30 = ArgU8Layout{.count = NondetRegLayout{._super = /*offset=*/140},
                            .val = NondetRegLayout{._super = /*offset=*/141}},
    ._extra31 = ArgU8Layout{.count = NondetRegLayout{._super = /*offset=*/142},
                            .val = NondetRegLayout{._super = /*offset=*/143}},
    ._extra32 = ArgU8Layout{.count = NondetRegLayout{._super = /*offset=*/144},
                            .val = NondetRegLayout{._super = /*offset=*/145}},
    ._extra33 = ArgU8Layout{.count = NondetRegLayout{._super = /*offset=*/146},
                            .val = NondetRegLayout{._super = /*offset=*/147}},
    ._extra34 = ArgU8Layout{.count = NondetRegLayout{._super = /*offset=*/148},
                            .val = NondetRegLayout{._super = /*offset=*/149}},
    ._extra35 = ArgU8Layout{.count = NondetRegLayout{._super = /*offset=*/150},
                            .val = NondetRegLayout{._super = /*offset=*/151}}};
__device__ constexpr BigInt0StateArm4Layout kLayout__1146 = BigInt0StateArm4Layout{
    ._super = kLayout__1058,
    ._extra0 = kLayout__1062,
    ._extra1 = kLayout__1063,
    ._extra2 = kLayout__1064,
    ._extra3 = kLayout__1065,
    ._extra4 = kLayout__683,
    ._extra5 = kLayout__684,
    ._extra6 = kLayout__685,
    ._extra7 = kLayout__686,
    ._extra8 = kLayout__687,
    ._extra9 = kLayout__688,
    ._extra10 = kLayout__689,
    ._extra11 = kLayout__690,
    ._extra12 = CycleArgLayout{.count = NondetRegLayout{._super = /*offset=*/104},
                               .cycle = NondetRegLayout{._super = /*offset=*/105}},
    ._extra13 = CycleArgLayout{.count = NondetRegLayout{._super = /*offset=*/106},
                               .cycle = NondetRegLayout{._super = /*offset=*/107}},
    ._extra14 = CycleArgLayout{.count = NondetRegLayout{._super = /*offset=*/108},
                               .cycle = NondetRegLayout{._super = /*offset=*/109}},
    ._extra15 = CycleArgLayout{.count = NondetRegLayout{._super = /*offset=*/110},
                               .cycle = NondetRegLayout{._super = /*offset=*/111}},
    ._extra16 = CycleArgLayout{.count = NondetRegLayout{._super = /*offset=*/112},
                               .cycle = NondetRegLayout{._super = /*offset=*/113}},
    ._extra17 = CycleArgLayout{.count = NondetRegLayout{._super = /*offset=*/114},
                               .cycle = NondetRegLayout{._super = /*offset=*/115}},
    ._extra18 = ArgU8Layout{.count = NondetRegLayout{._super = /*offset=*/116},
                            .val = NondetRegLayout{._super = /*offset=*/117}},
    ._extra19 = ArgU8Layout{.count = NondetRegLayout{._super = /*offset=*/118},
                            .val = NondetRegLayout{._super = /*offset=*/119}},
    ._extra20 = ArgU8Layout{.count = NondetRegLayout{._super = /*offset=*/120},
                            .val = NondetRegLayout{._super = /*offset=*/121}},
    ._extra21 = ArgU8Layout{.count = NondetRegLayout{._super = /*offset=*/122},
                            .val = NondetRegLayout{._super = /*offset=*/123}},
    ._extra22 = ArgU8Layout{.count = NondetRegLayout{._super = /*offset=*/124},
                            .val = NondetRegLayout{._super = /*offset=*/125}},
    ._extra23 = ArgU8Layout{.count = NondetRegLayout{._super = /*offset=*/126},
                            .val = NondetRegLayout{._super = /*offset=*/127}},
    ._extra24 = ArgU8Layout{.count = NondetRegLayout{._super = /*offset=*/128},
                            .val = NondetRegLayout{._super = /*offset=*/129}},
    ._extra25 = ArgU8Layout{.count = NondetRegLayout{._super = /*offset=*/130},
                            .val = NondetRegLayout{._super = /*offset=*/131}},
    ._extra26 = ArgU8Layout{.count = NondetRegLayout{._super = /*offset=*/132},
                            .val = NondetRegLayout{._super = /*offset=*/133}},
    ._extra27 = ArgU8Layout{.count = NondetRegLayout{._super = /*offset=*/134},
                            .val = NondetRegLayout{._super = /*offset=*/135}},
    ._extra28 = ArgU8Layout{.count = NondetRegLayout{._super = /*offset=*/136},
                            .val = NondetRegLayout{._super = /*offset=*/137}},
    ._extra29 = ArgU8Layout{.count = NondetRegLayout{._super = /*offset=*/138},
                            .val = NondetRegLayout{._super = /*offset=*/139}},
    ._extra30 = ArgU8Layout{.count = NondetRegLayout{._super = /*offset=*/140},
                            .val = NondetRegLayout{._super = /*offset=*/141}},
    ._extra31 = ArgU8Layout{.count = NondetRegLayout{._super = /*offset=*/142},
                            .val = NondetRegLayout{._super = /*offset=*/143}},
    ._extra32 = ArgU8Layout{.count = NondetRegLayout{._super = /*offset=*/144},
                            .val = NondetRegLayout{._super = /*offset=*/145}},
    ._extra33 = ArgU8Layout{.count = NondetRegLayout{._super = /*offset=*/146},
                            .val = NondetRegLayout{._super = /*offset=*/147}},
    ._extra34 = ArgU8Layout{.count = NondetRegLayout{._super = /*offset=*/148},
                            .val = NondetRegLayout{._super = /*offset=*/149}},
    ._extra35 = ArgU8Layout{.count = NondetRegLayout{._super = /*offset=*/150},
                            .val = NondetRegLayout{._super = /*offset=*/151}}};
__device__ constexpr BigInt0StateArm5Layout kLayout__1147 = BigInt0StateArm5Layout{
    ._super = kLayout__1058,
    ._extra0 = kLayout__1062,
    ._extra1 = kLayout__1063,
    ._extra2 = kLayout__1064,
    ._extra3 = kLayout__1065,
    ._extra4 = kLayout__683,
    ._extra5 = kLayout__684,
    ._extra6 = kLayout__685,
    ._extra7 = kLayout__686,
    ._extra8 = kLayout__687,
    ._extra9 = kLayout__688,
    ._extra10 = kLayout__689,
    ._extra11 = kLayout__690,
    ._extra12 = CycleArgLayout{.count = NondetRegLayout{._super = /*offset=*/104},
                               .cycle = NondetRegLayout{._super = /*offset=*/105}},
    ._extra13 = CycleArgLayout{.count = NondetRegLayout{._super = /*offset=*/106},
                               .cycle = NondetRegLayout{._super = /*offset=*/107}},
    ._extra14 = CycleArgLayout{.count = NondetRegLayout{._super = /*offset=*/108},
                               .cycle = NondetRegLayout{._super = /*offset=*/109}},
    ._extra15 = CycleArgLayout{.count = NondetRegLayout{._super = /*offset=*/110},
                               .cycle = NondetRegLayout{._super = /*offset=*/111}},
    ._extra16 = CycleArgLayout{.count = NondetRegLayout{._super = /*offset=*/112},
                               .cycle = NondetRegLayout{._super = /*offset=*/113}},
    ._extra17 = CycleArgLayout{.count = NondetRegLayout{._super = /*offset=*/114},
                               .cycle = NondetRegLayout{._super = /*offset=*/115}},
    ._extra18 = ArgU8Layout{.count = NondetRegLayout{._super = /*offset=*/116},
                            .val = NondetRegLayout{._super = /*offset=*/117}},
    ._extra19 = ArgU8Layout{.count = NondetRegLayout{._super = /*offset=*/118},
                            .val = NondetRegLayout{._super = /*offset=*/119}},
    ._extra20 = ArgU8Layout{.count = NondetRegLayout{._super = /*offset=*/120},
                            .val = NondetRegLayout{._super = /*offset=*/121}},
    ._extra21 = ArgU8Layout{.count = NondetRegLayout{._super = /*offset=*/122},
                            .val = NondetRegLayout{._super = /*offset=*/123}},
    ._extra22 = ArgU8Layout{.count = NondetRegLayout{._super = /*offset=*/124},
                            .val = NondetRegLayout{._super = /*offset=*/125}},
    ._extra23 = ArgU8Layout{.count = NondetRegLayout{._super = /*offset=*/126},
                            .val = NondetRegLayout{._super = /*offset=*/127}},
    ._extra24 = ArgU8Layout{.count = NondetRegLayout{._super = /*offset=*/128},
                            .val = NondetRegLayout{._super = /*offset=*/129}},
    ._extra25 = ArgU8Layout{.count = NondetRegLayout{._super = /*offset=*/130},
                            .val = NondetRegLayout{._super = /*offset=*/131}},
    ._extra26 = ArgU8Layout{.count = NondetRegLayout{._super = /*offset=*/132},
                            .val = NondetRegLayout{._super = /*offset=*/133}},
    ._extra27 = ArgU8Layout{.count = NondetRegLayout{._super = /*offset=*/134},
                            .val = NondetRegLayout{._super = /*offset=*/135}},
    ._extra28 = ArgU8Layout{.count = NondetRegLayout{._super = /*offset=*/136},
                            .val = NondetRegLayout{._super = /*offset=*/137}},
    ._extra29 = ArgU8Layout{.count = NondetRegLayout{._super = /*offset=*/138},
                            .val = NondetRegLayout{._super = /*offset=*/139}},
    ._extra30 = ArgU8Layout{.count = NondetRegLayout{._super = /*offset=*/140},
                            .val = NondetRegLayout{._super = /*offset=*/141}},
    ._extra31 = ArgU8Layout{.count = NondetRegLayout{._super = /*offset=*/142},
                            .val = NondetRegLayout{._super = /*offset=*/143}},
    ._extra32 = ArgU8Layout{.count = NondetRegLayout{._super = /*offset=*/144},
                            .val = NondetRegLayout{._super = /*offset=*/145}},
    ._extra33 = ArgU8Layout{.count = NondetRegLayout{._super = /*offset=*/146},
                            .val = NondetRegLayout{._super = /*offset=*/147}},
    ._extra34 = ArgU8Layout{.count = NondetRegLayout{._super = /*offset=*/148},
                            .val = NondetRegLayout{._super = /*offset=*/149}},
    ._extra35 = ArgU8Layout{.count = NondetRegLayout{._super = /*offset=*/150},
                            .val = NondetRegLayout{._super = /*offset=*/151}}};
__device__ constexpr BigInt0StateArm6Layout kLayout__1148 = BigInt0StateArm6Layout{
    ._super = kLayout__1058,
    ._extra0 = kLayout__1062,
    ._extra1 = kLayout__1063,
    ._extra2 = kLayout__1064,
    ._extra3 = kLayout__1065,
    ._extra4 = kLayout__683,
    ._extra5 = kLayout__684,
    ._extra6 = kLayout__685,
    ._extra7 = kLayout__686,
    ._extra8 = kLayout__687,
    ._extra9 = kLayout__688,
    ._extra10 = kLayout__689,
    ._extra11 = kLayout__690,
    ._extra12 = CycleArgLayout{.count = NondetRegLayout{._super = /*offset=*/104},
                               .cycle = NondetRegLayout{._super = /*offset=*/105}},
    ._extra13 = CycleArgLayout{.count = NondetRegLayout{._super = /*offset=*/106},
                               .cycle = NondetRegLayout{._super = /*offset=*/107}},
    ._extra14 = CycleArgLayout{.count = NondetRegLayout{._super = /*offset=*/108},
                               .cycle = NondetRegLayout{._super = /*offset=*/109}},
    ._extra15 = CycleArgLayout{.count = NondetRegLayout{._super = /*offset=*/110},
                               .cycle = NondetRegLayout{._super = /*offset=*/111}},
    ._extra16 = CycleArgLayout{.count = NondetRegLayout{._super = /*offset=*/112},
                               .cycle = NondetRegLayout{._super = /*offset=*/113}},
    ._extra17 = CycleArgLayout{.count = NondetRegLayout{._super = /*offset=*/114},
                               .cycle = NondetRegLayout{._super = /*offset=*/115}},
    ._extra18 = ArgU8Layout{.count = NondetRegLayout{._super = /*offset=*/116},
                            .val = NondetRegLayout{._super = /*offset=*/117}},
    ._extra19 = ArgU8Layout{.count = NondetRegLayout{._super = /*offset=*/118},
                            .val = NondetRegLayout{._super = /*offset=*/119}},
    ._extra20 = ArgU8Layout{.count = NondetRegLayout{._super = /*offset=*/120},
                            .val = NondetRegLayout{._super = /*offset=*/121}},
    ._extra21 = ArgU8Layout{.count = NondetRegLayout{._super = /*offset=*/122},
                            .val = NondetRegLayout{._super = /*offset=*/123}},
    ._extra22 = ArgU8Layout{.count = NondetRegLayout{._super = /*offset=*/124},
                            .val = NondetRegLayout{._super = /*offset=*/125}},
    ._extra23 = ArgU8Layout{.count = NondetRegLayout{._super = /*offset=*/126},
                            .val = NondetRegLayout{._super = /*offset=*/127}},
    ._extra24 = ArgU8Layout{.count = NondetRegLayout{._super = /*offset=*/128},
                            .val = NondetRegLayout{._super = /*offset=*/129}},
    ._extra25 = ArgU8Layout{.count = NondetRegLayout{._super = /*offset=*/130},
                            .val = NondetRegLayout{._super = /*offset=*/131}},
    ._extra26 = ArgU8Layout{.count = NondetRegLayout{._super = /*offset=*/132},
                            .val = NondetRegLayout{._super = /*offset=*/133}},
    ._extra27 = ArgU8Layout{.count = NondetRegLayout{._super = /*offset=*/134},
                            .val = NondetRegLayout{._super = /*offset=*/135}},
    ._extra28 = ArgU8Layout{.count = NondetRegLayout{._super = /*offset=*/136},
                            .val = NondetRegLayout{._super = /*offset=*/137}},
    ._extra29 = ArgU8Layout{.count = NondetRegLayout{._super = /*offset=*/138},
                            .val = NondetRegLayout{._super = /*offset=*/139}},
    ._extra30 = ArgU8Layout{.count = NondetRegLayout{._super = /*offset=*/140},
                            .val = NondetRegLayout{._super = /*offset=*/141}},
    ._extra31 = ArgU8Layout{.count = NondetRegLayout{._super = /*offset=*/142},
                            .val = NondetRegLayout{._super = /*offset=*/143}},
    ._extra32 = ArgU8Layout{.count = NondetRegLayout{._super = /*offset=*/144},
                            .val = NondetRegLayout{._super = /*offset=*/145}},
    ._extra33 = ArgU8Layout{.count = NondetRegLayout{._super = /*offset=*/146},
                            .val = NondetRegLayout{._super = /*offset=*/147}},
    ._extra34 = ArgU8Layout{.count = NondetRegLayout{._super = /*offset=*/148},
                            .val = NondetRegLayout{._super = /*offset=*/149}},
    ._extra35 = ArgU8Layout{.count = NondetRegLayout{._super = /*offset=*/150},
                            .val = NondetRegLayout{._super = /*offset=*/151}}};
__device__ constexpr BigInt0StateArm7Layout kLayout__1149 = BigInt0StateArm7Layout{
    ._super = kLayout__1058,
    ._extra0 = kLayout__1062,
    ._extra1 = kLayout__1063,
    ._extra2 = kLayout__1064,
    ._extra3 = kLayout__1065,
    ._extra4 = kLayout__683,
    ._extra5 = kLayout__684,
    ._extra6 = kLayout__685,
    ._extra7 = kLayout__686,
    ._extra8 = kLayout__687,
    ._extra9 = kLayout__688,
    ._extra10 = kLayout__689,
    ._extra11 = kLayout__690,
    ._extra12 = CycleArgLayout{.count = NondetRegLayout{._super = /*offset=*/104},
                               .cycle = NondetRegLayout{._super = /*offset=*/105}},
    ._extra13 = CycleArgLayout{.count = NondetRegLayout{._super = /*offset=*/106},
                               .cycle = NondetRegLayout{._super = /*offset=*/107}},
    ._extra14 = CycleArgLayout{.count = NondetRegLayout{._super = /*offset=*/108},
                               .cycle = NondetRegLayout{._super = /*offset=*/109}},
    ._extra15 = CycleArgLayout{.count = NondetRegLayout{._super = /*offset=*/110},
                               .cycle = NondetRegLayout{._super = /*offset=*/111}},
    ._extra16 = CycleArgLayout{.count = NondetRegLayout{._super = /*offset=*/112},
                               .cycle = NondetRegLayout{._super = /*offset=*/113}},
    ._extra17 = CycleArgLayout{.count = NondetRegLayout{._super = /*offset=*/114},
                               .cycle = NondetRegLayout{._super = /*offset=*/115}},
    ._extra18 = ArgU8Layout{.count = NondetRegLayout{._super = /*offset=*/116},
                            .val = NondetRegLayout{._super = /*offset=*/117}},
    ._extra19 = ArgU8Layout{.count = NondetRegLayout{._super = /*offset=*/118},
                            .val = NondetRegLayout{._super = /*offset=*/119}},
    ._extra20 = ArgU8Layout{.count = NondetRegLayout{._super = /*offset=*/120},
                            .val = NondetRegLayout{._super = /*offset=*/121}},
    ._extra21 = ArgU8Layout{.count = NondetRegLayout{._super = /*offset=*/122},
                            .val = NondetRegLayout{._super = /*offset=*/123}},
    ._extra22 = ArgU8Layout{.count = NondetRegLayout{._super = /*offset=*/124},
                            .val = NondetRegLayout{._super = /*offset=*/125}},
    ._extra23 = ArgU8Layout{.count = NondetRegLayout{._super = /*offset=*/126},
                            .val = NondetRegLayout{._super = /*offset=*/127}},
    ._extra24 = ArgU8Layout{.count = NondetRegLayout{._super = /*offset=*/128},
                            .val = NondetRegLayout{._super = /*offset=*/129}},
    ._extra25 = ArgU8Layout{.count = NondetRegLayout{._super = /*offset=*/130},
                            .val = NondetRegLayout{._super = /*offset=*/131}},
    ._extra26 = ArgU8Layout{.count = NondetRegLayout{._super = /*offset=*/132},
                            .val = NondetRegLayout{._super = /*offset=*/133}},
    ._extra27 = ArgU8Layout{.count = NondetRegLayout{._super = /*offset=*/134},
                            .val = NondetRegLayout{._super = /*offset=*/135}},
    ._extra28 = ArgU8Layout{.count = NondetRegLayout{._super = /*offset=*/136},
                            .val = NondetRegLayout{._super = /*offset=*/137}},
    ._extra29 = ArgU8Layout{.count = NondetRegLayout{._super = /*offset=*/138},
                            .val = NondetRegLayout{._super = /*offset=*/139}},
    ._extra30 = ArgU8Layout{.count = NondetRegLayout{._super = /*offset=*/140},
                            .val = NondetRegLayout{._super = /*offset=*/141}},
    ._extra31 = ArgU8Layout{.count = NondetRegLayout{._super = /*offset=*/142},
                            .val = NondetRegLayout{._super = /*offset=*/143}},
    ._extra32 = ArgU8Layout{.count = NondetRegLayout{._super = /*offset=*/144},
                            .val = NondetRegLayout{._super = /*offset=*/145}},
    ._extra33 = ArgU8Layout{.count = NondetRegLayout{._super = /*offset=*/146},
                            .val = NondetRegLayout{._super = /*offset=*/147}},
    ._extra34 = ArgU8Layout{.count = NondetRegLayout{._super = /*offset=*/148},
                            .val = NondetRegLayout{._super = /*offset=*/149}},
    ._extra35 = ArgU8Layout{.count = NondetRegLayout{._super = /*offset=*/150},
                            .val = NondetRegLayout{._super = /*offset=*/151}}};
__device__ constexpr BigInt0StateLayout kLayout__1068 = BigInt0StateLayout{._super = kLayout__1058,
                                                                           .arm0 = kLayout__1069,
                                                                           .arm1 = kLayout__1076,
                                                                           .arm2 = kLayout__1144,
                                                                           .arm3 = kLayout__1145,
                                                                           .arm4 = kLayout__1146,
                                                                           .arm5 = kLayout__1147,
                                                                           .arm6 = kLayout__1148,
                                                                           .arm7 = kLayout__1149};
__device__ constexpr BigInt0Layout kLayout__1056 =
    BigInt0Layout{._0 = kLayout__1057,
                  .state = kLayout__1058,
                  ._arguments_BigInt0State = kLayout__1060,
                  .stateRedef = kLayout__1068};
__device__ constexpr TopInstResultLayout kLayout__13 = TopInstResultLayout{._selector = kLayout__12,
                                                                           .arm0 = kLayout__14,
                                                                           .arm1 = kLayout__95,
                                                                           .arm2 = kLayout__113,
                                                                           .arm3 = kLayout__126,
                                                                           .arm4 = kLayout__210,
                                                                           .arm5 = kLayout__337,
                                                                           .arm6 = kLayout__397,
                                                                           .arm7 = kLayout__440,
                                                                           .arm8 = kLayout__612,
                                                                           .arm9 = kLayout__677,
                                                                           .arm10 = kLayout__943,
                                                                           .arm11 = kLayout__976,
                                                                           .arm12 = kLayout__1056};
__device__ constexpr TopLayout kLayout__7 =
    TopLayout{.cycle = NondetRegLayout{._super = /*offset=*/0},
              .nextPcLow = NondetRegLayout{._super = /*offset=*/14},
              .nextPcHigh = NondetRegLayout{._super = /*offset=*/15},
              .nextState_0 = NondetRegLayout{._super = /*offset=*/16},
              .nextMachineMode = NondetRegLayout{._super = /*offset=*/17},
              .isFirstCycle = NondetRegLayout{._super = /*offset=*/18},
              .cycleRedef = TopCycleLayout{._super = NondetRegLayout{._super = /*offset=*/0},
                                           .arm0 = NondetRegLayout{._super = /*offset=*/0},
                                           .arm1 = NondetRegLayout{._super = /*offset=*/0}},
              .major = NondetRegLayout{._super = /*offset=*/19},
              .minor = NondetRegLayout{._super = /*offset=*/20},
              .instInput = kLayout__8,
              .majorOnehot = kLayout__11,
              .instResult = kLayout__13};
__device__ constexpr DigestRegValues_SuperLayout8LayoutArray kLayout__1151 =
    DigestRegValues_SuperLayout8LayoutArray{
        DigestRegValues_SuperLayout{.low = NondetRegLayout{._super = /*offset=*/0},
                                    .high = NondetRegLayout{._super = /*offset=*/1}},
        DigestRegValues_SuperLayout{.low = NondetRegLayout{._super = /*offset=*/2},
                                    .high = NondetRegLayout{._super = /*offset=*/3}},
        DigestRegValues_SuperLayout{.low = NondetRegLayout{._super = /*offset=*/4},
                                    .high = NondetRegLayout{._super = /*offset=*/5}},
        DigestRegValues_SuperLayout{.low = NondetRegLayout{._super = /*offset=*/6},
                                    .high = NondetRegLayout{._super = /*offset=*/7}},
        DigestRegValues_SuperLayout{.low = NondetRegLayout{._super = /*offset=*/8},
                                    .high = NondetRegLayout{._super = /*offset=*/9}},
        DigestRegValues_SuperLayout{.low = NondetRegLayout{._super = /*offset=*/10},
                                    .high = NondetRegLayout{._super = /*offset=*/11}},
        DigestRegValues_SuperLayout{.low = NondetRegLayout{._super = /*offset=*/12},
                                    .high = NondetRegLayout{._super = /*offset=*/13}},
        DigestRegValues_SuperLayout{.low = NondetRegLayout{._super = /*offset=*/14},
                                    .high = NondetRegLayout{._super = /*offset=*/15}}};
__device__ constexpr DigestRegLayout kLayout__1150 = DigestRegLayout{.values = kLayout__1151};
__device__ constexpr DigestRegValues_SuperLayout8LayoutArray kLayout__1153 =
    DigestRegValues_SuperLayout8LayoutArray{
        DigestRegValues_SuperLayout{.low = NondetRegLayout{._super = /*offset=*/17},
                                    .high = NondetRegLayout{._super = /*offset=*/18}},
        DigestRegValues_SuperLayout{.low = NondetRegLayout{._super = /*offset=*/19},
                                    .high = NondetRegLayout{._super = /*offset=*/20}},
        DigestRegValues_SuperLayout{.low = NondetRegLayout{._super = /*offset=*/21},
                                    .high = NondetRegLayout{._super = /*offset=*/22}},
        DigestRegValues_SuperLayout{.low = NondetRegLayout{._super = /*offset=*/23},
                                    .high = NondetRegLayout{._super = /*offset=*/24}},
        DigestRegValues_SuperLayout{.low = NondetRegLayout{._super = /*offset=*/25},
                                    .high = NondetRegLayout{._super = /*offset=*/26}},
        DigestRegValues_SuperLayout{.low = NondetRegLayout{._super = /*offset=*/27},
                                    .high = NondetRegLayout{._super = /*offset=*/28}},
        DigestRegValues_SuperLayout{.low = NondetRegLayout{._super = /*offset=*/29},
                                    .high = NondetRegLayout{._super = /*offset=*/30}},
        DigestRegValues_SuperLayout{.low = NondetRegLayout{._super = /*offset=*/31},
                                    .high = NondetRegLayout{._super = /*offset=*/32}}};
__device__ constexpr DigestRegLayout kLayout__1152 = DigestRegLayout{.values = kLayout__1153};
__device__ constexpr DigestRegValues_SuperLayout8LayoutArray kLayout__1155 =
    DigestRegValues_SuperLayout8LayoutArray{
        DigestRegValues_SuperLayout{.low = NondetRegLayout{._super = /*offset=*/38},
                                    .high = NondetRegLayout{._super = /*offset=*/39}},
        DigestRegValues_SuperLayout{.low = NondetRegLayout{._super = /*offset=*/40},
                                    .high = NondetRegLayout{._super = /*offset=*/41}},
        DigestRegValues_SuperLayout{.low = NondetRegLayout{._super = /*offset=*/42},
                                    .high = NondetRegLayout{._super = /*offset=*/43}},
        DigestRegValues_SuperLayout{.low = NondetRegLayout{._super = /*offset=*/44},
                                    .high = NondetRegLayout{._super = /*offset=*/45}},
        DigestRegValues_SuperLayout{.low = NondetRegLayout{._super = /*offset=*/46},
                                    .high = NondetRegLayout{._super = /*offset=*/47}},
        DigestRegValues_SuperLayout{.low = NondetRegLayout{._super = /*offset=*/48},
                                    .high = NondetRegLayout{._super = /*offset=*/49}},
        DigestRegValues_SuperLayout{.low = NondetRegLayout{._super = /*offset=*/50},
                                    .high = NondetRegLayout{._super = /*offset=*/51}},
        DigestRegValues_SuperLayout{.low = NondetRegLayout{._super = /*offset=*/52},
                                    .high = NondetRegLayout{._super = /*offset=*/53}}};
__device__ constexpr DigestRegLayout kLayout__1154 = DigestRegLayout{.values = kLayout__1155};
__device__ constexpr DigestRegValues_SuperLayout8LayoutArray kLayout__1157 =
    DigestRegValues_SuperLayout8LayoutArray{
        DigestRegValues_SuperLayout{.low = NondetRegLayout{._super = /*offset=*/54},
                                    .high = NondetRegLayout{._super = /*offset=*/55}},
        DigestRegValues_SuperLayout{.low = NondetRegLayout{._super = /*offset=*/56},
                                    .high = NondetRegLayout{._super = /*offset=*/57}},
        DigestRegValues_SuperLayout{.low = NondetRegLayout{._super = /*offset=*/58},
                                    .high = NondetRegLayout{._super = /*offset=*/59}},
        DigestRegValues_SuperLayout{.low = NondetRegLayout{._super = /*offset=*/60},
                                    .high = NondetRegLayout{._super = /*offset=*/61}},
        DigestRegValues_SuperLayout{.low = NondetRegLayout{._super = /*offset=*/62},
                                    .high = NondetRegLayout{._super = /*offset=*/63}},
        DigestRegValues_SuperLayout{.low = NondetRegLayout{._super = /*offset=*/64},
                                    .high = NondetRegLayout{._super = /*offset=*/65}},
        DigestRegValues_SuperLayout{.low = NondetRegLayout{._super = /*offset=*/66},
                                    .high = NondetRegLayout{._super = /*offset=*/67}},
        DigestRegValues_SuperLayout{.low = NondetRegLayout{._super = /*offset=*/68},
                                    .high = NondetRegLayout{._super = /*offset=*/69}}};
__device__ constexpr DigestRegLayout kLayout__1156 = DigestRegLayout{.values = kLayout__1157};
__device__ constexpr _accumLayout kLayout__1158 =
    _accumLayout{.argU8 = Arg_ArgU8Layout{.val = /*offset=*/0},
                 .argU16 = Arg_ArgU16Layout{.val = /*offset=*/4},
                 .memoryArg = Arg_MemoryArgLayout{.addr = /*offset=*/8,
                                                  .cycle = /*offset=*/12,
                                                  .dataLow = /*offset=*/16,
                                                  .dataHigh = /*offset=*/20},
                 .cycleArg = Arg_CycleArgLayout{.cycle = /*offset=*/24},
                 ._offset = /*offset=*/28,
                 ._user = Reg1LayoutArray{/*offset=*/32}};
__device__ constexpr LayoutAccumLayout kLayoutTestSuccRunAccum = LayoutAccumLayout{
    .user = kLayout__0,
    .columns = Reg20LayoutArray{
        /*offset=*/23, /*offset=*/27, /*offset=*/31, /*offset=*/35, /*offset=*/39,
        /*offset=*/43, /*offset=*/47, /*offset=*/51, /*offset=*/55, /*offset=*/59,
        /*offset=*/63, /*offset=*/67, /*offset=*/71, /*offset=*/75, /*offset=*/79,
        /*offset=*/83, /*offset=*/87, /*offset=*/91, /*offset=*/95, /*offset=*/99}};
__device__ constexpr LayoutAccumLayout kLayout_TopAccum = LayoutAccumLayout{
    .user = kLayout__0,
    .columns = Reg20LayoutArray{
        /*offset=*/23, /*offset=*/27, /*offset=*/31, /*offset=*/35, /*offset=*/39,
        /*offset=*/43, /*offset=*/47, /*offset=*/51, /*offset=*/55, /*offset=*/59,
        /*offset=*/63, /*offset=*/67, /*offset=*/71, /*offset=*/75, /*offset=*/79,
        /*offset=*/83, /*offset=*/87, /*offset=*/91, /*offset=*/95, /*offset=*/99}};
__device__ constexpr TestSuccRunLayout kLayoutTestSuccRun = TestSuccRunLayout{._0 = kLayout__7};
__device__ constexpr TopLayout kLayout_Top =
    TopLayout{.cycle = NondetRegLayout{._super = /*offset=*/0},
              .nextPcLow = NondetRegLayout{._super = /*offset=*/14},
              .nextPcHigh = NondetRegLayout{._super = /*offset=*/15},
              .nextState_0 = NondetRegLayout{._super = /*offset=*/16},
              .nextMachineMode = NondetRegLayout{._super = /*offset=*/17},
              .isFirstCycle = NondetRegLayout{._super = /*offset=*/18},
              .cycleRedef = TopCycleLayout{._super = NondetRegLayout{._super = /*offset=*/0},
                                           .arm0 = NondetRegLayout{._super = /*offset=*/0},
                                           .arm1 = NondetRegLayout{._super = /*offset=*/0}},
              .major = NondetRegLayout{._super = /*offset=*/19},
              .minor = NondetRegLayout{._super = /*offset=*/20},
              .instInput = kLayout__8,
              .majorOnehot = kLayout__11,
              .instResult = kLayout__13};
__device__ constexpr _globalLayout kLayoutGlobal =
    _globalLayout{.input = kLayout__1150,
                  .isTerminate = NondetRegLayout{._super = /*offset=*/16},
                  .output = kLayout__1152,
                  .rng = NondetExtRegLayout{._super = /*offset=*/33},
                  .shutdownCycle = NondetRegLayout{._super = /*offset=*/37},
                  .stateIn = kLayout__1154,
                  .stateOut = kLayout__1156,
                  .termA0high = NondetRegLayout{._super = /*offset=*/70},
                  .termA0low = NondetRegLayout{._super = /*offset=*/71},
                  .termA1high = NondetRegLayout{._super = /*offset=*/72},
                  .termA1low = NondetRegLayout{._super = /*offset=*/73}};
__device__ constexpr _mixLayout kLayoutMix = _mixLayout{.randomness = kLayout__1158};<|MERGE_RESOLUTION|>--- conflicted
+++ resolved
@@ -3831,17 +3831,6 @@
                                                                           .arm5 = kLayout__661,
                                                                           .arm6 = kLayout__672,
                                                                           .arm7 = kLayout__673};
-__device__ constexpr NondetU16RegLayout kLayout__675 =
-    NondetU16RegLayout{.arg = ArgU16Layout{.count = NondetRegLayout{._super = /*offset=*/137},
-                                           .val = NondetRegLayout{._super = /*offset=*/138}}};
-__device__ constexpr NondetU16RegLayout kLayout__676 =
-    NondetU16RegLayout{.arg = ArgU16Layout{.count = NondetRegLayout{._super = /*offset=*/140},
-                                           .val = NondetRegLayout{._super = /*offset=*/141}}};
-__device__ constexpr NormalizeU32Layout kLayout__674 =
-    NormalizeU32Layout{.low16 = kLayout__675,
-                       .lowCarry = NondetRegLayout{._super = /*offset=*/139},
-                       .high16 = kLayout__676,
-                       .highCarry = NondetRegLayout{._super = /*offset=*/142}};
 __device__ constexpr ECall0Layout kLayout__612 =
     ECall0Layout{.s0 = NondetRegLayout{._super = /*offset=*/89},
                  .s1 = NondetRegLayout{._super = /*offset=*/90},
@@ -3850,23 +3839,21 @@
                  .pcAddr = kLayout__614,
                  ._arguments_ECall0Output = kLayout__616,
                  .output = kLayout__621,
-                 .isSuspend = IsZeroLayout{._super = NondetRegLayout{._super = /*offset=*/127},
-                                           .inv = NondetRegLayout{._super = /*offset=*/128}},
-                 .isDecode = IsZeroLayout{._super = NondetRegLayout{._super = /*offset=*/129},
-                                          .inv = NondetRegLayout{._super = /*offset=*/130}},
-                 .isP2Entry = IsZeroLayout{._super = NondetRegLayout{._super = /*offset=*/131},
-                                           .inv = NondetRegLayout{._super = /*offset=*/132}},
-                 .isShaEcall = IsZeroLayout{._super = NondetRegLayout{._super = /*offset=*/133},
-                                            .inv = NondetRegLayout{._super = /*offset=*/134}},
-                 .isBigIntEcall = IsZeroLayout{._super = NondetRegLayout{._super = /*offset=*/135},
-                                               .inv = NondetRegLayout{._super = /*offset=*/136}},
-                 .addPC = kLayout__674};
-__device__ constexpr DoCycleTableLayout kLayout__678 =
+                 .isDecode = IsZeroLayout{._super = NondetRegLayout{._super = /*offset=*/127},
+                                          .inv = NondetRegLayout{._super = /*offset=*/128}},
+                 .isP2Entry = IsZeroLayout{._super = NondetRegLayout{._super = /*offset=*/129},
+                                           .inv = NondetRegLayout{._super = /*offset=*/130}},
+                 .isShaEcall = IsZeroLayout{._super = NondetRegLayout{._super = /*offset=*/131},
+                                            .inv = NondetRegLayout{._super = /*offset=*/132}},
+                 .isBigIntEcall = IsZeroLayout{._super = NondetRegLayout{._super = /*offset=*/133},
+                                               .inv = NondetRegLayout{._super = /*offset=*/134}},
+                 .addPC = kLayout__437};
+__device__ constexpr DoCycleTableLayout kLayout__675 =
     DoCycleTableLayout{.arg1 = CycleArgLayout{.count = NondetRegLayout{._super = /*offset=*/192},
                                               .cycle = NondetRegLayout{._super = /*offset=*/193}},
                        .arg2 = CycleArgLayout{.count = NondetRegLayout{._super = /*offset=*/194},
                                               .cycle = NondetRegLayout{._super = /*offset=*/195}}};
-__device__ constexpr NondetRegLayout24LayoutArray kLayout__680 = NondetRegLayout24LayoutArray{
+__device__ constexpr NondetRegLayout24LayoutArray kLayout__677 = NondetRegLayout24LayoutArray{
     NondetRegLayout{._super = /*offset=*/40}, NondetRegLayout{._super = /*offset=*/41},
     NondetRegLayout{._super = /*offset=*/42}, NondetRegLayout{._super = /*offset=*/43},
     NondetRegLayout{._super = /*offset=*/44}, NondetRegLayout{._super = /*offset=*/45},
@@ -3879,7 +3866,7 @@
     NondetRegLayout{._super = /*offset=*/58}, NondetRegLayout{._super = /*offset=*/59},
     NondetRegLayout{._super = /*offset=*/60}, NondetRegLayout{._super = /*offset=*/61},
     NondetRegLayout{._super = /*offset=*/62}, NondetRegLayout{._super = /*offset=*/63}};
-__device__ constexpr PoseidonStateLayout kLayout__679 =
+__device__ constexpr PoseidonStateLayout kLayout__676 =
     PoseidonStateLayout{.hasState = NondetRegLayout{._super = /*offset=*/29},
                         .stateAddr = NondetRegLayout{._super = /*offset=*/30},
                         .bufOutAddr = NondetRegLayout{._super = /*offset=*/31},
@@ -3891,106 +3878,109 @@
                         .bufInAddr = NondetRegLayout{._super = /*offset=*/37},
                         .count = NondetRegLayout{._super = /*offset=*/38},
                         .mode = NondetRegLayout{._super = /*offset=*/39},
-                        .inner = kLayout__680,
+                        .inner = kLayout__677,
                         .zcheck = NondetExtRegLayout{._super = /*offset=*/64}};
-__device__ constexpr MemoryArgLayout kLayout__683 =
+__device__ constexpr MemoryArgLayout kLayout__680 =
     MemoryArgLayout{.count = NondetRegLayout{._super = /*offset=*/68},
                     .addr = NondetRegLayout{._super = /*offset=*/69},
                     .cycle = NondetRegLayout{._super = /*offset=*/70},
                     .dataLow = NondetRegLayout{._super = /*offset=*/71},
                     .dataHigh = NondetRegLayout{._super = /*offset=*/72}};
-__device__ constexpr MemoryArgLayout kLayout__684 =
+__device__ constexpr MemoryArgLayout kLayout__681 =
     MemoryArgLayout{.count = NondetRegLayout{._super = /*offset=*/73},
                     .addr = NondetRegLayout{._super = /*offset=*/69},
                     .cycle = NondetRegLayout{._super = /*offset=*/74},
                     .dataLow = NondetRegLayout{._super = /*offset=*/75},
                     .dataHigh = NondetRegLayout{._super = /*offset=*/76}};
-__device__ constexpr MemoryArgLayout kLayout__685 =
+__device__ constexpr MemoryArgLayout kLayout__682 =
     MemoryArgLayout{.count = NondetRegLayout{._super = /*offset=*/77},
                     .addr = NondetRegLayout{._super = /*offset=*/78},
                     .cycle = NondetRegLayout{._super = /*offset=*/79},
                     .dataLow = NondetRegLayout{._super = /*offset=*/80},
                     .dataHigh = NondetRegLayout{._super = /*offset=*/81}};
-__device__ constexpr MemoryArgLayout kLayout__686 =
+__device__ constexpr MemoryArgLayout kLayout__683 =
     MemoryArgLayout{.count = NondetRegLayout{._super = /*offset=*/82},
                     .addr = NondetRegLayout{._super = /*offset=*/78},
                     .cycle = NondetRegLayout{._super = /*offset=*/83},
                     .dataLow = NondetRegLayout{._super = /*offset=*/84},
                     .dataHigh = NondetRegLayout{._super = /*offset=*/85}};
-__device__ constexpr MemoryArgLayout kLayout__687 =
+__device__ constexpr MemoryArgLayout kLayout__684 =
     MemoryArgLayout{.count = NondetRegLayout{._super = /*offset=*/86},
                     .addr = NondetRegLayout{._super = /*offset=*/87},
                     .cycle = NondetRegLayout{._super = /*offset=*/88},
                     .dataLow = NondetRegLayout{._super = /*offset=*/89},
                     .dataHigh = NondetRegLayout{._super = /*offset=*/90}};
-__device__ constexpr MemoryArgLayout kLayout__688 =
+__device__ constexpr MemoryArgLayout kLayout__685 =
     MemoryArgLayout{.count = NondetRegLayout{._super = /*offset=*/91},
                     .addr = NondetRegLayout{._super = /*offset=*/87},
                     .cycle = NondetRegLayout{._super = /*offset=*/92},
                     .dataLow = NondetRegLayout{._super = /*offset=*/93},
                     .dataHigh = NondetRegLayout{._super = /*offset=*/94}};
-__device__ constexpr MemoryArgLayout kLayout__689 =
+__device__ constexpr MemoryArgLayout kLayout__686 =
     MemoryArgLayout{.count = NondetRegLayout{._super = /*offset=*/95},
                     .addr = NondetRegLayout{._super = /*offset=*/96},
                     .cycle = NondetRegLayout{._super = /*offset=*/97},
                     .dataLow = NondetRegLayout{._super = /*offset=*/98},
                     .dataHigh = NondetRegLayout{._super = /*offset=*/99}};
-__device__ constexpr MemoryArgLayout kLayout__690 =
+__device__ constexpr MemoryArgLayout kLayout__687 =
     MemoryArgLayout{.count = NondetRegLayout{._super = /*offset=*/100},
                     .addr = NondetRegLayout{._super = /*offset=*/96},
                     .cycle = NondetRegLayout{._super = /*offset=*/101},
                     .dataLow = NondetRegLayout{._super = /*offset=*/102},
                     .dataHigh = NondetRegLayout{._super = /*offset=*/103}};
-__device__ constexpr MemoryArgLayout kLayout__691 =
+__device__ constexpr MemoryArgLayout kLayout__688 =
     MemoryArgLayout{.count = NondetRegLayout{._super = /*offset=*/104},
                     .addr = NondetRegLayout{._super = /*offset=*/105},
                     .cycle = NondetRegLayout{._super = /*offset=*/106},
                     .dataLow = NondetRegLayout{._super = /*offset=*/107},
                     .dataHigh = NondetRegLayout{._super = /*offset=*/108}};
-__device__ constexpr MemoryArgLayout kLayout__692 =
+__device__ constexpr MemoryArgLayout kLayout__689 =
     MemoryArgLayout{.count = NondetRegLayout{._super = /*offset=*/109},
                     .addr = NondetRegLayout{._super = /*offset=*/105},
                     .cycle = NondetRegLayout{._super = /*offset=*/110},
                     .dataLow = NondetRegLayout{._super = /*offset=*/111},
                     .dataHigh = NondetRegLayout{._super = /*offset=*/112}};
-__device__ constexpr MemoryArgLayout kLayout__693 =
+__device__ constexpr MemoryArgLayout kLayout__690 =
     MemoryArgLayout{.count = NondetRegLayout{._super = /*offset=*/113},
                     .addr = NondetRegLayout{._super = /*offset=*/114},
                     .cycle = NondetRegLayout{._super = /*offset=*/115},
                     .dataLow = NondetRegLayout{._super = /*offset=*/116},
                     .dataHigh = NondetRegLayout{._super = /*offset=*/117}};
-__device__ constexpr MemoryArgLayout kLayout__694 =
+__device__ constexpr MemoryArgLayout kLayout__691 =
     MemoryArgLayout{.count = NondetRegLayout{._super = /*offset=*/118},
                     .addr = NondetRegLayout{._super = /*offset=*/114},
                     .cycle = NondetRegLayout{._super = /*offset=*/119},
                     .dataLow = NondetRegLayout{._super = /*offset=*/120},
                     .dataHigh = NondetRegLayout{._super = /*offset=*/121}};
-__device__ constexpr MemoryArgLayout kLayout__695 =
+__device__ constexpr MemoryArgLayout kLayout__692 =
     MemoryArgLayout{.count = NondetRegLayout{._super = /*offset=*/122},
                     .addr = NondetRegLayout{._super = /*offset=*/123},
                     .cycle = NondetRegLayout{._super = /*offset=*/124},
                     .dataLow = NondetRegLayout{._super = /*offset=*/125},
                     .dataHigh = NondetRegLayout{._super = /*offset=*/126}};
-__device__ constexpr MemoryArgLayout kLayout__696 =
+__device__ constexpr MemoryArgLayout kLayout__693 =
     MemoryArgLayout{.count = NondetRegLayout{._super = /*offset=*/127},
                     .addr = NondetRegLayout{._super = /*offset=*/123},
                     .cycle = NondetRegLayout{._super = /*offset=*/128},
                     .dataLow = NondetRegLayout{._super = /*offset=*/129},
                     .dataHigh = NondetRegLayout{._super = /*offset=*/130}};
-__device__ constexpr MemoryArgLayout kLayout__697 =
+__device__ constexpr MemoryArgLayout kLayout__694 =
     MemoryArgLayout{.count = NondetRegLayout{._super = /*offset=*/131},
                     .addr = NondetRegLayout{._super = /*offset=*/132},
                     .cycle = NondetRegLayout{._super = /*offset=*/133},
                     .dataLow = NondetRegLayout{._super = /*offset=*/134},
                     .dataHigh = NondetRegLayout{._super = /*offset=*/135}};
-__device__ constexpr MemoryArgLayout kLayout__698 =
+__device__ constexpr MemoryArgLayout kLayout__695 =
     MemoryArgLayout{.count = NondetRegLayout{._super = /*offset=*/136},
                     .addr = NondetRegLayout{._super = /*offset=*/132},
                     .cycle = NondetRegLayout{._super = /*offset=*/137},
                     .dataLow = NondetRegLayout{._super = /*offset=*/138},
                     .dataHigh = NondetRegLayout{._super = /*offset=*/139}};
-__device__ constexpr MemoryArgLayout16LayoutArray kLayout__682 =
-    MemoryArgLayout16LayoutArray{kLayout__683,
+__device__ constexpr MemoryArgLayout16LayoutArray kLayout__679 =
+    MemoryArgLayout16LayoutArray{kLayout__680,
+                                 kLayout__681,
+                                 kLayout__682,
+                                 kLayout__683,
                                  kLayout__684,
                                  kLayout__685,
                                  kLayout__686,
@@ -4002,11 +3992,8 @@
                                  kLayout__692,
                                  kLayout__693,
                                  kLayout__694,
-                                 kLayout__695,
-                                 kLayout__696,
-                                 kLayout__697,
-                                 kLayout__698};
-__device__ constexpr CycleArgLayout8LayoutArray kLayout__699 =
+                                 kLayout__695};
+__device__ constexpr CycleArgLayout8LayoutArray kLayout__696 =
     CycleArgLayout8LayoutArray{CycleArgLayout{.count = NondetRegLayout{._super = /*offset=*/140},
                                               .cycle = NondetRegLayout{._super = /*offset=*/141}},
                                CycleArgLayout{.count = NondetRegLayout{._super = /*offset=*/142},
@@ -4023,7 +4010,7 @@
                                               .cycle = NondetRegLayout{._super = /*offset=*/153}},
                                CycleArgLayout{.count = NondetRegLayout{._super = /*offset=*/154},
                                               .cycle = NondetRegLayout{._super = /*offset=*/155}}};
-__device__ constexpr ArgU16Layout24LayoutArray kLayout__700 =
+__device__ constexpr ArgU16Layout24LayoutArray kLayout__697 =
     ArgU16Layout24LayoutArray{ArgU16Layout{.count = NondetRegLayout{._super = /*offset=*/156},
                                            .val = NondetRegLayout{._super = /*offset=*/75}},
                               ArgU16Layout{.count = NondetRegLayout{._super = /*offset=*/157},
@@ -4072,26 +4059,26 @@
                                            .val = NondetRegLayout{._super = /*offset=*/139}},
                               ArgU16Layout{.count = NondetRegLayout{._super = /*offset=*/186},
                                            .val = NondetRegLayout{._super = /*offset=*/187}}};
-__device__ constexpr ArgU8Layout2LayoutArray kLayout__701 =
+__device__ constexpr ArgU8Layout2LayoutArray kLayout__698 =
     ArgU8Layout2LayoutArray{ArgU8Layout{.count = NondetRegLayout{._super = /*offset=*/188},
                                         .val = NondetRegLayout{._super = /*offset=*/189}},
                             ArgU8Layout{.count = NondetRegLayout{._super = /*offset=*/190},
                                         .val = NondetRegLayout{._super = /*offset=*/191}}};
-__device__ constexpr _Arguments_Poseidon0StateLayout kLayout__681 =
-    _Arguments_Poseidon0StateLayout{.memoryArg = kLayout__682,
-                                    .cycleArg = kLayout__699,
-                                    .argU16 = kLayout__700,
-                                    .argU8 = kLayout__701};
-__device__ constexpr PoseidonEntry_SuperArm0Layout kLayout__706 = PoseidonEntry_SuperArm0Layout{
-    ._super = kLayout__679,
-    ._extra0 = kLayout__683,
-    ._extra1 = kLayout__684,
-    ._extra2 = kLayout__685,
-    ._extra3 = kLayout__686,
-    ._extra4 = kLayout__687,
-    ._extra5 = kLayout__688,
-    ._extra6 = kLayout__689,
-    ._extra7 = kLayout__690,
+__device__ constexpr _Arguments_Poseidon0StateLayout kLayout__678 =
+    _Arguments_Poseidon0StateLayout{.memoryArg = kLayout__679,
+                                    .cycleArg = kLayout__696,
+                                    .argU16 = kLayout__697,
+                                    .argU8 = kLayout__698};
+__device__ constexpr PoseidonEntry_SuperArm0Layout kLayout__703 = PoseidonEntry_SuperArm0Layout{
+    ._super = kLayout__676,
+    ._extra0 = kLayout__680,
+    ._extra1 = kLayout__681,
+    ._extra2 = kLayout__682,
+    ._extra3 = kLayout__683,
+    ._extra4 = kLayout__684,
+    ._extra5 = kLayout__685,
+    ._extra6 = kLayout__686,
+    ._extra7 = kLayout__687,
     ._extra8 = CycleArgLayout{.count = NondetRegLayout{._super = /*offset=*/140},
                               .cycle = NondetRegLayout{._super = /*offset=*/141}},
     ._extra9 = CycleArgLayout{.count = NondetRegLayout{._super = /*offset=*/142},
@@ -4100,61 +4087,61 @@
                                .cycle = NondetRegLayout{._super = /*offset=*/145}},
     ._extra11 = CycleArgLayout{.count = NondetRegLayout{._super = /*offset=*/146},
                                .cycle = NondetRegLayout{._super = /*offset=*/147}}};
-__device__ constexpr MemoryIOLayout kLayout__710 =
-    MemoryIOLayout{.oldTxn = kLayout__683, .newTxn = kLayout__684};
-__device__ constexpr IsCycleLayout kLayout__712 =
+__device__ constexpr MemoryIOLayout kLayout__707 =
+    MemoryIOLayout{.oldTxn = kLayout__680, .newTxn = kLayout__681};
+__device__ constexpr IsCycleLayout kLayout__709 =
     IsCycleLayout{.arg = CycleArgLayout{.count = NondetRegLayout{._super = /*offset=*/140},
                                         .cycle = NondetRegLayout{._super = /*offset=*/141}}};
-__device__ constexpr IsForwardLayout kLayout__711 = IsForwardLayout{._0 = kLayout__712};
-__device__ constexpr MemoryReadLayout kLayout__709 =
-    MemoryReadLayout{.io = kLayout__710, ._0 = kLayout__711};
-__device__ constexpr ReadAddrLayout kLayout__708 = ReadAddrLayout{.addr32 = kLayout__709};
-__device__ constexpr MemoryIOLayout kLayout__715 =
-    MemoryIOLayout{.oldTxn = kLayout__685, .newTxn = kLayout__686};
-__device__ constexpr IsCycleLayout kLayout__717 =
+__device__ constexpr IsForwardLayout kLayout__708 = IsForwardLayout{._0 = kLayout__709};
+__device__ constexpr MemoryReadLayout kLayout__706 =
+    MemoryReadLayout{.io = kLayout__707, ._0 = kLayout__708};
+__device__ constexpr ReadAddrLayout kLayout__705 = ReadAddrLayout{.addr32 = kLayout__706};
+__device__ constexpr MemoryIOLayout kLayout__712 =
+    MemoryIOLayout{.oldTxn = kLayout__682, .newTxn = kLayout__683};
+__device__ constexpr IsCycleLayout kLayout__714 =
     IsCycleLayout{.arg = CycleArgLayout{.count = NondetRegLayout{._super = /*offset=*/142},
                                         .cycle = NondetRegLayout{._super = /*offset=*/143}}};
-__device__ constexpr IsForwardLayout kLayout__716 = IsForwardLayout{._0 = kLayout__717};
-__device__ constexpr MemoryReadLayout kLayout__714 =
-    MemoryReadLayout{.io = kLayout__715, ._0 = kLayout__716};
-__device__ constexpr ReadAddrLayout kLayout__713 = ReadAddrLayout{.addr32 = kLayout__714};
-__device__ constexpr MemoryIOLayout kLayout__720 =
-    MemoryIOLayout{.oldTxn = kLayout__687, .newTxn = kLayout__688};
-__device__ constexpr IsCycleLayout kLayout__722 =
+__device__ constexpr IsForwardLayout kLayout__713 = IsForwardLayout{._0 = kLayout__714};
+__device__ constexpr MemoryReadLayout kLayout__711 =
+    MemoryReadLayout{.io = kLayout__712, ._0 = kLayout__713};
+__device__ constexpr ReadAddrLayout kLayout__710 = ReadAddrLayout{.addr32 = kLayout__711};
+__device__ constexpr MemoryIOLayout kLayout__717 =
+    MemoryIOLayout{.oldTxn = kLayout__684, .newTxn = kLayout__685};
+__device__ constexpr IsCycleLayout kLayout__719 =
     IsCycleLayout{.arg = CycleArgLayout{.count = NondetRegLayout{._super = /*offset=*/144},
                                         .cycle = NondetRegLayout{._super = /*offset=*/145}}};
-__device__ constexpr IsForwardLayout kLayout__721 = IsForwardLayout{._0 = kLayout__722};
-__device__ constexpr MemoryReadLayout kLayout__719 =
-    MemoryReadLayout{.io = kLayout__720, ._0 = kLayout__721};
-__device__ constexpr ReadAddrLayout kLayout__718 = ReadAddrLayout{.addr32 = kLayout__719};
-__device__ constexpr MemoryIOLayout kLayout__724 =
-    MemoryIOLayout{.oldTxn = kLayout__689, .newTxn = kLayout__690};
-__device__ constexpr MemoryReadLayout kLayout__723 =
-    MemoryReadLayout{.io = kLayout__724, ._0 = kLayout__236};
-__device__ constexpr PoseidonEcallLayout kLayout__707 = PoseidonEcallLayout{
-    ._super = kLayout__679,
-    .stateAddr = kLayout__708,
-    .bufInAddr = kLayout__713,
-    .bufOutAddr = kLayout__718,
-    .bitsAndCount = kLayout__723,
+__device__ constexpr IsForwardLayout kLayout__718 = IsForwardLayout{._0 = kLayout__719};
+__device__ constexpr MemoryReadLayout kLayout__716 =
+    MemoryReadLayout{.io = kLayout__717, ._0 = kLayout__718};
+__device__ constexpr ReadAddrLayout kLayout__715 = ReadAddrLayout{.addr32 = kLayout__716};
+__device__ constexpr MemoryIOLayout kLayout__721 =
+    MemoryIOLayout{.oldTxn = kLayout__686, .newTxn = kLayout__687};
+__device__ constexpr MemoryReadLayout kLayout__720 =
+    MemoryReadLayout{.io = kLayout__721, ._0 = kLayout__236};
+__device__ constexpr PoseidonEcallLayout kLayout__704 = PoseidonEcallLayout{
+    ._super = kLayout__676,
+    .stateAddr = kLayout__705,
+    .bufInAddr = kLayout__710,
+    .bufOutAddr = kLayout__715,
+    .bitsAndCount = kLayout__720,
     ._0 = IsZeroLayout{._super = NondetRegLayout{._super = /*offset=*/196},
                        .inv = NondetRegLayout{._super = /*offset=*/197}},
     .isElem = NondetRegLayout{._super = /*offset=*/198},
     .checkOut = NondetRegLayout{._super = /*offset=*/199},
     .countZero = IsZeroLayout{._super = NondetRegLayout{._super = /*offset=*/200},
                               .inv = NondetRegLayout{._super = /*offset=*/201}}};
-__device__ constexpr PoseidonEntry_SuperLayout kLayout__705 =
-    PoseidonEntry_SuperLayout{._super = kLayout__679, .arm0 = kLayout__706, .arm1 = kLayout__707};
-__device__ constexpr MemoryArgLayout8LayoutArray kLayout__726 =
-    MemoryArgLayout8LayoutArray{kLayout__683,
+__device__ constexpr PoseidonEntry_SuperLayout kLayout__702 =
+    PoseidonEntry_SuperLayout{._super = kLayout__676, .arm0 = kLayout__703, .arm1 = kLayout__704};
+__device__ constexpr MemoryArgLayout8LayoutArray kLayout__723 =
+    MemoryArgLayout8LayoutArray{kLayout__680,
+                                kLayout__681,
+                                kLayout__682,
+                                kLayout__683,
                                 kLayout__684,
                                 kLayout__685,
                                 kLayout__686,
-                                kLayout__687,
-                                kLayout__688,
-                                kLayout__689,
-                                kLayout__690};
-__device__ constexpr CycleArgLayout4LayoutArray kLayout__727 =
+                                kLayout__687};
+__device__ constexpr CycleArgLayout4LayoutArray kLayout__724 =
     CycleArgLayout4LayoutArray{CycleArgLayout{.count = NondetRegLayout{._super = /*offset=*/140},
                                               .cycle = NondetRegLayout{._super = /*offset=*/141}},
                                CycleArgLayout{.count = NondetRegLayout{._super = /*offset=*/142},
@@ -4163,23 +4150,23 @@
                                               .cycle = NondetRegLayout{._super = /*offset=*/145}},
                                CycleArgLayout{.count = NondetRegLayout{._super = /*offset=*/146},
                                               .cycle = NondetRegLayout{._super = /*offset=*/147}}};
-__device__ constexpr _Arguments_PoseidonEntry_SuperLayout kLayout__725 =
-    _Arguments_PoseidonEntry_SuperLayout{.memoryArg = kLayout__726, .cycleArg = kLayout__727};
-__device__ constexpr PoseidonEntryLayout kLayout__704 =
-    PoseidonEntryLayout{._super = kLayout__705,
+__device__ constexpr _Arguments_PoseidonEntry_SuperLayout kLayout__722 =
+    _Arguments_PoseidonEntry_SuperLayout{.memoryArg = kLayout__723, .cycleArg = kLayout__724};
+__device__ constexpr PoseidonEntryLayout kLayout__701 =
+    PoseidonEntryLayout{._super = kLayout__702,
                         .pcZero = IsZeroLayout{._super = NondetRegLayout{._super = /*offset=*/202},
                                                .inv = NondetRegLayout{._super = /*offset=*/203}},
-                        ._arguments_PoseidonEntry_Super = kLayout__725};
-__device__ constexpr Poseidon0StateArm0Layout kLayout__703 = Poseidon0StateArm0Layout{
-    ._super = kLayout__704,
-    ._extra0 = kLayout__691,
-    ._extra1 = kLayout__692,
-    ._extra2 = kLayout__693,
-    ._extra3 = kLayout__694,
-    ._extra4 = kLayout__695,
-    ._extra5 = kLayout__696,
-    ._extra6 = kLayout__697,
-    ._extra7 = kLayout__698,
+                        ._arguments_PoseidonEntry_Super = kLayout__722};
+__device__ constexpr Poseidon0StateArm0Layout kLayout__700 = Poseidon0StateArm0Layout{
+    ._super = kLayout__701,
+    ._extra0 = kLayout__688,
+    ._extra1 = kLayout__689,
+    ._extra2 = kLayout__690,
+    ._extra3 = kLayout__691,
+    ._extra4 = kLayout__692,
+    ._extra5 = kLayout__693,
+    ._extra6 = kLayout__694,
+    ._extra7 = kLayout__695,
     ._extra8 = CycleArgLayout{.count = NondetRegLayout{._super = /*offset=*/148},
                               .cycle = NondetRegLayout{._super = /*offset=*/149}},
     ._extra9 = CycleArgLayout{.count = NondetRegLayout{._super = /*offset=*/150},
@@ -4240,59 +4227,59 @@
                             .val = NondetRegLayout{._super = /*offset=*/189}},
     ._extra37 = ArgU8Layout{.count = NondetRegLayout{._super = /*offset=*/190},
                             .val = NondetRegLayout{._super = /*offset=*/191}}};
-__device__ constexpr ReadElemLayout kLayout__731 = ReadElemLayout{.elem32 = kLayout__709};
-__device__ constexpr ReadElemLayout kLayout__732 = ReadElemLayout{.elem32 = kLayout__714};
-__device__ constexpr ReadElemLayout kLayout__733 = ReadElemLayout{.elem32 = kLayout__719};
-__device__ constexpr ReadElemLayout kLayout__734 = ReadElemLayout{.elem32 = kLayout__723};
-__device__ constexpr MemoryIOLayout kLayout__737 =
-    MemoryIOLayout{.oldTxn = kLayout__691, .newTxn = kLayout__692};
-__device__ constexpr IsCycleLayout kLayout__739 =
+__device__ constexpr ReadElemLayout kLayout__728 = ReadElemLayout{.elem32 = kLayout__706};
+__device__ constexpr ReadElemLayout kLayout__729 = ReadElemLayout{.elem32 = kLayout__711};
+__device__ constexpr ReadElemLayout kLayout__730 = ReadElemLayout{.elem32 = kLayout__716};
+__device__ constexpr ReadElemLayout kLayout__731 = ReadElemLayout{.elem32 = kLayout__720};
+__device__ constexpr MemoryIOLayout kLayout__734 =
+    MemoryIOLayout{.oldTxn = kLayout__688, .newTxn = kLayout__689};
+__device__ constexpr IsCycleLayout kLayout__736 =
     IsCycleLayout{.arg = CycleArgLayout{.count = NondetRegLayout{._super = /*offset=*/148},
                                         .cycle = NondetRegLayout{._super = /*offset=*/149}}};
-__device__ constexpr IsForwardLayout kLayout__738 = IsForwardLayout{._0 = kLayout__739};
-__device__ constexpr MemoryReadLayout kLayout__736 =
-    MemoryReadLayout{.io = kLayout__737, ._0 = kLayout__738};
-__device__ constexpr ReadElemLayout kLayout__735 = ReadElemLayout{.elem32 = kLayout__736};
-__device__ constexpr MemoryIOLayout kLayout__742 =
-    MemoryIOLayout{.oldTxn = kLayout__693, .newTxn = kLayout__694};
-__device__ constexpr IsCycleLayout kLayout__744 =
+__device__ constexpr IsForwardLayout kLayout__735 = IsForwardLayout{._0 = kLayout__736};
+__device__ constexpr MemoryReadLayout kLayout__733 =
+    MemoryReadLayout{.io = kLayout__734, ._0 = kLayout__735};
+__device__ constexpr ReadElemLayout kLayout__732 = ReadElemLayout{.elem32 = kLayout__733};
+__device__ constexpr MemoryIOLayout kLayout__739 =
+    MemoryIOLayout{.oldTxn = kLayout__690, .newTxn = kLayout__691};
+__device__ constexpr IsCycleLayout kLayout__741 =
     IsCycleLayout{.arg = CycleArgLayout{.count = NondetRegLayout{._super = /*offset=*/150},
                                         .cycle = NondetRegLayout{._super = /*offset=*/151}}};
-__device__ constexpr IsForwardLayout kLayout__743 = IsForwardLayout{._0 = kLayout__744};
-__device__ constexpr MemoryReadLayout kLayout__741 =
-    MemoryReadLayout{.io = kLayout__742, ._0 = kLayout__743};
-__device__ constexpr ReadElemLayout kLayout__740 = ReadElemLayout{.elem32 = kLayout__741};
-__device__ constexpr MemoryIOLayout kLayout__747 =
-    MemoryIOLayout{.oldTxn = kLayout__695, .newTxn = kLayout__696};
-__device__ constexpr IsCycleLayout kLayout__749 =
+__device__ constexpr IsForwardLayout kLayout__740 = IsForwardLayout{._0 = kLayout__741};
+__device__ constexpr MemoryReadLayout kLayout__738 =
+    MemoryReadLayout{.io = kLayout__739, ._0 = kLayout__740};
+__device__ constexpr ReadElemLayout kLayout__737 = ReadElemLayout{.elem32 = kLayout__738};
+__device__ constexpr MemoryIOLayout kLayout__744 =
+    MemoryIOLayout{.oldTxn = kLayout__692, .newTxn = kLayout__693};
+__device__ constexpr IsCycleLayout kLayout__746 =
     IsCycleLayout{.arg = CycleArgLayout{.count = NondetRegLayout{._super = /*offset=*/152},
                                         .cycle = NondetRegLayout{._super = /*offset=*/153}}};
-__device__ constexpr IsForwardLayout kLayout__748 = IsForwardLayout{._0 = kLayout__749};
-__device__ constexpr MemoryReadLayout kLayout__746 =
-    MemoryReadLayout{.io = kLayout__747, ._0 = kLayout__748};
-__device__ constexpr ReadElemLayout kLayout__745 = ReadElemLayout{.elem32 = kLayout__746};
-__device__ constexpr MemoryIOLayout kLayout__752 =
-    MemoryIOLayout{.oldTxn = kLayout__697, .newTxn = kLayout__698};
-__device__ constexpr IsCycleLayout kLayout__754 =
+__device__ constexpr IsForwardLayout kLayout__745 = IsForwardLayout{._0 = kLayout__746};
+__device__ constexpr MemoryReadLayout kLayout__743 =
+    MemoryReadLayout{.io = kLayout__744, ._0 = kLayout__745};
+__device__ constexpr ReadElemLayout kLayout__742 = ReadElemLayout{.elem32 = kLayout__743};
+__device__ constexpr MemoryIOLayout kLayout__749 =
+    MemoryIOLayout{.oldTxn = kLayout__694, .newTxn = kLayout__695};
+__device__ constexpr IsCycleLayout kLayout__751 =
     IsCycleLayout{.arg = CycleArgLayout{.count = NondetRegLayout{._super = /*offset=*/154},
                                         .cycle = NondetRegLayout{._super = /*offset=*/155}}};
-__device__ constexpr IsForwardLayout kLayout__753 = IsForwardLayout{._0 = kLayout__754};
-__device__ constexpr MemoryReadLayout kLayout__751 =
-    MemoryReadLayout{.io = kLayout__752, ._0 = kLayout__753};
-__device__ constexpr ReadElemLayout kLayout__750 = ReadElemLayout{.elem32 = kLayout__751};
-__device__ constexpr ReadElemLayout8LayoutArray kLayout__730 =
-    ReadElemLayout8LayoutArray{kLayout__731,
+__device__ constexpr IsForwardLayout kLayout__750 = IsForwardLayout{._0 = kLayout__751};
+__device__ constexpr MemoryReadLayout kLayout__748 =
+    MemoryReadLayout{.io = kLayout__749, ._0 = kLayout__750};
+__device__ constexpr ReadElemLayout kLayout__747 = ReadElemLayout{.elem32 = kLayout__748};
+__device__ constexpr ReadElemLayout8LayoutArray kLayout__727 =
+    ReadElemLayout8LayoutArray{kLayout__728,
+                               kLayout__729,
+                               kLayout__730,
+                               kLayout__731,
                                kLayout__732,
-                               kLayout__733,
-                               kLayout__734,
-                               kLayout__735,
-                               kLayout__740,
-                               kLayout__745,
-                               kLayout__750};
-__device__ constexpr PoseidonLoadStateLayout kLayout__729 =
-    PoseidonLoadStateLayout{._super = kLayout__679, .loadList = kLayout__730};
-__device__ constexpr Poseidon0StateArm1Layout kLayout__728 = Poseidon0StateArm1Layout{
-    ._super = kLayout__729,
+                               kLayout__737,
+                               kLayout__742,
+                               kLayout__747};
+__device__ constexpr PoseidonLoadStateLayout kLayout__726 =
+    PoseidonLoadStateLayout{._super = kLayout__676, .loadList = kLayout__727};
+__device__ constexpr Poseidon0StateArm1Layout kLayout__725 = Poseidon0StateArm1Layout{
+    ._super = kLayout__726,
     ._extra0 = ArgU16Layout{.count = NondetRegLayout{._super = /*offset=*/156},
                             .val = NondetRegLayout{._super = /*offset=*/75}},
     ._extra1 = ArgU16Layout{.count = NondetRegLayout{._super = /*offset=*/157},
@@ -4345,181 +4332,181 @@
                             .val = NondetRegLayout{._super = /*offset=*/189}},
     ._extra25 = ArgU8Layout{.count = NondetRegLayout{._super = /*offset=*/190},
                             .val = NondetRegLayout{._super = /*offset=*/191}}};
-__device__ constexpr OneHot_3_Layout kLayout__759 = OneHot_3_Layout{
+__device__ constexpr OneHot_3_Layout kLayout__756 = OneHot_3_Layout{
     ._super = NondetRegLayout3LayoutArray{NondetRegLayout{._super = /*offset=*/196},
                                           NondetRegLayout{._super = /*offset=*/197},
                                           NondetRegLayout{._super = /*offset=*/198}}};
-__device__ constexpr MemoryPageInLayout kLayout__764 = MemoryPageInLayout{.io = kLayout__710};
-__device__ constexpr MemoryGet_SuperArm1Layout kLayout__763 = MemoryGet_SuperArm1Layout{
-    ._super = kLayout__764,
+__device__ constexpr MemoryPageInLayout kLayout__761 = MemoryPageInLayout{.io = kLayout__707};
+__device__ constexpr MemoryGet_SuperArm1Layout kLayout__760 = MemoryGet_SuperArm1Layout{
+    ._super = kLayout__761,
     ._extra0 = CycleArgLayout{.count = NondetRegLayout{._super = /*offset=*/140},
                               .cycle = NondetRegLayout{._super = /*offset=*/141}}};
-__device__ constexpr MemoryPageOutLayout kLayout__765 =
-    MemoryPageOutLayout{.io = kLayout__710, ._0 = kLayout__711};
-__device__ constexpr MemoryGet_SuperLayout kLayout__762 =
-    MemoryGet_SuperLayout{.arm0 = kLayout__709, .arm1 = kLayout__763, .arm2 = kLayout__765};
-__device__ constexpr MemoryArgLayout2LayoutArray kLayout__767 =
-    MemoryArgLayout2LayoutArray{kLayout__683, kLayout__684};
-__device__ constexpr _Arguments_MemoryGet_SuperLayout kLayout__766 =
-    _Arguments_MemoryGet_SuperLayout{.memoryArg = kLayout__767,
+__device__ constexpr MemoryPageOutLayout kLayout__762 =
+    MemoryPageOutLayout{.io = kLayout__707, ._0 = kLayout__708};
+__device__ constexpr MemoryGet_SuperLayout kLayout__759 =
+    MemoryGet_SuperLayout{.arm0 = kLayout__706, .arm1 = kLayout__760, .arm2 = kLayout__762};
+__device__ constexpr MemoryArgLayout2LayoutArray kLayout__764 =
+    MemoryArgLayout2LayoutArray{kLayout__680, kLayout__681};
+__device__ constexpr _Arguments_MemoryGet_SuperLayout kLayout__763 =
+    _Arguments_MemoryGet_SuperLayout{.memoryArg = kLayout__764,
                                      .cycleArg = CycleArgLayout1LayoutArray{CycleArgLayout{
                                          .count = NondetRegLayout{._super = /*offset=*/140},
                                          .cycle = NondetRegLayout{._super = /*offset=*/141}}}};
-__device__ constexpr MemoryGetLayout kLayout__761 =
-    MemoryGetLayout{._super = kLayout__762, ._arguments_MemoryGet_Super = kLayout__766};
-__device__ constexpr MemoryPageInLayout kLayout__771 = MemoryPageInLayout{.io = kLayout__715};
-__device__ constexpr MemoryGet_SuperArm1Layout kLayout__770 = MemoryGet_SuperArm1Layout{
-    ._super = kLayout__771,
+__device__ constexpr MemoryGetLayout kLayout__758 =
+    MemoryGetLayout{._super = kLayout__759, ._arguments_MemoryGet_Super = kLayout__763};
+__device__ constexpr MemoryPageInLayout kLayout__768 = MemoryPageInLayout{.io = kLayout__712};
+__device__ constexpr MemoryGet_SuperArm1Layout kLayout__767 = MemoryGet_SuperArm1Layout{
+    ._super = kLayout__768,
     ._extra0 = CycleArgLayout{.count = NondetRegLayout{._super = /*offset=*/142},
                               .cycle = NondetRegLayout{._super = /*offset=*/143}}};
-__device__ constexpr MemoryPageOutLayout kLayout__772 =
-    MemoryPageOutLayout{.io = kLayout__715, ._0 = kLayout__716};
-__device__ constexpr MemoryGet_SuperLayout kLayout__769 =
-    MemoryGet_SuperLayout{.arm0 = kLayout__714, .arm1 = kLayout__770, .arm2 = kLayout__772};
-__device__ constexpr MemoryArgLayout2LayoutArray kLayout__774 =
-    MemoryArgLayout2LayoutArray{kLayout__685, kLayout__686};
-__device__ constexpr _Arguments_MemoryGet_SuperLayout kLayout__773 =
-    _Arguments_MemoryGet_SuperLayout{.memoryArg = kLayout__774,
+__device__ constexpr MemoryPageOutLayout kLayout__769 =
+    MemoryPageOutLayout{.io = kLayout__712, ._0 = kLayout__713};
+__device__ constexpr MemoryGet_SuperLayout kLayout__766 =
+    MemoryGet_SuperLayout{.arm0 = kLayout__711, .arm1 = kLayout__767, .arm2 = kLayout__769};
+__device__ constexpr MemoryArgLayout2LayoutArray kLayout__771 =
+    MemoryArgLayout2LayoutArray{kLayout__682, kLayout__683};
+__device__ constexpr _Arguments_MemoryGet_SuperLayout kLayout__770 =
+    _Arguments_MemoryGet_SuperLayout{.memoryArg = kLayout__771,
                                      .cycleArg = CycleArgLayout1LayoutArray{CycleArgLayout{
                                          .count = NondetRegLayout{._super = /*offset=*/142},
                                          .cycle = NondetRegLayout{._super = /*offset=*/143}}}};
-__device__ constexpr MemoryGetLayout kLayout__768 =
-    MemoryGetLayout{._super = kLayout__769, ._arguments_MemoryGet_Super = kLayout__773};
-__device__ constexpr MemoryPageInLayout kLayout__778 = MemoryPageInLayout{.io = kLayout__720};
-__device__ constexpr MemoryGet_SuperArm1Layout kLayout__777 = MemoryGet_SuperArm1Layout{
-    ._super = kLayout__778,
+__device__ constexpr MemoryGetLayout kLayout__765 =
+    MemoryGetLayout{._super = kLayout__766, ._arguments_MemoryGet_Super = kLayout__770};
+__device__ constexpr MemoryPageInLayout kLayout__775 = MemoryPageInLayout{.io = kLayout__717};
+__device__ constexpr MemoryGet_SuperArm1Layout kLayout__774 = MemoryGet_SuperArm1Layout{
+    ._super = kLayout__775,
     ._extra0 = CycleArgLayout{.count = NondetRegLayout{._super = /*offset=*/144},
                               .cycle = NondetRegLayout{._super = /*offset=*/145}}};
-__device__ constexpr MemoryPageOutLayout kLayout__779 =
-    MemoryPageOutLayout{.io = kLayout__720, ._0 = kLayout__721};
-__device__ constexpr MemoryGet_SuperLayout kLayout__776 =
-    MemoryGet_SuperLayout{.arm0 = kLayout__719, .arm1 = kLayout__777, .arm2 = kLayout__779};
-__device__ constexpr MemoryArgLayout2LayoutArray kLayout__781 =
-    MemoryArgLayout2LayoutArray{kLayout__687, kLayout__688};
-__device__ constexpr _Arguments_MemoryGet_SuperLayout kLayout__780 =
-    _Arguments_MemoryGet_SuperLayout{.memoryArg = kLayout__781,
+__device__ constexpr MemoryPageOutLayout kLayout__776 =
+    MemoryPageOutLayout{.io = kLayout__717, ._0 = kLayout__718};
+__device__ constexpr MemoryGet_SuperLayout kLayout__773 =
+    MemoryGet_SuperLayout{.arm0 = kLayout__716, .arm1 = kLayout__774, .arm2 = kLayout__776};
+__device__ constexpr MemoryArgLayout2LayoutArray kLayout__778 =
+    MemoryArgLayout2LayoutArray{kLayout__684, kLayout__685};
+__device__ constexpr _Arguments_MemoryGet_SuperLayout kLayout__777 =
+    _Arguments_MemoryGet_SuperLayout{.memoryArg = kLayout__778,
                                      .cycleArg = CycleArgLayout1LayoutArray{CycleArgLayout{
                                          .count = NondetRegLayout{._super = /*offset=*/144},
                                          .cycle = NondetRegLayout{._super = /*offset=*/145}}}};
-__device__ constexpr MemoryGetLayout kLayout__775 =
-    MemoryGetLayout{._super = kLayout__776, ._arguments_MemoryGet_Super = kLayout__780};
-__device__ constexpr MemoryPageInLayout kLayout__785 = MemoryPageInLayout{.io = kLayout__724};
-__device__ constexpr MemoryGet_SuperArm1Layout kLayout__784 = MemoryGet_SuperArm1Layout{
-    ._super = kLayout__785,
+__device__ constexpr MemoryGetLayout kLayout__772 =
+    MemoryGetLayout{._super = kLayout__773, ._arguments_MemoryGet_Super = kLayout__777};
+__device__ constexpr MemoryPageInLayout kLayout__782 = MemoryPageInLayout{.io = kLayout__721};
+__device__ constexpr MemoryGet_SuperArm1Layout kLayout__781 = MemoryGet_SuperArm1Layout{
+    ._super = kLayout__782,
     ._extra0 = CycleArgLayout{.count = NondetRegLayout{._super = /*offset=*/146},
                               .cycle = NondetRegLayout{._super = /*offset=*/147}}};
-__device__ constexpr MemoryPageOutLayout kLayout__786 =
-    MemoryPageOutLayout{.io = kLayout__724, ._0 = kLayout__236};
-__device__ constexpr MemoryGet_SuperLayout kLayout__783 =
-    MemoryGet_SuperLayout{.arm0 = kLayout__723, .arm1 = kLayout__784, .arm2 = kLayout__786};
-__device__ constexpr MemoryArgLayout2LayoutArray kLayout__788 =
-    MemoryArgLayout2LayoutArray{kLayout__689, kLayout__690};
-__device__ constexpr _Arguments_MemoryGet_SuperLayout kLayout__787 =
-    _Arguments_MemoryGet_SuperLayout{.memoryArg = kLayout__788,
+__device__ constexpr MemoryPageOutLayout kLayout__783 =
+    MemoryPageOutLayout{.io = kLayout__721, ._0 = kLayout__236};
+__device__ constexpr MemoryGet_SuperLayout kLayout__780 =
+    MemoryGet_SuperLayout{.arm0 = kLayout__720, .arm1 = kLayout__781, .arm2 = kLayout__783};
+__device__ constexpr MemoryArgLayout2LayoutArray kLayout__785 =
+    MemoryArgLayout2LayoutArray{kLayout__686, kLayout__687};
+__device__ constexpr _Arguments_MemoryGet_SuperLayout kLayout__784 =
+    _Arguments_MemoryGet_SuperLayout{.memoryArg = kLayout__785,
                                      .cycleArg = CycleArgLayout1LayoutArray{CycleArgLayout{
                                          .count = NondetRegLayout{._super = /*offset=*/146},
                                          .cycle = NondetRegLayout{._super = /*offset=*/147}}}};
-__device__ constexpr MemoryGetLayout kLayout__782 =
-    MemoryGetLayout{._super = kLayout__783, ._arguments_MemoryGet_Super = kLayout__787};
-__device__ constexpr MemoryPageInLayout kLayout__792 = MemoryPageInLayout{.io = kLayout__737};
-__device__ constexpr MemoryGet_SuperArm1Layout kLayout__791 = MemoryGet_SuperArm1Layout{
-    ._super = kLayout__792,
+__device__ constexpr MemoryGetLayout kLayout__779 =
+    MemoryGetLayout{._super = kLayout__780, ._arguments_MemoryGet_Super = kLayout__784};
+__device__ constexpr MemoryPageInLayout kLayout__789 = MemoryPageInLayout{.io = kLayout__734};
+__device__ constexpr MemoryGet_SuperArm1Layout kLayout__788 = MemoryGet_SuperArm1Layout{
+    ._super = kLayout__789,
     ._extra0 = CycleArgLayout{.count = NondetRegLayout{._super = /*offset=*/148},
                               .cycle = NondetRegLayout{._super = /*offset=*/149}}};
-__device__ constexpr MemoryPageOutLayout kLayout__793 =
-    MemoryPageOutLayout{.io = kLayout__737, ._0 = kLayout__738};
-__device__ constexpr MemoryGet_SuperLayout kLayout__790 =
-    MemoryGet_SuperLayout{.arm0 = kLayout__736, .arm1 = kLayout__791, .arm2 = kLayout__793};
-__device__ constexpr MemoryArgLayout2LayoutArray kLayout__795 =
-    MemoryArgLayout2LayoutArray{kLayout__691, kLayout__692};
-__device__ constexpr _Arguments_MemoryGet_SuperLayout kLayout__794 =
-    _Arguments_MemoryGet_SuperLayout{.memoryArg = kLayout__795,
+__device__ constexpr MemoryPageOutLayout kLayout__790 =
+    MemoryPageOutLayout{.io = kLayout__734, ._0 = kLayout__735};
+__device__ constexpr MemoryGet_SuperLayout kLayout__787 =
+    MemoryGet_SuperLayout{.arm0 = kLayout__733, .arm1 = kLayout__788, .arm2 = kLayout__790};
+__device__ constexpr MemoryArgLayout2LayoutArray kLayout__792 =
+    MemoryArgLayout2LayoutArray{kLayout__688, kLayout__689};
+__device__ constexpr _Arguments_MemoryGet_SuperLayout kLayout__791 =
+    _Arguments_MemoryGet_SuperLayout{.memoryArg = kLayout__792,
                                      .cycleArg = CycleArgLayout1LayoutArray{CycleArgLayout{
                                          .count = NondetRegLayout{._super = /*offset=*/148},
                                          .cycle = NondetRegLayout{._super = /*offset=*/149}}}};
-__device__ constexpr MemoryGetLayout kLayout__789 =
-    MemoryGetLayout{._super = kLayout__790, ._arguments_MemoryGet_Super = kLayout__794};
-__device__ constexpr MemoryPageInLayout kLayout__799 = MemoryPageInLayout{.io = kLayout__742};
-__device__ constexpr MemoryGet_SuperArm1Layout kLayout__798 = MemoryGet_SuperArm1Layout{
-    ._super = kLayout__799,
+__device__ constexpr MemoryGetLayout kLayout__786 =
+    MemoryGetLayout{._super = kLayout__787, ._arguments_MemoryGet_Super = kLayout__791};
+__device__ constexpr MemoryPageInLayout kLayout__796 = MemoryPageInLayout{.io = kLayout__739};
+__device__ constexpr MemoryGet_SuperArm1Layout kLayout__795 = MemoryGet_SuperArm1Layout{
+    ._super = kLayout__796,
     ._extra0 = CycleArgLayout{.count = NondetRegLayout{._super = /*offset=*/150},
                               .cycle = NondetRegLayout{._super = /*offset=*/151}}};
-__device__ constexpr MemoryPageOutLayout kLayout__800 =
-    MemoryPageOutLayout{.io = kLayout__742, ._0 = kLayout__743};
-__device__ constexpr MemoryGet_SuperLayout kLayout__797 =
-    MemoryGet_SuperLayout{.arm0 = kLayout__741, .arm1 = kLayout__798, .arm2 = kLayout__800};
-__device__ constexpr MemoryArgLayout2LayoutArray kLayout__802 =
-    MemoryArgLayout2LayoutArray{kLayout__693, kLayout__694};
-__device__ constexpr _Arguments_MemoryGet_SuperLayout kLayout__801 =
-    _Arguments_MemoryGet_SuperLayout{.memoryArg = kLayout__802,
+__device__ constexpr MemoryPageOutLayout kLayout__797 =
+    MemoryPageOutLayout{.io = kLayout__739, ._0 = kLayout__740};
+__device__ constexpr MemoryGet_SuperLayout kLayout__794 =
+    MemoryGet_SuperLayout{.arm0 = kLayout__738, .arm1 = kLayout__795, .arm2 = kLayout__797};
+__device__ constexpr MemoryArgLayout2LayoutArray kLayout__799 =
+    MemoryArgLayout2LayoutArray{kLayout__690, kLayout__691};
+__device__ constexpr _Arguments_MemoryGet_SuperLayout kLayout__798 =
+    _Arguments_MemoryGet_SuperLayout{.memoryArg = kLayout__799,
                                      .cycleArg = CycleArgLayout1LayoutArray{CycleArgLayout{
                                          .count = NondetRegLayout{._super = /*offset=*/150},
                                          .cycle = NondetRegLayout{._super = /*offset=*/151}}}};
-__device__ constexpr MemoryGetLayout kLayout__796 =
-    MemoryGetLayout{._super = kLayout__797, ._arguments_MemoryGet_Super = kLayout__801};
-__device__ constexpr MemoryPageInLayout kLayout__806 = MemoryPageInLayout{.io = kLayout__747};
-__device__ constexpr MemoryGet_SuperArm1Layout kLayout__805 = MemoryGet_SuperArm1Layout{
-    ._super = kLayout__806,
+__device__ constexpr MemoryGetLayout kLayout__793 =
+    MemoryGetLayout{._super = kLayout__794, ._arguments_MemoryGet_Super = kLayout__798};
+__device__ constexpr MemoryPageInLayout kLayout__803 = MemoryPageInLayout{.io = kLayout__744};
+__device__ constexpr MemoryGet_SuperArm1Layout kLayout__802 = MemoryGet_SuperArm1Layout{
+    ._super = kLayout__803,
     ._extra0 = CycleArgLayout{.count = NondetRegLayout{._super = /*offset=*/152},
                               .cycle = NondetRegLayout{._super = /*offset=*/153}}};
-__device__ constexpr MemoryPageOutLayout kLayout__807 =
-    MemoryPageOutLayout{.io = kLayout__747, ._0 = kLayout__748};
-__device__ constexpr MemoryGet_SuperLayout kLayout__804 =
-    MemoryGet_SuperLayout{.arm0 = kLayout__746, .arm1 = kLayout__805, .arm2 = kLayout__807};
-__device__ constexpr MemoryArgLayout2LayoutArray kLayout__809 =
-    MemoryArgLayout2LayoutArray{kLayout__695, kLayout__696};
-__device__ constexpr _Arguments_MemoryGet_SuperLayout kLayout__808 =
-    _Arguments_MemoryGet_SuperLayout{.memoryArg = kLayout__809,
+__device__ constexpr MemoryPageOutLayout kLayout__804 =
+    MemoryPageOutLayout{.io = kLayout__744, ._0 = kLayout__745};
+__device__ constexpr MemoryGet_SuperLayout kLayout__801 =
+    MemoryGet_SuperLayout{.arm0 = kLayout__743, .arm1 = kLayout__802, .arm2 = kLayout__804};
+__device__ constexpr MemoryArgLayout2LayoutArray kLayout__806 =
+    MemoryArgLayout2LayoutArray{kLayout__692, kLayout__693};
+__device__ constexpr _Arguments_MemoryGet_SuperLayout kLayout__805 =
+    _Arguments_MemoryGet_SuperLayout{.memoryArg = kLayout__806,
                                      .cycleArg = CycleArgLayout1LayoutArray{CycleArgLayout{
                                          .count = NondetRegLayout{._super = /*offset=*/152},
                                          .cycle = NondetRegLayout{._super = /*offset=*/153}}}};
-__device__ constexpr MemoryGetLayout kLayout__803 =
-    MemoryGetLayout{._super = kLayout__804, ._arguments_MemoryGet_Super = kLayout__808};
-__device__ constexpr MemoryPageInLayout kLayout__813 = MemoryPageInLayout{.io = kLayout__752};
-__device__ constexpr MemoryGet_SuperArm1Layout kLayout__812 = MemoryGet_SuperArm1Layout{
-    ._super = kLayout__813,
+__device__ constexpr MemoryGetLayout kLayout__800 =
+    MemoryGetLayout{._super = kLayout__801, ._arguments_MemoryGet_Super = kLayout__805};
+__device__ constexpr MemoryPageInLayout kLayout__810 = MemoryPageInLayout{.io = kLayout__749};
+__device__ constexpr MemoryGet_SuperArm1Layout kLayout__809 = MemoryGet_SuperArm1Layout{
+    ._super = kLayout__810,
     ._extra0 = CycleArgLayout{.count = NondetRegLayout{._super = /*offset=*/154},
                               .cycle = NondetRegLayout{._super = /*offset=*/155}}};
-__device__ constexpr MemoryPageOutLayout kLayout__814 =
-    MemoryPageOutLayout{.io = kLayout__752, ._0 = kLayout__753};
-__device__ constexpr MemoryGet_SuperLayout kLayout__811 =
-    MemoryGet_SuperLayout{.arm0 = kLayout__751, .arm1 = kLayout__812, .arm2 = kLayout__814};
-__device__ constexpr MemoryArgLayout2LayoutArray kLayout__816 =
-    MemoryArgLayout2LayoutArray{kLayout__697, kLayout__698};
-__device__ constexpr _Arguments_MemoryGet_SuperLayout kLayout__815 =
-    _Arguments_MemoryGet_SuperLayout{.memoryArg = kLayout__816,
+__device__ constexpr MemoryPageOutLayout kLayout__811 =
+    MemoryPageOutLayout{.io = kLayout__749, ._0 = kLayout__750};
+__device__ constexpr MemoryGet_SuperLayout kLayout__808 =
+    MemoryGet_SuperLayout{.arm0 = kLayout__748, .arm1 = kLayout__809, .arm2 = kLayout__811};
+__device__ constexpr MemoryArgLayout2LayoutArray kLayout__813 =
+    MemoryArgLayout2LayoutArray{kLayout__694, kLayout__695};
+__device__ constexpr _Arguments_MemoryGet_SuperLayout kLayout__812 =
+    _Arguments_MemoryGet_SuperLayout{.memoryArg = kLayout__813,
                                      .cycleArg = CycleArgLayout1LayoutArray{CycleArgLayout{
                                          .count = NondetRegLayout{._super = /*offset=*/154},
                                          .cycle = NondetRegLayout{._super = /*offset=*/155}}}};
-__device__ constexpr MemoryGetLayout kLayout__810 =
-    MemoryGetLayout{._super = kLayout__811, ._arguments_MemoryGet_Super = kLayout__815};
-__device__ constexpr MemoryGetLayout8LayoutArray kLayout__760 =
-    MemoryGetLayout8LayoutArray{kLayout__761,
-                                kLayout__768,
-                                kLayout__775,
-                                kLayout__782,
-                                kLayout__789,
-                                kLayout__796,
-                                kLayout__803,
-                                kLayout__810};
-__device__ constexpr PoseidonLoadInShortLayout kLayout__758 = PoseidonLoadInShortLayout{
-    ._super = kLayout__679, .txType = kLayout__759, .loadList = kLayout__760};
-__device__ constexpr PoseidonLoadInLowLayout kLayout__817 = PoseidonLoadInLowLayout{
-    ._super = kLayout__679, .txType = kLayout__759, .loadList = kLayout__760};
-__device__ constexpr PoseidonLoadInHighLayout kLayout__818 = PoseidonLoadInHighLayout{
-    ._super = kLayout__679, .txType = kLayout__759, .loadList = kLayout__760};
-__device__ constexpr PoseidonLoadIn_SuperLayout kLayout__757 = PoseidonLoadIn_SuperLayout{
-    ._super = kLayout__679, .arm0 = kLayout__758, .arm1 = kLayout__817, .arm2 = kLayout__818};
-__device__ constexpr OneHot_3_Layout kLayout__819 = OneHot_3_Layout{
+__device__ constexpr MemoryGetLayout kLayout__807 =
+    MemoryGetLayout{._super = kLayout__808, ._arguments_MemoryGet_Super = kLayout__812};
+__device__ constexpr MemoryGetLayout8LayoutArray kLayout__757 =
+    MemoryGetLayout8LayoutArray{kLayout__758,
+                                kLayout__765,
+                                kLayout__772,
+                                kLayout__779,
+                                kLayout__786,
+                                kLayout__793,
+                                kLayout__800,
+                                kLayout__807};
+__device__ constexpr PoseidonLoadInShortLayout kLayout__755 = PoseidonLoadInShortLayout{
+    ._super = kLayout__676, .txType = kLayout__756, .loadList = kLayout__757};
+__device__ constexpr PoseidonLoadInLowLayout kLayout__814 = PoseidonLoadInLowLayout{
+    ._super = kLayout__676, .txType = kLayout__756, .loadList = kLayout__757};
+__device__ constexpr PoseidonLoadInHighLayout kLayout__815 = PoseidonLoadInHighLayout{
+    ._super = kLayout__676, .txType = kLayout__756, .loadList = kLayout__757};
+__device__ constexpr PoseidonLoadIn_SuperLayout kLayout__754 = PoseidonLoadIn_SuperLayout{
+    ._super = kLayout__676, .arm0 = kLayout__755, .arm1 = kLayout__814, .arm2 = kLayout__815};
+__device__ constexpr OneHot_3_Layout kLayout__816 = OneHot_3_Layout{
     ._super = NondetRegLayout3LayoutArray{NondetRegLayout{._super = /*offset=*/199},
                                           NondetRegLayout{._super = /*offset=*/200},
                                           NondetRegLayout{._super = /*offset=*/201}}};
-__device__ constexpr _Arguments_PoseidonLoadIn_SuperLayout kLayout__820 =
-    _Arguments_PoseidonLoadIn_SuperLayout{.memoryArg = kLayout__682, .cycleArg = kLayout__699};
-__device__ constexpr PoseidonLoadInLayout kLayout__756 = PoseidonLoadInLayout{
-    ._super = kLayout__757, ._0 = kLayout__819, ._arguments_PoseidonLoadIn_Super = kLayout__820};
-__device__ constexpr Poseidon0StateArm2Layout kLayout__755 = Poseidon0StateArm2Layout{
-    ._super = kLayout__756,
+__device__ constexpr _Arguments_PoseidonLoadIn_SuperLayout kLayout__817 =
+    _Arguments_PoseidonLoadIn_SuperLayout{.memoryArg = kLayout__679, .cycleArg = kLayout__696};
+__device__ constexpr PoseidonLoadInLayout kLayout__753 = PoseidonLoadInLayout{
+    ._super = kLayout__754, ._0 = kLayout__816, ._arguments_PoseidonLoadIn_Super = kLayout__817};
+__device__ constexpr Poseidon0StateArm2Layout kLayout__752 = Poseidon0StateArm2Layout{
+    ._super = kLayout__753,
     ._extra0 = ArgU16Layout{.count = NondetRegLayout{._super = /*offset=*/156},
                             .val = NondetRegLayout{._super = /*offset=*/75}},
     ._extra1 = ArgU16Layout{.count = NondetRegLayout{._super = /*offset=*/157},
@@ -4572,24 +4559,24 @@
                             .val = NondetRegLayout{._super = /*offset=*/189}},
     ._extra25 = ArgU8Layout{.count = NondetRegLayout{._super = /*offset=*/190},
                             .val = NondetRegLayout{._super = /*offset=*/191}}};
-__device__ constexpr Poseidon0StateArm3Layout kLayout__821 = Poseidon0StateArm3Layout{
-    ._super = kLayout__679,
-    ._extra0 = kLayout__683,
-    ._extra1 = kLayout__684,
-    ._extra2 = kLayout__685,
-    ._extra3 = kLayout__686,
-    ._extra4 = kLayout__687,
-    ._extra5 = kLayout__688,
-    ._extra6 = kLayout__689,
-    ._extra7 = kLayout__690,
-    ._extra8 = kLayout__691,
-    ._extra9 = kLayout__692,
-    ._extra10 = kLayout__693,
-    ._extra11 = kLayout__694,
-    ._extra12 = kLayout__695,
-    ._extra13 = kLayout__696,
-    ._extra14 = kLayout__697,
-    ._extra15 = kLayout__698,
+__device__ constexpr Poseidon0StateArm3Layout kLayout__818 = Poseidon0StateArm3Layout{
+    ._super = kLayout__676,
+    ._extra0 = kLayout__680,
+    ._extra1 = kLayout__681,
+    ._extra2 = kLayout__682,
+    ._extra3 = kLayout__683,
+    ._extra4 = kLayout__684,
+    ._extra5 = kLayout__685,
+    ._extra6 = kLayout__686,
+    ._extra7 = kLayout__687,
+    ._extra8 = kLayout__688,
+    ._extra9 = kLayout__689,
+    ._extra10 = kLayout__690,
+    ._extra11 = kLayout__691,
+    ._extra12 = kLayout__692,
+    ._extra13 = kLayout__693,
+    ._extra14 = kLayout__694,
+    ._extra15 = kLayout__695,
     ._extra16 = CycleArgLayout{.count = NondetRegLayout{._super = /*offset=*/140},
                                .cycle = NondetRegLayout{._super = /*offset=*/141}},
     ._extra17 = CycleArgLayout{.count = NondetRegLayout{._super = /*offset=*/142},
@@ -4658,24 +4645,24 @@
                             .val = NondetRegLayout{._super = /*offset=*/189}},
     ._extra49 = ArgU8Layout{.count = NondetRegLayout{._super = /*offset=*/190},
                             .val = NondetRegLayout{._super = /*offset=*/191}}};
-__device__ constexpr Poseidon0StateArm4Layout kLayout__822 = Poseidon0StateArm4Layout{
-    ._super = kLayout__679,
-    ._extra0 = kLayout__683,
-    ._extra1 = kLayout__684,
-    ._extra2 = kLayout__685,
-    ._extra3 = kLayout__686,
-    ._extra4 = kLayout__687,
-    ._extra5 = kLayout__688,
-    ._extra6 = kLayout__689,
-    ._extra7 = kLayout__690,
-    ._extra8 = kLayout__691,
-    ._extra9 = kLayout__692,
-    ._extra10 = kLayout__693,
-    ._extra11 = kLayout__694,
-    ._extra12 = kLayout__695,
-    ._extra13 = kLayout__696,
-    ._extra14 = kLayout__697,
-    ._extra15 = kLayout__698,
+__device__ constexpr Poseidon0StateArm4Layout kLayout__819 = Poseidon0StateArm4Layout{
+    ._super = kLayout__676,
+    ._extra0 = kLayout__680,
+    ._extra1 = kLayout__681,
+    ._extra2 = kLayout__682,
+    ._extra3 = kLayout__683,
+    ._extra4 = kLayout__684,
+    ._extra5 = kLayout__685,
+    ._extra6 = kLayout__686,
+    ._extra7 = kLayout__687,
+    ._extra8 = kLayout__688,
+    ._extra9 = kLayout__689,
+    ._extra10 = kLayout__690,
+    ._extra11 = kLayout__691,
+    ._extra12 = kLayout__692,
+    ._extra13 = kLayout__693,
+    ._extra14 = kLayout__694,
+    ._extra15 = kLayout__695,
     ._extra16 = CycleArgLayout{.count = NondetRegLayout{._super = /*offset=*/140},
                                .cycle = NondetRegLayout{._super = /*offset=*/141}},
     ._extra17 = CycleArgLayout{.count = NondetRegLayout{._super = /*offset=*/142},
@@ -4744,43 +4731,38 @@
                             .val = NondetRegLayout{._super = /*offset=*/189}},
     ._extra49 = ArgU8Layout{.count = NondetRegLayout{._super = /*offset=*/190},
                             .val = NondetRegLayout{._super = /*offset=*/191}}};
+__device__ constexpr PoseidonCheckOut__0_SuperLayout kLayout__826 =
+    PoseidonCheckOut__0_SuperLayout{.goal = kLayout__728};
+__device__ constexpr PoseidonCheckOut__0_SuperLayout kLayout__827 =
+    PoseidonCheckOut__0_SuperLayout{.goal = kLayout__729};
+__device__ constexpr PoseidonCheckOut__0_SuperLayout kLayout__828 =
+    PoseidonCheckOut__0_SuperLayout{.goal = kLayout__730};
 __device__ constexpr PoseidonCheckOut__0_SuperLayout kLayout__829 =
     PoseidonCheckOut__0_SuperLayout{.goal = kLayout__731};
 __device__ constexpr PoseidonCheckOut__0_SuperLayout kLayout__830 =
     PoseidonCheckOut__0_SuperLayout{.goal = kLayout__732};
 __device__ constexpr PoseidonCheckOut__0_SuperLayout kLayout__831 =
-    PoseidonCheckOut__0_SuperLayout{.goal = kLayout__733};
+    PoseidonCheckOut__0_SuperLayout{.goal = kLayout__737};
 __device__ constexpr PoseidonCheckOut__0_SuperLayout kLayout__832 =
-    PoseidonCheckOut__0_SuperLayout{.goal = kLayout__734};
+    PoseidonCheckOut__0_SuperLayout{.goal = kLayout__742};
 __device__ constexpr PoseidonCheckOut__0_SuperLayout kLayout__833 =
-    PoseidonCheckOut__0_SuperLayout{.goal = kLayout__735};
-__device__ constexpr PoseidonCheckOut__0_SuperLayout kLayout__834 =
-    PoseidonCheckOut__0_SuperLayout{.goal = kLayout__740};
-__device__ constexpr PoseidonCheckOut__0_SuperLayout kLayout__835 =
-    PoseidonCheckOut__0_SuperLayout{.goal = kLayout__745};
-__device__ constexpr PoseidonCheckOut__0_SuperLayout kLayout__836 =
-    PoseidonCheckOut__0_SuperLayout{.goal = kLayout__750};
-__device__ constexpr PoseidonCheckOut__0_SuperLayout8LayoutArray kLayout__828 =
-    PoseidonCheckOut__0_SuperLayout8LayoutArray{kLayout__829,
+    PoseidonCheckOut__0_SuperLayout{.goal = kLayout__747};
+__device__ constexpr PoseidonCheckOut__0_SuperLayout8LayoutArray kLayout__825 =
+    PoseidonCheckOut__0_SuperLayout8LayoutArray{kLayout__826,
+                                                kLayout__827,
+                                                kLayout__828,
+                                                kLayout__829,
                                                 kLayout__830,
                                                 kLayout__831,
                                                 kLayout__832,
-                                                kLayout__833,
-                                                kLayout__834,
-                                                kLayout__835,
-                                                kLayout__836};
-__device__ constexpr PoseidonCheckOutLayout kLayout__827 = PoseidonCheckOutLayout{
-    ._super = kLayout__679,
-    ._1 = kLayout__828,
+                                                kLayout__833};
+__device__ constexpr PoseidonCheckOutLayout kLayout__824 = PoseidonCheckOutLayout{
+    ._super = kLayout__676,
+    ._1 = kLayout__825,
     .isNormal = IsZeroLayout{._super = NondetRegLayout{._super = /*offset=*/196},
                              .inv = NondetRegLayout{._super = /*offset=*/197}}};
-<<<<<<< HEAD
-__device__ constexpr PoseidonDoOut_SuperArm0Layout kLayout__826 = PoseidonDoOut_SuperArm0Layout{
-    ._super = kLayout__827,
-=======
 __device__ constexpr PoseidonDoOut_SuperArm0Layout kLayout__823 = PoseidonDoOut_SuperArm0Layout{
     ._super = kLayout__824,
->>>>>>> fc20a48e
     ._extra0 = ArgU16Layout{.count = NondetRegLayout{._super = /*offset=*/156},
                             .val = NondetRegLayout{._super = /*offset=*/75}},
     ._extra1 = ArgU16Layout{.count = NondetRegLayout{._super = /*offset=*/157},
@@ -4829,329 +4811,329 @@
                              .val = NondetRegLayout{._super = /*offset=*/139}},
     ._extra23 = ArgU16Layout{.count = NondetRegLayout{._super = /*offset=*/186},
                              .val = NondetRegLayout{._super = /*offset=*/187}}};
-__device__ constexpr NondetU16RegLayout kLayout__841 =
+__device__ constexpr NondetU16RegLayout kLayout__838 =
     NondetU16RegLayout{.arg = ArgU16Layout{.count = NondetRegLayout{._super = /*offset=*/156},
                                            .val = NondetRegLayout{._super = /*offset=*/75}}};
-__device__ constexpr NondetU16RegLayout kLayout__842 =
+__device__ constexpr NondetU16RegLayout kLayout__839 =
     NondetU16RegLayout{.arg = ArgU16Layout{.count = NondetRegLayout{._super = /*offset=*/157},
                                            .val = NondetRegLayout{._super = /*offset=*/76}}};
-__device__ constexpr _Arguments_FieldToWord__0Layout kLayout__843 = _Arguments_FieldToWord__0Layout{
+__device__ constexpr _Arguments_FieldToWord__0Layout kLayout__840 = _Arguments_FieldToWord__0Layout{
     .argU16 =
         ArgU16Layout1LayoutArray{ArgU16Layout{.count = NondetRegLayout{._super = /*offset=*/158},
                                               .val = NondetRegLayout{._super = /*offset=*/159}}}};
-__device__ constexpr NondetU16RegLayout kLayout__846 =
+__device__ constexpr NondetU16RegLayout kLayout__843 =
     NondetU16RegLayout{.arg = ArgU16Layout{.count = NondetRegLayout{._super = /*offset=*/158},
                                            .val = NondetRegLayout{._super = /*offset=*/159}}};
-__device__ constexpr FieldToWord__0Arm0_SuperLayout kLayout__845 =
-    FieldToWord__0Arm0_SuperLayout{._0 = kLayout__846};
-__device__ constexpr FieldToWord__0Arm1_SuperLayout kLayout__847 =
-    FieldToWord__0Arm1_SuperLayout{._0 = kLayout__846};
-__device__ constexpr FieldToWord__0Layout kLayout__844 =
-    FieldToWord__0Layout{.arm0 = kLayout__845, .arm1 = kLayout__847};
-__device__ constexpr FieldToWordLayout kLayout__840 =
-    FieldToWordLayout{.low = kLayout__841,
-                      .high = kLayout__842,
+__device__ constexpr FieldToWord__0Arm0_SuperLayout kLayout__842 =
+    FieldToWord__0Arm0_SuperLayout{._0 = kLayout__843};
+__device__ constexpr FieldToWord__0Arm1_SuperLayout kLayout__844 =
+    FieldToWord__0Arm1_SuperLayout{._0 = kLayout__843};
+__device__ constexpr FieldToWord__0Layout kLayout__841 =
+    FieldToWord__0Layout{.arm0 = kLayout__842, .arm1 = kLayout__844};
+__device__ constexpr FieldToWordLayout kLayout__837 =
+    FieldToWordLayout{.low = kLayout__838,
+                      .high = kLayout__839,
                       .lowIsZero = NondetRegLayout{._super = /*offset=*/196},
-                      ._arguments_FieldToWord__0 = kLayout__843,
-                      ._2 = kLayout__844};
-__device__ constexpr MemoryWriteLayout kLayout__848 =
-    MemoryWriteLayout{.io = kLayout__710, ._0 = kLayout__711};
-__device__ constexpr PoseidonStoreOut__0_SuperLayout kLayout__839 =
-    PoseidonStoreOut__0_SuperLayout{.ftw = kLayout__840, .mw = kLayout__848};
-__device__ constexpr NondetU16RegLayout kLayout__851 =
+                      ._arguments_FieldToWord__0 = kLayout__840,
+                      ._2 = kLayout__841};
+__device__ constexpr MemoryWriteLayout kLayout__845 =
+    MemoryWriteLayout{.io = kLayout__707, ._0 = kLayout__708};
+__device__ constexpr PoseidonStoreOut__0_SuperLayout kLayout__836 =
+    PoseidonStoreOut__0_SuperLayout{.ftw = kLayout__837, .mw = kLayout__845};
+__device__ constexpr NondetU16RegLayout kLayout__848 =
     NondetU16RegLayout{.arg = ArgU16Layout{.count = NondetRegLayout{._super = /*offset=*/160},
                                            .val = NondetRegLayout{._super = /*offset=*/84}}};
-__device__ constexpr NondetU16RegLayout kLayout__852 =
+__device__ constexpr NondetU16RegLayout kLayout__849 =
     NondetU16RegLayout{.arg = ArgU16Layout{.count = NondetRegLayout{._super = /*offset=*/161},
                                            .val = NondetRegLayout{._super = /*offset=*/85}}};
-__device__ constexpr _Arguments_FieldToWord__0Layout kLayout__853 = _Arguments_FieldToWord__0Layout{
+__device__ constexpr _Arguments_FieldToWord__0Layout kLayout__850 = _Arguments_FieldToWord__0Layout{
     .argU16 =
         ArgU16Layout1LayoutArray{ArgU16Layout{.count = NondetRegLayout{._super = /*offset=*/162},
                                               .val = NondetRegLayout{._super = /*offset=*/163}}}};
-__device__ constexpr FieldToWord__0Arm0_SuperLayout kLayout__855 =
+__device__ constexpr FieldToWord__0Arm0_SuperLayout kLayout__852 =
     FieldToWord__0Arm0_SuperLayout{._0 = kLayout__208};
-__device__ constexpr FieldToWord__0Arm1_SuperLayout kLayout__856 =
+__device__ constexpr FieldToWord__0Arm1_SuperLayout kLayout__853 =
     FieldToWord__0Arm1_SuperLayout{._0 = kLayout__208};
-__device__ constexpr FieldToWord__0Layout kLayout__854 =
-    FieldToWord__0Layout{.arm0 = kLayout__855, .arm1 = kLayout__856};
-__device__ constexpr FieldToWordLayout kLayout__850 =
-    FieldToWordLayout{.low = kLayout__851,
-                      .high = kLayout__852,
+__device__ constexpr FieldToWord__0Layout kLayout__851 =
+    FieldToWord__0Layout{.arm0 = kLayout__852, .arm1 = kLayout__853};
+__device__ constexpr FieldToWordLayout kLayout__847 =
+    FieldToWordLayout{.low = kLayout__848,
+                      .high = kLayout__849,
                       .lowIsZero = NondetRegLayout{._super = /*offset=*/197},
-                      ._arguments_FieldToWord__0 = kLayout__853,
-                      ._2 = kLayout__854};
-__device__ constexpr MemoryWriteLayout kLayout__857 =
-    MemoryWriteLayout{.io = kLayout__715, ._0 = kLayout__716};
-__device__ constexpr PoseidonStoreOut__0_SuperLayout kLayout__849 =
-    PoseidonStoreOut__0_SuperLayout{.ftw = kLayout__850, .mw = kLayout__857};
-__device__ constexpr NondetU16RegLayout kLayout__860 =
+                      ._arguments_FieldToWord__0 = kLayout__850,
+                      ._2 = kLayout__851};
+__device__ constexpr MemoryWriteLayout kLayout__854 =
+    MemoryWriteLayout{.io = kLayout__712, ._0 = kLayout__713};
+__device__ constexpr PoseidonStoreOut__0_SuperLayout kLayout__846 =
+    PoseidonStoreOut__0_SuperLayout{.ftw = kLayout__847, .mw = kLayout__854};
+__device__ constexpr NondetU16RegLayout kLayout__857 =
     NondetU16RegLayout{.arg = ArgU16Layout{.count = NondetRegLayout{._super = /*offset=*/164},
                                            .val = NondetRegLayout{._super = /*offset=*/93}}};
-__device__ constexpr NondetU16RegLayout kLayout__861 =
+__device__ constexpr NondetU16RegLayout kLayout__858 =
     NondetU16RegLayout{.arg = ArgU16Layout{.count = NondetRegLayout{._super = /*offset=*/165},
                                            .val = NondetRegLayout{._super = /*offset=*/94}}};
-__device__ constexpr _Arguments_FieldToWord__0Layout kLayout__862 = _Arguments_FieldToWord__0Layout{
+__device__ constexpr _Arguments_FieldToWord__0Layout kLayout__859 = _Arguments_FieldToWord__0Layout{
     .argU16 =
         ArgU16Layout1LayoutArray{ArgU16Layout{.count = NondetRegLayout{._super = /*offset=*/166},
                                               .val = NondetRegLayout{._super = /*offset=*/167}}}};
-__device__ constexpr NondetU16RegLayout kLayout__865 =
+__device__ constexpr NondetU16RegLayout kLayout__862 =
     NondetU16RegLayout{.arg = ArgU16Layout{.count = NondetRegLayout{._super = /*offset=*/166},
                                            .val = NondetRegLayout{._super = /*offset=*/167}}};
-__device__ constexpr FieldToWord__0Arm0_SuperLayout kLayout__864 =
-    FieldToWord__0Arm0_SuperLayout{._0 = kLayout__865};
-__device__ constexpr FieldToWord__0Arm1_SuperLayout kLayout__866 =
-    FieldToWord__0Arm1_SuperLayout{._0 = kLayout__865};
-__device__ constexpr FieldToWord__0Layout kLayout__863 =
-    FieldToWord__0Layout{.arm0 = kLayout__864, .arm1 = kLayout__866};
-__device__ constexpr FieldToWordLayout kLayout__859 =
-    FieldToWordLayout{.low = kLayout__860,
-                      .high = kLayout__861,
+__device__ constexpr FieldToWord__0Arm0_SuperLayout kLayout__861 =
+    FieldToWord__0Arm0_SuperLayout{._0 = kLayout__862};
+__device__ constexpr FieldToWord__0Arm1_SuperLayout kLayout__863 =
+    FieldToWord__0Arm1_SuperLayout{._0 = kLayout__862};
+__device__ constexpr FieldToWord__0Layout kLayout__860 =
+    FieldToWord__0Layout{.arm0 = kLayout__861, .arm1 = kLayout__863};
+__device__ constexpr FieldToWordLayout kLayout__856 =
+    FieldToWordLayout{.low = kLayout__857,
+                      .high = kLayout__858,
                       .lowIsZero = NondetRegLayout{._super = /*offset=*/198},
-                      ._arguments_FieldToWord__0 = kLayout__862,
-                      ._2 = kLayout__863};
-__device__ constexpr MemoryWriteLayout kLayout__867 =
-    MemoryWriteLayout{.io = kLayout__720, ._0 = kLayout__721};
-__device__ constexpr PoseidonStoreOut__0_SuperLayout kLayout__858 =
-    PoseidonStoreOut__0_SuperLayout{.ftw = kLayout__859, .mw = kLayout__867};
-__device__ constexpr NondetU16RegLayout kLayout__870 =
+                      ._arguments_FieldToWord__0 = kLayout__859,
+                      ._2 = kLayout__860};
+__device__ constexpr MemoryWriteLayout kLayout__864 =
+    MemoryWriteLayout{.io = kLayout__717, ._0 = kLayout__718};
+__device__ constexpr PoseidonStoreOut__0_SuperLayout kLayout__855 =
+    PoseidonStoreOut__0_SuperLayout{.ftw = kLayout__856, .mw = kLayout__864};
+__device__ constexpr NondetU16RegLayout kLayout__867 =
     NondetU16RegLayout{.arg = ArgU16Layout{.count = NondetRegLayout{._super = /*offset=*/168},
                                            .val = NondetRegLayout{._super = /*offset=*/102}}};
-__device__ constexpr NondetU16RegLayout kLayout__871 =
+__device__ constexpr NondetU16RegLayout kLayout__868 =
     NondetU16RegLayout{.arg = ArgU16Layout{.count = NondetRegLayout{._super = /*offset=*/169},
                                            .val = NondetRegLayout{._super = /*offset=*/103}}};
-__device__ constexpr _Arguments_FieldToWord__0Layout kLayout__872 = _Arguments_FieldToWord__0Layout{
+__device__ constexpr _Arguments_FieldToWord__0Layout kLayout__869 = _Arguments_FieldToWord__0Layout{
     .argU16 =
         ArgU16Layout1LayoutArray{ArgU16Layout{.count = NondetRegLayout{._super = /*offset=*/170},
                                               .val = NondetRegLayout{._super = /*offset=*/171}}}};
-__device__ constexpr NondetU16RegLayout kLayout__875 =
+__device__ constexpr NondetU16RegLayout kLayout__872 =
     NondetU16RegLayout{.arg = ArgU16Layout{.count = NondetRegLayout{._super = /*offset=*/170},
                                            .val = NondetRegLayout{._super = /*offset=*/171}}};
-__device__ constexpr FieldToWord__0Arm0_SuperLayout kLayout__874 =
-    FieldToWord__0Arm0_SuperLayout{._0 = kLayout__875};
-__device__ constexpr FieldToWord__0Arm1_SuperLayout kLayout__876 =
-    FieldToWord__0Arm1_SuperLayout{._0 = kLayout__875};
-__device__ constexpr FieldToWord__0Layout kLayout__873 =
-    FieldToWord__0Layout{.arm0 = kLayout__874, .arm1 = kLayout__876};
-__device__ constexpr FieldToWordLayout kLayout__869 =
-    FieldToWordLayout{.low = kLayout__870,
-                      .high = kLayout__871,
+__device__ constexpr FieldToWord__0Arm0_SuperLayout kLayout__871 =
+    FieldToWord__0Arm0_SuperLayout{._0 = kLayout__872};
+__device__ constexpr FieldToWord__0Arm1_SuperLayout kLayout__873 =
+    FieldToWord__0Arm1_SuperLayout{._0 = kLayout__872};
+__device__ constexpr FieldToWord__0Layout kLayout__870 =
+    FieldToWord__0Layout{.arm0 = kLayout__871, .arm1 = kLayout__873};
+__device__ constexpr FieldToWordLayout kLayout__866 =
+    FieldToWordLayout{.low = kLayout__867,
+                      .high = kLayout__868,
                       .lowIsZero = NondetRegLayout{._super = /*offset=*/199},
-                      ._arguments_FieldToWord__0 = kLayout__872,
-                      ._2 = kLayout__873};
-__device__ constexpr MemoryWriteLayout kLayout__877 =
-    MemoryWriteLayout{.io = kLayout__724, ._0 = kLayout__236};
-__device__ constexpr PoseidonStoreOut__0_SuperLayout kLayout__868 =
-    PoseidonStoreOut__0_SuperLayout{.ftw = kLayout__869, .mw = kLayout__877};
-__device__ constexpr NondetU16RegLayout kLayout__880 =
+                      ._arguments_FieldToWord__0 = kLayout__869,
+                      ._2 = kLayout__870};
+__device__ constexpr MemoryWriteLayout kLayout__874 =
+    MemoryWriteLayout{.io = kLayout__721, ._0 = kLayout__236};
+__device__ constexpr PoseidonStoreOut__0_SuperLayout kLayout__865 =
+    PoseidonStoreOut__0_SuperLayout{.ftw = kLayout__866, .mw = kLayout__874};
+__device__ constexpr NondetU16RegLayout kLayout__877 =
     NondetU16RegLayout{.arg = ArgU16Layout{.count = NondetRegLayout{._super = /*offset=*/172},
                                            .val = NondetRegLayout{._super = /*offset=*/111}}};
-__device__ constexpr NondetU16RegLayout kLayout__881 =
+__device__ constexpr NondetU16RegLayout kLayout__878 =
     NondetU16RegLayout{.arg = ArgU16Layout{.count = NondetRegLayout{._super = /*offset=*/173},
                                            .val = NondetRegLayout{._super = /*offset=*/112}}};
-__device__ constexpr _Arguments_FieldToWord__0Layout kLayout__882 = _Arguments_FieldToWord__0Layout{
+__device__ constexpr _Arguments_FieldToWord__0Layout kLayout__879 = _Arguments_FieldToWord__0Layout{
     .argU16 =
         ArgU16Layout1LayoutArray{ArgU16Layout{.count = NondetRegLayout{._super = /*offset=*/174},
                                               .val = NondetRegLayout{._super = /*offset=*/175}}}};
-__device__ constexpr NondetU16RegLayout kLayout__885 =
+__device__ constexpr NondetU16RegLayout kLayout__882 =
     NondetU16RegLayout{.arg = ArgU16Layout{.count = NondetRegLayout{._super = /*offset=*/174},
                                            .val = NondetRegLayout{._super = /*offset=*/175}}};
-__device__ constexpr FieldToWord__0Arm0_SuperLayout kLayout__884 =
-    FieldToWord__0Arm0_SuperLayout{._0 = kLayout__885};
-__device__ constexpr FieldToWord__0Arm1_SuperLayout kLayout__886 =
-    FieldToWord__0Arm1_SuperLayout{._0 = kLayout__885};
-__device__ constexpr FieldToWord__0Layout kLayout__883 =
-    FieldToWord__0Layout{.arm0 = kLayout__884, .arm1 = kLayout__886};
-__device__ constexpr FieldToWordLayout kLayout__879 =
-    FieldToWordLayout{.low = kLayout__880,
-                      .high = kLayout__881,
+__device__ constexpr FieldToWord__0Arm0_SuperLayout kLayout__881 =
+    FieldToWord__0Arm0_SuperLayout{._0 = kLayout__882};
+__device__ constexpr FieldToWord__0Arm1_SuperLayout kLayout__883 =
+    FieldToWord__0Arm1_SuperLayout{._0 = kLayout__882};
+__device__ constexpr FieldToWord__0Layout kLayout__880 =
+    FieldToWord__0Layout{.arm0 = kLayout__881, .arm1 = kLayout__883};
+__device__ constexpr FieldToWordLayout kLayout__876 =
+    FieldToWordLayout{.low = kLayout__877,
+                      .high = kLayout__878,
                       .lowIsZero = NondetRegLayout{._super = /*offset=*/200},
-                      ._arguments_FieldToWord__0 = kLayout__882,
-                      ._2 = kLayout__883};
-__device__ constexpr MemoryWriteLayout kLayout__887 =
-    MemoryWriteLayout{.io = kLayout__737, ._0 = kLayout__738};
-__device__ constexpr PoseidonStoreOut__0_SuperLayout kLayout__878 =
-    PoseidonStoreOut__0_SuperLayout{.ftw = kLayout__879, .mw = kLayout__887};
-__device__ constexpr NondetU16RegLayout kLayout__890 =
+                      ._arguments_FieldToWord__0 = kLayout__879,
+                      ._2 = kLayout__880};
+__device__ constexpr MemoryWriteLayout kLayout__884 =
+    MemoryWriteLayout{.io = kLayout__734, ._0 = kLayout__735};
+__device__ constexpr PoseidonStoreOut__0_SuperLayout kLayout__875 =
+    PoseidonStoreOut__0_SuperLayout{.ftw = kLayout__876, .mw = kLayout__884};
+__device__ constexpr NondetU16RegLayout kLayout__887 =
     NondetU16RegLayout{.arg = ArgU16Layout{.count = NondetRegLayout{._super = /*offset=*/176},
                                            .val = NondetRegLayout{._super = /*offset=*/120}}};
-__device__ constexpr NondetU16RegLayout kLayout__891 =
+__device__ constexpr NondetU16RegLayout kLayout__888 =
     NondetU16RegLayout{.arg = ArgU16Layout{.count = NondetRegLayout{._super = /*offset=*/177},
                                            .val = NondetRegLayout{._super = /*offset=*/121}}};
-__device__ constexpr _Arguments_FieldToWord__0Layout kLayout__892 = _Arguments_FieldToWord__0Layout{
+__device__ constexpr _Arguments_FieldToWord__0Layout kLayout__889 = _Arguments_FieldToWord__0Layout{
     .argU16 =
         ArgU16Layout1LayoutArray{ArgU16Layout{.count = NondetRegLayout{._super = /*offset=*/178},
                                               .val = NondetRegLayout{._super = /*offset=*/179}}}};
-__device__ constexpr NondetU16RegLayout kLayout__895 =
+__device__ constexpr NondetU16RegLayout kLayout__892 =
     NondetU16RegLayout{.arg = ArgU16Layout{.count = NondetRegLayout{._super = /*offset=*/178},
                                            .val = NondetRegLayout{._super = /*offset=*/179}}};
-__device__ constexpr FieldToWord__0Arm0_SuperLayout kLayout__894 =
-    FieldToWord__0Arm0_SuperLayout{._0 = kLayout__895};
-__device__ constexpr FieldToWord__0Arm1_SuperLayout kLayout__896 =
-    FieldToWord__0Arm1_SuperLayout{._0 = kLayout__895};
-__device__ constexpr FieldToWord__0Layout kLayout__893 =
-    FieldToWord__0Layout{.arm0 = kLayout__894, .arm1 = kLayout__896};
-__device__ constexpr FieldToWordLayout kLayout__889 =
-    FieldToWordLayout{.low = kLayout__890,
-                      .high = kLayout__891,
+__device__ constexpr FieldToWord__0Arm0_SuperLayout kLayout__891 =
+    FieldToWord__0Arm0_SuperLayout{._0 = kLayout__892};
+__device__ constexpr FieldToWord__0Arm1_SuperLayout kLayout__893 =
+    FieldToWord__0Arm1_SuperLayout{._0 = kLayout__892};
+__device__ constexpr FieldToWord__0Layout kLayout__890 =
+    FieldToWord__0Layout{.arm0 = kLayout__891, .arm1 = kLayout__893};
+__device__ constexpr FieldToWordLayout kLayout__886 =
+    FieldToWordLayout{.low = kLayout__887,
+                      .high = kLayout__888,
                       .lowIsZero = NondetRegLayout{._super = /*offset=*/201},
-                      ._arguments_FieldToWord__0 = kLayout__892,
-                      ._2 = kLayout__893};
-__device__ constexpr MemoryWriteLayout kLayout__897 =
-    MemoryWriteLayout{.io = kLayout__742, ._0 = kLayout__743};
-__device__ constexpr PoseidonStoreOut__0_SuperLayout kLayout__888 =
-    PoseidonStoreOut__0_SuperLayout{.ftw = kLayout__889, .mw = kLayout__897};
-__device__ constexpr NondetU16RegLayout kLayout__900 =
+                      ._arguments_FieldToWord__0 = kLayout__889,
+                      ._2 = kLayout__890};
+__device__ constexpr MemoryWriteLayout kLayout__894 =
+    MemoryWriteLayout{.io = kLayout__739, ._0 = kLayout__740};
+__device__ constexpr PoseidonStoreOut__0_SuperLayout kLayout__885 =
+    PoseidonStoreOut__0_SuperLayout{.ftw = kLayout__886, .mw = kLayout__894};
+__device__ constexpr NondetU16RegLayout kLayout__897 =
     NondetU16RegLayout{.arg = ArgU16Layout{.count = NondetRegLayout{._super = /*offset=*/180},
                                            .val = NondetRegLayout{._super = /*offset=*/129}}};
-__device__ constexpr NondetU16RegLayout kLayout__901 =
+__device__ constexpr NondetU16RegLayout kLayout__898 =
     NondetU16RegLayout{.arg = ArgU16Layout{.count = NondetRegLayout{._super = /*offset=*/181},
                                            .val = NondetRegLayout{._super = /*offset=*/130}}};
-__device__ constexpr _Arguments_FieldToWord__0Layout kLayout__902 = _Arguments_FieldToWord__0Layout{
+__device__ constexpr _Arguments_FieldToWord__0Layout kLayout__899 = _Arguments_FieldToWord__0Layout{
     .argU16 =
         ArgU16Layout1LayoutArray{ArgU16Layout{.count = NondetRegLayout{._super = /*offset=*/182},
                                               .val = NondetRegLayout{._super = /*offset=*/183}}}};
-__device__ constexpr NondetU16RegLayout kLayout__905 =
+__device__ constexpr NondetU16RegLayout kLayout__902 =
     NondetU16RegLayout{.arg = ArgU16Layout{.count = NondetRegLayout{._super = /*offset=*/182},
                                            .val = NondetRegLayout{._super = /*offset=*/183}}};
-__device__ constexpr FieldToWord__0Arm0_SuperLayout kLayout__904 =
-    FieldToWord__0Arm0_SuperLayout{._0 = kLayout__905};
-__device__ constexpr FieldToWord__0Arm1_SuperLayout kLayout__906 =
-    FieldToWord__0Arm1_SuperLayout{._0 = kLayout__905};
-__device__ constexpr FieldToWord__0Layout kLayout__903 =
-    FieldToWord__0Layout{.arm0 = kLayout__904, .arm1 = kLayout__906};
-__device__ constexpr FieldToWordLayout kLayout__899 =
-    FieldToWordLayout{.low = kLayout__900,
-                      .high = kLayout__901,
+__device__ constexpr FieldToWord__0Arm0_SuperLayout kLayout__901 =
+    FieldToWord__0Arm0_SuperLayout{._0 = kLayout__902};
+__device__ constexpr FieldToWord__0Arm1_SuperLayout kLayout__903 =
+    FieldToWord__0Arm1_SuperLayout{._0 = kLayout__902};
+__device__ constexpr FieldToWord__0Layout kLayout__900 =
+    FieldToWord__0Layout{.arm0 = kLayout__901, .arm1 = kLayout__903};
+__device__ constexpr FieldToWordLayout kLayout__896 =
+    FieldToWordLayout{.low = kLayout__897,
+                      .high = kLayout__898,
                       .lowIsZero = NondetRegLayout{._super = /*offset=*/202},
-                      ._arguments_FieldToWord__0 = kLayout__902,
-                      ._2 = kLayout__903};
-__device__ constexpr MemoryWriteLayout kLayout__907 =
-    MemoryWriteLayout{.io = kLayout__747, ._0 = kLayout__748};
-__device__ constexpr PoseidonStoreOut__0_SuperLayout kLayout__898 =
-    PoseidonStoreOut__0_SuperLayout{.ftw = kLayout__899, .mw = kLayout__907};
-__device__ constexpr NondetU16RegLayout kLayout__910 =
+                      ._arguments_FieldToWord__0 = kLayout__899,
+                      ._2 = kLayout__900};
+__device__ constexpr MemoryWriteLayout kLayout__904 =
+    MemoryWriteLayout{.io = kLayout__744, ._0 = kLayout__745};
+__device__ constexpr PoseidonStoreOut__0_SuperLayout kLayout__895 =
+    PoseidonStoreOut__0_SuperLayout{.ftw = kLayout__896, .mw = kLayout__904};
+__device__ constexpr NondetU16RegLayout kLayout__907 =
     NondetU16RegLayout{.arg = ArgU16Layout{.count = NondetRegLayout{._super = /*offset=*/184},
                                            .val = NondetRegLayout{._super = /*offset=*/138}}};
-__device__ constexpr NondetU16RegLayout kLayout__911 =
+__device__ constexpr NondetU16RegLayout kLayout__908 =
     NondetU16RegLayout{.arg = ArgU16Layout{.count = NondetRegLayout{._super = /*offset=*/185},
                                            .val = NondetRegLayout{._super = /*offset=*/139}}};
-__device__ constexpr _Arguments_FieldToWord__0Layout kLayout__912 = _Arguments_FieldToWord__0Layout{
+__device__ constexpr _Arguments_FieldToWord__0Layout kLayout__909 = _Arguments_FieldToWord__0Layout{
     .argU16 =
         ArgU16Layout1LayoutArray{ArgU16Layout{.count = NondetRegLayout{._super = /*offset=*/186},
                                               .val = NondetRegLayout{._super = /*offset=*/187}}}};
-__device__ constexpr NondetU16RegLayout kLayout__915 =
+__device__ constexpr NondetU16RegLayout kLayout__912 =
     NondetU16RegLayout{.arg = ArgU16Layout{.count = NondetRegLayout{._super = /*offset=*/186},
                                            .val = NondetRegLayout{._super = /*offset=*/187}}};
-__device__ constexpr FieldToWord__0Arm0_SuperLayout kLayout__914 =
-    FieldToWord__0Arm0_SuperLayout{._0 = kLayout__915};
-__device__ constexpr FieldToWord__0Arm1_SuperLayout kLayout__916 =
-    FieldToWord__0Arm1_SuperLayout{._0 = kLayout__915};
-__device__ constexpr FieldToWord__0Layout kLayout__913 =
-    FieldToWord__0Layout{.arm0 = kLayout__914, .arm1 = kLayout__916};
-__device__ constexpr FieldToWordLayout kLayout__909 =
-    FieldToWordLayout{.low = kLayout__910,
-                      .high = kLayout__911,
+__device__ constexpr FieldToWord__0Arm0_SuperLayout kLayout__911 =
+    FieldToWord__0Arm0_SuperLayout{._0 = kLayout__912};
+__device__ constexpr FieldToWord__0Arm1_SuperLayout kLayout__913 =
+    FieldToWord__0Arm1_SuperLayout{._0 = kLayout__912};
+__device__ constexpr FieldToWord__0Layout kLayout__910 =
+    FieldToWord__0Layout{.arm0 = kLayout__911, .arm1 = kLayout__913};
+__device__ constexpr FieldToWordLayout kLayout__906 =
+    FieldToWordLayout{.low = kLayout__907,
+                      .high = kLayout__908,
                       .lowIsZero = NondetRegLayout{._super = /*offset=*/203},
-                      ._arguments_FieldToWord__0 = kLayout__912,
-                      ._2 = kLayout__913};
-__device__ constexpr MemoryWriteLayout kLayout__917 =
-    MemoryWriteLayout{.io = kLayout__752, ._0 = kLayout__753};
-__device__ constexpr PoseidonStoreOut__0_SuperLayout kLayout__908 =
-    PoseidonStoreOut__0_SuperLayout{.ftw = kLayout__909, .mw = kLayout__917};
-__device__ constexpr PoseidonStoreOut__0_SuperLayout8LayoutArray kLayout__838 =
-    PoseidonStoreOut__0_SuperLayout8LayoutArray{kLayout__839,
-                                                kLayout__849,
-                                                kLayout__858,
-                                                kLayout__868,
-                                                kLayout__878,
-                                                kLayout__888,
-                                                kLayout__898,
-                                                kLayout__908};
-__device__ constexpr PoseidonStoreOutLayout kLayout__837 = PoseidonStoreOutLayout{
-    ._super = kLayout__679,
-    ._1 = kLayout__838,
+                      ._arguments_FieldToWord__0 = kLayout__909,
+                      ._2 = kLayout__910};
+__device__ constexpr MemoryWriteLayout kLayout__914 =
+    MemoryWriteLayout{.io = kLayout__749, ._0 = kLayout__750};
+__device__ constexpr PoseidonStoreOut__0_SuperLayout kLayout__905 =
+    PoseidonStoreOut__0_SuperLayout{.ftw = kLayout__906, .mw = kLayout__914};
+__device__ constexpr PoseidonStoreOut__0_SuperLayout8LayoutArray kLayout__835 =
+    PoseidonStoreOut__0_SuperLayout8LayoutArray{kLayout__836,
+                                                kLayout__846,
+                                                kLayout__855,
+                                                kLayout__865,
+                                                kLayout__875,
+                                                kLayout__885,
+                                                kLayout__895,
+                                                kLayout__905};
+__device__ constexpr PoseidonStoreOutLayout kLayout__834 = PoseidonStoreOutLayout{
+    ._super = kLayout__676,
+    ._1 = kLayout__835,
     .isNormal = IsZeroLayout{._super = NondetRegLayout{._super = /*offset=*/204},
                              .inv = NondetRegLayout{._super = /*offset=*/205}},
     .extInv = NondetExtRegLayout{._super = /*offset=*/206}};
-__device__ constexpr PoseidonDoOut_SuperLayout kLayout__825 =
-    PoseidonDoOut_SuperLayout{._super = kLayout__679, .arm0 = kLayout__826, .arm1 = kLayout__837};
-__device__ constexpr _Arguments_PoseidonDoOut_SuperLayout kLayout__918 =
+__device__ constexpr PoseidonDoOut_SuperLayout kLayout__822 =
+    PoseidonDoOut_SuperLayout{._super = kLayout__676, .arm0 = kLayout__823, .arm1 = kLayout__834};
+__device__ constexpr _Arguments_PoseidonDoOut_SuperLayout kLayout__915 =
     _Arguments_PoseidonDoOut_SuperLayout{
-        .memoryArg = kLayout__682, .cycleArg = kLayout__699, .argU16 = kLayout__700};
-__device__ constexpr PoseidonDoOutLayout kLayout__824 =
-    PoseidonDoOutLayout{._super = kLayout__825, ._arguments_PoseidonDoOut_Super = kLayout__918};
-__device__ constexpr Poseidon0StateArm5Layout kLayout__823 = Poseidon0StateArm5Layout{
-    ._super = kLayout__824,
+        .memoryArg = kLayout__679, .cycleArg = kLayout__696, .argU16 = kLayout__697};
+__device__ constexpr PoseidonDoOutLayout kLayout__821 =
+    PoseidonDoOutLayout{._super = kLayout__822, ._arguments_PoseidonDoOut_Super = kLayout__915};
+__device__ constexpr Poseidon0StateArm5Layout kLayout__820 = Poseidon0StateArm5Layout{
+    ._super = kLayout__821,
     ._extra0 = ArgU8Layout{.count = NondetRegLayout{._super = /*offset=*/188},
                            .val = NondetRegLayout{._super = /*offset=*/189}},
     ._extra1 = ArgU8Layout{.count = NondetRegLayout{._super = /*offset=*/190},
                            .val = NondetRegLayout{._super = /*offset=*/191}}};
-__device__ constexpr PoseidonPaging_SuperLayout kLayout__921 =
-    PoseidonPaging_SuperLayout{._super = kLayout__679,
-                               .arm0 = kLayout__679,
-                               .arm1 = kLayout__679,
-                               .arm2 = kLayout__679,
-                               .arm3 = kLayout__679,
-                               .arm4 = kLayout__679,
-                               .arm5 = kLayout__679};
-__device__ constexpr NondetRegLayout6LayoutArray kLayout__923 =
+__device__ constexpr PoseidonPaging_SuperLayout kLayout__918 =
+    PoseidonPaging_SuperLayout{._super = kLayout__676,
+                               .arm0 = kLayout__676,
+                               .arm1 = kLayout__676,
+                               .arm2 = kLayout__676,
+                               .arm3 = kLayout__676,
+                               .arm4 = kLayout__676,
+                               .arm5 = kLayout__676};
+__device__ constexpr NondetRegLayout6LayoutArray kLayout__920 =
     NondetRegLayout6LayoutArray{NondetRegLayout{._super = /*offset=*/198},
                                 NondetRegLayout{._super = /*offset=*/199},
                                 NondetRegLayout{._super = /*offset=*/200},
                                 NondetRegLayout{._super = /*offset=*/201},
                                 NondetRegLayout{._super = /*offset=*/202},
                                 NondetRegLayout{._super = /*offset=*/203}};
-__device__ constexpr OneHot_6_Layout kLayout__922 = OneHot_6_Layout{._super = kLayout__923};
-__device__ constexpr NondetU8RegLayout kLayout__925 =
+__device__ constexpr OneHot_6_Layout kLayout__919 = OneHot_6_Layout{._super = kLayout__920};
+__device__ constexpr NondetU8RegLayout kLayout__922 =
     NondetU8RegLayout{.arg = ArgU8Layout{.count = NondetRegLayout{._super = /*offset=*/188},
                                          .val = NondetRegLayout{._super = /*offset=*/189}}};
-__device__ constexpr IsU24Layout kLayout__924 =
-    IsU24Layout{.low16 = kLayout__841, ._0 = kLayout__925};
-__device__ constexpr _Arguments_PoseidonPaging__1Layout kLayout__926 =
+__device__ constexpr IsU24Layout kLayout__921 =
+    IsU24Layout{.low16 = kLayout__838, ._0 = kLayout__922};
+__device__ constexpr _Arguments_PoseidonPaging__1Layout kLayout__923 =
     _Arguments_PoseidonPaging__1Layout{.argU16 = ArgU16Layout1LayoutArray{ArgU16Layout{
                                            .count = NondetRegLayout{._super = /*offset=*/157},
                                            .val = NondetRegLayout{._super = /*offset=*/76}}},
                                        .argU8 = ArgU8Layout1LayoutArray{ArgU8Layout{
                                            .count = NondetRegLayout{._super = /*offset=*/190},
                                            .val = NondetRegLayout{._super = /*offset=*/191}}}};
-__device__ constexpr NondetU8RegLayout kLayout__930 =
+__device__ constexpr NondetU8RegLayout kLayout__927 =
     NondetU8RegLayout{.arg = ArgU8Layout{.count = NondetRegLayout{._super = /*offset=*/190},
                                          .val = NondetRegLayout{._super = /*offset=*/191}}};
-__device__ constexpr IsU24Layout kLayout__929 =
-    IsU24Layout{.low16 = kLayout__842, ._0 = kLayout__930};
-__device__ constexpr PoseidonPaging__1Arm0_SuperLayout kLayout__928 =
-    PoseidonPaging__1Arm0_SuperLayout{._0 = kLayout__929};
-__device__ constexpr PoseidonPaging__1Arm1_SuperLayout kLayout__931 =
-    PoseidonPaging__1Arm1_SuperLayout{._0 = kLayout__929};
-__device__ constexpr PoseidonPaging__1Layout kLayout__927 =
-    PoseidonPaging__1Layout{.arm0 = kLayout__928, .arm1 = kLayout__931};
-__device__ constexpr PoseidonPagingLayout kLayout__920 =
-    PoseidonPagingLayout{._super = kLayout__921,
+__device__ constexpr IsU24Layout kLayout__926 =
+    IsU24Layout{.low16 = kLayout__839, ._0 = kLayout__927};
+__device__ constexpr PoseidonPaging__1Arm0_SuperLayout kLayout__925 =
+    PoseidonPaging__1Arm0_SuperLayout{._0 = kLayout__926};
+__device__ constexpr PoseidonPaging__1Arm1_SuperLayout kLayout__928 =
+    PoseidonPaging__1Arm1_SuperLayout{._0 = kLayout__926};
+__device__ constexpr PoseidonPaging__1Layout kLayout__924 =
+    PoseidonPaging__1Layout{.arm0 = kLayout__925, .arm1 = kLayout__928};
+__device__ constexpr PoseidonPagingLayout kLayout__917 =
+    PoseidonPagingLayout{._super = kLayout__918,
                          .curIdx = NondetRegLayout{._super = /*offset=*/196},
                          .curMode = NondetRegLayout{._super = /*offset=*/197},
-                         .modeSplit = kLayout__922,
-                         ._0 = kLayout__924,
-                         ._arguments_PoseidonPaging__1 = kLayout__926,
-                         ._3 = kLayout__927,
+                         .modeSplit = kLayout__919,
+                         ._0 = kLayout__921,
+                         ._arguments_PoseidonPaging__1 = kLayout__923,
+                         ._3 = kLayout__924,
                          ._4 = NondetRegLayout{._super = /*offset=*/204}};
-__device__ constexpr Poseidon0StateArm6Layout kLayout__919 = Poseidon0StateArm6Layout{
-    ._super = kLayout__920,
-    ._extra0 = kLayout__683,
-    ._extra1 = kLayout__684,
-    ._extra2 = kLayout__685,
-    ._extra3 = kLayout__686,
-    ._extra4 = kLayout__687,
-    ._extra5 = kLayout__688,
-    ._extra6 = kLayout__689,
-    ._extra7 = kLayout__690,
-    ._extra8 = kLayout__691,
-    ._extra9 = kLayout__692,
-    ._extra10 = kLayout__693,
-    ._extra11 = kLayout__694,
-    ._extra12 = kLayout__695,
-    ._extra13 = kLayout__696,
-    ._extra14 = kLayout__697,
-    ._extra15 = kLayout__698,
+__device__ constexpr Poseidon0StateArm6Layout kLayout__916 = Poseidon0StateArm6Layout{
+    ._super = kLayout__917,
+    ._extra0 = kLayout__680,
+    ._extra1 = kLayout__681,
+    ._extra2 = kLayout__682,
+    ._extra3 = kLayout__683,
+    ._extra4 = kLayout__684,
+    ._extra5 = kLayout__685,
+    ._extra6 = kLayout__686,
+    ._extra7 = kLayout__687,
+    ._extra8 = kLayout__688,
+    ._extra9 = kLayout__689,
+    ._extra10 = kLayout__690,
+    ._extra11 = kLayout__691,
+    ._extra12 = kLayout__692,
+    ._extra13 = kLayout__693,
+    ._extra14 = kLayout__694,
+    ._extra15 = kLayout__695,
     ._extra16 = CycleArgLayout{.count = NondetRegLayout{._super = /*offset=*/140},
                                .cycle = NondetRegLayout{._super = /*offset=*/141}},
     ._extra17 = CycleArgLayout{.count = NondetRegLayout{._super = /*offset=*/142},
@@ -5212,60 +5194,60 @@
                              .val = NondetRegLayout{._super = /*offset=*/139}},
     ._extra45 = ArgU16Layout{.count = NondetRegLayout{._super = /*offset=*/186},
                              .val = NondetRegLayout{._super = /*offset=*/187}}};
+__device__ constexpr PoseidonStoreState__0_SuperLayout kLayout__932 =
+    PoseidonStoreState__0_SuperLayout{.ftw = kLayout__837, .mw = kLayout__845};
+__device__ constexpr PoseidonStoreState__0_SuperLayout kLayout__933 =
+    PoseidonStoreState__0_SuperLayout{.ftw = kLayout__847, .mw = kLayout__854};
+__device__ constexpr PoseidonStoreState__0_SuperLayout kLayout__934 =
+    PoseidonStoreState__0_SuperLayout{.ftw = kLayout__856, .mw = kLayout__864};
 __device__ constexpr PoseidonStoreState__0_SuperLayout kLayout__935 =
-    PoseidonStoreState__0_SuperLayout{.ftw = kLayout__840, .mw = kLayout__848};
+    PoseidonStoreState__0_SuperLayout{.ftw = kLayout__866, .mw = kLayout__874};
 __device__ constexpr PoseidonStoreState__0_SuperLayout kLayout__936 =
-    PoseidonStoreState__0_SuperLayout{.ftw = kLayout__850, .mw = kLayout__857};
+    PoseidonStoreState__0_SuperLayout{.ftw = kLayout__876, .mw = kLayout__884};
 __device__ constexpr PoseidonStoreState__0_SuperLayout kLayout__937 =
-    PoseidonStoreState__0_SuperLayout{.ftw = kLayout__859, .mw = kLayout__867};
+    PoseidonStoreState__0_SuperLayout{.ftw = kLayout__886, .mw = kLayout__894};
 __device__ constexpr PoseidonStoreState__0_SuperLayout kLayout__938 =
-    PoseidonStoreState__0_SuperLayout{.ftw = kLayout__869, .mw = kLayout__877};
+    PoseidonStoreState__0_SuperLayout{.ftw = kLayout__896, .mw = kLayout__904};
 __device__ constexpr PoseidonStoreState__0_SuperLayout kLayout__939 =
-    PoseidonStoreState__0_SuperLayout{.ftw = kLayout__879, .mw = kLayout__887};
-__device__ constexpr PoseidonStoreState__0_SuperLayout kLayout__940 =
-    PoseidonStoreState__0_SuperLayout{.ftw = kLayout__889, .mw = kLayout__897};
-__device__ constexpr PoseidonStoreState__0_SuperLayout kLayout__941 =
-    PoseidonStoreState__0_SuperLayout{.ftw = kLayout__899, .mw = kLayout__907};
-__device__ constexpr PoseidonStoreState__0_SuperLayout kLayout__942 =
-    PoseidonStoreState__0_SuperLayout{.ftw = kLayout__909, .mw = kLayout__917};
-__device__ constexpr PoseidonStoreState__0_SuperLayout8LayoutArray kLayout__934 =
-    PoseidonStoreState__0_SuperLayout8LayoutArray{kLayout__935,
+    PoseidonStoreState__0_SuperLayout{.ftw = kLayout__906, .mw = kLayout__914};
+__device__ constexpr PoseidonStoreState__0_SuperLayout8LayoutArray kLayout__931 =
+    PoseidonStoreState__0_SuperLayout8LayoutArray{kLayout__932,
+                                                  kLayout__933,
+                                                  kLayout__934,
+                                                  kLayout__935,
                                                   kLayout__936,
                                                   kLayout__937,
                                                   kLayout__938,
-                                                  kLayout__939,
-                                                  kLayout__940,
-                                                  kLayout__941,
-                                                  kLayout__942};
-__device__ constexpr PoseidonStoreStateLayout kLayout__933 =
-    PoseidonStoreStateLayout{._super = kLayout__679, ._1 = kLayout__934};
-__device__ constexpr Poseidon0StateArm7Layout kLayout__932 = Poseidon0StateArm7Layout{
-    ._super = kLayout__933,
+                                                  kLayout__939};
+__device__ constexpr PoseidonStoreStateLayout kLayout__930 =
+    PoseidonStoreStateLayout{._super = kLayout__676, ._1 = kLayout__931};
+__device__ constexpr Poseidon0StateArm7Layout kLayout__929 = Poseidon0StateArm7Layout{
+    ._super = kLayout__930,
     ._extra0 = ArgU8Layout{.count = NondetRegLayout{._super = /*offset=*/188},
                            .val = NondetRegLayout{._super = /*offset=*/189}},
     ._extra1 = ArgU8Layout{.count = NondetRegLayout{._super = /*offset=*/190},
                            .val = NondetRegLayout{._super = /*offset=*/191}}};
-__device__ constexpr Poseidon0StateLayout kLayout__702 =
-    Poseidon0StateLayout{._super = kLayout__679,
-                         .arm0 = kLayout__703,
-                         .arm1 = kLayout__728,
-                         .arm2 = kLayout__755,
-                         .arm3 = kLayout__821,
-                         .arm4 = kLayout__822,
-                         .arm5 = kLayout__823,
-                         .arm6 = kLayout__919,
-                         .arm7 = kLayout__932};
-__device__ constexpr Poseidon0Layout kLayout__677 =
-    Poseidon0Layout{._0 = kLayout__678,
-                    .state = kLayout__679,
-                    ._arguments_Poseidon0State = kLayout__681,
-                    .stateRedef = kLayout__702};
-__device__ constexpr DoCycleTableLayout kLayout__944 =
+__device__ constexpr Poseidon0StateLayout kLayout__699 =
+    Poseidon0StateLayout{._super = kLayout__676,
+                         .arm0 = kLayout__700,
+                         .arm1 = kLayout__725,
+                         .arm2 = kLayout__752,
+                         .arm3 = kLayout__818,
+                         .arm4 = kLayout__819,
+                         .arm5 = kLayout__820,
+                         .arm6 = kLayout__916,
+                         .arm7 = kLayout__929};
+__device__ constexpr Poseidon0Layout kLayout__674 =
+    Poseidon0Layout{._0 = kLayout__675,
+                    .state = kLayout__676,
+                    ._arguments_Poseidon0State = kLayout__678,
+                    .stateRedef = kLayout__699};
+__device__ constexpr DoCycleTableLayout kLayout__941 =
     DoCycleTableLayout{.arg1 = CycleArgLayout{.count = NondetRegLayout{._super = /*offset=*/68},
                                               .cycle = NondetRegLayout{._super = /*offset=*/69}},
                        .arg2 = CycleArgLayout{.count = NondetRegLayout{._super = /*offset=*/70},
                                               .cycle = NondetRegLayout{._super = /*offset=*/71}}};
-__device__ constexpr SBoxLayout24LayoutArray kLayout__949 =
+__device__ constexpr SBoxLayout24LayoutArray kLayout__946 =
     SBoxLayout24LayoutArray{SBoxLayout{._super = NondetRegLayout{._super = /*offset=*/78},
                                        .cubed = NondetRegLayout{._super = /*offset=*/79}},
                             SBoxLayout{._super = NondetRegLayout{._super = /*offset=*/80},
@@ -5314,8 +5296,8 @@
                                        .cubed = NondetRegLayout{._super = /*offset=*/123}},
                             SBoxLayout{._super = NondetRegLayout{._super = /*offset=*/124},
                                        .cubed = NondetRegLayout{._super = /*offset=*/125}}};
-__device__ constexpr DoExtRoundLayout kLayout__948 = DoExtRoundLayout{._1 = kLayout__949};
-__device__ constexpr NondetRegLayout8LayoutArray kLayout__951 =
+__device__ constexpr DoExtRoundLayout kLayout__945 = DoExtRoundLayout{._1 = kLayout__946};
+__device__ constexpr NondetRegLayout8LayoutArray kLayout__948 =
     NondetRegLayout8LayoutArray{NondetRegLayout{._super = /*offset=*/126},
                                 NondetRegLayout{._super = /*offset=*/127},
                                 NondetRegLayout{._super = /*offset=*/128},
@@ -5324,107 +5306,107 @@
                                 NondetRegLayout{._super = /*offset=*/131},
                                 NondetRegLayout{._super = /*offset=*/132},
                                 NondetRegLayout{._super = /*offset=*/133}};
-__device__ constexpr OneHot_8_Layout kLayout__950 = OneHot_8_Layout{._super = kLayout__951};
-__device__ constexpr DoExtRoundByIdxLayout kLayout__947 =
-    DoExtRoundByIdxLayout{._super = kLayout__948, .idxHot = kLayout__950};
-__device__ constexpr PoseidonExtRoundLayout kLayout__946 = PoseidonExtRoundLayout{
-    ._super = kLayout__679,
+__device__ constexpr OneHot_8_Layout kLayout__947 = OneHot_8_Layout{._super = kLayout__948};
+__device__ constexpr DoExtRoundByIdxLayout kLayout__944 =
+    DoExtRoundByIdxLayout{._super = kLayout__945, .idxHot = kLayout__947};
+__device__ constexpr PoseidonExtRoundLayout kLayout__943 = PoseidonExtRoundLayout{
+    ._super = kLayout__676,
     .isRound3 = IsZeroLayout{._super = NondetRegLayout{._super = /*offset=*/72},
                              .inv = NondetRegLayout{._super = /*offset=*/73}},
     .isRound7 = IsZeroLayout{._super = NondetRegLayout{._super = /*offset=*/74},
                              .inv = NondetRegLayout{._super = /*offset=*/75}},
     .lastBlock = IsZeroLayout{._super = NondetRegLayout{._super = /*offset=*/76},
                               .inv = NondetRegLayout{._super = /*offset=*/77}},
-    .nextInner = kLayout__947};
-__device__ constexpr DoIntRoundLayout kLayout__955 =
+    .nextInner = kLayout__944};
+__device__ constexpr DoIntRoundLayout kLayout__952 =
     DoIntRoundLayout{.sbox = SBoxLayout{._super = NondetRegLayout{._super = /*offset=*/72},
                                         .cubed = NondetRegLayout{._super = /*offset=*/73}}};
-__device__ constexpr DoIntRoundLayout kLayout__956 =
+__device__ constexpr DoIntRoundLayout kLayout__953 =
     DoIntRoundLayout{.sbox = SBoxLayout{._super = NondetRegLayout{._super = /*offset=*/74},
                                         .cubed = NondetRegLayout{._super = /*offset=*/75}}};
-__device__ constexpr DoIntRoundLayout kLayout__957 =
+__device__ constexpr DoIntRoundLayout kLayout__954 =
     DoIntRoundLayout{.sbox = SBoxLayout{._super = NondetRegLayout{._super = /*offset=*/76},
                                         .cubed = NondetRegLayout{._super = /*offset=*/77}}};
-__device__ constexpr DoIntRoundLayout kLayout__958 =
+__device__ constexpr DoIntRoundLayout kLayout__955 =
     DoIntRoundLayout{.sbox = SBoxLayout{._super = NondetRegLayout{._super = /*offset=*/78},
                                         .cubed = NondetRegLayout{._super = /*offset=*/79}}};
-__device__ constexpr DoIntRoundLayout kLayout__959 =
+__device__ constexpr DoIntRoundLayout kLayout__956 =
     DoIntRoundLayout{.sbox = SBoxLayout{._super = NondetRegLayout{._super = /*offset=*/80},
                                         .cubed = NondetRegLayout{._super = /*offset=*/81}}};
-__device__ constexpr DoIntRoundLayout kLayout__960 =
+__device__ constexpr DoIntRoundLayout kLayout__957 =
     DoIntRoundLayout{.sbox = SBoxLayout{._super = NondetRegLayout{._super = /*offset=*/82},
                                         .cubed = NondetRegLayout{._super = /*offset=*/83}}};
-__device__ constexpr DoIntRoundLayout kLayout__961 =
+__device__ constexpr DoIntRoundLayout kLayout__958 =
     DoIntRoundLayout{.sbox = SBoxLayout{._super = NondetRegLayout{._super = /*offset=*/84},
                                         .cubed = NondetRegLayout{._super = /*offset=*/85}}};
-__device__ constexpr DoIntRoundLayout kLayout__962 =
+__device__ constexpr DoIntRoundLayout kLayout__959 =
     DoIntRoundLayout{.sbox = SBoxLayout{._super = NondetRegLayout{._super = /*offset=*/86},
                                         .cubed = NondetRegLayout{._super = /*offset=*/87}}};
-__device__ constexpr DoIntRoundLayout kLayout__963 =
+__device__ constexpr DoIntRoundLayout kLayout__960 =
     DoIntRoundLayout{.sbox = SBoxLayout{._super = NondetRegLayout{._super = /*offset=*/88},
                                         .cubed = NondetRegLayout{._super = /*offset=*/89}}};
-__device__ constexpr DoIntRoundLayout kLayout__964 =
+__device__ constexpr DoIntRoundLayout kLayout__961 =
     DoIntRoundLayout{.sbox = SBoxLayout{._super = NondetRegLayout{._super = /*offset=*/90},
                                         .cubed = NondetRegLayout{._super = /*offset=*/91}}};
-__device__ constexpr DoIntRoundLayout kLayout__965 =
+__device__ constexpr DoIntRoundLayout kLayout__962 =
     DoIntRoundLayout{.sbox = SBoxLayout{._super = NondetRegLayout{._super = /*offset=*/92},
                                         .cubed = NondetRegLayout{._super = /*offset=*/93}}};
-__device__ constexpr DoIntRoundLayout kLayout__966 =
+__device__ constexpr DoIntRoundLayout kLayout__963 =
     DoIntRoundLayout{.sbox = SBoxLayout{._super = NondetRegLayout{._super = /*offset=*/94},
                                         .cubed = NondetRegLayout{._super = /*offset=*/95}}};
-__device__ constexpr DoIntRoundLayout kLayout__967 =
+__device__ constexpr DoIntRoundLayout kLayout__964 =
     DoIntRoundLayout{.sbox = SBoxLayout{._super = NondetRegLayout{._super = /*offset=*/96},
                                         .cubed = NondetRegLayout{._super = /*offset=*/97}}};
-__device__ constexpr DoIntRoundLayout kLayout__968 =
+__device__ constexpr DoIntRoundLayout kLayout__965 =
     DoIntRoundLayout{.sbox = SBoxLayout{._super = NondetRegLayout{._super = /*offset=*/98},
                                         .cubed = NondetRegLayout{._super = /*offset=*/99}}};
-__device__ constexpr DoIntRoundLayout kLayout__969 =
+__device__ constexpr DoIntRoundLayout kLayout__966 =
     DoIntRoundLayout{.sbox = SBoxLayout{._super = NondetRegLayout{._super = /*offset=*/100},
                                         .cubed = NondetRegLayout{._super = /*offset=*/101}}};
-__device__ constexpr DoIntRoundLayout kLayout__970 =
+__device__ constexpr DoIntRoundLayout kLayout__967 =
     DoIntRoundLayout{.sbox = SBoxLayout{._super = NondetRegLayout{._super = /*offset=*/102},
                                         .cubed = NondetRegLayout{._super = /*offset=*/103}}};
-__device__ constexpr DoIntRoundLayout kLayout__971 =
+__device__ constexpr DoIntRoundLayout kLayout__968 =
     DoIntRoundLayout{.sbox = SBoxLayout{._super = NondetRegLayout{._super = /*offset=*/104},
                                         .cubed = NondetRegLayout{._super = /*offset=*/105}}};
-__device__ constexpr DoIntRoundLayout kLayout__972 =
+__device__ constexpr DoIntRoundLayout kLayout__969 =
     DoIntRoundLayout{.sbox = SBoxLayout{._super = NondetRegLayout{._super = /*offset=*/106},
                                         .cubed = NondetRegLayout{._super = /*offset=*/107}}};
-__device__ constexpr DoIntRoundLayout kLayout__973 =
+__device__ constexpr DoIntRoundLayout kLayout__970 =
     DoIntRoundLayout{.sbox = SBoxLayout{._super = NondetRegLayout{._super = /*offset=*/108},
                                         .cubed = NondetRegLayout{._super = /*offset=*/109}}};
-__device__ constexpr DoIntRoundLayout kLayout__974 =
+__device__ constexpr DoIntRoundLayout kLayout__971 =
     DoIntRoundLayout{.sbox = SBoxLayout{._super = NondetRegLayout{._super = /*offset=*/110},
                                         .cubed = NondetRegLayout{._super = /*offset=*/111}}};
-__device__ constexpr DoIntRoundLayout kLayout__975 =
+__device__ constexpr DoIntRoundLayout kLayout__972 =
     DoIntRoundLayout{.sbox = SBoxLayout{._super = NondetRegLayout{._super = /*offset=*/112},
                                         .cubed = NondetRegLayout{._super = /*offset=*/113}}};
-__device__ constexpr DoIntRoundLayout21LayoutArray kLayout__954 = DoIntRoundLayout21LayoutArray{
-    kLayout__955, kLayout__956, kLayout__957, kLayout__958, kLayout__959, kLayout__960,
-    kLayout__961, kLayout__962, kLayout__963, kLayout__964, kLayout__965, kLayout__966,
-    kLayout__967, kLayout__968, kLayout__969, kLayout__970, kLayout__971, kLayout__972,
-    kLayout__973, kLayout__974, kLayout__975};
-__device__ constexpr DoIntRoundsLayout kLayout__953 = DoIntRoundsLayout{._super = kLayout__954};
-__device__ constexpr PoseidonIntRoundsLayout kLayout__952 =
-    PoseidonIntRoundsLayout{._super = kLayout__679, .nextInner = kLayout__953};
-__device__ constexpr Poseidon1StateLayout kLayout__945 =
-    Poseidon1StateLayout{._super = kLayout__679,
-                         .arm0 = kLayout__946,
-                         .arm1 = kLayout__952,
-                         .arm2 = kLayout__679,
-                         .arm3 = kLayout__679,
-                         .arm4 = kLayout__679,
-                         .arm5 = kLayout__679,
-                         .arm6 = kLayout__679,
-                         .arm7 = kLayout__679};
-__device__ constexpr Poseidon1Layout kLayout__943 =
-    Poseidon1Layout{._0 = kLayout__944, .state = kLayout__679, .stateRedef = kLayout__945};
-__device__ constexpr DoCycleTableLayout kLayout__977 =
+__device__ constexpr DoIntRoundLayout21LayoutArray kLayout__951 = DoIntRoundLayout21LayoutArray{
+    kLayout__952, kLayout__953, kLayout__954, kLayout__955, kLayout__956, kLayout__957,
+    kLayout__958, kLayout__959, kLayout__960, kLayout__961, kLayout__962, kLayout__963,
+    kLayout__964, kLayout__965, kLayout__966, kLayout__967, kLayout__968, kLayout__969,
+    kLayout__970, kLayout__971, kLayout__972};
+__device__ constexpr DoIntRoundsLayout kLayout__950 = DoIntRoundsLayout{._super = kLayout__951};
+__device__ constexpr PoseidonIntRoundsLayout kLayout__949 =
+    PoseidonIntRoundsLayout{._super = kLayout__676, .nextInner = kLayout__950};
+__device__ constexpr Poseidon1StateLayout kLayout__942 =
+    Poseidon1StateLayout{._super = kLayout__676,
+                         .arm0 = kLayout__943,
+                         .arm1 = kLayout__949,
+                         .arm2 = kLayout__676,
+                         .arm3 = kLayout__676,
+                         .arm4 = kLayout__676,
+                         .arm5 = kLayout__676,
+                         .arm6 = kLayout__676,
+                         .arm7 = kLayout__676};
+__device__ constexpr Poseidon1Layout kLayout__940 =
+    Poseidon1Layout{._0 = kLayout__941, .state = kLayout__676, .stateRedef = kLayout__942};
+__device__ constexpr DoCycleTableLayout kLayout__974 =
     DoCycleTableLayout{.arg1 = CycleArgLayout{.count = NondetRegLayout{._super = /*offset=*/187},
                                               .cycle = NondetRegLayout{._super = /*offset=*/188}},
                        .arg2 = CycleArgLayout{.count = NondetRegLayout{._super = /*offset=*/189},
                                               .cycle = NondetRegLayout{._super = /*offset=*/190}}};
-__device__ constexpr NondetRegLayout32LayoutArray kLayout__979 = NondetRegLayout32LayoutArray{
+__device__ constexpr NondetRegLayout32LayoutArray kLayout__976 = NondetRegLayout32LayoutArray{
     NondetRegLayout{._super = /*offset=*/36}, NondetRegLayout{._super = /*offset=*/37},
     NondetRegLayout{._super = /*offset=*/38}, NondetRegLayout{._super = /*offset=*/39},
     NondetRegLayout{._super = /*offset=*/40}, NondetRegLayout{._super = /*offset=*/41},
@@ -5441,7 +5423,7 @@
     NondetRegLayout{._super = /*offset=*/62}, NondetRegLayout{._super = /*offset=*/63},
     NondetRegLayout{._super = /*offset=*/64}, NondetRegLayout{._super = /*offset=*/65},
     NondetRegLayout{._super = /*offset=*/66}, NondetRegLayout{._super = /*offset=*/67}};
-__device__ constexpr NondetRegLayout32LayoutArray kLayout__980 = NondetRegLayout32LayoutArray{
+__device__ constexpr NondetRegLayout32LayoutArray kLayout__977 = NondetRegLayout32LayoutArray{
     NondetRegLayout{._super = /*offset=*/68}, NondetRegLayout{._super = /*offset=*/69},
     NondetRegLayout{._super = /*offset=*/70}, NondetRegLayout{._super = /*offset=*/71},
     NondetRegLayout{._super = /*offset=*/72}, NondetRegLayout{._super = /*offset=*/73},
@@ -5458,7 +5440,7 @@
     NondetRegLayout{._super = /*offset=*/94}, NondetRegLayout{._super = /*offset=*/95},
     NondetRegLayout{._super = /*offset=*/96}, NondetRegLayout{._super = /*offset=*/97},
     NondetRegLayout{._super = /*offset=*/98}, NondetRegLayout{._super = /*offset=*/99}};
-__device__ constexpr NondetRegLayout32LayoutArray kLayout__981 = NondetRegLayout32LayoutArray{
+__device__ constexpr NondetRegLayout32LayoutArray kLayout__978 = NondetRegLayout32LayoutArray{
     NondetRegLayout{._super = /*offset=*/100}, NondetRegLayout{._super = /*offset=*/101},
     NondetRegLayout{._super = /*offset=*/102}, NondetRegLayout{._super = /*offset=*/103},
     NondetRegLayout{._super = /*offset=*/104}, NondetRegLayout{._super = /*offset=*/105},
@@ -5475,7 +5457,7 @@
     NondetRegLayout{._super = /*offset=*/126}, NondetRegLayout{._super = /*offset=*/127},
     NondetRegLayout{._super = /*offset=*/128}, NondetRegLayout{._super = /*offset=*/129},
     NondetRegLayout{._super = /*offset=*/130}, NondetRegLayout{._super = /*offset=*/131}};
-__device__ constexpr ShaStateLayout kLayout__978 =
+__device__ constexpr ShaStateLayout kLayout__975 =
     ShaStateLayout{.stateInAddr = NondetRegLayout{._super = /*offset=*/29},
                    .stateOutAddr = NondetRegLayout{._super = /*offset=*/30},
                    .dataAddr = NondetRegLayout{._super = /*offset=*/31},
@@ -5483,81 +5465,81 @@
                    .kAddr = NondetRegLayout{._super = /*offset=*/33},
                    .round = NondetRegLayout{._super = /*offset=*/34},
                    .nextState = NondetRegLayout{._super = /*offset=*/35},
-                   .a = kLayout__979,
-                   .e = kLayout__980,
-                   .w = kLayout__981};
-__device__ constexpr MemoryArgLayout kLayout__984 =
+                   .a = kLayout__976,
+                   .e = kLayout__977,
+                   .w = kLayout__978};
+__device__ constexpr MemoryArgLayout kLayout__981 =
     MemoryArgLayout{.count = NondetRegLayout{._super = /*offset=*/132},
                     .addr = NondetRegLayout{._super = /*offset=*/133},
                     .cycle = NondetRegLayout{._super = /*offset=*/134},
                     .dataLow = NondetRegLayout{._super = /*offset=*/135},
                     .dataHigh = NondetRegLayout{._super = /*offset=*/136}};
-__device__ constexpr MemoryArgLayout kLayout__985 =
+__device__ constexpr MemoryArgLayout kLayout__982 =
     MemoryArgLayout{.count = NondetRegLayout{._super = /*offset=*/137},
                     .addr = NondetRegLayout{._super = /*offset=*/133},
                     .cycle = NondetRegLayout{._super = /*offset=*/138},
                     .dataLow = NondetRegLayout{._super = /*offset=*/139},
                     .dataHigh = NondetRegLayout{._super = /*offset=*/140}};
-__device__ constexpr MemoryArgLayout kLayout__986 =
+__device__ constexpr MemoryArgLayout kLayout__983 =
     MemoryArgLayout{.count = NondetRegLayout{._super = /*offset=*/141},
                     .addr = NondetRegLayout{._super = /*offset=*/142},
                     .cycle = NondetRegLayout{._super = /*offset=*/143},
                     .dataLow = NondetRegLayout{._super = /*offset=*/144},
                     .dataHigh = NondetRegLayout{._super = /*offset=*/145}};
-__device__ constexpr MemoryArgLayout kLayout__987 =
+__device__ constexpr MemoryArgLayout kLayout__984 =
     MemoryArgLayout{.count = NondetRegLayout{._super = /*offset=*/146},
                     .addr = NondetRegLayout{._super = /*offset=*/142},
                     .cycle = NondetRegLayout{._super = /*offset=*/147},
                     .dataLow = NondetRegLayout{._super = /*offset=*/148},
                     .dataHigh = NondetRegLayout{._super = /*offset=*/149}};
-__device__ constexpr MemoryArgLayout kLayout__988 =
+__device__ constexpr MemoryArgLayout kLayout__985 =
     MemoryArgLayout{.count = NondetRegLayout{._super = /*offset=*/150},
                     .addr = NondetRegLayout{._super = /*offset=*/151},
                     .cycle = NondetRegLayout{._super = /*offset=*/152},
                     .dataLow = NondetRegLayout{._super = /*offset=*/153},
                     .dataHigh = NondetRegLayout{._super = /*offset=*/154}};
-__device__ constexpr MemoryArgLayout kLayout__989 =
+__device__ constexpr MemoryArgLayout kLayout__986 =
     MemoryArgLayout{.count = NondetRegLayout{._super = /*offset=*/155},
                     .addr = NondetRegLayout{._super = /*offset=*/151},
                     .cycle = NondetRegLayout{._super = /*offset=*/156},
                     .dataLow = NondetRegLayout{._super = /*offset=*/157},
                     .dataHigh = NondetRegLayout{._super = /*offset=*/158}};
-__device__ constexpr MemoryArgLayout kLayout__990 =
+__device__ constexpr MemoryArgLayout kLayout__987 =
     MemoryArgLayout{.count = NondetRegLayout{._super = /*offset=*/159},
                     .addr = NondetRegLayout{._super = /*offset=*/160},
                     .cycle = NondetRegLayout{._super = /*offset=*/161},
                     .dataLow = NondetRegLayout{._super = /*offset=*/162},
                     .dataHigh = NondetRegLayout{._super = /*offset=*/163}};
-__device__ constexpr MemoryArgLayout kLayout__991 =
+__device__ constexpr MemoryArgLayout kLayout__988 =
     MemoryArgLayout{.count = NondetRegLayout{._super = /*offset=*/164},
                     .addr = NondetRegLayout{._super = /*offset=*/160},
                     .cycle = NondetRegLayout{._super = /*offset=*/165},
                     .dataLow = NondetRegLayout{._super = /*offset=*/166},
                     .dataHigh = NondetRegLayout{._super = /*offset=*/167}};
-__device__ constexpr MemoryArgLayout kLayout__992 =
+__device__ constexpr MemoryArgLayout kLayout__989 =
     MemoryArgLayout{.count = NondetRegLayout{._super = /*offset=*/168},
                     .addr = NondetRegLayout{._super = /*offset=*/169},
                     .cycle = NondetRegLayout{._super = /*offset=*/170},
                     .dataLow = NondetRegLayout{._super = /*offset=*/171},
                     .dataHigh = NondetRegLayout{._super = /*offset=*/172}};
-__device__ constexpr MemoryArgLayout kLayout__993 =
+__device__ constexpr MemoryArgLayout kLayout__990 =
     MemoryArgLayout{.count = NondetRegLayout{._super = /*offset=*/173},
                     .addr = NondetRegLayout{._super = /*offset=*/169},
                     .cycle = NondetRegLayout{._super = /*offset=*/174},
                     .dataLow = NondetRegLayout{._super = /*offset=*/175},
                     .dataHigh = NondetRegLayout{._super = /*offset=*/176}};
-__device__ constexpr MemoryArgLayout10LayoutArray kLayout__983 =
-    MemoryArgLayout10LayoutArray{kLayout__984,
+__device__ constexpr MemoryArgLayout10LayoutArray kLayout__980 =
+    MemoryArgLayout10LayoutArray{kLayout__981,
+                                 kLayout__982,
+                                 kLayout__983,
+                                 kLayout__984,
                                  kLayout__985,
                                  kLayout__986,
                                  kLayout__987,
                                  kLayout__988,
                                  kLayout__989,
-                                 kLayout__990,
-                                 kLayout__991,
-                                 kLayout__992,
-                                 kLayout__993};
-__device__ constexpr CycleArgLayout5LayoutArray kLayout__994 =
+                                 kLayout__990};
+__device__ constexpr CycleArgLayout5LayoutArray kLayout__991 =
     CycleArgLayout5LayoutArray{CycleArgLayout{.count = NondetRegLayout{._super = /*offset=*/177},
                                               .cycle = NondetRegLayout{._super = /*offset=*/178}},
                                CycleArgLayout{.count = NondetRegLayout{._super = /*offset=*/179},
@@ -5568,159 +5550,159 @@
                                               .cycle = NondetRegLayout{._super = /*offset=*/184}},
                                CycleArgLayout{.count = NondetRegLayout{._super = /*offset=*/185},
                                               .cycle = NondetRegLayout{._super = /*offset=*/186}}};
-__device__ constexpr _Arguments_Sha0StateLayout kLayout__982 =
-    _Arguments_Sha0StateLayout{.memoryArg = kLayout__983, .cycleArg = kLayout__994};
-__device__ constexpr MemoryIOLayout kLayout__999 =
-    MemoryIOLayout{.oldTxn = kLayout__984, .newTxn = kLayout__985};
-__device__ constexpr IsCycleLayout kLayout__1001 =
+__device__ constexpr _Arguments_Sha0StateLayout kLayout__979 =
+    _Arguments_Sha0StateLayout{.memoryArg = kLayout__980, .cycleArg = kLayout__991};
+__device__ constexpr MemoryIOLayout kLayout__996 =
+    MemoryIOLayout{.oldTxn = kLayout__981, .newTxn = kLayout__982};
+__device__ constexpr IsCycleLayout kLayout__998 =
     IsCycleLayout{.arg = CycleArgLayout{.count = NondetRegLayout{._super = /*offset=*/177},
                                         .cycle = NondetRegLayout{._super = /*offset=*/178}}};
-__device__ constexpr IsForwardLayout kLayout__1000 = IsForwardLayout{._0 = kLayout__1001};
-__device__ constexpr MemoryReadLayout kLayout__998 =
-    MemoryReadLayout{.io = kLayout__999, ._0 = kLayout__1000};
-__device__ constexpr ReadAddrLayout kLayout__997 = ReadAddrLayout{.addr32 = kLayout__998};
-__device__ constexpr MemoryIOLayout kLayout__1004 =
-    MemoryIOLayout{.oldTxn = kLayout__986, .newTxn = kLayout__987};
-__device__ constexpr IsCycleLayout kLayout__1006 =
+__device__ constexpr IsForwardLayout kLayout__997 = IsForwardLayout{._0 = kLayout__998};
+__device__ constexpr MemoryReadLayout kLayout__995 =
+    MemoryReadLayout{.io = kLayout__996, ._0 = kLayout__997};
+__device__ constexpr ReadAddrLayout kLayout__994 = ReadAddrLayout{.addr32 = kLayout__995};
+__device__ constexpr MemoryIOLayout kLayout__1001 =
+    MemoryIOLayout{.oldTxn = kLayout__983, .newTxn = kLayout__984};
+__device__ constexpr IsCycleLayout kLayout__1003 =
     IsCycleLayout{.arg = CycleArgLayout{.count = NondetRegLayout{._super = /*offset=*/179},
                                         .cycle = NondetRegLayout{._super = /*offset=*/180}}};
-__device__ constexpr IsForwardLayout kLayout__1005 = IsForwardLayout{._0 = kLayout__1006};
-__device__ constexpr MemoryReadLayout kLayout__1003 =
-    MemoryReadLayout{.io = kLayout__1004, ._0 = kLayout__1005};
-__device__ constexpr ReadAddrLayout kLayout__1002 = ReadAddrLayout{.addr32 = kLayout__1003};
-__device__ constexpr MemoryIOLayout kLayout__1009 =
-    MemoryIOLayout{.oldTxn = kLayout__988, .newTxn = kLayout__989};
-__device__ constexpr IsCycleLayout kLayout__1011 =
+__device__ constexpr IsForwardLayout kLayout__1002 = IsForwardLayout{._0 = kLayout__1003};
+__device__ constexpr MemoryReadLayout kLayout__1000 =
+    MemoryReadLayout{.io = kLayout__1001, ._0 = kLayout__1002};
+__device__ constexpr ReadAddrLayout kLayout__999 = ReadAddrLayout{.addr32 = kLayout__1000};
+__device__ constexpr MemoryIOLayout kLayout__1006 =
+    MemoryIOLayout{.oldTxn = kLayout__985, .newTxn = kLayout__986};
+__device__ constexpr IsCycleLayout kLayout__1008 =
     IsCycleLayout{.arg = CycleArgLayout{.count = NondetRegLayout{._super = /*offset=*/181},
                                         .cycle = NondetRegLayout{._super = /*offset=*/182}}};
-__device__ constexpr IsForwardLayout kLayout__1010 = IsForwardLayout{._0 = kLayout__1011};
-__device__ constexpr MemoryReadLayout kLayout__1008 =
-    MemoryReadLayout{.io = kLayout__1009, ._0 = kLayout__1010};
-__device__ constexpr ReadAddrLayout kLayout__1007 = ReadAddrLayout{.addr32 = kLayout__1008};
-__device__ constexpr MemoryIOLayout kLayout__1013 =
-    MemoryIOLayout{.oldTxn = kLayout__990, .newTxn = kLayout__991};
-__device__ constexpr IsCycleLayout kLayout__1015 =
+__device__ constexpr IsForwardLayout kLayout__1007 = IsForwardLayout{._0 = kLayout__1008};
+__device__ constexpr MemoryReadLayout kLayout__1005 =
+    MemoryReadLayout{.io = kLayout__1006, ._0 = kLayout__1007};
+__device__ constexpr ReadAddrLayout kLayout__1004 = ReadAddrLayout{.addr32 = kLayout__1005};
+__device__ constexpr MemoryIOLayout kLayout__1010 =
+    MemoryIOLayout{.oldTxn = kLayout__987, .newTxn = kLayout__988};
+__device__ constexpr IsCycleLayout kLayout__1012 =
     IsCycleLayout{.arg = CycleArgLayout{.count = NondetRegLayout{._super = /*offset=*/183},
                                         .cycle = NondetRegLayout{._super = /*offset=*/184}}};
-__device__ constexpr IsForwardLayout kLayout__1014 = IsForwardLayout{._0 = kLayout__1015};
-__device__ constexpr MemoryReadLayout kLayout__1012 =
-    MemoryReadLayout{.io = kLayout__1013, ._0 = kLayout__1014};
-__device__ constexpr MemoryIOLayout kLayout__1018 =
-    MemoryIOLayout{.oldTxn = kLayout__992, .newTxn = kLayout__993};
-__device__ constexpr IsCycleLayout kLayout__1020 =
+__device__ constexpr IsForwardLayout kLayout__1011 = IsForwardLayout{._0 = kLayout__1012};
+__device__ constexpr MemoryReadLayout kLayout__1009 =
+    MemoryReadLayout{.io = kLayout__1010, ._0 = kLayout__1011};
+__device__ constexpr MemoryIOLayout kLayout__1015 =
+    MemoryIOLayout{.oldTxn = kLayout__989, .newTxn = kLayout__990};
+__device__ constexpr IsCycleLayout kLayout__1017 =
     IsCycleLayout{.arg = CycleArgLayout{.count = NondetRegLayout{._super = /*offset=*/185},
                                         .cycle = NondetRegLayout{._super = /*offset=*/186}}};
-__device__ constexpr IsForwardLayout kLayout__1019 = IsForwardLayout{._0 = kLayout__1020};
-__device__ constexpr MemoryReadLayout kLayout__1017 =
-    MemoryReadLayout{.io = kLayout__1018, ._0 = kLayout__1019};
-__device__ constexpr ReadAddrLayout kLayout__1016 = ReadAddrLayout{.addr32 = kLayout__1017};
-__device__ constexpr ShaEcallLayout kLayout__996 = ShaEcallLayout{._super = kLayout__978,
-                                                                  .stateInAddr = kLayout__997,
-                                                                  .stateOutAddr = kLayout__1002,
-                                                                  .dataAddr = kLayout__1007,
-                                                                  ._0 = kLayout__1012,
-                                                                  .kAddr = kLayout__1016};
-__device__ constexpr MemoryWriteLayout kLayout__1023 =
-    MemoryWriteLayout{.io = kLayout__1009, ._0 = kLayout__1010};
-__device__ constexpr MemoryWriteLayout kLayout__1024 =
-    MemoryWriteLayout{.io = kLayout__1013, ._0 = kLayout__1014};
-__device__ constexpr ShaLoadStateLayout kLayout__1022 = ShaLoadStateLayout{
-    ._super = kLayout__978,
+__device__ constexpr IsForwardLayout kLayout__1016 = IsForwardLayout{._0 = kLayout__1017};
+__device__ constexpr MemoryReadLayout kLayout__1014 =
+    MemoryReadLayout{.io = kLayout__1015, ._0 = kLayout__1016};
+__device__ constexpr ReadAddrLayout kLayout__1013 = ReadAddrLayout{.addr32 = kLayout__1014};
+__device__ constexpr ShaEcallLayout kLayout__993 = ShaEcallLayout{._super = kLayout__975,
+                                                                  .stateInAddr = kLayout__994,
+                                                                  .stateOutAddr = kLayout__999,
+                                                                  .dataAddr = kLayout__1004,
+                                                                  ._0 = kLayout__1009,
+                                                                  .kAddr = kLayout__1013};
+__device__ constexpr MemoryWriteLayout kLayout__1020 =
+    MemoryWriteLayout{.io = kLayout__1006, ._0 = kLayout__1007};
+__device__ constexpr MemoryWriteLayout kLayout__1021 =
+    MemoryWriteLayout{.io = kLayout__1010, ._0 = kLayout__1011};
+__device__ constexpr ShaLoadStateLayout kLayout__1019 = ShaLoadStateLayout{
+    ._super = kLayout__975,
     .lastRound = IsZeroLayout{._super = NondetRegLayout{._super = /*offset=*/191},
                               .inv = NondetRegLayout{._super = /*offset=*/192}},
     .countZero = IsZeroLayout{._super = NondetRegLayout{._super = /*offset=*/193},
                               .inv = NondetRegLayout{._super = /*offset=*/194}},
-    .a32 = kLayout__998,
-    .e32 = kLayout__1003,
-    ._0 = kLayout__1023,
-    ._1 = kLayout__1024};
-__device__ constexpr Sha0StateArm1Layout kLayout__1021 = Sha0StateArm1Layout{
-    ._super = kLayout__1022,
-    ._extra0 = kLayout__992,
-    ._extra1 = kLayout__993,
+    .a32 = kLayout__995,
+    .e32 = kLayout__1000,
+    ._0 = kLayout__1020,
+    ._1 = kLayout__1021};
+__device__ constexpr Sha0StateArm1Layout kLayout__1018 = Sha0StateArm1Layout{
+    ._super = kLayout__1019,
+    ._extra0 = kLayout__989,
+    ._extra1 = kLayout__990,
     ._extra2 = CycleArgLayout{.count = NondetRegLayout{._super = /*offset=*/185},
                               .cycle = NondetRegLayout{._super = /*offset=*/186}}};
-__device__ constexpr UnpackReg_32__16_Layout kLayout__1028 =
-    UnpackReg_32__16_Layout{._super = kLayout__979};
-__device__ constexpr CarryExtractLayout kLayout__1029 =
+__device__ constexpr UnpackReg_32__16_Layout kLayout__1025 =
+    UnpackReg_32__16_Layout{._super = kLayout__976};
+__device__ constexpr CarryExtractLayout kLayout__1026 =
     CarryExtractLayout{.bit0 = NondetRegLayout{._super = /*offset=*/193},
                        .bit1 = NondetRegLayout{._super = /*offset=*/194},
                        .bit2 = NondetRegLayout{._super = /*offset=*/195}};
-__device__ constexpr CarryExtractLayout kLayout__1030 =
+__device__ constexpr CarryExtractLayout kLayout__1027 =
     CarryExtractLayout{.bit0 = NondetRegLayout{._super = /*offset=*/196},
                        .bit1 = NondetRegLayout{._super = /*offset=*/197},
                        .bit2 = NondetRegLayout{._super = /*offset=*/198}};
-__device__ constexpr CarryAndExpandLayout kLayout__1027 = CarryAndExpandLayout{
-    ._super = kLayout__1028, .lowCarry = kLayout__1029, .highCarry = kLayout__1030};
-__device__ constexpr UnpackReg_32__16_Layout kLayout__1032 =
-    UnpackReg_32__16_Layout{._super = kLayout__980};
-__device__ constexpr CarryExtractLayout kLayout__1033 =
+__device__ constexpr CarryAndExpandLayout kLayout__1024 = CarryAndExpandLayout{
+    ._super = kLayout__1025, .lowCarry = kLayout__1026, .highCarry = kLayout__1027};
+__device__ constexpr UnpackReg_32__16_Layout kLayout__1029 =
+    UnpackReg_32__16_Layout{._super = kLayout__977};
+__device__ constexpr CarryExtractLayout kLayout__1030 =
     CarryExtractLayout{.bit0 = NondetRegLayout{._super = /*offset=*/199},
                        .bit1 = NondetRegLayout{._super = /*offset=*/200},
                        .bit2 = NondetRegLayout{._super = /*offset=*/201}};
-__device__ constexpr CarryExtractLayout kLayout__1034 =
+__device__ constexpr CarryExtractLayout kLayout__1031 =
     CarryExtractLayout{.bit0 = NondetRegLayout{._super = /*offset=*/202},
                        .bit1 = NondetRegLayout{._super = /*offset=*/203},
                        .bit2 = NondetRegLayout{._super = /*offset=*/204}};
-__device__ constexpr CarryAndExpandLayout kLayout__1031 = CarryAndExpandLayout{
-    ._super = kLayout__1032, .lowCarry = kLayout__1033, .highCarry = kLayout__1034};
-__device__ constexpr ShaLoadDataLayout kLayout__1026 =
-    ShaLoadDataLayout{._super = kLayout__978,
+__device__ constexpr CarryAndExpandLayout kLayout__1028 = CarryAndExpandLayout{
+    ._super = kLayout__1029, .lowCarry = kLayout__1030, .highCarry = kLayout__1031};
+__device__ constexpr ShaLoadDataLayout kLayout__1023 =
+    ShaLoadDataLayout{._super = kLayout__975,
                       .lastRound = IsZeroLayout{._super = NondetRegLayout{._super = /*offset=*/191},
                                                 .inv = NondetRegLayout{._super = /*offset=*/192}},
-                      .k = kLayout__998,
-                      .wMem = kLayout__1003,
-                      .wBits = kLayout__981,
-                      .a = kLayout__1027,
-                      .e = kLayout__1031};
-__device__ constexpr Sha0StateArm2Layout kLayout__1025 = Sha0StateArm2Layout{
-    ._super = kLayout__1026,
-    ._extra0 = kLayout__988,
-    ._extra1 = kLayout__989,
-    ._extra2 = kLayout__990,
-    ._extra3 = kLayout__991,
-    ._extra4 = kLayout__992,
-    ._extra5 = kLayout__993,
+                      .k = kLayout__995,
+                      .wMem = kLayout__1000,
+                      .wBits = kLayout__978,
+                      .a = kLayout__1024,
+                      .e = kLayout__1028};
+__device__ constexpr Sha0StateArm2Layout kLayout__1022 = Sha0StateArm2Layout{
+    ._super = kLayout__1023,
+    ._extra0 = kLayout__985,
+    ._extra1 = kLayout__986,
+    ._extra2 = kLayout__987,
+    ._extra3 = kLayout__988,
+    ._extra4 = kLayout__989,
+    ._extra5 = kLayout__990,
     ._extra6 = CycleArgLayout{.count = NondetRegLayout{._super = /*offset=*/181},
                               .cycle = NondetRegLayout{._super = /*offset=*/182}},
     ._extra7 = CycleArgLayout{.count = NondetRegLayout{._super = /*offset=*/183},
                               .cycle = NondetRegLayout{._super = /*offset=*/184}},
     ._extra8 = CycleArgLayout{.count = NondetRegLayout{._super = /*offset=*/185},
                               .cycle = NondetRegLayout{._super = /*offset=*/186}}};
-__device__ constexpr UnpackReg_32__16_Layout kLayout__1038 =
-    UnpackReg_32__16_Layout{._super = kLayout__981};
-__device__ constexpr CarryAndExpandLayout kLayout__1037 = CarryAndExpandLayout{
-    ._super = kLayout__1038, .lowCarry = kLayout__1029, .highCarry = kLayout__1030};
-__device__ constexpr CarryAndExpandLayout kLayout__1039 = CarryAndExpandLayout{
-    ._super = kLayout__1028, .lowCarry = kLayout__1033, .highCarry = kLayout__1034};
-__device__ constexpr CarryExtractLayout kLayout__1041 =
+__device__ constexpr UnpackReg_32__16_Layout kLayout__1035 =
+    UnpackReg_32__16_Layout{._super = kLayout__978};
+__device__ constexpr CarryAndExpandLayout kLayout__1034 = CarryAndExpandLayout{
+    ._super = kLayout__1035, .lowCarry = kLayout__1026, .highCarry = kLayout__1027};
+__device__ constexpr CarryAndExpandLayout kLayout__1036 = CarryAndExpandLayout{
+    ._super = kLayout__1025, .lowCarry = kLayout__1030, .highCarry = kLayout__1031};
+__device__ constexpr CarryExtractLayout kLayout__1038 =
     CarryExtractLayout{.bit0 = NondetRegLayout{._super = /*offset=*/205},
                        .bit1 = NondetRegLayout{._super = /*offset=*/206},
                        .bit2 = NondetRegLayout{._super = /*offset=*/207}};
-__device__ constexpr CarryExtractLayout kLayout__1042 =
+__device__ constexpr CarryExtractLayout kLayout__1039 =
     CarryExtractLayout{.bit0 = NondetRegLayout{._super = /*offset=*/208},
                        .bit1 = NondetRegLayout{._super = /*offset=*/209},
                        .bit2 = NondetRegLayout{._super = /*offset=*/210}};
-__device__ constexpr CarryAndExpandLayout kLayout__1040 = CarryAndExpandLayout{
-    ._super = kLayout__1032, .lowCarry = kLayout__1041, .highCarry = kLayout__1042};
-__device__ constexpr ShaMixLayout kLayout__1036 =
-    ShaMixLayout{._super = kLayout__978,
+__device__ constexpr CarryAndExpandLayout kLayout__1037 = CarryAndExpandLayout{
+    ._super = kLayout__1029, .lowCarry = kLayout__1038, .highCarry = kLayout__1039};
+__device__ constexpr ShaMixLayout kLayout__1033 =
+    ShaMixLayout{._super = kLayout__975,
                  .lastRound = IsZeroLayout{._super = NondetRegLayout{._super = /*offset=*/191},
                                            .inv = NondetRegLayout{._super = /*offset=*/192}},
-                 .k = kLayout__998,
-                 .wBits = kLayout__1037,
-                 .a = kLayout__1039,
-                 .e = kLayout__1040};
-__device__ constexpr Sha0StateArm3Layout kLayout__1035 = Sha0StateArm3Layout{
-    ._super = kLayout__1036,
-    ._extra0 = kLayout__986,
-    ._extra1 = kLayout__987,
-    ._extra2 = kLayout__988,
-    ._extra3 = kLayout__989,
-    ._extra4 = kLayout__990,
-    ._extra5 = kLayout__991,
-    ._extra6 = kLayout__992,
-    ._extra7 = kLayout__993,
+                 .k = kLayout__995,
+                 .wBits = kLayout__1034,
+                 .a = kLayout__1036,
+                 .e = kLayout__1037};
+__device__ constexpr Sha0StateArm3Layout kLayout__1032 = Sha0StateArm3Layout{
+    ._super = kLayout__1033,
+    ._extra0 = kLayout__983,
+    ._extra1 = kLayout__984,
+    ._extra2 = kLayout__985,
+    ._extra3 = kLayout__986,
+    ._extra4 = kLayout__987,
+    ._extra5 = kLayout__988,
+    ._extra6 = kLayout__989,
+    ._extra7 = kLayout__990,
     ._extra8 = CycleArgLayout{.count = NondetRegLayout{._super = /*offset=*/179},
                               .cycle = NondetRegLayout{._super = /*offset=*/180}},
     ._extra9 = CycleArgLayout{.count = NondetRegLayout{._super = /*offset=*/181},
@@ -5729,66 +5711,66 @@
                                .cycle = NondetRegLayout{._super = /*offset=*/184}},
     ._extra11 = CycleArgLayout{.count = NondetRegLayout{._super = /*offset=*/185},
                                .cycle = NondetRegLayout{._super = /*offset=*/186}}};
-__device__ constexpr CarryExtractLayout kLayout__1046 =
+__device__ constexpr CarryExtractLayout kLayout__1043 =
     CarryExtractLayout{.bit0 = NondetRegLayout{._super = /*offset=*/195},
                        .bit1 = NondetRegLayout{._super = /*offset=*/196},
                        .bit2 = NondetRegLayout{._super = /*offset=*/197}};
-__device__ constexpr CarryExtractLayout kLayout__1047 =
+__device__ constexpr CarryExtractLayout kLayout__1044 =
     CarryExtractLayout{.bit0 = NondetRegLayout{._super = /*offset=*/198},
                        .bit1 = NondetRegLayout{._super = /*offset=*/199},
                        .bit2 = NondetRegLayout{._super = /*offset=*/200}};
-__device__ constexpr CarryAndExpandLayout kLayout__1045 = CarryAndExpandLayout{
-    ._super = kLayout__1028, .lowCarry = kLayout__1046, .highCarry = kLayout__1047};
-__device__ constexpr CarryExtractLayout kLayout__1049 =
+__device__ constexpr CarryAndExpandLayout kLayout__1042 = CarryAndExpandLayout{
+    ._super = kLayout__1025, .lowCarry = kLayout__1043, .highCarry = kLayout__1044};
+__device__ constexpr CarryExtractLayout kLayout__1046 =
     CarryExtractLayout{.bit0 = NondetRegLayout{._super = /*offset=*/201},
                        .bit1 = NondetRegLayout{._super = /*offset=*/202},
                        .bit2 = NondetRegLayout{._super = /*offset=*/203}};
-__device__ constexpr CarryExtractLayout kLayout__1050 =
+__device__ constexpr CarryExtractLayout kLayout__1047 =
     CarryExtractLayout{.bit0 = NondetRegLayout{._super = /*offset=*/204},
                        .bit1 = NondetRegLayout{._super = /*offset=*/205},
                        .bit2 = NondetRegLayout{._super = /*offset=*/206}};
-__device__ constexpr CarryAndExpandLayout kLayout__1048 = CarryAndExpandLayout{
-    ._super = kLayout__1032, .lowCarry = kLayout__1049, .highCarry = kLayout__1050};
-__device__ constexpr MemoryWriteLayout kLayout__1051 =
-    MemoryWriteLayout{.io = kLayout__999, ._0 = kLayout__1000};
-__device__ constexpr MemoryWriteLayout kLayout__1052 =
-    MemoryWriteLayout{.io = kLayout__1004, ._0 = kLayout__1005};
-__device__ constexpr ShaStoreStateLayout kLayout__1044 = ShaStoreStateLayout{
-    ._super = kLayout__978,
+__device__ constexpr CarryAndExpandLayout kLayout__1045 = CarryAndExpandLayout{
+    ._super = kLayout__1029, .lowCarry = kLayout__1046, .highCarry = kLayout__1047};
+__device__ constexpr MemoryWriteLayout kLayout__1048 =
+    MemoryWriteLayout{.io = kLayout__996, ._0 = kLayout__997};
+__device__ constexpr MemoryWriteLayout kLayout__1049 =
+    MemoryWriteLayout{.io = kLayout__1001, ._0 = kLayout__1002};
+__device__ constexpr ShaStoreStateLayout kLayout__1041 = ShaStoreStateLayout{
+    ._super = kLayout__975,
     .lastRound = IsZeroLayout{._super = NondetRegLayout{._super = /*offset=*/191},
                               .inv = NondetRegLayout{._super = /*offset=*/192}},
     .countZero = IsZeroLayout{._super = NondetRegLayout{._super = /*offset=*/193},
                               .inv = NondetRegLayout{._super = /*offset=*/194}},
-    .a = kLayout__1045,
-    .e = kLayout__1048,
-    ._1 = kLayout__1051,
-    ._2 = kLayout__1052};
-__device__ constexpr Sha0StateArm4Layout kLayout__1043 = Sha0StateArm4Layout{
-    ._super = kLayout__1044,
-    ._extra0 = kLayout__988,
-    ._extra1 = kLayout__989,
-    ._extra2 = kLayout__990,
-    ._extra3 = kLayout__991,
-    ._extra4 = kLayout__992,
-    ._extra5 = kLayout__993,
+    .a = kLayout__1042,
+    .e = kLayout__1045,
+    ._1 = kLayout__1048,
+    ._2 = kLayout__1049};
+__device__ constexpr Sha0StateArm4Layout kLayout__1040 = Sha0StateArm4Layout{
+    ._super = kLayout__1041,
+    ._extra0 = kLayout__985,
+    ._extra1 = kLayout__986,
+    ._extra2 = kLayout__987,
+    ._extra3 = kLayout__988,
+    ._extra4 = kLayout__989,
+    ._extra5 = kLayout__990,
     ._extra6 = CycleArgLayout{.count = NondetRegLayout{._super = /*offset=*/181},
                               .cycle = NondetRegLayout{._super = /*offset=*/182}},
     ._extra7 = CycleArgLayout{.count = NondetRegLayout{._super = /*offset=*/183},
                               .cycle = NondetRegLayout{._super = /*offset=*/184}},
     ._extra8 = CycleArgLayout{.count = NondetRegLayout{._super = /*offset=*/185},
                               .cycle = NondetRegLayout{._super = /*offset=*/186}}};
-__device__ constexpr Sha0StateArm5Layout kLayout__1053 = Sha0StateArm5Layout{
-    ._super = kLayout__978,
-    ._extra0 = kLayout__984,
-    ._extra1 = kLayout__985,
-    ._extra2 = kLayout__986,
-    ._extra3 = kLayout__987,
-    ._extra4 = kLayout__988,
-    ._extra5 = kLayout__989,
-    ._extra6 = kLayout__990,
-    ._extra7 = kLayout__991,
-    ._extra8 = kLayout__992,
-    ._extra9 = kLayout__993,
+__device__ constexpr Sha0StateArm5Layout kLayout__1050 = Sha0StateArm5Layout{
+    ._super = kLayout__975,
+    ._extra0 = kLayout__981,
+    ._extra1 = kLayout__982,
+    ._extra2 = kLayout__983,
+    ._extra3 = kLayout__984,
+    ._extra4 = kLayout__985,
+    ._extra5 = kLayout__986,
+    ._extra6 = kLayout__987,
+    ._extra7 = kLayout__988,
+    ._extra8 = kLayout__989,
+    ._extra9 = kLayout__990,
     ._extra10 = CycleArgLayout{.count = NondetRegLayout{._super = /*offset=*/177},
                                .cycle = NondetRegLayout{._super = /*offset=*/178}},
     ._extra11 = CycleArgLayout{.count = NondetRegLayout{._super = /*offset=*/179},
@@ -5799,18 +5781,18 @@
                                .cycle = NondetRegLayout{._super = /*offset=*/184}},
     ._extra14 = CycleArgLayout{.count = NondetRegLayout{._super = /*offset=*/185},
                                .cycle = NondetRegLayout{._super = /*offset=*/186}}};
-__device__ constexpr Sha0StateArm6Layout kLayout__1054 = Sha0StateArm6Layout{
-    ._super = kLayout__978,
-    ._extra0 = kLayout__984,
-    ._extra1 = kLayout__985,
-    ._extra2 = kLayout__986,
-    ._extra3 = kLayout__987,
-    ._extra4 = kLayout__988,
-    ._extra5 = kLayout__989,
-    ._extra6 = kLayout__990,
-    ._extra7 = kLayout__991,
-    ._extra8 = kLayout__992,
-    ._extra9 = kLayout__993,
+__device__ constexpr Sha0StateArm6Layout kLayout__1051 = Sha0StateArm6Layout{
+    ._super = kLayout__975,
+    ._extra0 = kLayout__981,
+    ._extra1 = kLayout__982,
+    ._extra2 = kLayout__983,
+    ._extra3 = kLayout__984,
+    ._extra4 = kLayout__985,
+    ._extra5 = kLayout__986,
+    ._extra6 = kLayout__987,
+    ._extra7 = kLayout__988,
+    ._extra8 = kLayout__989,
+    ._extra9 = kLayout__990,
     ._extra10 = CycleArgLayout{.count = NondetRegLayout{._super = /*offset=*/177},
                                .cycle = NondetRegLayout{._super = /*offset=*/178}},
     ._extra11 = CycleArgLayout{.count = NondetRegLayout{._super = /*offset=*/179},
@@ -5821,18 +5803,18 @@
                                .cycle = NondetRegLayout{._super = /*offset=*/184}},
     ._extra14 = CycleArgLayout{.count = NondetRegLayout{._super = /*offset=*/185},
                                .cycle = NondetRegLayout{._super = /*offset=*/186}}};
-__device__ constexpr Sha0StateArm7Layout kLayout__1055 = Sha0StateArm7Layout{
-    ._super = kLayout__978,
-    ._extra0 = kLayout__984,
-    ._extra1 = kLayout__985,
-    ._extra2 = kLayout__986,
-    ._extra3 = kLayout__987,
-    ._extra4 = kLayout__988,
-    ._extra5 = kLayout__989,
-    ._extra6 = kLayout__990,
-    ._extra7 = kLayout__991,
-    ._extra8 = kLayout__992,
-    ._extra9 = kLayout__993,
+__device__ constexpr Sha0StateArm7Layout kLayout__1052 = Sha0StateArm7Layout{
+    ._super = kLayout__975,
+    ._extra0 = kLayout__981,
+    ._extra1 = kLayout__982,
+    ._extra2 = kLayout__983,
+    ._extra3 = kLayout__984,
+    ._extra4 = kLayout__985,
+    ._extra5 = kLayout__986,
+    ._extra6 = kLayout__987,
+    ._extra7 = kLayout__988,
+    ._extra8 = kLayout__989,
+    ._extra9 = kLayout__990,
     ._extra10 = CycleArgLayout{.count = NondetRegLayout{._super = /*offset=*/177},
                                .cycle = NondetRegLayout{._super = /*offset=*/178}},
     ._extra11 = CycleArgLayout{.count = NondetRegLayout{._super = /*offset=*/179},
@@ -5843,25 +5825,25 @@
                                .cycle = NondetRegLayout{._super = /*offset=*/184}},
     ._extra14 = CycleArgLayout{.count = NondetRegLayout{._super = /*offset=*/185},
                                .cycle = NondetRegLayout{._super = /*offset=*/186}}};
-__device__ constexpr Sha0StateLayout kLayout__995 = Sha0StateLayout{._super = kLayout__978,
-                                                                    .arm0 = kLayout__996,
-                                                                    .arm1 = kLayout__1021,
-                                                                    .arm2 = kLayout__1025,
-                                                                    .arm3 = kLayout__1035,
-                                                                    .arm4 = kLayout__1043,
-                                                                    .arm5 = kLayout__1053,
-                                                                    .arm6 = kLayout__1054,
-                                                                    .arm7 = kLayout__1055};
-__device__ constexpr Sha0Layout kLayout__976 = Sha0Layout{._0 = kLayout__977,
-                                                          .state = kLayout__978,
-                                                          ._arguments_Sha0State = kLayout__982,
-                                                          .stateRedef = kLayout__995};
-__device__ constexpr DoCycleTableLayout kLayout__1057 =
+__device__ constexpr Sha0StateLayout kLayout__992 = Sha0StateLayout{._super = kLayout__975,
+                                                                    .arm0 = kLayout__993,
+                                                                    .arm1 = kLayout__1018,
+                                                                    .arm2 = kLayout__1022,
+                                                                    .arm3 = kLayout__1032,
+                                                                    .arm4 = kLayout__1040,
+                                                                    .arm5 = kLayout__1050,
+                                                                    .arm6 = kLayout__1051,
+                                                                    .arm7 = kLayout__1052};
+__device__ constexpr Sha0Layout kLayout__973 = Sha0Layout{._0 = kLayout__974,
+                                                          .state = kLayout__975,
+                                                          ._arguments_Sha0State = kLayout__979,
+                                                          .stateRedef = kLayout__992};
+__device__ constexpr DoCycleTableLayout kLayout__1054 =
     DoCycleTableLayout{.arg1 = CycleArgLayout{.count = NondetRegLayout{._super = /*offset=*/152},
                                               .cycle = NondetRegLayout{._super = /*offset=*/153}},
                        .arg2 = CycleArgLayout{.count = NondetRegLayout{._super = /*offset=*/154},
                                               .cycle = NondetRegLayout{._super = /*offset=*/155}}};
-__device__ constexpr NondetRegLayout16LayoutArray kLayout__1059 =
+__device__ constexpr NondetRegLayout16LayoutArray kLayout__1056 =
     NondetRegLayout16LayoutArray{NondetRegLayout{._super = /*offset=*/33},
                                  NondetRegLayout{._super = /*offset=*/34},
                                  NondetRegLayout{._super = /*offset=*/35},
@@ -5878,51 +5860,51 @@
                                  NondetRegLayout{._super = /*offset=*/46},
                                  NondetRegLayout{._super = /*offset=*/47},
                                  NondetRegLayout{._super = /*offset=*/48}};
-__device__ constexpr BigIntStateLayout kLayout__1058 =
+__device__ constexpr BigIntStateLayout kLayout__1055 =
     BigIntStateLayout{.isEcall = NondetRegLayout{._super = /*offset=*/29},
                       .pc = NondetRegLayout{._super = /*offset=*/30},
                       .polyOp = NondetRegLayout{._super = /*offset=*/31},
                       .coeff = NondetRegLayout{._super = /*offset=*/32},
-                      .bytes = kLayout__1059,
+                      .bytes = kLayout__1056,
                       .nextState = NondetRegLayout{._super = /*offset=*/49}};
-__device__ constexpr MemoryArgLayout kLayout__1062 =
+__device__ constexpr MemoryArgLayout kLayout__1059 =
     MemoryArgLayout{.count = NondetRegLayout{._super = /*offset=*/50},
                     .addr = NondetRegLayout{._super = /*offset=*/51},
                     .cycle = NondetRegLayout{._super = /*offset=*/52},
                     .dataLow = NondetRegLayout{._super = /*offset=*/53},
                     .dataHigh = NondetRegLayout{._super = /*offset=*/54}};
-__device__ constexpr MemoryArgLayout kLayout__1063 =
+__device__ constexpr MemoryArgLayout kLayout__1060 =
     MemoryArgLayout{.count = NondetRegLayout{._super = /*offset=*/55},
                     .addr = NondetRegLayout{._super = /*offset=*/51},
                     .cycle = NondetRegLayout{._super = /*offset=*/56},
                     .dataLow = NondetRegLayout{._super = /*offset=*/57},
                     .dataHigh = NondetRegLayout{._super = /*offset=*/58}};
-__device__ constexpr MemoryArgLayout kLayout__1064 =
+__device__ constexpr MemoryArgLayout kLayout__1061 =
     MemoryArgLayout{.count = NondetRegLayout{._super = /*offset=*/59},
                     .addr = NondetRegLayout{._super = /*offset=*/60},
                     .cycle = NondetRegLayout{._super = /*offset=*/61},
                     .dataLow = NondetRegLayout{._super = /*offset=*/62},
                     .dataHigh = NondetRegLayout{._super = /*offset=*/63}};
-__device__ constexpr MemoryArgLayout kLayout__1065 =
+__device__ constexpr MemoryArgLayout kLayout__1062 =
     MemoryArgLayout{.count = NondetRegLayout{._super = /*offset=*/64},
                     .addr = NondetRegLayout{._super = /*offset=*/60},
                     .cycle = NondetRegLayout{._super = /*offset=*/65},
                     .dataLow = NondetRegLayout{._super = /*offset=*/66},
                     .dataHigh = NondetRegLayout{._super = /*offset=*/67}};
-__device__ constexpr MemoryArgLayout12LayoutArray kLayout__1061 =
-    MemoryArgLayout12LayoutArray{kLayout__1062,
-                                 kLayout__1063,
-                                 kLayout__1064,
-                                 kLayout__1065,
+__device__ constexpr MemoryArgLayout12LayoutArray kLayout__1058 =
+    MemoryArgLayout12LayoutArray{kLayout__1059,
+                                 kLayout__1060,
+                                 kLayout__1061,
+                                 kLayout__1062,
+                                 kLayout__680,
+                                 kLayout__681,
+                                 kLayout__682,
                                  kLayout__683,
                                  kLayout__684,
                                  kLayout__685,
                                  kLayout__686,
-                                 kLayout__687,
-                                 kLayout__688,
-                                 kLayout__689,
-                                 kLayout__690};
-__device__ constexpr CycleArgLayout6LayoutArray kLayout__1066 =
+                                 kLayout__687};
+__device__ constexpr CycleArgLayout6LayoutArray kLayout__1063 =
     CycleArgLayout6LayoutArray{CycleArgLayout{.count = NondetRegLayout{._super = /*offset=*/104},
                                               .cycle = NondetRegLayout{._super = /*offset=*/105}},
                                CycleArgLayout{.count = NondetRegLayout{._super = /*offset=*/106},
@@ -5935,7 +5917,7 @@
                                               .cycle = NondetRegLayout{._super = /*offset=*/113}},
                                CycleArgLayout{.count = NondetRegLayout{._super = /*offset=*/114},
                                               .cycle = NondetRegLayout{._super = /*offset=*/115}}};
-__device__ constexpr ArgU8Layout18LayoutArray kLayout__1067 =
+__device__ constexpr ArgU8Layout18LayoutArray kLayout__1064 =
     ArgU8Layout18LayoutArray{ArgU8Layout{.count = NondetRegLayout{._super = /*offset=*/116},
                                          .val = NondetRegLayout{._super = /*offset=*/117}},
                              ArgU8Layout{.count = NondetRegLayout{._super = /*offset=*/118},
@@ -5972,31 +5954,31 @@
                                          .val = NondetRegLayout{._super = /*offset=*/149}},
                              ArgU8Layout{.count = NondetRegLayout{._super = /*offset=*/150},
                                          .val = NondetRegLayout{._super = /*offset=*/151}}};
-__device__ constexpr _Arguments_BigInt0StateLayout kLayout__1060 = _Arguments_BigInt0StateLayout{
-    .memoryArg = kLayout__1061, .cycleArg = kLayout__1066, .argU8 = kLayout__1067};
-__device__ constexpr MemoryIOLayout kLayout__1073 =
-    MemoryIOLayout{.oldTxn = kLayout__1062, .newTxn = kLayout__1063};
-__device__ constexpr IsCycleLayout kLayout__1075 =
+__device__ constexpr _Arguments_BigInt0StateLayout kLayout__1057 = _Arguments_BigInt0StateLayout{
+    .memoryArg = kLayout__1058, .cycleArg = kLayout__1063, .argU8 = kLayout__1064};
+__device__ constexpr MemoryIOLayout kLayout__1070 =
+    MemoryIOLayout{.oldTxn = kLayout__1059, .newTxn = kLayout__1060};
+__device__ constexpr IsCycleLayout kLayout__1072 =
     IsCycleLayout{.arg = CycleArgLayout{.count = NondetRegLayout{._super = /*offset=*/104},
                                         .cycle = NondetRegLayout{._super = /*offset=*/105}}};
-__device__ constexpr IsForwardLayout kLayout__1074 = IsForwardLayout{._0 = kLayout__1075};
-__device__ constexpr MemoryReadLayout kLayout__1072 =
-    MemoryReadLayout{.io = kLayout__1073, ._0 = kLayout__1074};
-__device__ constexpr ReadAddrLayout kLayout__1071 = ReadAddrLayout{.addr32 = kLayout__1072};
-__device__ constexpr BigIntEcallLayout kLayout__1070 =
-    BigIntEcallLayout{._super = kLayout__1058, .pc = kLayout__1071};
-__device__ constexpr BigInt0StateArm0Layout kLayout__1069 = BigInt0StateArm0Layout{
-    ._super = kLayout__1070,
-    ._extra0 = kLayout__1064,
-    ._extra1 = kLayout__1065,
-    ._extra2 = kLayout__683,
-    ._extra3 = kLayout__684,
-    ._extra4 = kLayout__685,
-    ._extra5 = kLayout__686,
-    ._extra6 = kLayout__687,
-    ._extra7 = kLayout__688,
-    ._extra8 = kLayout__689,
-    ._extra9 = kLayout__690,
+__device__ constexpr IsForwardLayout kLayout__1071 = IsForwardLayout{._0 = kLayout__1072};
+__device__ constexpr MemoryReadLayout kLayout__1069 =
+    MemoryReadLayout{.io = kLayout__1070, ._0 = kLayout__1071};
+__device__ constexpr ReadAddrLayout kLayout__1068 = ReadAddrLayout{.addr32 = kLayout__1069};
+__device__ constexpr BigIntEcallLayout kLayout__1067 =
+    BigIntEcallLayout{._super = kLayout__1055, .pc = kLayout__1068};
+__device__ constexpr BigInt0StateArm0Layout kLayout__1066 = BigInt0StateArm0Layout{
+    ._super = kLayout__1067,
+    ._extra0 = kLayout__1061,
+    ._extra1 = kLayout__1062,
+    ._extra2 = kLayout__680,
+    ._extra3 = kLayout__681,
+    ._extra4 = kLayout__682,
+    ._extra5 = kLayout__683,
+    ._extra6 = kLayout__684,
+    ._extra7 = kLayout__685,
+    ._extra8 = kLayout__686,
+    ._extra9 = kLayout__687,
     ._extra10 = CycleArgLayout{.count = NondetRegLayout{._super = /*offset=*/106},
                                .cycle = NondetRegLayout{._super = /*offset=*/107}},
     ._extra11 = CycleArgLayout{.count = NondetRegLayout{._super = /*offset=*/108},
@@ -6043,34 +6025,34 @@
                             .val = NondetRegLayout{._super = /*offset=*/149}},
     ._extra32 = ArgU8Layout{.count = NondetRegLayout{._super = /*offset=*/150},
                             .val = NondetRegLayout{._super = /*offset=*/151}}};
-__device__ constexpr NondetU8RegLayout kLayout__1078 =
+__device__ constexpr NondetU8RegLayout kLayout__1075 =
     NondetU8RegLayout{.arg = ArgU8Layout{.count = NondetRegLayout{._super = /*offset=*/116},
                                          .val = NondetRegLayout{._super = /*offset=*/117}}};
-__device__ constexpr NondetU8RegLayout kLayout__1079 =
+__device__ constexpr NondetU8RegLayout kLayout__1076 =
     NondetU8RegLayout{.arg = ArgU8Layout{.count = NondetRegLayout{._super = /*offset=*/118},
                                          .val = NondetRegLayout{._super = /*offset=*/119}}};
-__device__ constexpr SplitWordLayout kLayout__1077 =
-    SplitWordLayout{.byte0 = kLayout__1078, .byte1 = kLayout__1079};
-__device__ constexpr NondetRegLayout5LayoutArray kLayout__1080 =
+__device__ constexpr SplitWordLayout kLayout__1074 =
+    SplitWordLayout{.byte0 = kLayout__1075, .byte1 = kLayout__1076};
+__device__ constexpr NondetRegLayout5LayoutArray kLayout__1077 =
     NondetRegLayout5LayoutArray{NondetRegLayout{._super = /*offset=*/158},
                                 NondetRegLayout{._super = /*offset=*/159},
                                 NondetRegLayout{._super = /*offset=*/160},
                                 NondetRegLayout{._super = /*offset=*/161},
                                 NondetRegLayout{._super = /*offset=*/162}};
-__device__ constexpr MemoryIOLayout kLayout__1083 =
-    MemoryIOLayout{.oldTxn = kLayout__1064, .newTxn = kLayout__1065};
-__device__ constexpr IsCycleLayout kLayout__1085 =
+__device__ constexpr MemoryIOLayout kLayout__1080 =
+    MemoryIOLayout{.oldTxn = kLayout__1061, .newTxn = kLayout__1062};
+__device__ constexpr IsCycleLayout kLayout__1082 =
     IsCycleLayout{.arg = CycleArgLayout{.count = NondetRegLayout{._super = /*offset=*/106},
                                         .cycle = NondetRegLayout{._super = /*offset=*/107}}};
-__device__ constexpr IsForwardLayout kLayout__1084 = IsForwardLayout{._0 = kLayout__1085};
-__device__ constexpr MemoryReadLayout kLayout__1082 =
-    MemoryReadLayout{.io = kLayout__1083, ._0 = kLayout__1084};
-__device__ constexpr ReadAddrLayout kLayout__1081 = ReadAddrLayout{.addr32 = kLayout__1082};
-__device__ constexpr OneHot_3_Layout kLayout__1086 = OneHot_3_Layout{
+__device__ constexpr IsForwardLayout kLayout__1081 = IsForwardLayout{._0 = kLayout__1082};
+__device__ constexpr MemoryReadLayout kLayout__1079 =
+    MemoryReadLayout{.io = kLayout__1080, ._0 = kLayout__1081};
+__device__ constexpr ReadAddrLayout kLayout__1078 = ReadAddrLayout{.addr32 = kLayout__1079};
+__device__ constexpr OneHot_3_Layout kLayout__1083 = OneHot_3_Layout{
     ._super = NondetRegLayout3LayoutArray{NondetRegLayout{._super = /*offset=*/166},
                                           NondetRegLayout{._super = /*offset=*/167},
                                           NondetRegLayout{._super = /*offset=*/168}}};
-__device__ constexpr ArgU8Layout16LayoutArray kLayout__1088 =
+__device__ constexpr ArgU8Layout16LayoutArray kLayout__1085 =
     ArgU8Layout16LayoutArray{ArgU8Layout{.count = NondetRegLayout{._super = /*offset=*/120},
                                          .val = NondetRegLayout{._super = /*offset=*/121}},
                              ArgU8Layout{.count = NondetRegLayout{._super = /*offset=*/122},
@@ -6103,7 +6085,7 @@
                                          .val = NondetRegLayout{._super = /*offset=*/149}},
                              ArgU8Layout{.count = NondetRegLayout{._super = /*offset=*/150},
                                          .val = NondetRegLayout{._super = /*offset=*/151}}};
-__device__ constexpr CycleArgLayout4LayoutArray kLayout__1089 =
+__device__ constexpr CycleArgLayout4LayoutArray kLayout__1086 =
     CycleArgLayout4LayoutArray{CycleArgLayout{.count = NondetRegLayout{._super = /*offset=*/108},
                                               .cycle = NondetRegLayout{._super = /*offset=*/109}},
                                CycleArgLayout{.count = NondetRegLayout{._super = /*offset=*/110},
@@ -6112,155 +6094,189 @@
                                               .cycle = NondetRegLayout{._super = /*offset=*/113}},
                                CycleArgLayout{.count = NondetRegLayout{._super = /*offset=*/114},
                                               .cycle = NondetRegLayout{._super = /*offset=*/115}}};
-__device__ constexpr _Arguments_BigIntStepBytesLayout kLayout__1087 =
+__device__ constexpr _Arguments_BigIntStepBytesLayout kLayout__1084 =
     _Arguments_BigIntStepBytesLayout{
-        .argU8 = kLayout__1088, .memoryArg = kLayout__726, .cycleArg = kLayout__1089};
-__device__ constexpr NondetU8RegLayout kLayout__1096 =
+        .argU8 = kLayout__1085, .memoryArg = kLayout__723, .cycleArg = kLayout__1086};
+__device__ constexpr NondetU8RegLayout kLayout__1093 =
     NondetU8RegLayout{.arg = ArgU8Layout{.count = NondetRegLayout{._super = /*offset=*/120},
                                          .val = NondetRegLayout{._super = /*offset=*/121}}};
-__device__ constexpr NondetU8RegLayout kLayout__1097 =
+__device__ constexpr NondetU8RegLayout kLayout__1094 =
     NondetU8RegLayout{.arg = ArgU8Layout{.count = NondetRegLayout{._super = /*offset=*/122},
                                          .val = NondetRegLayout{._super = /*offset=*/123}}};
+__device__ constexpr SplitWordLayout kLayout__1092 =
+    SplitWordLayout{.byte0 = kLayout__1093, .byte1 = kLayout__1094};
+__device__ constexpr NondetU8RegLayout kLayout__1096 =
+    NondetU8RegLayout{.arg = ArgU8Layout{.count = NondetRegLayout{._super = /*offset=*/124},
+                                         .val = NondetRegLayout{._super = /*offset=*/125}}};
+__device__ constexpr NondetU8RegLayout kLayout__1097 =
+    NondetU8RegLayout{.arg = ArgU8Layout{.count = NondetRegLayout{._super = /*offset=*/126},
+                                         .val = NondetRegLayout{._super = /*offset=*/127}}};
 __device__ constexpr SplitWordLayout kLayout__1095 =
     SplitWordLayout{.byte0 = kLayout__1096, .byte1 = kLayout__1097};
-__device__ constexpr NondetU8RegLayout kLayout__1099 =
-    NondetU8RegLayout{.arg = ArgU8Layout{.count = NondetRegLayout{._super = /*offset=*/124},
-                                         .val = NondetRegLayout{._super = /*offset=*/125}}};
-__device__ constexpr NondetU8RegLayout kLayout__1100 =
-    NondetU8RegLayout{.arg = ArgU8Layout{.count = NondetRegLayout{._super = /*offset=*/126},
-                                         .val = NondetRegLayout{._super = /*offset=*/127}}};
-__device__ constexpr SplitWordLayout kLayout__1098 =
-    SplitWordLayout{.byte0 = kLayout__1099, .byte1 = kLayout__1100};
-__device__ constexpr SplitU32Layout kLayout__1094 =
-    SplitU32Layout{.low = kLayout__1095, .high = kLayout__1098};
-__device__ constexpr IsCycleLayout kLayout__1103 =
+__device__ constexpr SplitU32Layout kLayout__1091 =
+    SplitU32Layout{.low = kLayout__1092, .high = kLayout__1095};
+__device__ constexpr IsCycleLayout kLayout__1100 =
     IsCycleLayout{.arg = CycleArgLayout{.count = NondetRegLayout{._super = /*offset=*/108},
                                         .cycle = NondetRegLayout{._super = /*offset=*/109}}};
-__device__ constexpr IsForwardLayout kLayout__1102 = IsForwardLayout{._0 = kLayout__1103};
-__device__ constexpr MemoryReadLayout kLayout__1101 =
-    MemoryReadLayout{.io = kLayout__710, ._0 = kLayout__1102};
-__device__ constexpr BigIntReadWords_SuperLayout kLayout__1093 =
-    BigIntReadWords_SuperLayout{._super = kLayout__1094, ._0 = kLayout__1101};
-__device__ constexpr NondetU8RegLayout kLayout__1107 =
+__device__ constexpr IsForwardLayout kLayout__1099 = IsForwardLayout{._0 = kLayout__1100};
+__device__ constexpr MemoryReadLayout kLayout__1098 =
+    MemoryReadLayout{.io = kLayout__707, ._0 = kLayout__1099};
+__device__ constexpr BigIntReadWords_SuperLayout kLayout__1090 =
+    BigIntReadWords_SuperLayout{._super = kLayout__1091, ._0 = kLayout__1098};
+__device__ constexpr NondetU8RegLayout kLayout__1104 =
     NondetU8RegLayout{.arg = ArgU8Layout{.count = NondetRegLayout{._super = /*offset=*/128},
                                          .val = NondetRegLayout{._super = /*offset=*/129}}};
-__device__ constexpr NondetU8RegLayout kLayout__1108 =
+__device__ constexpr NondetU8RegLayout kLayout__1105 =
     NondetU8RegLayout{.arg = ArgU8Layout{.count = NondetRegLayout{._super = /*offset=*/130},
                                          .val = NondetRegLayout{._super = /*offset=*/131}}};
+__device__ constexpr SplitWordLayout kLayout__1103 =
+    SplitWordLayout{.byte0 = kLayout__1104, .byte1 = kLayout__1105};
+__device__ constexpr NondetU8RegLayout kLayout__1107 =
+    NondetU8RegLayout{.arg = ArgU8Layout{.count = NondetRegLayout{._super = /*offset=*/132},
+                                         .val = NondetRegLayout{._super = /*offset=*/133}}};
+__device__ constexpr NondetU8RegLayout kLayout__1108 =
+    NondetU8RegLayout{.arg = ArgU8Layout{.count = NondetRegLayout{._super = /*offset=*/134},
+                                         .val = NondetRegLayout{._super = /*offset=*/135}}};
 __device__ constexpr SplitWordLayout kLayout__1106 =
     SplitWordLayout{.byte0 = kLayout__1107, .byte1 = kLayout__1108};
-__device__ constexpr NondetU8RegLayout kLayout__1110 =
-    NondetU8RegLayout{.arg = ArgU8Layout{.count = NondetRegLayout{._super = /*offset=*/132},
-                                         .val = NondetRegLayout{._super = /*offset=*/133}}};
-__device__ constexpr NondetU8RegLayout kLayout__1111 =
-    NondetU8RegLayout{.arg = ArgU8Layout{.count = NondetRegLayout{._super = /*offset=*/134},
-                                         .val = NondetRegLayout{._super = /*offset=*/135}}};
-__device__ constexpr SplitWordLayout kLayout__1109 =
-    SplitWordLayout{.byte0 = kLayout__1110, .byte1 = kLayout__1111};
-__device__ constexpr SplitU32Layout kLayout__1105 =
-    SplitU32Layout{.low = kLayout__1106, .high = kLayout__1109};
-__device__ constexpr MemoryReadLayout kLayout__1112 =
-    MemoryReadLayout{.io = kLayout__715, ._0 = kLayout__367};
-__device__ constexpr BigIntReadWords_SuperLayout kLayout__1104 =
-    BigIntReadWords_SuperLayout{._super = kLayout__1105, ._0 = kLayout__1112};
-__device__ constexpr NondetU8RegLayout kLayout__1116 =
+__device__ constexpr SplitU32Layout kLayout__1102 =
+    SplitU32Layout{.low = kLayout__1103, .high = kLayout__1106};
+__device__ constexpr MemoryReadLayout kLayout__1109 =
+    MemoryReadLayout{.io = kLayout__712, ._0 = kLayout__367};
+__device__ constexpr BigIntReadWords_SuperLayout kLayout__1101 =
+    BigIntReadWords_SuperLayout{._super = kLayout__1102, ._0 = kLayout__1109};
+__device__ constexpr NondetU8RegLayout kLayout__1113 =
     NondetU8RegLayout{.arg = ArgU8Layout{.count = NondetRegLayout{._super = /*offset=*/136},
                                          .val = NondetRegLayout{._super = /*offset=*/137}}};
-__device__ constexpr NondetU8RegLayout kLayout__1117 =
+__device__ constexpr NondetU8RegLayout kLayout__1114 =
     NondetU8RegLayout{.arg = ArgU8Layout{.count = NondetRegLayout{._super = /*offset=*/138},
                                          .val = NondetRegLayout{._super = /*offset=*/139}}};
+__device__ constexpr SplitWordLayout kLayout__1112 =
+    SplitWordLayout{.byte0 = kLayout__1113, .byte1 = kLayout__1114};
+__device__ constexpr NondetU8RegLayout kLayout__1116 =
+    NondetU8RegLayout{.arg = ArgU8Layout{.count = NondetRegLayout{._super = /*offset=*/140},
+                                         .val = NondetRegLayout{._super = /*offset=*/141}}};
+__device__ constexpr NondetU8RegLayout kLayout__1117 =
+    NondetU8RegLayout{.arg = ArgU8Layout{.count = NondetRegLayout{._super = /*offset=*/142},
+                                         .val = NondetRegLayout{._super = /*offset=*/143}}};
 __device__ constexpr SplitWordLayout kLayout__1115 =
     SplitWordLayout{.byte0 = kLayout__1116, .byte1 = kLayout__1117};
-__device__ constexpr NondetU8RegLayout kLayout__1119 =
-    NondetU8RegLayout{.arg = ArgU8Layout{.count = NondetRegLayout{._super = /*offset=*/140},
-                                         .val = NondetRegLayout{._super = /*offset=*/141}}};
-__device__ constexpr NondetU8RegLayout kLayout__1120 =
-    NondetU8RegLayout{.arg = ArgU8Layout{.count = NondetRegLayout{._super = /*offset=*/142},
-                                         .val = NondetRegLayout{._super = /*offset=*/143}}};
-__device__ constexpr SplitWordLayout kLayout__1118 =
-    SplitWordLayout{.byte0 = kLayout__1119, .byte1 = kLayout__1120};
-__device__ constexpr SplitU32Layout kLayout__1114 =
-    SplitU32Layout{.low = kLayout__1115, .high = kLayout__1118};
-__device__ constexpr MemoryReadLayout kLayout__1121 =
-    MemoryReadLayout{.io = kLayout__720, ._0 = kLayout__47};
-__device__ constexpr BigIntReadWords_SuperLayout kLayout__1113 =
-    BigIntReadWords_SuperLayout{._super = kLayout__1114, ._0 = kLayout__1121};
-__device__ constexpr NondetU8RegLayout kLayout__1125 =
+__device__ constexpr SplitU32Layout kLayout__1111 =
+    SplitU32Layout{.low = kLayout__1112, .high = kLayout__1115};
+__device__ constexpr MemoryReadLayout kLayout__1118 =
+    MemoryReadLayout{.io = kLayout__717, ._0 = kLayout__47};
+__device__ constexpr BigIntReadWords_SuperLayout kLayout__1110 =
+    BigIntReadWords_SuperLayout{._super = kLayout__1111, ._0 = kLayout__1118};
+__device__ constexpr NondetU8RegLayout kLayout__1122 =
     NondetU8RegLayout{.arg = ArgU8Layout{.count = NondetRegLayout{._super = /*offset=*/144},
                                          .val = NondetRegLayout{._super = /*offset=*/145}}};
-__device__ constexpr NondetU8RegLayout kLayout__1126 =
+__device__ constexpr NondetU8RegLayout kLayout__1123 =
     NondetU8RegLayout{.arg = ArgU8Layout{.count = NondetRegLayout{._super = /*offset=*/146},
                                          .val = NondetRegLayout{._super = /*offset=*/147}}};
+__device__ constexpr SplitWordLayout kLayout__1121 =
+    SplitWordLayout{.byte0 = kLayout__1122, .byte1 = kLayout__1123};
+__device__ constexpr NondetU8RegLayout kLayout__1125 =
+    NondetU8RegLayout{.arg = ArgU8Layout{.count = NondetRegLayout{._super = /*offset=*/148},
+                                         .val = NondetRegLayout{._super = /*offset=*/149}}};
+__device__ constexpr NondetU8RegLayout kLayout__1126 =
+    NondetU8RegLayout{.arg = ArgU8Layout{.count = NondetRegLayout{._super = /*offset=*/150},
+                                         .val = NondetRegLayout{._super = /*offset=*/151}}};
 __device__ constexpr SplitWordLayout kLayout__1124 =
     SplitWordLayout{.byte0 = kLayout__1125, .byte1 = kLayout__1126};
-__device__ constexpr NondetU8RegLayout kLayout__1128 =
-    NondetU8RegLayout{.arg = ArgU8Layout{.count = NondetRegLayout{._super = /*offset=*/148},
-                                         .val = NondetRegLayout{._super = /*offset=*/149}}};
-__device__ constexpr NondetU8RegLayout kLayout__1129 =
-    NondetU8RegLayout{.arg = ArgU8Layout{.count = NondetRegLayout{._super = /*offset=*/150},
-                                         .val = NondetRegLayout{._super = /*offset=*/151}}};
-__device__ constexpr SplitWordLayout kLayout__1127 =
-    SplitWordLayout{.byte0 = kLayout__1128, .byte1 = kLayout__1129};
-__device__ constexpr SplitU32Layout kLayout__1123 =
-    SplitU32Layout{.low = kLayout__1124, .high = kLayout__1127};
-__device__ constexpr MemoryReadLayout kLayout__1130 =
-    MemoryReadLayout{.io = kLayout__724, ._0 = kLayout__145};
-__device__ constexpr BigIntReadWords_SuperLayout kLayout__1122 =
-    BigIntReadWords_SuperLayout{._super = kLayout__1123, ._0 = kLayout__1130};
-__device__ constexpr BigIntReadWords_SuperLayout4LayoutArray kLayout__1092 =
+__device__ constexpr SplitU32Layout kLayout__1120 =
+    SplitU32Layout{.low = kLayout__1121, .high = kLayout__1124};
+__device__ constexpr MemoryReadLayout kLayout__1127 =
+    MemoryReadLayout{.io = kLayout__721, ._0 = kLayout__145};
+__device__ constexpr BigIntReadWords_SuperLayout kLayout__1119 =
+    BigIntReadWords_SuperLayout{._super = kLayout__1120, ._0 = kLayout__1127};
+__device__ constexpr BigIntReadWords_SuperLayout4LayoutArray kLayout__1089 =
     BigIntReadWords_SuperLayout4LayoutArray{
-        kLayout__1093, kLayout__1104, kLayout__1113, kLayout__1122};
-__device__ constexpr BigIntReadLayout kLayout__1091 = BigIntReadLayout{.words = kLayout__1092};
-__device__ constexpr NondetU8RegLayout16LayoutArray kLayout__1133 =
-    NondetU8RegLayout16LayoutArray{kLayout__1096,
+        kLayout__1090, kLayout__1101, kLayout__1110, kLayout__1119};
+__device__ constexpr BigIntReadLayout kLayout__1088 = BigIntReadLayout{.words = kLayout__1089};
+__device__ constexpr NondetU8RegLayout16LayoutArray kLayout__1130 =
+    NondetU8RegLayout16LayoutArray{kLayout__1093,
+                                   kLayout__1094,
+                                   kLayout__1096,
                                    kLayout__1097,
-                                   kLayout__1099,
-                                   kLayout__1100,
+                                   kLayout__1104,
+                                   kLayout__1105,
                                    kLayout__1107,
                                    kLayout__1108,
-                                   kLayout__1110,
-                                   kLayout__1111,
+                                   kLayout__1113,
+                                   kLayout__1114,
                                    kLayout__1116,
                                    kLayout__1117,
-                                   kLayout__1119,
-                                   kLayout__1120,
+                                   kLayout__1122,
+                                   kLayout__1123,
                                    kLayout__1125,
-                                   kLayout__1126,
-                                   kLayout__1128,
-                                   kLayout__1129};
-__device__ constexpr BigIntWitnessLayout kLayout__1132 =
-    BigIntWitnessLayout{._super = kLayout__1133};
+                                   kLayout__1126};
+__device__ constexpr NondetRegLayout16LayoutArray kLayout__1131 =
+    NondetRegLayout16LayoutArray{NondetRegLayout{._super = /*offset=*/169},
+                                 NondetRegLayout{._super = /*offset=*/170},
+                                 NondetRegLayout{._super = /*offset=*/171},
+                                 NondetRegLayout{._super = /*offset=*/172},
+                                 NondetRegLayout{._super = /*offset=*/173},
+                                 NondetRegLayout{._super = /*offset=*/174},
+                                 NondetRegLayout{._super = /*offset=*/175},
+                                 NondetRegLayout{._super = /*offset=*/176},
+                                 NondetRegLayout{._super = /*offset=*/177},
+                                 NondetRegLayout{._super = /*offset=*/178},
+                                 NondetRegLayout{._super = /*offset=*/179},
+                                 NondetRegLayout{._super = /*offset=*/180},
+                                 NondetRegLayout{._super = /*offset=*/181},
+                                 NondetRegLayout{._super = /*offset=*/182},
+                                 NondetRegLayout{._super = /*offset=*/183},
+                                 NondetRegLayout{._super = /*offset=*/184}};
+__device__ constexpr BigIntWitnessLayout kLayout__1129 =
+    BigIntWitnessLayout{._super = kLayout__1130,
+                        ._0 = NondetRegLayout{._super = /*offset=*/169},
+                        ._1 = NondetRegLayout{._super = /*offset=*/170},
+                        ._2 = NondetRegLayout{._super = /*offset=*/171},
+                        ._3 = NondetRegLayout{._super = /*offset=*/172},
+                        ._4 = NondetRegLayout{._super = /*offset=*/173},
+                        ._5 = NondetRegLayout{._super = /*offset=*/174},
+                        ._6 = NondetRegLayout{._super = /*offset=*/175},
+                        ._7 = NondetRegLayout{._super = /*offset=*/176},
+                        ._8 = NondetRegLayout{._super = /*offset=*/177},
+                        ._9 = NondetRegLayout{._super = /*offset=*/178},
+                        ._10 = NondetRegLayout{._super = /*offset=*/179},
+                        ._11 = NondetRegLayout{._super = /*offset=*/180},
+                        ._12 = NondetRegLayout{._super = /*offset=*/181},
+                        ._13 = NondetRegLayout{._super = /*offset=*/182},
+                        ._14 = NondetRegLayout{._super = /*offset=*/183},
+                        ._15 = NondetRegLayout{._super = /*offset=*/184},
+                        .nondet = kLayout__1131};
+__device__ constexpr MemoryWriteLayout kLayout__1134 =
+    MemoryWriteLayout{.io = kLayout__707, ._0 = kLayout__1099};
+__device__ constexpr BigIntWrite__0_SuperLayout kLayout__1133 =
+    BigIntWrite__0_SuperLayout{._0 = kLayout__1134};
 __device__ constexpr MemoryWriteLayout kLayout__1136 =
-    MemoryWriteLayout{.io = kLayout__710, ._0 = kLayout__1102};
+    MemoryWriteLayout{.io = kLayout__712, ._0 = kLayout__367};
 __device__ constexpr BigIntWrite__0_SuperLayout kLayout__1135 =
     BigIntWrite__0_SuperLayout{._0 = kLayout__1136};
 __device__ constexpr MemoryWriteLayout kLayout__1138 =
-    MemoryWriteLayout{.io = kLayout__715, ._0 = kLayout__367};
+    MemoryWriteLayout{.io = kLayout__717, ._0 = kLayout__47};
 __device__ constexpr BigIntWrite__0_SuperLayout kLayout__1137 =
     BigIntWrite__0_SuperLayout{._0 = kLayout__1138};
 __device__ constexpr MemoryWriteLayout kLayout__1140 =
-    MemoryWriteLayout{.io = kLayout__720, ._0 = kLayout__47};
+    MemoryWriteLayout{.io = kLayout__721, ._0 = kLayout__145};
 __device__ constexpr BigIntWrite__0_SuperLayout kLayout__1139 =
     BigIntWrite__0_SuperLayout{._0 = kLayout__1140};
-__device__ constexpr MemoryWriteLayout kLayout__1142 =
-    MemoryWriteLayout{.io = kLayout__724, ._0 = kLayout__145};
-__device__ constexpr BigIntWrite__0_SuperLayout kLayout__1141 =
-    BigIntWrite__0_SuperLayout{._0 = kLayout__1142};
-__device__ constexpr BigIntWrite__0_SuperLayout4LayoutArray kLayout__1134 =
+__device__ constexpr BigIntWrite__0_SuperLayout4LayoutArray kLayout__1132 =
     BigIntWrite__0_SuperLayout4LayoutArray{
-        kLayout__1135, kLayout__1137, kLayout__1139, kLayout__1141};
-__device__ constexpr BigIntWriteLayout kLayout__1131 =
-    BigIntWriteLayout{._super = kLayout__1132, ._1 = kLayout__1134};
-__device__ constexpr BigIntStepBytesArm2Layout kLayout__1143 = BigIntStepBytesArm2Layout{
-    ._super = kLayout__1132,
-    ._extra0 = kLayout__683,
-    ._extra1 = kLayout__684,
-    ._extra2 = kLayout__685,
-    ._extra3 = kLayout__686,
-    ._extra4 = kLayout__687,
-    ._extra5 = kLayout__688,
-    ._extra6 = kLayout__689,
-    ._extra7 = kLayout__690,
+        kLayout__1133, kLayout__1135, kLayout__1137, kLayout__1139};
+__device__ constexpr BigIntWriteLayout kLayout__1128 =
+    BigIntWriteLayout{._super = kLayout__1129, ._1 = kLayout__1132};
+__device__ constexpr BigIntStepBytesArm2Layout kLayout__1141 = BigIntStepBytesArm2Layout{
+    ._super = kLayout__1129,
+    ._extra0 = kLayout__680,
+    ._extra1 = kLayout__681,
+    ._extra2 = kLayout__682,
+    ._extra3 = kLayout__683,
+    ._extra4 = kLayout__684,
+    ._extra5 = kLayout__685,
+    ._extra6 = kLayout__686,
+    ._extra7 = kLayout__687,
     ._extra8 = CycleArgLayout{.count = NondetRegLayout{._super = /*offset=*/108},
                               .cycle = NondetRegLayout{._super = /*offset=*/109}},
     ._extra9 = CycleArgLayout{.count = NondetRegLayout{._super = /*offset=*/110},
@@ -6269,38 +6285,38 @@
                                .cycle = NondetRegLayout{._super = /*offset=*/113}},
     ._extra11 = CycleArgLayout{.count = NondetRegLayout{._super = /*offset=*/114},
                                .cycle = NondetRegLayout{._super = /*offset=*/115}}};
-__device__ constexpr BigIntStepBytesLayout kLayout__1090 =
-    BigIntStepBytesLayout{.arm0 = kLayout__1091, .arm1 = kLayout__1131, .arm2 = kLayout__1143};
-__device__ constexpr BigIntStepLayout kLayout__1076 = BigIntStepLayout{
-    ._super = kLayout__1058,
-    .loadInst_0 = kLayout__1072,
-    .instHigh = kLayout__1077,
+__device__ constexpr BigIntStepBytesLayout kLayout__1087 =
+    BigIntStepBytesLayout{.arm0 = kLayout__1088, .arm1 = kLayout__1128, .arm2 = kLayout__1141};
+__device__ constexpr BigIntStepLayout kLayout__1073 = BigIntStepLayout{
+    ._super = kLayout__1055,
+    .loadInst_0 = kLayout__1069,
+    .instHigh = kLayout__1074,
     .polyOp = NondetRegLayout{._super = /*offset=*/156},
     .memOp = NondetRegLayout{._super = /*offset=*/157},
-    .regBits = kLayout__1080,
+    .regBits = kLayout__1077,
     .coeffBits = NondetRegLayout3LayoutArray{NondetRegLayout{._super = /*offset=*/163},
                                              NondetRegLayout{._super = /*offset=*/164},
                                              NondetRegLayout{._super = /*offset=*/165}},
-    ._2 = kLayout__1081,
-    .memOpOneHot = kLayout__1086,
-    ._arguments_BigIntStepBytes = kLayout__1087,
-    .bytes = kLayout__1090,
-    ._3 = IsZeroLayout{._super = NondetRegLayout{._super = /*offset=*/169},
-                       .inv = NondetRegLayout{._super = /*offset=*/170}}};
-__device__ constexpr BigInt0StateArm2Layout kLayout__1144 = BigInt0StateArm2Layout{
-    ._super = kLayout__1058,
-    ._extra0 = kLayout__1062,
-    ._extra1 = kLayout__1063,
-    ._extra2 = kLayout__1064,
-    ._extra3 = kLayout__1065,
-    ._extra4 = kLayout__683,
-    ._extra5 = kLayout__684,
-    ._extra6 = kLayout__685,
-    ._extra7 = kLayout__686,
-    ._extra8 = kLayout__687,
-    ._extra9 = kLayout__688,
-    ._extra10 = kLayout__689,
-    ._extra11 = kLayout__690,
+    ._2 = kLayout__1078,
+    .memOpOneHot = kLayout__1083,
+    ._arguments_BigIntStepBytes = kLayout__1084,
+    .bytes = kLayout__1087,
+    ._3 = IsZeroLayout{._super = NondetRegLayout{._super = /*offset=*/185},
+                       .inv = NondetRegLayout{._super = /*offset=*/186}}};
+__device__ constexpr BigInt0StateArm2Layout kLayout__1142 = BigInt0StateArm2Layout{
+    ._super = kLayout__1055,
+    ._extra0 = kLayout__1059,
+    ._extra1 = kLayout__1060,
+    ._extra2 = kLayout__1061,
+    ._extra3 = kLayout__1062,
+    ._extra4 = kLayout__680,
+    ._extra5 = kLayout__681,
+    ._extra6 = kLayout__682,
+    ._extra7 = kLayout__683,
+    ._extra8 = kLayout__684,
+    ._extra9 = kLayout__685,
+    ._extra10 = kLayout__686,
+    ._extra11 = kLayout__687,
     ._extra12 = CycleArgLayout{.count = NondetRegLayout{._super = /*offset=*/104},
                                .cycle = NondetRegLayout{._super = /*offset=*/105}},
     ._extra13 = CycleArgLayout{.count = NondetRegLayout{._super = /*offset=*/106},
@@ -6349,20 +6365,20 @@
                             .val = NondetRegLayout{._super = /*offset=*/149}},
     ._extra35 = ArgU8Layout{.count = NondetRegLayout{._super = /*offset=*/150},
                             .val = NondetRegLayout{._super = /*offset=*/151}}};
-__device__ constexpr BigInt0StateArm3Layout kLayout__1145 = BigInt0StateArm3Layout{
-    ._super = kLayout__1058,
-    ._extra0 = kLayout__1062,
-    ._extra1 = kLayout__1063,
-    ._extra2 = kLayout__1064,
-    ._extra3 = kLayout__1065,
-    ._extra4 = kLayout__683,
-    ._extra5 = kLayout__684,
-    ._extra6 = kLayout__685,
-    ._extra7 = kLayout__686,
-    ._extra8 = kLayout__687,
-    ._extra9 = kLayout__688,
-    ._extra10 = kLayout__689,
-    ._extra11 = kLayout__690,
+__device__ constexpr BigInt0StateArm3Layout kLayout__1143 = BigInt0StateArm3Layout{
+    ._super = kLayout__1055,
+    ._extra0 = kLayout__1059,
+    ._extra1 = kLayout__1060,
+    ._extra2 = kLayout__1061,
+    ._extra3 = kLayout__1062,
+    ._extra4 = kLayout__680,
+    ._extra5 = kLayout__681,
+    ._extra6 = kLayout__682,
+    ._extra7 = kLayout__683,
+    ._extra8 = kLayout__684,
+    ._extra9 = kLayout__685,
+    ._extra10 = kLayout__686,
+    ._extra11 = kLayout__687,
     ._extra12 = CycleArgLayout{.count = NondetRegLayout{._super = /*offset=*/104},
                                .cycle = NondetRegLayout{._super = /*offset=*/105}},
     ._extra13 = CycleArgLayout{.count = NondetRegLayout{._super = /*offset=*/106},
@@ -6411,20 +6427,20 @@
                             .val = NondetRegLayout{._super = /*offset=*/149}},
     ._extra35 = ArgU8Layout{.count = NondetRegLayout{._super = /*offset=*/150},
                             .val = NondetRegLayout{._super = /*offset=*/151}}};
-__device__ constexpr BigInt0StateArm4Layout kLayout__1146 = BigInt0StateArm4Layout{
-    ._super = kLayout__1058,
-    ._extra0 = kLayout__1062,
-    ._extra1 = kLayout__1063,
-    ._extra2 = kLayout__1064,
-    ._extra3 = kLayout__1065,
-    ._extra4 = kLayout__683,
-    ._extra5 = kLayout__684,
-    ._extra6 = kLayout__685,
-    ._extra7 = kLayout__686,
-    ._extra8 = kLayout__687,
-    ._extra9 = kLayout__688,
-    ._extra10 = kLayout__689,
-    ._extra11 = kLayout__690,
+__device__ constexpr BigInt0StateArm4Layout kLayout__1144 = BigInt0StateArm4Layout{
+    ._super = kLayout__1055,
+    ._extra0 = kLayout__1059,
+    ._extra1 = kLayout__1060,
+    ._extra2 = kLayout__1061,
+    ._extra3 = kLayout__1062,
+    ._extra4 = kLayout__680,
+    ._extra5 = kLayout__681,
+    ._extra6 = kLayout__682,
+    ._extra7 = kLayout__683,
+    ._extra8 = kLayout__684,
+    ._extra9 = kLayout__685,
+    ._extra10 = kLayout__686,
+    ._extra11 = kLayout__687,
     ._extra12 = CycleArgLayout{.count = NondetRegLayout{._super = /*offset=*/104},
                                .cycle = NondetRegLayout{._super = /*offset=*/105}},
     ._extra13 = CycleArgLayout{.count = NondetRegLayout{._super = /*offset=*/106},
@@ -6473,20 +6489,20 @@
                             .val = NondetRegLayout{._super = /*offset=*/149}},
     ._extra35 = ArgU8Layout{.count = NondetRegLayout{._super = /*offset=*/150},
                             .val = NondetRegLayout{._super = /*offset=*/151}}};
-__device__ constexpr BigInt0StateArm5Layout kLayout__1147 = BigInt0StateArm5Layout{
-    ._super = kLayout__1058,
-    ._extra0 = kLayout__1062,
-    ._extra1 = kLayout__1063,
-    ._extra2 = kLayout__1064,
-    ._extra3 = kLayout__1065,
-    ._extra4 = kLayout__683,
-    ._extra5 = kLayout__684,
-    ._extra6 = kLayout__685,
-    ._extra7 = kLayout__686,
-    ._extra8 = kLayout__687,
-    ._extra9 = kLayout__688,
-    ._extra10 = kLayout__689,
-    ._extra11 = kLayout__690,
+__device__ constexpr BigInt0StateArm5Layout kLayout__1145 = BigInt0StateArm5Layout{
+    ._super = kLayout__1055,
+    ._extra0 = kLayout__1059,
+    ._extra1 = kLayout__1060,
+    ._extra2 = kLayout__1061,
+    ._extra3 = kLayout__1062,
+    ._extra4 = kLayout__680,
+    ._extra5 = kLayout__681,
+    ._extra6 = kLayout__682,
+    ._extra7 = kLayout__683,
+    ._extra8 = kLayout__684,
+    ._extra9 = kLayout__685,
+    ._extra10 = kLayout__686,
+    ._extra11 = kLayout__687,
     ._extra12 = CycleArgLayout{.count = NondetRegLayout{._super = /*offset=*/104},
                                .cycle = NondetRegLayout{._super = /*offset=*/105}},
     ._extra13 = CycleArgLayout{.count = NondetRegLayout{._super = /*offset=*/106},
@@ -6535,20 +6551,20 @@
                             .val = NondetRegLayout{._super = /*offset=*/149}},
     ._extra35 = ArgU8Layout{.count = NondetRegLayout{._super = /*offset=*/150},
                             .val = NondetRegLayout{._super = /*offset=*/151}}};
-__device__ constexpr BigInt0StateArm6Layout kLayout__1148 = BigInt0StateArm6Layout{
-    ._super = kLayout__1058,
-    ._extra0 = kLayout__1062,
-    ._extra1 = kLayout__1063,
-    ._extra2 = kLayout__1064,
-    ._extra3 = kLayout__1065,
-    ._extra4 = kLayout__683,
-    ._extra5 = kLayout__684,
-    ._extra6 = kLayout__685,
-    ._extra7 = kLayout__686,
-    ._extra8 = kLayout__687,
-    ._extra9 = kLayout__688,
-    ._extra10 = kLayout__689,
-    ._extra11 = kLayout__690,
+__device__ constexpr BigInt0StateArm6Layout kLayout__1146 = BigInt0StateArm6Layout{
+    ._super = kLayout__1055,
+    ._extra0 = kLayout__1059,
+    ._extra1 = kLayout__1060,
+    ._extra2 = kLayout__1061,
+    ._extra3 = kLayout__1062,
+    ._extra4 = kLayout__680,
+    ._extra5 = kLayout__681,
+    ._extra6 = kLayout__682,
+    ._extra7 = kLayout__683,
+    ._extra8 = kLayout__684,
+    ._extra9 = kLayout__685,
+    ._extra10 = kLayout__686,
+    ._extra11 = kLayout__687,
     ._extra12 = CycleArgLayout{.count = NondetRegLayout{._super = /*offset=*/104},
                                .cycle = NondetRegLayout{._super = /*offset=*/105}},
     ._extra13 = CycleArgLayout{.count = NondetRegLayout{._super = /*offset=*/106},
@@ -6597,20 +6613,20 @@
                             .val = NondetRegLayout{._super = /*offset=*/149}},
     ._extra35 = ArgU8Layout{.count = NondetRegLayout{._super = /*offset=*/150},
                             .val = NondetRegLayout{._super = /*offset=*/151}}};
-__device__ constexpr BigInt0StateArm7Layout kLayout__1149 = BigInt0StateArm7Layout{
-    ._super = kLayout__1058,
-    ._extra0 = kLayout__1062,
-    ._extra1 = kLayout__1063,
-    ._extra2 = kLayout__1064,
-    ._extra3 = kLayout__1065,
-    ._extra4 = kLayout__683,
-    ._extra5 = kLayout__684,
-    ._extra6 = kLayout__685,
-    ._extra7 = kLayout__686,
-    ._extra8 = kLayout__687,
-    ._extra9 = kLayout__688,
-    ._extra10 = kLayout__689,
-    ._extra11 = kLayout__690,
+__device__ constexpr BigInt0StateArm7Layout kLayout__1147 = BigInt0StateArm7Layout{
+    ._super = kLayout__1055,
+    ._extra0 = kLayout__1059,
+    ._extra1 = kLayout__1060,
+    ._extra2 = kLayout__1061,
+    ._extra3 = kLayout__1062,
+    ._extra4 = kLayout__680,
+    ._extra5 = kLayout__681,
+    ._extra6 = kLayout__682,
+    ._extra7 = kLayout__683,
+    ._extra8 = kLayout__684,
+    ._extra9 = kLayout__685,
+    ._extra10 = kLayout__686,
+    ._extra11 = kLayout__687,
     ._extra12 = CycleArgLayout{.count = NondetRegLayout{._super = /*offset=*/104},
                                .cycle = NondetRegLayout{._super = /*offset=*/105}},
     ._extra13 = CycleArgLayout{.count = NondetRegLayout{._super = /*offset=*/106},
@@ -6659,20 +6675,20 @@
                             .val = NondetRegLayout{._super = /*offset=*/149}},
     ._extra35 = ArgU8Layout{.count = NondetRegLayout{._super = /*offset=*/150},
                             .val = NondetRegLayout{._super = /*offset=*/151}}};
-__device__ constexpr BigInt0StateLayout kLayout__1068 = BigInt0StateLayout{._super = kLayout__1058,
-                                                                           .arm0 = kLayout__1069,
-                                                                           .arm1 = kLayout__1076,
-                                                                           .arm2 = kLayout__1144,
-                                                                           .arm3 = kLayout__1145,
-                                                                           .arm4 = kLayout__1146,
-                                                                           .arm5 = kLayout__1147,
-                                                                           .arm6 = kLayout__1148,
-                                                                           .arm7 = kLayout__1149};
-__device__ constexpr BigInt0Layout kLayout__1056 =
-    BigInt0Layout{._0 = kLayout__1057,
-                  .state = kLayout__1058,
-                  ._arguments_BigInt0State = kLayout__1060,
-                  .stateRedef = kLayout__1068};
+__device__ constexpr BigInt0StateLayout kLayout__1065 = BigInt0StateLayout{._super = kLayout__1055,
+                                                                           .arm0 = kLayout__1066,
+                                                                           .arm1 = kLayout__1073,
+                                                                           .arm2 = kLayout__1142,
+                                                                           .arm3 = kLayout__1143,
+                                                                           .arm4 = kLayout__1144,
+                                                                           .arm5 = kLayout__1145,
+                                                                           .arm6 = kLayout__1146,
+                                                                           .arm7 = kLayout__1147};
+__device__ constexpr BigInt0Layout kLayout__1053 =
+    BigInt0Layout{._0 = kLayout__1054,
+                  .state = kLayout__1055,
+                  ._arguments_BigInt0State = kLayout__1057,
+                  .stateRedef = kLayout__1065};
 __device__ constexpr TopInstResultLayout kLayout__13 = TopInstResultLayout{._selector = kLayout__12,
                                                                            .arm0 = kLayout__14,
                                                                            .arm1 = kLayout__95,
@@ -6683,10 +6699,10 @@
                                                                            .arm6 = kLayout__397,
                                                                            .arm7 = kLayout__440,
                                                                            .arm8 = kLayout__612,
-                                                                           .arm9 = kLayout__677,
-                                                                           .arm10 = kLayout__943,
-                                                                           .arm11 = kLayout__976,
-                                                                           .arm12 = kLayout__1056};
+                                                                           .arm9 = kLayout__674,
+                                                                           .arm10 = kLayout__940,
+                                                                           .arm11 = kLayout__973,
+                                                                           .arm12 = kLayout__1053};
 __device__ constexpr TopLayout kLayout__7 =
     TopLayout{.cycle = NondetRegLayout{._super = /*offset=*/0},
               .nextPcLow = NondetRegLayout{._super = /*offset=*/14},
@@ -6702,7 +6718,7 @@
               .instInput = kLayout__8,
               .majorOnehot = kLayout__11,
               .instResult = kLayout__13};
-__device__ constexpr DigestRegValues_SuperLayout8LayoutArray kLayout__1151 =
+__device__ constexpr DigestRegValues_SuperLayout8LayoutArray kLayout__1149 =
     DigestRegValues_SuperLayout8LayoutArray{
         DigestRegValues_SuperLayout{.low = NondetRegLayout{._super = /*offset=*/0},
                                     .high = NondetRegLayout{._super = /*offset=*/1}},
@@ -6720,8 +6736,8 @@
                                     .high = NondetRegLayout{._super = /*offset=*/13}},
         DigestRegValues_SuperLayout{.low = NondetRegLayout{._super = /*offset=*/14},
                                     .high = NondetRegLayout{._super = /*offset=*/15}}};
-__device__ constexpr DigestRegLayout kLayout__1150 = DigestRegLayout{.values = kLayout__1151};
-__device__ constexpr DigestRegValues_SuperLayout8LayoutArray kLayout__1153 =
+__device__ constexpr DigestRegLayout kLayout__1148 = DigestRegLayout{.values = kLayout__1149};
+__device__ constexpr DigestRegValues_SuperLayout8LayoutArray kLayout__1151 =
     DigestRegValues_SuperLayout8LayoutArray{
         DigestRegValues_SuperLayout{.low = NondetRegLayout{._super = /*offset=*/17},
                                     .high = NondetRegLayout{._super = /*offset=*/18}},
@@ -6739,8 +6755,8 @@
                                     .high = NondetRegLayout{._super = /*offset=*/30}},
         DigestRegValues_SuperLayout{.low = NondetRegLayout{._super = /*offset=*/31},
                                     .high = NondetRegLayout{._super = /*offset=*/32}}};
-__device__ constexpr DigestRegLayout kLayout__1152 = DigestRegLayout{.values = kLayout__1153};
-__device__ constexpr DigestRegValues_SuperLayout8LayoutArray kLayout__1155 =
+__device__ constexpr DigestRegLayout kLayout__1150 = DigestRegLayout{.values = kLayout__1151};
+__device__ constexpr DigestRegValues_SuperLayout8LayoutArray kLayout__1153 =
     DigestRegValues_SuperLayout8LayoutArray{
         DigestRegValues_SuperLayout{.low = NondetRegLayout{._super = /*offset=*/38},
                                     .high = NondetRegLayout{._super = /*offset=*/39}},
@@ -6758,8 +6774,8 @@
                                     .high = NondetRegLayout{._super = /*offset=*/51}},
         DigestRegValues_SuperLayout{.low = NondetRegLayout{._super = /*offset=*/52},
                                     .high = NondetRegLayout{._super = /*offset=*/53}}};
-__device__ constexpr DigestRegLayout kLayout__1154 = DigestRegLayout{.values = kLayout__1155};
-__device__ constexpr DigestRegValues_SuperLayout8LayoutArray kLayout__1157 =
+__device__ constexpr DigestRegLayout kLayout__1152 = DigestRegLayout{.values = kLayout__1153};
+__device__ constexpr DigestRegValues_SuperLayout8LayoutArray kLayout__1155 =
     DigestRegValues_SuperLayout8LayoutArray{
         DigestRegValues_SuperLayout{.low = NondetRegLayout{._super = /*offset=*/54},
                                     .high = NondetRegLayout{._super = /*offset=*/55}},
@@ -6777,8 +6793,8 @@
                                     .high = NondetRegLayout{._super = /*offset=*/67}},
         DigestRegValues_SuperLayout{.low = NondetRegLayout{._super = /*offset=*/68},
                                     .high = NondetRegLayout{._super = /*offset=*/69}}};
-__device__ constexpr DigestRegLayout kLayout__1156 = DigestRegLayout{.values = kLayout__1157};
-__device__ constexpr _accumLayout kLayout__1158 =
+__device__ constexpr DigestRegLayout kLayout__1154 = DigestRegLayout{.values = kLayout__1155};
+__device__ constexpr _accumLayout kLayout__1156 =
     _accumLayout{.argU8 = Arg_ArgU8Layout{.val = /*offset=*/0},
                  .argU16 = Arg_ArgU16Layout{.val = /*offset=*/4},
                  .memoryArg = Arg_MemoryArgLayout{.addr = /*offset=*/8,
@@ -6819,15 +6835,15 @@
               .majorOnehot = kLayout__11,
               .instResult = kLayout__13};
 __device__ constexpr _globalLayout kLayoutGlobal =
-    _globalLayout{.input = kLayout__1150,
+    _globalLayout{.input = kLayout__1148,
                   .isTerminate = NondetRegLayout{._super = /*offset=*/16},
-                  .output = kLayout__1152,
+                  .output = kLayout__1150,
                   .rng = NondetExtRegLayout{._super = /*offset=*/33},
                   .shutdownCycle = NondetRegLayout{._super = /*offset=*/37},
-                  .stateIn = kLayout__1154,
-                  .stateOut = kLayout__1156,
+                  .stateIn = kLayout__1152,
+                  .stateOut = kLayout__1154,
                   .termA0high = NondetRegLayout{._super = /*offset=*/70},
                   .termA0low = NondetRegLayout{._super = /*offset=*/71},
                   .termA1high = NondetRegLayout{._super = /*offset=*/72},
                   .termA1low = NondetRegLayout{._super = /*offset=*/73}};
-__device__ constexpr _mixLayout kLayoutMix = _mixLayout{.randomness = kLayout__1158};+__device__ constexpr _mixLayout kLayoutMix = _mixLayout{.randomness = kLayout__1156};