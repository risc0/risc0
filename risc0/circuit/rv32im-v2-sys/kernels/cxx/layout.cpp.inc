constexpr NondetRegLayout7LayoutArray kLayout__3 =
    NondetRegLayout7LayoutArray{NondetRegLayout{._super = /*offset=*/12},
                                NondetRegLayout{._super = /*offset=*/13},
                                NondetRegLayout{._super = /*offset=*/14},
                                NondetRegLayout{._super = /*offset=*/15},
                                NondetRegLayout{._super = /*offset=*/16},
                                NondetRegLayout{._super = /*offset=*/17},
                                NondetRegLayout{._super = /*offset=*/18}};
constexpr OneHot_7_Layout kLayout__2 = OneHot_7_Layout{._super = kLayout__3};
constexpr BigIntAccumStateLayout kLayout__4 =
    BigIntAccumStateLayout{.poly = NondetExtRegLayout{._super = /*offset=*/0},
                           .term = NondetExtRegLayout{._super = /*offset=*/4},
                           .total = NondetExtRegLayout{._super = /*offset=*/8}};
constexpr BigIntPolyOpAddTotalLayout kLayout__6 = BigIntPolyOpAddTotalLayout{
    ._super = kLayout__4, .tmp = NondetExtRegLayout{._super = /*offset=*/19}};
constexpr BigIntAccumStateLayout_0 kLayout__5 = BigIntAccumStateLayout_0{._super = kLayout__4,
                                                                         .arm0 = kLayout__4,
                                                                         .arm1 = kLayout__4,
                                                                         .arm2 = kLayout__4,
                                                                         .arm3 = kLayout__6,
                                                                         .arm4 = kLayout__4,
                                                                         .arm5 = kLayout__4,
                                                                         .arm6 = kLayout__4};
constexpr BigIntAccumLayout kLayout__1 =
    BigIntAccumLayout{.polyOp = kLayout__2, .state = kLayout__4, .stateRedef = kLayout__5};
constexpr AccumLayout kLayout__0 = AccumLayout{._0 = kLayout__1};
constexpr NondetRegLayout8LayoutArray kLayout__10 =
    NondetRegLayout8LayoutArray{NondetRegLayout{._super = /*offset=*/21},
                                NondetRegLayout{._super = /*offset=*/22},
                                NondetRegLayout{._super = /*offset=*/23},
                                NondetRegLayout{._super = /*offset=*/24},
                                NondetRegLayout{._super = /*offset=*/25},
                                NondetRegLayout{._super = /*offset=*/26},
                                NondetRegLayout{._super = /*offset=*/27},
                                NondetRegLayout{._super = /*offset=*/28}};
constexpr OneHot_8_Layout kLayout__9 = OneHot_8_Layout{._super = kLayout__10};
constexpr InstInputLayout kLayout__8 = InstInputLayout{.minorOnehot = kLayout__9};
constexpr NondetRegLayout13LayoutArray kLayout__12 =
    NondetRegLayout13LayoutArray{NondetRegLayout{._super = /*offset=*/1},
                                 NondetRegLayout{._super = /*offset=*/2},
                                 NondetRegLayout{._super = /*offset=*/3},
                                 NondetRegLayout{._super = /*offset=*/4},
                                 NondetRegLayout{._super = /*offset=*/5},
                                 NondetRegLayout{._super = /*offset=*/6},
                                 NondetRegLayout{._super = /*offset=*/7},
                                 NondetRegLayout{._super = /*offset=*/8},
                                 NondetRegLayout{._super = /*offset=*/9},
                                 NondetRegLayout{._super = /*offset=*/10},
                                 NondetRegLayout{._super = /*offset=*/11},
                                 NondetRegLayout{._super = /*offset=*/12},
                                 NondetRegLayout{._super = /*offset=*/13}};
constexpr OneHot_13_Layout kLayout__11 = OneHot_13_Layout{._super = kLayout__12};
constexpr NondetU16RegLayout kLayout__17 =
    NondetU16RegLayout{.arg = ArgU16Layout{.count = NondetRegLayout{._super = /*offset=*/39},
                                           .val = NondetRegLayout{._super = /*offset=*/40}}};
constexpr NondetU16RegLayout kLayout__18 =
    NondetU16RegLayout{.arg = ArgU16Layout{.count = NondetRegLayout{._super = /*offset=*/42},
                                           .val = NondetRegLayout{._super = /*offset=*/43}}};
constexpr NormalizeU32Layout kLayout__16 =
    NormalizeU32Layout{.low16 = kLayout__17,
                       .lowCarry = NondetRegLayout{._super = /*offset=*/41},
                       .high16 = kLayout__18,
                       .highCarry = NondetRegLayout{._super = /*offset=*/44}};
constexpr NondetU16RegLayout kLayout__20 =
    NondetU16RegLayout{.arg = ArgU16Layout{.count = NondetRegLayout{._super = /*offset=*/45},
                                           .val = NondetRegLayout{._super = /*offset=*/46}}};
constexpr NondetU16RegLayout kLayout__21 =
    NondetU16RegLayout{.arg = ArgU16Layout{.count = NondetRegLayout{._super = /*offset=*/48},
                                           .val = NondetRegLayout{._super = /*offset=*/49}}};
constexpr NormalizeU32Layout kLayout__19 =
    NormalizeU32Layout{.low16 = kLayout__20,
                       .lowCarry = NondetRegLayout{._super = /*offset=*/47},
                       .high16 = kLayout__21,
                       .highCarry = NondetRegLayout{._super = /*offset=*/50}};
constexpr MemoryArgLayout kLayout__25 =
    MemoryArgLayout{.count = NondetRegLayout{._super = /*offset=*/55},
                    .addr = NondetRegLayout{._super = /*offset=*/54},
                    .cycle = NondetRegLayout{._super = /*offset=*/56},
                    .dataLow = NondetRegLayout{._super = /*offset=*/57},
                    .dataHigh = NondetRegLayout{._super = /*offset=*/58}};
constexpr MemoryArgLayout kLayout__26 =
    MemoryArgLayout{.count = NondetRegLayout{._super = /*offset=*/59},
                    .addr = NondetRegLayout{._super = /*offset=*/54},
                    .cycle = NondetRegLayout{._super = /*offset=*/60},
                    .dataLow = NondetRegLayout{._super = /*offset=*/61},
                    .dataHigh = NondetRegLayout{._super = /*offset=*/62}};
constexpr MemoryIOLayout kLayout__24 = MemoryIOLayout{.oldTxn = kLayout__25, .newTxn = kLayout__26};
constexpr IsCycleLayout kLayout__28 =
    IsCycleLayout{.arg = CycleArgLayout{.count = NondetRegLayout{._super = /*offset=*/63},
                                        .cycle = NondetRegLayout{._super = /*offset=*/64}}};
constexpr IsForwardLayout kLayout__27 = IsForwardLayout{._0 = kLayout__28};
constexpr MemoryWriteLayout kLayout__23 = MemoryWriteLayout{.io = kLayout__24, ._0 = kLayout__27};
constexpr WriteRdLayout kLayout__22 =
    WriteRdLayout{.isRd0 = IsZeroLayout{._super = NondetRegLayout{._super = /*offset=*/51},
                                        .inv = NondetRegLayout{._super = /*offset=*/52}},
                  .writeAddr = NondetRegLayout{._super = /*offset=*/53},
                  ._0 = kLayout__23};
constexpr FinalizeMiscLayout kLayout__15 =
    FinalizeMiscLayout{.writeData = kLayout__16, .pcNorm = kLayout__19, ._0 = kLayout__22};
constexpr DoCycleTableLayout kLayout__29 =
    DoCycleTableLayout{.arg1 = CycleArgLayout{.count = NondetRegLayout{._super = /*offset=*/65},
                                              .cycle = NondetRegLayout{._super = /*offset=*/66}},
                       .arg2 = CycleArgLayout{.count = NondetRegLayout{._super = /*offset=*/67},
                                              .cycle = NondetRegLayout{._super = /*offset=*/68}}};
constexpr DecoderLayout kLayout__32 =
    DecoderLayout{._f7_6 = NondetRegLayout{._super = /*offset=*/69},
                  ._f7_45 = NondetRegLayout{._super = /*offset=*/70},
                  ._f7_23 = NondetRegLayout{._super = /*offset=*/71},
                  ._f7_01 = NondetRegLayout{._super = /*offset=*/72},
                  ._rs2_34 = NondetRegLayout{._super = /*offset=*/73},
                  ._rs2_12 = NondetRegLayout{._super = /*offset=*/74},
                  ._rs2_0 = NondetRegLayout{._super = /*offset=*/75},
                  ._rs1_34 = NondetRegLayout{._super = /*offset=*/76},
                  ._rs1_12 = NondetRegLayout{._super = /*offset=*/77},
                  ._rs1_0 = NondetRegLayout{._super = /*offset=*/78},
                  ._f3_2 = NondetRegLayout{._super = /*offset=*/79},
                  ._f3_01 = NondetRegLayout{._super = /*offset=*/80},
                  ._rd_34 = NondetRegLayout{._super = /*offset=*/81},
                  ._rd_12 = NondetRegLayout{._super = /*offset=*/82},
                  ._rd_0 = NondetRegLayout{._super = /*offset=*/83},
                  .opcode = NondetRegLayout{._super = /*offset=*/84}};
constexpr NondetU16RegLayout kLayout__34 =
    NondetU16RegLayout{.arg = ArgU16Layout{.count = NondetRegLayout{._super = /*offset=*/86},
                                           .val = NondetRegLayout{._super = /*offset=*/87}}};
constexpr NondetU16RegLayout kLayout__35 =
    NondetU16RegLayout{.arg = ArgU16Layout{.count = NondetRegLayout{._super = /*offset=*/90},
                                           .val = NondetRegLayout{._super = /*offset=*/91}}};
constexpr AddrDecomposeLayout kLayout__33 =
    AddrDecomposeLayout{.low2 = NondetRegLayout{._super = /*offset=*/85},
                        .upperDiff = kLayout__34,
                        ._0 = IsZeroLayout{._super = NondetRegLayout{._super = /*offset=*/88},
                                           .inv = NondetRegLayout{._super = /*offset=*/89}},
                        .med14 = kLayout__35};
constexpr MemoryArgLayout kLayout__38 =
    MemoryArgLayout{.count = NondetRegLayout{._super = /*offset=*/93},
                    .addr = NondetRegLayout{._super = /*offset=*/92},
                    .cycle = NondetRegLayout{._super = /*offset=*/94},
                    .dataLow = NondetRegLayout{._super = /*offset=*/95},
                    .dataHigh = NondetRegLayout{._super = /*offset=*/96}};
constexpr MemoryArgLayout kLayout__39 =
    MemoryArgLayout{.count = NondetRegLayout{._super = /*offset=*/97},
                    .addr = NondetRegLayout{._super = /*offset=*/92},
                    .cycle = NondetRegLayout{._super = /*offset=*/98},
                    .dataLow = NondetRegLayout{._super = /*offset=*/99},
                    .dataHigh = NondetRegLayout{._super = /*offset=*/100}};
constexpr MemoryIOLayout kLayout__37 = MemoryIOLayout{.oldTxn = kLayout__38, .newTxn = kLayout__39};
constexpr IsCycleLayout kLayout__41 =
    IsCycleLayout{.arg = CycleArgLayout{.count = NondetRegLayout{._super = /*offset=*/101},
                                        .cycle = NondetRegLayout{._super = /*offset=*/102}}};
constexpr IsForwardLayout kLayout__40 = IsForwardLayout{._0 = kLayout__41};
constexpr MemoryReadLayout kLayout__36 = MemoryReadLayout{.io = kLayout__37, ._0 = kLayout__40};
constexpr DecodeInstLayout kLayout__31 =
    DecodeInstLayout{._super = kLayout__32, .pcAddr = kLayout__33, .loadInst = kLayout__36};
constexpr MemoryArgLayout kLayout__45 =
    MemoryArgLayout{.count = NondetRegLayout{._super = /*offset=*/104},
                    .addr = NondetRegLayout{._super = /*offset=*/103},
                    .cycle = NondetRegLayout{._super = /*offset=*/105},
                    .dataLow = NondetRegLayout{._super = /*offset=*/106},
                    .dataHigh = NondetRegLayout{._super = /*offset=*/107}};
constexpr MemoryArgLayout kLayout__46 =
    MemoryArgLayout{.count = NondetRegLayout{._super = /*offset=*/108},
                    .addr = NondetRegLayout{._super = /*offset=*/103},
                    .cycle = NondetRegLayout{._super = /*offset=*/109},
                    .dataLow = NondetRegLayout{._super = /*offset=*/110},
                    .dataHigh = NondetRegLayout{._super = /*offset=*/111}};
constexpr MemoryIOLayout kLayout__44 = MemoryIOLayout{.oldTxn = kLayout__45, .newTxn = kLayout__46};
constexpr IsCycleLayout kLayout__48 =
    IsCycleLayout{.arg = CycleArgLayout{.count = NondetRegLayout{._super = /*offset=*/112},
                                        .cycle = NondetRegLayout{._super = /*offset=*/113}}};
constexpr IsForwardLayout kLayout__47 = IsForwardLayout{._0 = kLayout__48};
constexpr MemoryReadLayout kLayout__43 = MemoryReadLayout{.io = kLayout__44, ._0 = kLayout__47};
constexpr ReadRegLayout kLayout__42 =
    ReadRegLayout{._super = kLayout__43, .addr = NondetRegLayout{._super = /*offset=*/114}};
constexpr MemoryArgLayout kLayout__52 =
    MemoryArgLayout{.count = NondetRegLayout{._super = /*offset=*/116},
                    .addr = NondetRegLayout{._super = /*offset=*/115},
                    .cycle = NondetRegLayout{._super = /*offset=*/117},
                    .dataLow = NondetRegLayout{._super = /*offset=*/118},
                    .dataHigh = NondetRegLayout{._super = /*offset=*/119}};
constexpr MemoryArgLayout kLayout__53 =
    MemoryArgLayout{.count = NondetRegLayout{._super = /*offset=*/120},
                    .addr = NondetRegLayout{._super = /*offset=*/115},
                    .cycle = NondetRegLayout{._super = /*offset=*/121},
                    .dataLow = NondetRegLayout{._super = /*offset=*/122},
                    .dataHigh = NondetRegLayout{._super = /*offset=*/123}};
constexpr MemoryIOLayout kLayout__51 = MemoryIOLayout{.oldTxn = kLayout__52, .newTxn = kLayout__53};
constexpr IsCycleLayout kLayout__55 =
    IsCycleLayout{.arg = CycleArgLayout{.count = NondetRegLayout{._super = /*offset=*/124},
                                        .cycle = NondetRegLayout{._super = /*offset=*/125}}};
constexpr IsForwardLayout kLayout__54 = IsForwardLayout{._0 = kLayout__55};
constexpr MemoryReadLayout kLayout__50 = MemoryReadLayout{.io = kLayout__51, ._0 = kLayout__54};
constexpr ReadRegLayout kLayout__49 =
    ReadRegLayout{._super = kLayout__50, .addr = NondetRegLayout{._super = /*offset=*/126}};
constexpr MiscInputLayout kLayout__30 =
    MiscInputLayout{.decoded = kLayout__31, .rs1 = kLayout__42, .rs2 = kLayout__49};
constexpr ArgU16Layout5LayoutArray kLayout__57 =
    ArgU16Layout5LayoutArray{ArgU16Layout{.count = NondetRegLayout{._super = /*offset=*/29},
                                          .val = NondetRegLayout{._super = /*offset=*/30}},
                             ArgU16Layout{.count = NondetRegLayout{._super = /*offset=*/31},
                                          .val = NondetRegLayout{._super = /*offset=*/32}},
                             ArgU16Layout{.count = NondetRegLayout{._super = /*offset=*/33},
                                          .val = NondetRegLayout{._super = /*offset=*/34}},
                             ArgU16Layout{.count = NondetRegLayout{._super = /*offset=*/35},
                                          .val = NondetRegLayout{._super = /*offset=*/36}},
                             ArgU16Layout{.count = NondetRegLayout{._super = /*offset=*/37},
                                          .val = NondetRegLayout{._super = /*offset=*/38}}};
constexpr _Arguments_Misc0MiscOutputLayout kLayout__56 =
    _Arguments_Misc0MiscOutputLayout{.argU16 = kLayout__57};
constexpr Misc0MiscOutputArm0Layout kLayout__59 = Misc0MiscOutputArm0Layout{
    ._extra0 = ArgU16Layout{.count = NondetRegLayout{._super = /*offset=*/29},
                            .val = NondetRegLayout{._super = /*offset=*/30}},
    ._extra1 = ArgU16Layout{.count = NondetRegLayout{._super = /*offset=*/31},
                            .val = NondetRegLayout{._super = /*offset=*/32}},
    ._extra2 = ArgU16Layout{.count = NondetRegLayout{._super = /*offset=*/33},
                            .val = NondetRegLayout{._super = /*offset=*/34}},
    ._extra3 = ArgU16Layout{.count = NondetRegLayout{._super = /*offset=*/35},
                            .val = NondetRegLayout{._super = /*offset=*/36}},
    ._extra4 = ArgU16Layout{.count = NondetRegLayout{._super = /*offset=*/37},
                            .val = NondetRegLayout{._super = /*offset=*/38}}};
constexpr Misc0MiscOutputArm1Layout kLayout__60 = Misc0MiscOutputArm1Layout{
    ._extra0 = ArgU16Layout{.count = NondetRegLayout{._super = /*offset=*/29},
                            .val = NondetRegLayout{._super = /*offset=*/30}},
    ._extra1 = ArgU16Layout{.count = NondetRegLayout{._super = /*offset=*/31},
                            .val = NondetRegLayout{._super = /*offset=*/32}},
    ._extra2 = ArgU16Layout{.count = NondetRegLayout{._super = /*offset=*/33},
                            .val = NondetRegLayout{._super = /*offset=*/34}},
    ._extra3 = ArgU16Layout{.count = NondetRegLayout{._super = /*offset=*/35},
                            .val = NondetRegLayout{._super = /*offset=*/36}},
    ._extra4 = ArgU16Layout{.count = NondetRegLayout{._super = /*offset=*/37},
                            .val = NondetRegLayout{._super = /*offset=*/38}}};
constexpr NondetRegLayout16LayoutArray kLayout__67 =
    NondetRegLayout16LayoutArray{NondetRegLayout{._super = /*offset=*/127},
                                 NondetRegLayout{._super = /*offset=*/128},
                                 NondetRegLayout{._super = /*offset=*/129},
                                 NondetRegLayout{._super = /*offset=*/130},
                                 NondetRegLayout{._super = /*offset=*/131},
                                 NondetRegLayout{._super = /*offset=*/132},
                                 NondetRegLayout{._super = /*offset=*/133},
                                 NondetRegLayout{._super = /*offset=*/134},
                                 NondetRegLayout{._super = /*offset=*/135},
                                 NondetRegLayout{._super = /*offset=*/136},
                                 NondetRegLayout{._super = /*offset=*/137},
                                 NondetRegLayout{._super = /*offset=*/138},
                                 NondetRegLayout{._super = /*offset=*/139},
                                 NondetRegLayout{._super = /*offset=*/140},
                                 NondetRegLayout{._super = /*offset=*/141},
                                 NondetRegLayout{._super = /*offset=*/142}};
constexpr ToBits_16_Layout kLayout__66 = ToBits_16_Layout{._super = kLayout__67};
constexpr NondetRegLayout16LayoutArray kLayout__69 =
    NondetRegLayout16LayoutArray{NondetRegLayout{._super = /*offset=*/143},
                                 NondetRegLayout{._super = /*offset=*/144},
                                 NondetRegLayout{._super = /*offset=*/145},
                                 NondetRegLayout{._super = /*offset=*/146},
                                 NondetRegLayout{._super = /*offset=*/147},
                                 NondetRegLayout{._super = /*offset=*/148},
                                 NondetRegLayout{._super = /*offset=*/149},
                                 NondetRegLayout{._super = /*offset=*/150},
                                 NondetRegLayout{._super = /*offset=*/151},
                                 NondetRegLayout{._super = /*offset=*/152},
                                 NondetRegLayout{._super = /*offset=*/153},
                                 NondetRegLayout{._super = /*offset=*/154},
                                 NondetRegLayout{._super = /*offset=*/155},
                                 NondetRegLayout{._super = /*offset=*/156},
                                 NondetRegLayout{._super = /*offset=*/157},
                                 NondetRegLayout{._super = /*offset=*/158}};
constexpr ToBits_16_Layout kLayout__68 = ToBits_16_Layout{._super = kLayout__69};
constexpr BitwiseAndU16Layout kLayout__65 =
    BitwiseAndU16Layout{.bitsX = kLayout__66, .bitsY = kLayout__68};
constexpr NondetRegLayout16LayoutArray kLayout__72 =
    NondetRegLayout16LayoutArray{NondetRegLayout{._super = /*offset=*/159},
                                 NondetRegLayout{._super = /*offset=*/160},
                                 NondetRegLayout{._super = /*offset=*/161},
                                 NondetRegLayout{._super = /*offset=*/162},
                                 NondetRegLayout{._super = /*offset=*/163},
                                 NondetRegLayout{._super = /*offset=*/164},
                                 NondetRegLayout{._super = /*offset=*/165},
                                 NondetRegLayout{._super = /*offset=*/166},
                                 NondetRegLayout{._super = /*offset=*/167},
                                 NondetRegLayout{._super = /*offset=*/168},
                                 NondetRegLayout{._super = /*offset=*/169},
                                 NondetRegLayout{._super = /*offset=*/170},
                                 NondetRegLayout{._super = /*offset=*/171},
                                 NondetRegLayout{._super = /*offset=*/172},
                                 NondetRegLayout{._super = /*offset=*/173},
                                 NondetRegLayout{._super = /*offset=*/174}};
constexpr ToBits_16_Layout kLayout__71 = ToBits_16_Layout{._super = kLayout__72};
constexpr NondetRegLayout16LayoutArray kLayout__74 =
    NondetRegLayout16LayoutArray{NondetRegLayout{._super = /*offset=*/175},
                                 NondetRegLayout{._super = /*offset=*/176},
                                 NondetRegLayout{._super = /*offset=*/177},
                                 NondetRegLayout{._super = /*offset=*/178},
                                 NondetRegLayout{._super = /*offset=*/179},
                                 NondetRegLayout{._super = /*offset=*/180},
                                 NondetRegLayout{._super = /*offset=*/181},
                                 NondetRegLayout{._super = /*offset=*/182},
                                 NondetRegLayout{._super = /*offset=*/183},
                                 NondetRegLayout{._super = /*offset=*/184},
                                 NondetRegLayout{._super = /*offset=*/185},
                                 NondetRegLayout{._super = /*offset=*/186},
                                 NondetRegLayout{._super = /*offset=*/187},
                                 NondetRegLayout{._super = /*offset=*/188},
                                 NondetRegLayout{._super = /*offset=*/189},
                                 NondetRegLayout{._super = /*offset=*/190}};
constexpr ToBits_16_Layout kLayout__73 = ToBits_16_Layout{._super = kLayout__74};
constexpr BitwiseAndU16Layout kLayout__70 =
    BitwiseAndU16Layout{.bitsX = kLayout__71, .bitsY = kLayout__73};
constexpr BitwiseAndLayout kLayout__64 = BitwiseAndLayout{._0 = kLayout__65, ._1 = kLayout__70};
constexpr BitwiseXorLayout kLayout__63 = BitwiseXorLayout{.andXy = kLayout__64};
constexpr OpXORLayout kLayout__62 = OpXORLayout{._0 = kLayout__63};
constexpr Misc0MiscOutputArm2Layout kLayout__61 = Misc0MiscOutputArm2Layout{
    ._super = kLayout__62,
    ._extra0 = ArgU16Layout{.count = NondetRegLayout{._super = /*offset=*/29},
                            .val = NondetRegLayout{._super = /*offset=*/30}},
    ._extra1 = ArgU16Layout{.count = NondetRegLayout{._super = /*offset=*/31},
                            .val = NondetRegLayout{._super = /*offset=*/32}},
    ._extra2 = ArgU16Layout{.count = NondetRegLayout{._super = /*offset=*/33},
                            .val = NondetRegLayout{._super = /*offset=*/34}},
    ._extra3 = ArgU16Layout{.count = NondetRegLayout{._super = /*offset=*/35},
                            .val = NondetRegLayout{._super = /*offset=*/36}},
    ._extra4 = ArgU16Layout{.count = NondetRegLayout{._super = /*offset=*/37},
                            .val = NondetRegLayout{._super = /*offset=*/38}}};
constexpr BitwiseOrLayout kLayout__77 = BitwiseOrLayout{.andXy = kLayout__64};
constexpr OpORLayout kLayout__76 = OpORLayout{._0 = kLayout__77};
constexpr Misc0MiscOutputArm3Layout kLayout__75 = Misc0MiscOutputArm3Layout{
    ._super = kLayout__76,
    ._extra0 = ArgU16Layout{.count = NondetRegLayout{._super = /*offset=*/29},
                            .val = NondetRegLayout{._super = /*offset=*/30}},
    ._extra1 = ArgU16Layout{.count = NondetRegLayout{._super = /*offset=*/31},
                            .val = NondetRegLayout{._super = /*offset=*/32}},
    ._extra2 = ArgU16Layout{.count = NondetRegLayout{._super = /*offset=*/33},
                            .val = NondetRegLayout{._super = /*offset=*/34}},
    ._extra3 = ArgU16Layout{.count = NondetRegLayout{._super = /*offset=*/35},
                            .val = NondetRegLayout{._super = /*offset=*/36}},
    ._extra4 = ArgU16Layout{.count = NondetRegLayout{._super = /*offset=*/37},
                            .val = NondetRegLayout{._super = /*offset=*/38}}};
constexpr OpANDLayout kLayout__79 = OpANDLayout{._0 = kLayout__64};
constexpr Misc0MiscOutputArm4Layout kLayout__78 = Misc0MiscOutputArm4Layout{
    ._super = kLayout__79,
    ._extra0 = ArgU16Layout{.count = NondetRegLayout{._super = /*offset=*/29},
                            .val = NondetRegLayout{._super = /*offset=*/30}},
    ._extra1 = ArgU16Layout{.count = NondetRegLayout{._super = /*offset=*/31},
                            .val = NondetRegLayout{._super = /*offset=*/32}},
    ._extra2 = ArgU16Layout{.count = NondetRegLayout{._super = /*offset=*/33},
                            .val = NondetRegLayout{._super = /*offset=*/34}},
    ._extra3 = ArgU16Layout{.count = NondetRegLayout{._super = /*offset=*/35},
                            .val = NondetRegLayout{._super = /*offset=*/36}},
    ._extra4 = ArgU16Layout{.count = NondetRegLayout{._super = /*offset=*/37},
                            .val = NondetRegLayout{._super = /*offset=*/38}}};
constexpr NondetU16RegLayout kLayout__83 =
    NondetU16RegLayout{.arg = ArgU16Layout{.count = NondetRegLayout{._super = /*offset=*/29},
                                           .val = NondetRegLayout{._super = /*offset=*/30}}};
constexpr NondetU16RegLayout kLayout__84 =
    NondetU16RegLayout{.arg = ArgU16Layout{.count = NondetRegLayout{._super = /*offset=*/31},
                                           .val = NondetRegLayout{._super = /*offset=*/32}}};
constexpr NormalizeU32Layout kLayout__82 =
    NormalizeU32Layout{.low16 = kLayout__83,
                       .lowCarry = NondetRegLayout{._super = /*offset=*/127},
                       .high16 = kLayout__84,
                       .highCarry = NondetRegLayout{._super = /*offset=*/128}};
constexpr NondetU16RegLayout kLayout__86 =
    NondetU16RegLayout{.arg = ArgU16Layout{.count = NondetRegLayout{._super = /*offset=*/33},
                                           .val = NondetRegLayout{._super = /*offset=*/34}}};
constexpr GetSignU32Layout kLayout__85 = GetSignU32Layout{
    ._super = NondetRegLayout{._super = /*offset=*/129}, .restTimesTwo = kLayout__86};
constexpr NondetU16RegLayout kLayout__88 =
    NondetU16RegLayout{.arg = ArgU16Layout{.count = NondetRegLayout{._super = /*offset=*/35},
                                           .val = NondetRegLayout{._super = /*offset=*/36}}};
constexpr GetSignU32Layout kLayout__87 = GetSignU32Layout{
    ._super = NondetRegLayout{._super = /*offset=*/130}, .restTimesTwo = kLayout__88};
constexpr NondetU16RegLayout kLayout__90 =
    NondetU16RegLayout{.arg = ArgU16Layout{.count = NondetRegLayout{._super = /*offset=*/37},
                                           .val = NondetRegLayout{._super = /*offset=*/38}}};
constexpr GetSignU32Layout kLayout__89 = GetSignU32Layout{
    ._super = NondetRegLayout{._super = /*offset=*/131}, .restTimesTwo = kLayout__90};
constexpr CmpLessThanLayout kLayout__81 =
    CmpLessThanLayout{.diff = kLayout__82,
                      .s1 = kLayout__85,
                      .s2 = kLayout__87,
                      .s3 = kLayout__89,
                      .overflow = NondetRegLayout{._super = /*offset=*/132},
                      .isLessThan = NondetRegLayout{._super = /*offset=*/133}};
constexpr OpSLTLayout kLayout__80 = OpSLTLayout{.cmp = kLayout__81};
constexpr CmpLessThanUnsignedLayout kLayout__93 = CmpLessThanUnsignedLayout{.diff = kLayout__82};
constexpr OpSLTULayout kLayout__92 = OpSLTULayout{.cmp = kLayout__93};
constexpr Misc0MiscOutputArm6Layout kLayout__91 = Misc0MiscOutputArm6Layout{
    ._super = kLayout__92,
    ._extra0 = ArgU16Layout{.count = NondetRegLayout{._super = /*offset=*/33},
                            .val = NondetRegLayout{._super = /*offset=*/34}},
    ._extra1 = ArgU16Layout{.count = NondetRegLayout{._super = /*offset=*/35},
                            .val = NondetRegLayout{._super = /*offset=*/36}},
    ._extra2 = ArgU16Layout{.count = NondetRegLayout{._super = /*offset=*/37},
                            .val = NondetRegLayout{._super = /*offset=*/38}}};
constexpr Misc0MiscOutputArm7Layout kLayout__94 = Misc0MiscOutputArm7Layout{
    ._extra0 = ArgU16Layout{.count = NondetRegLayout{._super = /*offset=*/29},
                            .val = NondetRegLayout{._super = /*offset=*/30}},
    ._extra1 = ArgU16Layout{.count = NondetRegLayout{._super = /*offset=*/31},
                            .val = NondetRegLayout{._super = /*offset=*/32}},
    ._extra2 = ArgU16Layout{.count = NondetRegLayout{._super = /*offset=*/33},
                            .val = NondetRegLayout{._super = /*offset=*/34}},
    ._extra3 = ArgU16Layout{.count = NondetRegLayout{._super = /*offset=*/35},
                            .val = NondetRegLayout{._super = /*offset=*/36}},
    ._extra4 = ArgU16Layout{.count = NondetRegLayout{._super = /*offset=*/37},
                            .val = NondetRegLayout{._super = /*offset=*/38}}};
constexpr Misc0MiscOutputLayout kLayout__58 = Misc0MiscOutputLayout{.arm0 = kLayout__59,
                                                                    .arm1 = kLayout__60,
                                                                    .arm2 = kLayout__61,
                                                                    .arm3 = kLayout__75,
                                                                    .arm4 = kLayout__78,
                                                                    .arm5 = kLayout__80,
                                                                    .arm6 = kLayout__91,
                                                                    .arm7 = kLayout__94};
constexpr Misc0Layout kLayout__14 = Misc0Layout{._super = kLayout__15,
                                                ._0 = kLayout__29,
                                                .input = kLayout__30,
                                                ._arguments_Misc0MiscOutput = kLayout__56,
                                                .miscOutput = kLayout__58};
constexpr _Arguments_Misc1MiscOutputLayout kLayout__96 =
    _Arguments_Misc1MiscOutputLayout{.argU16 = kLayout__57};
constexpr OpXORILayout kLayout__99 = OpXORILayout{._0 = kLayout__63};
constexpr Misc1MiscOutputArm0Layout kLayout__98 = Misc1MiscOutputArm0Layout{
    ._super = kLayout__99,
    ._extra0 = ArgU16Layout{.count = NondetRegLayout{._super = /*offset=*/29},
                            .val = NondetRegLayout{._super = /*offset=*/30}},
    ._extra1 = ArgU16Layout{.count = NondetRegLayout{._super = /*offset=*/31},
                            .val = NondetRegLayout{._super = /*offset=*/32}},
    ._extra2 = ArgU16Layout{.count = NondetRegLayout{._super = /*offset=*/33},
                            .val = NondetRegLayout{._super = /*offset=*/34}},
    ._extra3 = ArgU16Layout{.count = NondetRegLayout{._super = /*offset=*/35},
                            .val = NondetRegLayout{._super = /*offset=*/36}},
    ._extra4 = ArgU16Layout{.count = NondetRegLayout{._super = /*offset=*/37},
                            .val = NondetRegLayout{._super = /*offset=*/38}}};
constexpr OpORILayout kLayout__101 = OpORILayout{._0 = kLayout__77};
constexpr Misc1MiscOutputArm1Layout kLayout__100 = Misc1MiscOutputArm1Layout{
    ._super = kLayout__101,
    ._extra0 = ArgU16Layout{.count = NondetRegLayout{._super = /*offset=*/29},
                            .val = NondetRegLayout{._super = /*offset=*/30}},
    ._extra1 = ArgU16Layout{.count = NondetRegLayout{._super = /*offset=*/31},
                            .val = NondetRegLayout{._super = /*offset=*/32}},
    ._extra2 = ArgU16Layout{.count = NondetRegLayout{._super = /*offset=*/33},
                            .val = NondetRegLayout{._super = /*offset=*/34}},
    ._extra3 = ArgU16Layout{.count = NondetRegLayout{._super = /*offset=*/35},
                            .val = NondetRegLayout{._super = /*offset=*/36}},
    ._extra4 = ArgU16Layout{.count = NondetRegLayout{._super = /*offset=*/37},
                            .val = NondetRegLayout{._super = /*offset=*/38}}};
constexpr OpANDILayout kLayout__103 = OpANDILayout{._0 = kLayout__64};
constexpr Misc1MiscOutputArm2Layout kLayout__102 = Misc1MiscOutputArm2Layout{
    ._super = kLayout__103,
    ._extra0 = ArgU16Layout{.count = NondetRegLayout{._super = /*offset=*/29},
                            .val = NondetRegLayout{._super = /*offset=*/30}},
    ._extra1 = ArgU16Layout{.count = NondetRegLayout{._super = /*offset=*/31},
                            .val = NondetRegLayout{._super = /*offset=*/32}},
    ._extra2 = ArgU16Layout{.count = NondetRegLayout{._super = /*offset=*/33},
                            .val = NondetRegLayout{._super = /*offset=*/34}},
    ._extra3 = ArgU16Layout{.count = NondetRegLayout{._super = /*offset=*/35},
                            .val = NondetRegLayout{._super = /*offset=*/36}},
    ._extra4 = ArgU16Layout{.count = NondetRegLayout{._super = /*offset=*/37},
                            .val = NondetRegLayout{._super = /*offset=*/38}}};
constexpr OpSLTILayout kLayout__104 = OpSLTILayout{.cmp = kLayout__81};
constexpr OpSLTIULayout kLayout__106 = OpSLTIULayout{.cmp = kLayout__93};
constexpr Misc1MiscOutputArm4Layout kLayout__105 = Misc1MiscOutputArm4Layout{
    ._super = kLayout__106,
    ._extra0 = ArgU16Layout{.count = NondetRegLayout{._super = /*offset=*/33},
                            .val = NondetRegLayout{._super = /*offset=*/34}},
    ._extra1 = ArgU16Layout{.count = NondetRegLayout{._super = /*offset=*/35},
                            .val = NondetRegLayout{._super = /*offset=*/36}},
    ._extra2 = ArgU16Layout{.count = NondetRegLayout{._super = /*offset=*/37},
                            .val = NondetRegLayout{._super = /*offset=*/38}}};
constexpr CmpEqualLayout kLayout__109 =
    CmpEqualLayout{.lowSame = IsZeroLayout{._super = NondetRegLayout{._super = /*offset=*/127},
                                           .inv = NondetRegLayout{._super = /*offset=*/128}},
                   .highSame = IsZeroLayout{._super = NondetRegLayout{._super = /*offset=*/129},
                                            .inv = NondetRegLayout{._super = /*offset=*/130}},
                   .isEqual = NondetRegLayout{._super = /*offset=*/131}};
constexpr OpBEQLayout kLayout__108 = OpBEQLayout{.cmp = kLayout__109};
constexpr Misc1MiscOutputArm5Layout kLayout__107 = Misc1MiscOutputArm5Layout{
    ._super = kLayout__108,
    ._extra0 = ArgU16Layout{.count = NondetRegLayout{._super = /*offset=*/29},
                            .val = NondetRegLayout{._super = /*offset=*/30}},
    ._extra1 = ArgU16Layout{.count = NondetRegLayout{._super = /*offset=*/31},
                            .val = NondetRegLayout{._super = /*offset=*/32}},
    ._extra2 = ArgU16Layout{.count = NondetRegLayout{._super = /*offset=*/33},
                            .val = NondetRegLayout{._super = /*offset=*/34}},
    ._extra3 = ArgU16Layout{.count = NondetRegLayout{._super = /*offset=*/35},
                            .val = NondetRegLayout{._super = /*offset=*/36}},
    ._extra4 = ArgU16Layout{.count = NondetRegLayout{._super = /*offset=*/37},
                            .val = NondetRegLayout{._super = /*offset=*/38}}};
constexpr OpBNELayout kLayout__111 = OpBNELayout{.cmp = kLayout__109};
constexpr Misc1MiscOutputArm6Layout kLayout__110 = Misc1MiscOutputArm6Layout{
    ._super = kLayout__111,
    ._extra0 = ArgU16Layout{.count = NondetRegLayout{._super = /*offset=*/29},
                            .val = NondetRegLayout{._super = /*offset=*/30}},
    ._extra1 = ArgU16Layout{.count = NondetRegLayout{._super = /*offset=*/31},
                            .val = NondetRegLayout{._super = /*offset=*/32}},
    ._extra2 = ArgU16Layout{.count = NondetRegLayout{._super = /*offset=*/33},
                            .val = NondetRegLayout{._super = /*offset=*/34}},
    ._extra3 = ArgU16Layout{.count = NondetRegLayout{._super = /*offset=*/35},
                            .val = NondetRegLayout{._super = /*offset=*/36}},
    ._extra4 = ArgU16Layout{.count = NondetRegLayout{._super = /*offset=*/37},
                            .val = NondetRegLayout{._super = /*offset=*/38}}};
constexpr OpBLTLayout kLayout__112 = OpBLTLayout{.cmp = kLayout__81};
constexpr Misc1MiscOutputLayout kLayout__97 = Misc1MiscOutputLayout{.arm0 = kLayout__98,
                                                                    .arm1 = kLayout__100,
                                                                    .arm2 = kLayout__102,
                                                                    .arm3 = kLayout__104,
                                                                    .arm4 = kLayout__105,
                                                                    .arm5 = kLayout__107,
                                                                    .arm6 = kLayout__110,
                                                                    .arm7 = kLayout__112};
constexpr Misc1Layout kLayout__95 = Misc1Layout{._super = kLayout__15,
                                                ._0 = kLayout__29,
                                                .input = kLayout__30,
                                                ._arguments_Misc1MiscOutput = kLayout__96,
                                                .miscOutput = kLayout__97};
constexpr _Arguments_Misc2MiscOutputLayout kLayout__114 =
    _Arguments_Misc2MiscOutputLayout{.argU16 = kLayout__57};
constexpr OpBGELayout kLayout__116 = OpBGELayout{.cmp = kLayout__81};
constexpr OpBLTULayout kLayout__118 = OpBLTULayout{.cmp = kLayout__93};
constexpr Misc2MiscOutputArm1Layout kLayout__117 = Misc2MiscOutputArm1Layout{
    ._super = kLayout__118,
    ._extra0 = ArgU16Layout{.count = NondetRegLayout{._super = /*offset=*/33},
                            .val = NondetRegLayout{._super = /*offset=*/34}},
    ._extra1 = ArgU16Layout{.count = NondetRegLayout{._super = /*offset=*/35},
                            .val = NondetRegLayout{._super = /*offset=*/36}},
    ._extra2 = ArgU16Layout{.count = NondetRegLayout{._super = /*offset=*/37},
                            .val = NondetRegLayout{._super = /*offset=*/38}}};
constexpr OpBGEULayout kLayout__120 = OpBGEULayout{.cmp = kLayout__93};
constexpr Misc2MiscOutputArm2Layout kLayout__119 = Misc2MiscOutputArm2Layout{
    ._super = kLayout__120,
    ._extra0 = ArgU16Layout{.count = NondetRegLayout{._super = /*offset=*/33},
                            .val = NondetRegLayout{._super = /*offset=*/34}},
    ._extra1 = ArgU16Layout{.count = NondetRegLayout{._super = /*offset=*/35},
                            .val = NondetRegLayout{._super = /*offset=*/36}},
    ._extra2 = ArgU16Layout{.count = NondetRegLayout{._super = /*offset=*/37},
                            .val = NondetRegLayout{._super = /*offset=*/38}}};
constexpr Misc2MiscOutputArm3Layout kLayout__121 = Misc2MiscOutputArm3Layout{
    ._extra0 = ArgU16Layout{.count = NondetRegLayout{._super = /*offset=*/29},
                            .val = NondetRegLayout{._super = /*offset=*/30}},
    ._extra1 = ArgU16Layout{.count = NondetRegLayout{._super = /*offset=*/31},
                            .val = NondetRegLayout{._super = /*offset=*/32}},
    ._extra2 = ArgU16Layout{.count = NondetRegLayout{._super = /*offset=*/33},
                            .val = NondetRegLayout{._super = /*offset=*/34}},
    ._extra3 = ArgU16Layout{.count = NondetRegLayout{._super = /*offset=*/35},
                            .val = NondetRegLayout{._super = /*offset=*/36}},
    ._extra4 = ArgU16Layout{.count = NondetRegLayout{._super = /*offset=*/37},
                            .val = NondetRegLayout{._super = /*offset=*/38}}};
constexpr Misc2MiscOutputArm4Layout kLayout__122 = Misc2MiscOutputArm4Layout{
    ._extra0 = ArgU16Layout{.count = NondetRegLayout{._super = /*offset=*/29},
                            .val = NondetRegLayout{._super = /*offset=*/30}},
    ._extra1 = ArgU16Layout{.count = NondetRegLayout{._super = /*offset=*/31},
                            .val = NondetRegLayout{._super = /*offset=*/32}},
    ._extra2 = ArgU16Layout{.count = NondetRegLayout{._super = /*offset=*/33},
                            .val = NondetRegLayout{._super = /*offset=*/34}},
    ._extra3 = ArgU16Layout{.count = NondetRegLayout{._super = /*offset=*/35},
                            .val = NondetRegLayout{._super = /*offset=*/36}},
    ._extra4 = ArgU16Layout{.count = NondetRegLayout{._super = /*offset=*/37},
                            .val = NondetRegLayout{._super = /*offset=*/38}}};
constexpr Misc2MiscOutputArm5Layout kLayout__123 = Misc2MiscOutputArm5Layout{
    ._extra0 = ArgU16Layout{.count = NondetRegLayout{._super = /*offset=*/29},
                            .val = NondetRegLayout{._super = /*offset=*/30}},
    ._extra1 = ArgU16Layout{.count = NondetRegLayout{._super = /*offset=*/31},
                            .val = NondetRegLayout{._super = /*offset=*/32}},
    ._extra2 = ArgU16Layout{.count = NondetRegLayout{._super = /*offset=*/33},
                            .val = NondetRegLayout{._super = /*offset=*/34}},
    ._extra3 = ArgU16Layout{.count = NondetRegLayout{._super = /*offset=*/35},
                            .val = NondetRegLayout{._super = /*offset=*/36}},
    ._extra4 = ArgU16Layout{.count = NondetRegLayout{._super = /*offset=*/37},
                            .val = NondetRegLayout{._super = /*offset=*/38}}};
constexpr Misc2MiscOutputArm6Layout kLayout__124 = Misc2MiscOutputArm6Layout{
    ._extra0 = ArgU16Layout{.count = NondetRegLayout{._super = /*offset=*/29},
                            .val = NondetRegLayout{._super = /*offset=*/30}},
    ._extra1 = ArgU16Layout{.count = NondetRegLayout{._super = /*offset=*/31},
                            .val = NondetRegLayout{._super = /*offset=*/32}},
    ._extra2 = ArgU16Layout{.count = NondetRegLayout{._super = /*offset=*/33},
                            .val = NondetRegLayout{._super = /*offset=*/34}},
    ._extra3 = ArgU16Layout{.count = NondetRegLayout{._super = /*offset=*/35},
                            .val = NondetRegLayout{._super = /*offset=*/36}},
    ._extra4 = ArgU16Layout{.count = NondetRegLayout{._super = /*offset=*/37},
                            .val = NondetRegLayout{._super = /*offset=*/38}}};
constexpr Misc2MiscOutputArm7Layout kLayout__125 = Misc2MiscOutputArm7Layout{
    ._extra0 = ArgU16Layout{.count = NondetRegLayout{._super = /*offset=*/29},
                            .val = NondetRegLayout{._super = /*offset=*/30}},
    ._extra1 = ArgU16Layout{.count = NondetRegLayout{._super = /*offset=*/31},
                            .val = NondetRegLayout{._super = /*offset=*/32}},
    ._extra2 = ArgU16Layout{.count = NondetRegLayout{._super = /*offset=*/33},
                            .val = NondetRegLayout{._super = /*offset=*/34}},
    ._extra3 = ArgU16Layout{.count = NondetRegLayout{._super = /*offset=*/35},
                            .val = NondetRegLayout{._super = /*offset=*/36}},
    ._extra4 = ArgU16Layout{.count = NondetRegLayout{._super = /*offset=*/37},
                            .val = NondetRegLayout{._super = /*offset=*/38}}};
constexpr Misc2MiscOutputLayout kLayout__115 = Misc2MiscOutputLayout{.arm0 = kLayout__116,
                                                                     .arm1 = kLayout__117,
                                                                     .arm2 = kLayout__119,
                                                                     .arm3 = kLayout__121,
                                                                     .arm4 = kLayout__122,
                                                                     .arm5 = kLayout__123,
                                                                     .arm6 = kLayout__124,
                                                                     .arm7 = kLayout__125};
constexpr Misc2Layout kLayout__113 = Misc2Layout{._super = kLayout__15,
                                                 ._0 = kLayout__29,
                                                 .input = kLayout__30,
                                                 ._arguments_Misc2MiscOutput = kLayout__114,
                                                 .miscOutput = kLayout__115};
constexpr DoCycleTableLayout kLayout__127 =
    DoCycleTableLayout{.arg1 = CycleArgLayout{.count = NondetRegLayout{._super = /*offset=*/67},
                                              .cycle = NondetRegLayout{._super = /*offset=*/68}},
                       .arg2 = CycleArgLayout{.count = NondetRegLayout{._super = /*offset=*/69},
                                              .cycle = NondetRegLayout{._super = /*offset=*/70}}};
constexpr DecoderLayout kLayout__130 =
    DecoderLayout{._f7_6 = NondetRegLayout{._super = /*offset=*/71},
                  ._f7_45 = NondetRegLayout{._super = /*offset=*/72},
                  ._f7_23 = NondetRegLayout{._super = /*offset=*/73},
                  ._f7_01 = NondetRegLayout{._super = /*offset=*/74},
                  ._rs2_34 = NondetRegLayout{._super = /*offset=*/75},
                  ._rs2_12 = NondetRegLayout{._super = /*offset=*/76},
                  ._rs2_0 = NondetRegLayout{._super = /*offset=*/77},
                  ._rs1_34 = NondetRegLayout{._super = /*offset=*/78},
                  ._rs1_12 = NondetRegLayout{._super = /*offset=*/79},
                  ._rs1_0 = NondetRegLayout{._super = /*offset=*/80},
                  ._f3_2 = NondetRegLayout{._super = /*offset=*/81},
                  ._f3_01 = NondetRegLayout{._super = /*offset=*/82},
                  ._rd_34 = NondetRegLayout{._super = /*offset=*/83},
                  ._rd_12 = NondetRegLayout{._super = /*offset=*/84},
                  ._rd_0 = NondetRegLayout{._super = /*offset=*/85},
                  .opcode = NondetRegLayout{._super = /*offset=*/86}};
constexpr NondetU16RegLayout kLayout__132 =
    NondetU16RegLayout{.arg = ArgU16Layout{.count = NondetRegLayout{._super = /*offset=*/88},
                                           .val = NondetRegLayout{._super = /*offset=*/89}}};
constexpr NondetU16RegLayout kLayout__133 =
    NondetU16RegLayout{.arg = ArgU16Layout{.count = NondetRegLayout{._super = /*offset=*/92},
                                           .val = NondetRegLayout{._super = /*offset=*/93}}};
constexpr AddrDecomposeLayout kLayout__131 =
    AddrDecomposeLayout{.low2 = NondetRegLayout{._super = /*offset=*/87},
                        .upperDiff = kLayout__132,
                        ._0 = IsZeroLayout{._super = NondetRegLayout{._super = /*offset=*/90},
                                           .inv = NondetRegLayout{._super = /*offset=*/91}},
                        .med14 = kLayout__133};
constexpr MemoryArgLayout kLayout__136 =
    MemoryArgLayout{.count = NondetRegLayout{._super = /*offset=*/95},
                    .addr = NondetRegLayout{._super = /*offset=*/94},
                    .cycle = NondetRegLayout{._super = /*offset=*/96},
                    .dataLow = NondetRegLayout{._super = /*offset=*/97},
                    .dataHigh = NondetRegLayout{._super = /*offset=*/98}};
constexpr MemoryArgLayout kLayout__137 =
    MemoryArgLayout{.count = NondetRegLayout{._super = /*offset=*/99},
                    .addr = NondetRegLayout{._super = /*offset=*/94},
                    .cycle = NondetRegLayout{._super = /*offset=*/100},
                    .dataLow = NondetRegLayout{._super = /*offset=*/101},
                    .dataHigh = NondetRegLayout{._super = /*offset=*/102}};
constexpr MemoryIOLayout kLayout__135 =
    MemoryIOLayout{.oldTxn = kLayout__136, .newTxn = kLayout__137};
constexpr IsCycleLayout kLayout__139 =
    IsCycleLayout{.arg = CycleArgLayout{.count = NondetRegLayout{._super = /*offset=*/103},
                                        .cycle = NondetRegLayout{._super = /*offset=*/104}}};
constexpr IsForwardLayout kLayout__138 = IsForwardLayout{._0 = kLayout__139};
constexpr MemoryReadLayout kLayout__134 = MemoryReadLayout{.io = kLayout__135, ._0 = kLayout__138};
constexpr DecodeInstLayout kLayout__129 =
    DecodeInstLayout{._super = kLayout__130, .pcAddr = kLayout__131, .loadInst = kLayout__134};
constexpr MemoryArgLayout kLayout__143 =
    MemoryArgLayout{.count = NondetRegLayout{._super = /*offset=*/106},
                    .addr = NondetRegLayout{._super = /*offset=*/105},
                    .cycle = NondetRegLayout{._super = /*offset=*/107},
                    .dataLow = NondetRegLayout{._super = /*offset=*/108},
                    .dataHigh = NondetRegLayout{._super = /*offset=*/109}};
constexpr MemoryArgLayout kLayout__144 =
    MemoryArgLayout{.count = NondetRegLayout{._super = /*offset=*/110},
                    .addr = NondetRegLayout{._super = /*offset=*/105},
                    .cycle = NondetRegLayout{._super = /*offset=*/111},
                    .dataLow = NondetRegLayout{._super = /*offset=*/112},
                    .dataHigh = NondetRegLayout{._super = /*offset=*/113}};
constexpr MemoryIOLayout kLayout__142 =
    MemoryIOLayout{.oldTxn = kLayout__143, .newTxn = kLayout__144};
constexpr IsCycleLayout kLayout__146 =
    IsCycleLayout{.arg = CycleArgLayout{.count = NondetRegLayout{._super = /*offset=*/114},
                                        .cycle = NondetRegLayout{._super = /*offset=*/115}}};
constexpr IsForwardLayout kLayout__145 = IsForwardLayout{._0 = kLayout__146};
constexpr MemoryReadLayout kLayout__141 = MemoryReadLayout{.io = kLayout__142, ._0 = kLayout__145};
constexpr ReadRegLayout kLayout__140 =
    ReadRegLayout{._super = kLayout__141, .addr = NondetRegLayout{._super = /*offset=*/116}};
constexpr MemoryArgLayout kLayout__150 =
    MemoryArgLayout{.count = NondetRegLayout{._super = /*offset=*/118},
                    .addr = NondetRegLayout{._super = /*offset=*/117},
                    .cycle = NondetRegLayout{._super = /*offset=*/119},
                    .dataLow = NondetRegLayout{._super = /*offset=*/120},
                    .dataHigh = NondetRegLayout{._super = /*offset=*/121}};
constexpr MemoryArgLayout kLayout__151 =
    MemoryArgLayout{.count = NondetRegLayout{._super = /*offset=*/122},
                    .addr = NondetRegLayout{._super = /*offset=*/117},
                    .cycle = NondetRegLayout{._super = /*offset=*/123},
                    .dataLow = NondetRegLayout{._super = /*offset=*/124},
                    .dataHigh = NondetRegLayout{._super = /*offset=*/125}};
constexpr MemoryIOLayout kLayout__149 =
    MemoryIOLayout{.oldTxn = kLayout__150, .newTxn = kLayout__151};
constexpr IsCycleLayout kLayout__153 =
    IsCycleLayout{.arg = CycleArgLayout{.count = NondetRegLayout{._super = /*offset=*/126},
                                        .cycle = NondetRegLayout{._super = /*offset=*/127}}};
constexpr IsForwardLayout kLayout__152 = IsForwardLayout{._0 = kLayout__153};
constexpr MemoryReadLayout kLayout__148 = MemoryReadLayout{.io = kLayout__149, ._0 = kLayout__152};
constexpr ReadRegLayout kLayout__147 =
    ReadRegLayout{._super = kLayout__148, .addr = NondetRegLayout{._super = /*offset=*/128}};
constexpr MulInputLayout kLayout__128 =
    MulInputLayout{.decoded = kLayout__129, .rs1 = kLayout__140, .rs2 = kLayout__147};
constexpr ArgU16Layout6LayoutArray kLayout__155 =
    ArgU16Layout6LayoutArray{ArgU16Layout{.count = NondetRegLayout{._super = /*offset=*/29},
                                          .val = NondetRegLayout{._super = /*offset=*/30}},
                             ArgU16Layout{.count = NondetRegLayout{._super = /*offset=*/31},
                                          .val = NondetRegLayout{._super = /*offset=*/32}},
                             ArgU16Layout{.count = NondetRegLayout{._super = /*offset=*/33},
                                          .val = NondetRegLayout{._super = /*offset=*/34}},
                             ArgU16Layout{.count = NondetRegLayout{._super = /*offset=*/35},
                                          .val = NondetRegLayout{._super = /*offset=*/36}},
                             ArgU16Layout{.count = NondetRegLayout{._super = /*offset=*/37},
                                          .val = NondetRegLayout{._super = /*offset=*/38}},
                             ArgU16Layout{.count = NondetRegLayout{._super = /*offset=*/39},
                                          .val = NondetRegLayout{._super = /*offset=*/40}}};
constexpr ArgU8Layout13LayoutArray kLayout__156 =
    ArgU8Layout13LayoutArray{ArgU8Layout{.count = NondetRegLayout{._super = /*offset=*/41},
                                         .val = NondetRegLayout{._super = /*offset=*/42}},
                             ArgU8Layout{.count = NondetRegLayout{._super = /*offset=*/43},
                                         .val = NondetRegLayout{._super = /*offset=*/44}},
                             ArgU8Layout{.count = NondetRegLayout{._super = /*offset=*/45},
                                         .val = NondetRegLayout{._super = /*offset=*/46}},
                             ArgU8Layout{.count = NondetRegLayout{._super = /*offset=*/47},
                                         .val = NondetRegLayout{._super = /*offset=*/48}},
                             ArgU8Layout{.count = NondetRegLayout{._super = /*offset=*/49},
                                         .val = NondetRegLayout{._super = /*offset=*/50}},
                             ArgU8Layout{.count = NondetRegLayout{._super = /*offset=*/51},
                                         .val = NondetRegLayout{._super = /*offset=*/52}},
                             ArgU8Layout{.count = NondetRegLayout{._super = /*offset=*/53},
                                         .val = NondetRegLayout{._super = /*offset=*/54}},
                             ArgU8Layout{.count = NondetRegLayout{._super = /*offset=*/55},
                                         .val = NondetRegLayout{._super = /*offset=*/56}},
                             ArgU8Layout{.count = NondetRegLayout{._super = /*offset=*/57},
                                         .val = NondetRegLayout{._super = /*offset=*/58}},
                             ArgU8Layout{.count = NondetRegLayout{._super = /*offset=*/59},
                                         .val = NondetRegLayout{._super = /*offset=*/60}},
                             ArgU8Layout{.count = NondetRegLayout{._super = /*offset=*/61},
                                         .val = NondetRegLayout{._super = /*offset=*/62}},
                             ArgU8Layout{.count = NondetRegLayout{._super = /*offset=*/63},
                                         .val = NondetRegLayout{._super = /*offset=*/64}},
                             ArgU8Layout{.count = NondetRegLayout{._super = /*offset=*/65},
                                         .val = NondetRegLayout{._super = /*offset=*/66}}};
constexpr _Arguments_Mul0MulOutputLayout kLayout__154 =
    _Arguments_Mul0MulOutputLayout{.argU16 = kLayout__155, .argU8 = kLayout__156};
constexpr NondetRegLayout5LayoutArray kLayout__161 =
    NondetRegLayout5LayoutArray{NondetRegLayout{._super = /*offset=*/129},
                                NondetRegLayout{._super = /*offset=*/130},
                                NondetRegLayout{._super = /*offset=*/131},
                                NondetRegLayout{._super = /*offset=*/132},
                                NondetRegLayout{._super = /*offset=*/133}};
constexpr ToBits_5_Layout kLayout__160 = ToBits_5_Layout{._super = kLayout__161};
constexpr DynPo2Layout kLayout__159 =
    DynPo2Layout{.low5 = kLayout__160,
                 .checkU16 = kLayout__83,
                 .b3 = NondetRegLayout{._super = /*offset=*/134},
                 .low = NondetRegLayout{._super = /*offset=*/135},
                 .high = NondetRegLayout{._super = /*offset=*/136}};
constexpr NondetU8RegLayout kLayout__165 =
    NondetU8RegLayout{.arg = ArgU8Layout{.count = NondetRegLayout{._super = /*offset=*/41},
                                         .val = NondetRegLayout{._super = /*offset=*/42}}};
constexpr NondetU8RegLayout kLayout__166 =
    NondetU8RegLayout{.arg = ArgU8Layout{.count = NondetRegLayout{._super = /*offset=*/43},
                                         .val = NondetRegLayout{._super = /*offset=*/44}}};
constexpr NondetU8RegLayout kLayout__167 =
    NondetU8RegLayout{.arg = ArgU8Layout{.count = NondetRegLayout{._super = /*offset=*/45},
                                         .val = NondetRegLayout{._super = /*offset=*/46}}};
constexpr NondetU8RegLayout kLayout__168 =
    NondetU8RegLayout{.arg = ArgU8Layout{.count = NondetRegLayout{._super = /*offset=*/47},
                                         .val = NondetRegLayout{._super = /*offset=*/48}}};
constexpr NondetU8RegLayout kLayout__169 =
    NondetU8RegLayout{.arg = ArgU8Layout{.count = NondetRegLayout{._super = /*offset=*/49},
                                         .val = NondetRegLayout{._super = /*offset=*/50}}};
constexpr ExpandU32Layout kLayout__164 =
    ExpandU32Layout{.b0 = kLayout__165,
                    .b1 = kLayout__166,
                    .b2 = kLayout__167,
                    .b3 = kLayout__168,
                    .b3Top7times2 = kLayout__169,
                    .topBit = NondetRegLayout{._super = /*offset=*/137}};
constexpr NondetU8RegLayout kLayout__171 =
    NondetU8RegLayout{.arg = ArgU8Layout{.count = NondetRegLayout{._super = /*offset=*/51},
                                         .val = NondetRegLayout{._super = /*offset=*/52}}};
constexpr NondetU8RegLayout kLayout__172 =
    NondetU8RegLayout{.arg = ArgU8Layout{.count = NondetRegLayout{._super = /*offset=*/53},
                                         .val = NondetRegLayout{._super = /*offset=*/54}}};
constexpr NondetU8RegLayout kLayout__173 =
    NondetU8RegLayout{.arg = ArgU8Layout{.count = NondetRegLayout{._super = /*offset=*/55},
                                         .val = NondetRegLayout{._super = /*offset=*/56}}};
constexpr NondetU8RegLayout kLayout__174 =
    NondetU8RegLayout{.arg = ArgU8Layout{.count = NondetRegLayout{._super = /*offset=*/57},
                                         .val = NondetRegLayout{._super = /*offset=*/58}}};
constexpr NondetU8RegLayout kLayout__175 =
    NondetU8RegLayout{.arg = ArgU8Layout{.count = NondetRegLayout{._super = /*offset=*/59},
                                         .val = NondetRegLayout{._super = /*offset=*/60}}};
constexpr ExpandU32Layout kLayout__170 =
    ExpandU32Layout{.b0 = kLayout__171,
                    .b1 = kLayout__172,
                    .b2 = kLayout__173,
                    .b3 = kLayout__174,
                    .b3Top7times2 = kLayout__175,
                    .topBit = NondetRegLayout{._super = /*offset=*/138}};
constexpr NondetU8RegLayout kLayout__177 =
    NondetU8RegLayout{.arg = ArgU8Layout{.count = NondetRegLayout{._super = /*offset=*/61},
                                         .val = NondetRegLayout{._super = /*offset=*/62}}};
constexpr SplitTotalLayout kLayout__176 = SplitTotalLayout{
    .out = kLayout__86,
    .carryByte = kLayout__177,
    .carryExtra = NondetFakeTwitRegLayout{.reg0 = NondetRegLayout{._super = /*offset=*/140},
                                          .reg1 = NondetRegLayout{._super = /*offset=*/141}}};
constexpr NondetU8RegLayout kLayout__179 =
    NondetU8RegLayout{.arg = ArgU8Layout{.count = NondetRegLayout{._super = /*offset=*/63},
                                         .val = NondetRegLayout{._super = /*offset=*/64}}};
constexpr SplitTotalLayout kLayout__178 = SplitTotalLayout{
    .out = kLayout__88,
    .carryByte = kLayout__179,
    .carryExtra = NondetFakeTwitRegLayout{.reg0 = NondetRegLayout{._super = /*offset=*/142},
                                          .reg1 = NondetRegLayout{._super = /*offset=*/143}}};
constexpr NondetU8RegLayout kLayout__181 =
    NondetU8RegLayout{.arg = ArgU8Layout{.count = NondetRegLayout{._super = /*offset=*/65},
                                         .val = NondetRegLayout{._super = /*offset=*/66}}};
constexpr SplitTotalLayout kLayout__180 = SplitTotalLayout{
    .out = kLayout__90,
    .carryByte = kLayout__181,
    .carryExtra = NondetFakeTwitRegLayout{.reg0 = NondetRegLayout{._super = /*offset=*/144},
                                          .reg1 = NondetRegLayout{._super = /*offset=*/145}}};
constexpr MultiplyAccumulateLayout kLayout__163 = MultiplyAccumulateLayout{
    .ax = kLayout__164,
    .bx = kLayout__170,
    .cSign = NondetRegLayout{._super = /*offset=*/139},
    .cRestTimes2 = kLayout__84,
    .s0 = kLayout__176,
    .s1 = kLayout__178,
    .s2 = kLayout__180,
    .s3Out = kLayout__17,
    .s3Carry = NondetFakeTwitRegLayout{.reg0 = NondetRegLayout{._super = /*offset=*/146},
                                       .reg1 = NondetRegLayout{._super = /*offset=*/147}}};
constexpr DoMulLayout kLayout__162 = DoMulLayout{.mul = kLayout__163};
constexpr OpSLLLayout kLayout__158 = OpSLLLayout{.shiftMul = kLayout__159, ._0 = kLayout__162};
constexpr OpSLLILayout kLayout__182 = OpSLLILayout{.shiftMul = kLayout__159, ._0 = kLayout__162};
constexpr ExpandU32Layout kLayout__187 =
    ExpandU32Layout{.b0 = kLayout__165,
                    .b1 = kLayout__166,
                    .b2 = kLayout__167,
                    .b3 = kLayout__168,
                    .b3Top7times2 = kLayout__169,
                    .topBit = NondetRegLayout{._super = /*offset=*/129}};
constexpr ExpandU32Layout kLayout__188 =
    ExpandU32Layout{.b0 = kLayout__171,
                    .b1 = kLayout__172,
                    .b2 = kLayout__173,
                    .b3 = kLayout__174,
                    .b3Top7times2 = kLayout__175,
                    .topBit = NondetRegLayout{._super = /*offset=*/130}};
constexpr SplitTotalLayout kLayout__189 = SplitTotalLayout{
    .out = kLayout__84,
    .carryByte = kLayout__177,
    .carryExtra = NondetFakeTwitRegLayout{.reg0 = NondetRegLayout{._super = /*offset=*/132},
                                          .reg1 = NondetRegLayout{._super = /*offset=*/133}}};
constexpr SplitTotalLayout kLayout__190 = SplitTotalLayout{
    .out = kLayout__86,
    .carryByte = kLayout__179,
    .carryExtra = NondetFakeTwitRegLayout{.reg0 = NondetRegLayout{._super = /*offset=*/134},
                                          .reg1 = NondetRegLayout{._super = /*offset=*/135}}};
constexpr SplitTotalLayout kLayout__191 = SplitTotalLayout{
    .out = kLayout__88,
    .carryByte = kLayout__181,
    .carryExtra = NondetFakeTwitRegLayout{.reg0 = NondetRegLayout{._super = /*offset=*/136},
                                          .reg1 = NondetRegLayout{._super = /*offset=*/137}}};
constexpr MultiplyAccumulateLayout kLayout__186 = MultiplyAccumulateLayout{
    .ax = kLayout__187,
    .bx = kLayout__188,
    .cSign = NondetRegLayout{._super = /*offset=*/131},
    .cRestTimes2 = kLayout__83,
    .s0 = kLayout__189,
    .s1 = kLayout__190,
    .s2 = kLayout__191,
    .s3Out = kLayout__90,
    .s3Carry = NondetFakeTwitRegLayout{.reg0 = NondetRegLayout{._super = /*offset=*/138},
                                       .reg1 = NondetRegLayout{._super = /*offset=*/139}}};
constexpr DoMulLayout kLayout__185 = DoMulLayout{.mul = kLayout__186};
constexpr OpMULLayout kLayout__184 = OpMULLayout{._0 = kLayout__185};
constexpr Mul0MulOutputArm2Layout kLayout__183 = Mul0MulOutputArm2Layout{
    ._super = kLayout__184,
    ._extra0 = ArgU16Layout{.count = NondetRegLayout{._super = /*offset=*/39},
                            .val = NondetRegLayout{._super = /*offset=*/40}}};
constexpr OpMULHLayout kLayout__193 = OpMULHLayout{._0 = kLayout__185};
constexpr Mul0MulOutputArm3Layout kLayout__192 = Mul0MulOutputArm3Layout{
    ._super = kLayout__193,
    ._extra0 = ArgU16Layout{.count = NondetRegLayout{._super = /*offset=*/39},
                            .val = NondetRegLayout{._super = /*offset=*/40}}};
constexpr OpMULHSULayout kLayout__195 = OpMULHSULayout{._0 = kLayout__185};
constexpr Mul0MulOutputArm4Layout kLayout__194 = Mul0MulOutputArm4Layout{
    ._super = kLayout__195,
    ._extra0 = ArgU16Layout{.count = NondetRegLayout{._super = /*offset=*/39},
                            .val = NondetRegLayout{._super = /*offset=*/40}}};
constexpr OpMULHULayout kLayout__197 = OpMULHULayout{._0 = kLayout__185};
constexpr Mul0MulOutputArm5Layout kLayout__196 = Mul0MulOutputArm5Layout{
    ._super = kLayout__197,
    ._extra0 = ArgU16Layout{.count = NondetRegLayout{._super = /*offset=*/39},
                            .val = NondetRegLayout{._super = /*offset=*/40}}};
constexpr Mul0MulOutputArm6Layout kLayout__198 = Mul0MulOutputArm6Layout{
    ._extra0 = ArgU16Layout{.count = NondetRegLayout{._super = /*offset=*/29},
                            .val = NondetRegLayout{._super = /*offset=*/30}},
    ._extra1 = ArgU16Layout{.count = NondetRegLayout{._super = /*offset=*/31},
                            .val = NondetRegLayout{._super = /*offset=*/32}},
    ._extra2 = ArgU16Layout{.count = NondetRegLayout{._super = /*offset=*/33},
                            .val = NondetRegLayout{._super = /*offset=*/34}},
    ._extra3 = ArgU16Layout{.count = NondetRegLayout{._super = /*offset=*/35},
                            .val = NondetRegLayout{._super = /*offset=*/36}},
    ._extra4 = ArgU16Layout{.count = NondetRegLayout{._super = /*offset=*/37},
                            .val = NondetRegLayout{._super = /*offset=*/38}},
    ._extra5 = ArgU16Layout{.count = NondetRegLayout{._super = /*offset=*/39},
                            .val = NondetRegLayout{._super = /*offset=*/40}},
    ._extra6 = ArgU8Layout{.count = NondetRegLayout{._super = /*offset=*/41},
                           .val = NondetRegLayout{._super = /*offset=*/42}},
    ._extra7 = ArgU8Layout{.count = NondetRegLayout{._super = /*offset=*/43},
                           .val = NondetRegLayout{._super = /*offset=*/44}},
    ._extra8 = ArgU8Layout{.count = NondetRegLayout{._super = /*offset=*/45},
                           .val = NondetRegLayout{._super = /*offset=*/46}},
    ._extra9 = ArgU8Layout{.count = NondetRegLayout{._super = /*offset=*/47},
                           .val = NondetRegLayout{._super = /*offset=*/48}},
    ._extra10 = ArgU8Layout{.count = NondetRegLayout{._super = /*offset=*/49},
                            .val = NondetRegLayout{._super = /*offset=*/50}},
    ._extra11 = ArgU8Layout{.count = NondetRegLayout{._super = /*offset=*/51},
                            .val = NondetRegLayout{._super = /*offset=*/52}},
    ._extra12 = ArgU8Layout{.count = NondetRegLayout{._super = /*offset=*/53},
                            .val = NondetRegLayout{._super = /*offset=*/54}},
    ._extra13 = ArgU8Layout{.count = NondetRegLayout{._super = /*offset=*/55},
                            .val = NondetRegLayout{._super = /*offset=*/56}},
    ._extra14 = ArgU8Layout{.count = NondetRegLayout{._super = /*offset=*/57},
                            .val = NondetRegLayout{._super = /*offset=*/58}},
    ._extra15 = ArgU8Layout{.count = NondetRegLayout{._super = /*offset=*/59},
                            .val = NondetRegLayout{._super = /*offset=*/60}},
    ._extra16 = ArgU8Layout{.count = NondetRegLayout{._super = /*offset=*/61},
                            .val = NondetRegLayout{._super = /*offset=*/62}},
    ._extra17 = ArgU8Layout{.count = NondetRegLayout{._super = /*offset=*/63},
                            .val = NondetRegLayout{._super = /*offset=*/64}},
    ._extra18 = ArgU8Layout{.count = NondetRegLayout{._super = /*offset=*/65},
                            .val = NondetRegLayout{._super = /*offset=*/66}}};
constexpr Mul0MulOutputArm7Layout kLayout__199 = Mul0MulOutputArm7Layout{
    ._extra0 = ArgU16Layout{.count = NondetRegLayout{._super = /*offset=*/29},
                            .val = NondetRegLayout{._super = /*offset=*/30}},
    ._extra1 = ArgU16Layout{.count = NondetRegLayout{._super = /*offset=*/31},
                            .val = NondetRegLayout{._super = /*offset=*/32}},
    ._extra2 = ArgU16Layout{.count = NondetRegLayout{._super = /*offset=*/33},
                            .val = NondetRegLayout{._super = /*offset=*/34}},
    ._extra3 = ArgU16Layout{.count = NondetRegLayout{._super = /*offset=*/35},
                            .val = NondetRegLayout{._super = /*offset=*/36}},
    ._extra4 = ArgU16Layout{.count = NondetRegLayout{._super = /*offset=*/37},
                            .val = NondetRegLayout{._super = /*offset=*/38}},
    ._extra5 = ArgU16Layout{.count = NondetRegLayout{._super = /*offset=*/39},
                            .val = NondetRegLayout{._super = /*offset=*/40}},
    ._extra6 = ArgU8Layout{.count = NondetRegLayout{._super = /*offset=*/41},
                           .val = NondetRegLayout{._super = /*offset=*/42}},
    ._extra7 = ArgU8Layout{.count = NondetRegLayout{._super = /*offset=*/43},
                           .val = NondetRegLayout{._super = /*offset=*/44}},
    ._extra8 = ArgU8Layout{.count = NondetRegLayout{._super = /*offset=*/45},
                           .val = NondetRegLayout{._super = /*offset=*/46}},
    ._extra9 = ArgU8Layout{.count = NondetRegLayout{._super = /*offset=*/47},
                           .val = NondetRegLayout{._super = /*offset=*/48}},
    ._extra10 = ArgU8Layout{.count = NondetRegLayout{._super = /*offset=*/49},
                            .val = NondetRegLayout{._super = /*offset=*/50}},
    ._extra11 = ArgU8Layout{.count = NondetRegLayout{._super = /*offset=*/51},
                            .val = NondetRegLayout{._super = /*offset=*/52}},
    ._extra12 = ArgU8Layout{.count = NondetRegLayout{._super = /*offset=*/53},
                            .val = NondetRegLayout{._super = /*offset=*/54}},
    ._extra13 = ArgU8Layout{.count = NondetRegLayout{._super = /*offset=*/55},
                            .val = NondetRegLayout{._super = /*offset=*/56}},
    ._extra14 = ArgU8Layout{.count = NondetRegLayout{._super = /*offset=*/57},
                            .val = NondetRegLayout{._super = /*offset=*/58}},
    ._extra15 = ArgU8Layout{.count = NondetRegLayout{._super = /*offset=*/59},
                            .val = NondetRegLayout{._super = /*offset=*/60}},
    ._extra16 = ArgU8Layout{.count = NondetRegLayout{._super = /*offset=*/61},
                            .val = NondetRegLayout{._super = /*offset=*/62}},
    ._extra17 = ArgU8Layout{.count = NondetRegLayout{._super = /*offset=*/63},
                            .val = NondetRegLayout{._super = /*offset=*/64}},
    ._extra18 = ArgU8Layout{.count = NondetRegLayout{._super = /*offset=*/65},
                            .val = NondetRegLayout{._super = /*offset=*/66}}};
constexpr Mul0MulOutputLayout kLayout__157 = Mul0MulOutputLayout{.arm0 = kLayout__158,
                                                                 .arm1 = kLayout__182,
                                                                 .arm2 = kLayout__183,
                                                                 .arm3 = kLayout__192,
                                                                 .arm4 = kLayout__194,
                                                                 .arm5 = kLayout__196,
                                                                 .arm6 = kLayout__198,
                                                                 .arm7 = kLayout__199};
constexpr MemoryArgLayout kLayout__203 =
    MemoryArgLayout{.count = NondetRegLayout{._super = /*offset=*/152},
                    .addr = NondetRegLayout{._super = /*offset=*/151},
                    .cycle = NondetRegLayout{._super = /*offset=*/153},
                    .dataLow = NondetRegLayout{._super = /*offset=*/154},
                    .dataHigh = NondetRegLayout{._super = /*offset=*/155}};
constexpr MemoryArgLayout kLayout__204 =
    MemoryArgLayout{.count = NondetRegLayout{._super = /*offset=*/156},
                    .addr = NondetRegLayout{._super = /*offset=*/151},
                    .cycle = NondetRegLayout{._super = /*offset=*/157},
                    .dataLow = NondetRegLayout{._super = /*offset=*/158},
                    .dataHigh = NondetRegLayout{._super = /*offset=*/159}};
constexpr MemoryIOLayout kLayout__202 =
    MemoryIOLayout{.oldTxn = kLayout__203, .newTxn = kLayout__204};
constexpr IsCycleLayout kLayout__206 =
    IsCycleLayout{.arg = CycleArgLayout{.count = NondetRegLayout{._super = /*offset=*/160},
                                        .cycle = NondetRegLayout{._super = /*offset=*/161}}};
constexpr IsForwardLayout kLayout__205 = IsForwardLayout{._0 = kLayout__206};
constexpr MemoryWriteLayout kLayout__201 =
    MemoryWriteLayout{.io = kLayout__202, ._0 = kLayout__205};
constexpr WriteRdLayout kLayout__200 =
    WriteRdLayout{.isRd0 = IsZeroLayout{._super = NondetRegLayout{._super = /*offset=*/148},
                                        .inv = NondetRegLayout{._super = /*offset=*/149}},
                  .writeAddr = NondetRegLayout{._super = /*offset=*/150},
                  ._0 = kLayout__201};
constexpr NondetU16RegLayout kLayout__208 =
    NondetU16RegLayout{.arg = ArgU16Layout{.count = NondetRegLayout{._super = /*offset=*/162},
                                           .val = NondetRegLayout{._super = /*offset=*/163}}};
constexpr NondetU16RegLayout kLayout__209 =
    NondetU16RegLayout{.arg = ArgU16Layout{.count = NondetRegLayout{._super = /*offset=*/165},
                                           .val = NondetRegLayout{._super = /*offset=*/166}}};
constexpr NormalizeU32Layout kLayout__207 =
    NormalizeU32Layout{.low16 = kLayout__208,
                       .lowCarry = NondetRegLayout{._super = /*offset=*/164},
                       .high16 = kLayout__209,
                       .highCarry = NondetRegLayout{._super = /*offset=*/167}};
constexpr Mul0Layout kLayout__126 = Mul0Layout{._0 = kLayout__127,
                                               .input = kLayout__128,
                                               ._arguments_Mul0MulOutput = kLayout__154,
                                               .mulOutput = kLayout__157,
                                               ._1 = kLayout__200,
                                               .pcAdd = kLayout__207};
constexpr DoCycleTableLayout kLayout__211 =
    DoCycleTableLayout{.arg1 = CycleArgLayout{.count = NondetRegLayout{._super = /*offset=*/87},
                                              .cycle = NondetRegLayout{._super = /*offset=*/88}},
                       .arg2 = CycleArgLayout{.count = NondetRegLayout{._super = /*offset=*/89},
                                              .cycle = NondetRegLayout{._super = /*offset=*/90}}};
constexpr DecoderLayout kLayout__214 =
    DecoderLayout{._f7_6 = NondetRegLayout{._super = /*offset=*/91},
                  ._f7_45 = NondetRegLayout{._super = /*offset=*/92},
                  ._f7_23 = NondetRegLayout{._super = /*offset=*/93},
                  ._f7_01 = NondetRegLayout{._super = /*offset=*/94},
                  ._rs2_34 = NondetRegLayout{._super = /*offset=*/95},
                  ._rs2_12 = NondetRegLayout{._super = /*offset=*/96},
                  ._rs2_0 = NondetRegLayout{._super = /*offset=*/97},
                  ._rs1_34 = NondetRegLayout{._super = /*offset=*/98},
                  ._rs1_12 = NondetRegLayout{._super = /*offset=*/99},
                  ._rs1_0 = NondetRegLayout{._super = /*offset=*/100},
                  ._f3_2 = NondetRegLayout{._super = /*offset=*/101},
                  ._f3_01 = NondetRegLayout{._super = /*offset=*/102},
                  ._rd_34 = NondetRegLayout{._super = /*offset=*/103},
                  ._rd_12 = NondetRegLayout{._super = /*offset=*/104},
                  ._rd_0 = NondetRegLayout{._super = /*offset=*/105},
                  .opcode = NondetRegLayout{._super = /*offset=*/106}};
constexpr NondetU16RegLayout kLayout__216 =
    NondetU16RegLayout{.arg = ArgU16Layout{.count = NondetRegLayout{._super = /*offset=*/108},
                                           .val = NondetRegLayout{._super = /*offset=*/109}}};
constexpr NondetU16RegLayout kLayout__217 =
    NondetU16RegLayout{.arg = ArgU16Layout{.count = NondetRegLayout{._super = /*offset=*/112},
                                           .val = NondetRegLayout{._super = /*offset=*/113}}};
constexpr AddrDecomposeLayout kLayout__215 =
    AddrDecomposeLayout{.low2 = NondetRegLayout{._super = /*offset=*/107},
                        .upperDiff = kLayout__216,
                        ._0 = IsZeroLayout{._super = NondetRegLayout{._super = /*offset=*/110},
                                           .inv = NondetRegLayout{._super = /*offset=*/111}},
                        .med14 = kLayout__217};
constexpr MemoryArgLayout kLayout__220 =
    MemoryArgLayout{.count = NondetRegLayout{._super = /*offset=*/115},
                    .addr = NondetRegLayout{._super = /*offset=*/114},
                    .cycle = NondetRegLayout{._super = /*offset=*/116},
                    .dataLow = NondetRegLayout{._super = /*offset=*/117},
                    .dataHigh = NondetRegLayout{._super = /*offset=*/118}};
constexpr MemoryArgLayout kLayout__221 =
    MemoryArgLayout{.count = NondetRegLayout{._super = /*offset=*/119},
                    .addr = NondetRegLayout{._super = /*offset=*/114},
                    .cycle = NondetRegLayout{._super = /*offset=*/120},
                    .dataLow = NondetRegLayout{._super = /*offset=*/121},
                    .dataHigh = NondetRegLayout{._super = /*offset=*/122}};
constexpr MemoryIOLayout kLayout__219 =
    MemoryIOLayout{.oldTxn = kLayout__220, .newTxn = kLayout__221};
constexpr IsCycleLayout kLayout__223 =
    IsCycleLayout{.arg = CycleArgLayout{.count = NondetRegLayout{._super = /*offset=*/123},
                                        .cycle = NondetRegLayout{._super = /*offset=*/124}}};
constexpr IsForwardLayout kLayout__222 = IsForwardLayout{._0 = kLayout__223};
constexpr MemoryReadLayout kLayout__218 = MemoryReadLayout{.io = kLayout__219, ._0 = kLayout__222};
constexpr DecodeInstLayout kLayout__213 =
    DecodeInstLayout{._super = kLayout__214, .pcAddr = kLayout__215, .loadInst = kLayout__218};
constexpr MemoryArgLayout kLayout__227 =
    MemoryArgLayout{.count = NondetRegLayout{._super = /*offset=*/126},
                    .addr = NondetRegLayout{._super = /*offset=*/125},
                    .cycle = NondetRegLayout{._super = /*offset=*/127},
                    .dataLow = NondetRegLayout{._super = /*offset=*/128},
                    .dataHigh = NondetRegLayout{._super = /*offset=*/129}};
constexpr MemoryArgLayout kLayout__228 =
    MemoryArgLayout{.count = NondetRegLayout{._super = /*offset=*/130},
                    .addr = NondetRegLayout{._super = /*offset=*/125},
                    .cycle = NondetRegLayout{._super = /*offset=*/131},
                    .dataLow = NondetRegLayout{._super = /*offset=*/132},
                    .dataHigh = NondetRegLayout{._super = /*offset=*/133}};
constexpr MemoryIOLayout kLayout__226 =
    MemoryIOLayout{.oldTxn = kLayout__227, .newTxn = kLayout__228};
constexpr IsCycleLayout kLayout__230 =
    IsCycleLayout{.arg = CycleArgLayout{.count = NondetRegLayout{._super = /*offset=*/134},
                                        .cycle = NondetRegLayout{._super = /*offset=*/135}}};
constexpr IsForwardLayout kLayout__229 = IsForwardLayout{._0 = kLayout__230};
constexpr MemoryReadLayout kLayout__225 = MemoryReadLayout{.io = kLayout__226, ._0 = kLayout__229};
constexpr ReadRegLayout kLayout__224 =
    ReadRegLayout{._super = kLayout__225, .addr = NondetRegLayout{._super = /*offset=*/136}};
constexpr MemoryArgLayout kLayout__234 =
    MemoryArgLayout{.count = NondetRegLayout{._super = /*offset=*/138},
                    .addr = NondetRegLayout{._super = /*offset=*/137},
                    .cycle = NondetRegLayout{._super = /*offset=*/139},
                    .dataLow = NondetRegLayout{._super = /*offset=*/140},
                    .dataHigh = NondetRegLayout{._super = /*offset=*/141}};
constexpr MemoryArgLayout kLayout__235 =
    MemoryArgLayout{.count = NondetRegLayout{._super = /*offset=*/142},
                    .addr = NondetRegLayout{._super = /*offset=*/137},
                    .cycle = NondetRegLayout{._super = /*offset=*/143},
                    .dataLow = NondetRegLayout{._super = /*offset=*/144},
                    .dataHigh = NondetRegLayout{._super = /*offset=*/145}};
constexpr MemoryIOLayout kLayout__233 =
    MemoryIOLayout{.oldTxn = kLayout__234, .newTxn = kLayout__235};
constexpr IsCycleLayout kLayout__237 =
    IsCycleLayout{.arg = CycleArgLayout{.count = NondetRegLayout{._super = /*offset=*/146},
                                        .cycle = NondetRegLayout{._super = /*offset=*/147}}};
constexpr IsForwardLayout kLayout__236 = IsForwardLayout{._0 = kLayout__237};
constexpr MemoryReadLayout kLayout__232 = MemoryReadLayout{.io = kLayout__233, ._0 = kLayout__236};
constexpr ReadRegLayout kLayout__231 =
    ReadRegLayout{._super = kLayout__232, .addr = NondetRegLayout{._super = /*offset=*/148}};
constexpr DivInputLayout kLayout__212 =
    DivInputLayout{.decoded = kLayout__213, .rs1 = kLayout__224, .rs2 = kLayout__231};
constexpr ArgU16Layout16LayoutArray kLayout__239 =
    ArgU16Layout16LayoutArray{ArgU16Layout{.count = NondetRegLayout{._super = /*offset=*/29},
                                           .val = NondetRegLayout{._super = /*offset=*/30}},
                              ArgU16Layout{.count = NondetRegLayout{._super = /*offset=*/31},
                                           .val = NondetRegLayout{._super = /*offset=*/32}},
                              ArgU16Layout{.count = NondetRegLayout{._super = /*offset=*/33},
                                           .val = NondetRegLayout{._super = /*offset=*/34}},
                              ArgU16Layout{.count = NondetRegLayout{._super = /*offset=*/35},
                                           .val = NondetRegLayout{._super = /*offset=*/36}},
                              ArgU16Layout{.count = NondetRegLayout{._super = /*offset=*/37},
                                           .val = NondetRegLayout{._super = /*offset=*/38}},
                              ArgU16Layout{.count = NondetRegLayout{._super = /*offset=*/39},
                                           .val = NondetRegLayout{._super = /*offset=*/40}},
                              ArgU16Layout{.count = NondetRegLayout{._super = /*offset=*/41},
                                           .val = NondetRegLayout{._super = /*offset=*/42}},
                              ArgU16Layout{.count = NondetRegLayout{._super = /*offset=*/43},
                                           .val = NondetRegLayout{._super = /*offset=*/44}},
                              ArgU16Layout{.count = NondetRegLayout{._super = /*offset=*/45},
                                           .val = NondetRegLayout{._super = /*offset=*/46}},
                              ArgU16Layout{.count = NondetRegLayout{._super = /*offset=*/47},
                                           .val = NondetRegLayout{._super = /*offset=*/48}},
                              ArgU16Layout{.count = NondetRegLayout{._super = /*offset=*/49},
                                           .val = NondetRegLayout{._super = /*offset=*/50}},
                              ArgU16Layout{.count = NondetRegLayout{._super = /*offset=*/51},
                                           .val = NondetRegLayout{._super = /*offset=*/52}},
                              ArgU16Layout{.count = NondetRegLayout{._super = /*offset=*/53},
                                           .val = NondetRegLayout{._super = /*offset=*/54}},
                              ArgU16Layout{.count = NondetRegLayout{._super = /*offset=*/55},
                                           .val = NondetRegLayout{._super = /*offset=*/56}},
                              ArgU16Layout{.count = NondetRegLayout{._super = /*offset=*/57},
                                           .val = NondetRegLayout{._super = /*offset=*/58}},
                              ArgU16Layout{.count = NondetRegLayout{._super = /*offset=*/59},
                                           .val = NondetRegLayout{._super = /*offset=*/60}}};
constexpr ArgU8Layout13LayoutArray kLayout__240 =
    ArgU8Layout13LayoutArray{ArgU8Layout{.count = NondetRegLayout{._super = /*offset=*/61},
                                         .val = NondetRegLayout{._super = /*offset=*/62}},
                             ArgU8Layout{.count = NondetRegLayout{._super = /*offset=*/63},
                                         .val = NondetRegLayout{._super = /*offset=*/64}},
                             ArgU8Layout{.count = NondetRegLayout{._super = /*offset=*/65},
                                         .val = NondetRegLayout{._super = /*offset=*/66}},
                             ArgU8Layout{.count = NondetRegLayout{._super = /*offset=*/67},
                                         .val = NondetRegLayout{._super = /*offset=*/68}},
                             ArgU8Layout{.count = NondetRegLayout{._super = /*offset=*/69},
                                         .val = NondetRegLayout{._super = /*offset=*/70}},
                             ArgU8Layout{.count = NondetRegLayout{._super = /*offset=*/71},
                                         .val = NondetRegLayout{._super = /*offset=*/72}},
                             ArgU8Layout{.count = NondetRegLayout{._super = /*offset=*/73},
                                         .val = NondetRegLayout{._super = /*offset=*/74}},
                             ArgU8Layout{.count = NondetRegLayout{._super = /*offset=*/75},
                                         .val = NondetRegLayout{._super = /*offset=*/76}},
                             ArgU8Layout{.count = NondetRegLayout{._super = /*offset=*/77},
                                         .val = NondetRegLayout{._super = /*offset=*/78}},
                             ArgU8Layout{.count = NondetRegLayout{._super = /*offset=*/79},
                                         .val = NondetRegLayout{._super = /*offset=*/80}},
                             ArgU8Layout{.count = NondetRegLayout{._super = /*offset=*/81},
                                         .val = NondetRegLayout{._super = /*offset=*/82}},
                             ArgU8Layout{.count = NondetRegLayout{._super = /*offset=*/83},
                                         .val = NondetRegLayout{._super = /*offset=*/84}},
                             ArgU8Layout{.count = NondetRegLayout{._super = /*offset=*/85},
                                         .val = NondetRegLayout{._super = /*offset=*/86}}};
constexpr _Arguments_Div0MulOutputLayout kLayout__238 =
    _Arguments_Div0MulOutputLayout{.argU16 = kLayout__239, .argU8 = kLayout__240};
constexpr NondetRegLayout5LayoutArray kLayout__246 =
    NondetRegLayout5LayoutArray{NondetRegLayout{._super = /*offset=*/149},
                                NondetRegLayout{._super = /*offset=*/150},
                                NondetRegLayout{._super = /*offset=*/151},
                                NondetRegLayout{._super = /*offset=*/152},
                                NondetRegLayout{._super = /*offset=*/153}};
constexpr ToBits_5_Layout kLayout__245 = ToBits_5_Layout{._super = kLayout__246};
constexpr DynPo2Layout kLayout__244 =
    DynPo2Layout{.low5 = kLayout__245,
                 .checkU16 = kLayout__83,
                 .b3 = NondetRegLayout{._super = /*offset=*/154},
                 .low = NondetRegLayout{._super = /*offset=*/155},
                 .high = NondetRegLayout{._super = /*offset=*/156}};
constexpr NondetU8RegLayout kLayout__250 =
    NondetU8RegLayout{.arg = ArgU8Layout{.count = NondetRegLayout{._super = /*offset=*/67},
                                         .val = NondetRegLayout{._super = /*offset=*/68}}};
constexpr NondetU8RegLayout kLayout__251 =
    NondetU8RegLayout{.arg = ArgU8Layout{.count = NondetRegLayout{._super = /*offset=*/69},
                                         .val = NondetRegLayout{._super = /*offset=*/70}}};
constexpr ExpandU32Layout kLayout__249 =
    ExpandU32Layout{.b0 = kLayout__177,
                    .b1 = kLayout__179,
                    .b2 = kLayout__181,
                    .b3 = kLayout__250,
                    .b3Top7times2 = kLayout__251,
                    .topBit = NondetRegLayout{._super = /*offset=*/159}};
constexpr NondetU8RegLayout kLayout__253 =
    NondetU8RegLayout{.arg = ArgU8Layout{.count = NondetRegLayout{._super = /*offset=*/71},
                                         .val = NondetRegLayout{._super = /*offset=*/72}}};
constexpr NondetU8RegLayout kLayout__254 =
    NondetU8RegLayout{.arg = ArgU8Layout{.count = NondetRegLayout{._super = /*offset=*/73},
                                         .val = NondetRegLayout{._super = /*offset=*/74}}};
constexpr NondetU8RegLayout kLayout__255 =
    NondetU8RegLayout{.arg = ArgU8Layout{.count = NondetRegLayout{._super = /*offset=*/75},
                                         .val = NondetRegLayout{._super = /*offset=*/76}}};
constexpr NondetU8RegLayout kLayout__256 =
    NondetU8RegLayout{.arg = ArgU8Layout{.count = NondetRegLayout{._super = /*offset=*/77},
                                         .val = NondetRegLayout{._super = /*offset=*/78}}};
constexpr NondetU8RegLayout kLayout__257 =
    NondetU8RegLayout{.arg = ArgU8Layout{.count = NondetRegLayout{._super = /*offset=*/79},
                                         .val = NondetRegLayout{._super = /*offset=*/80}}};
constexpr ExpandU32Layout kLayout__252 =
    ExpandU32Layout{.b0 = kLayout__253,
                    .b1 = kLayout__254,
                    .b2 = kLayout__255,
                    .b3 = kLayout__256,
                    .b3Top7times2 = kLayout__257,
                    .topBit = NondetRegLayout{._super = /*offset=*/160}};
constexpr NondetU8RegLayout kLayout__259 =
    NondetU8RegLayout{.arg = ArgU8Layout{.count = NondetRegLayout{._super = /*offset=*/81},
                                         .val = NondetRegLayout{._super = /*offset=*/82}}};
constexpr SplitTotalLayout kLayout__258 = SplitTotalLayout{
    .out = kLayout__90,
    .carryByte = kLayout__259,
    .carryExtra = NondetFakeTwitRegLayout{.reg0 = NondetRegLayout{._super = /*offset=*/162},
                                          .reg1 = NondetRegLayout{._super = /*offset=*/163}}};
constexpr NondetU8RegLayout kLayout__261 =
    NondetU8RegLayout{.arg = ArgU8Layout{.count = NondetRegLayout{._super = /*offset=*/83},
                                         .val = NondetRegLayout{._super = /*offset=*/84}}};
constexpr SplitTotalLayout kLayout__260 = SplitTotalLayout{
    .out = kLayout__17,
    .carryByte = kLayout__261,
    .carryExtra = NondetFakeTwitRegLayout{.reg0 = NondetRegLayout{._super = /*offset=*/164},
                                          .reg1 = NondetRegLayout{._super = /*offset=*/165}}};
constexpr NondetU16RegLayout kLayout__263 =
    NondetU16RegLayout{.arg = ArgU16Layout{.count = NondetRegLayout{._super = /*offset=*/41},
                                           .val = NondetRegLayout{._super = /*offset=*/42}}};
constexpr NondetU8RegLayout kLayout__264 =
    NondetU8RegLayout{.arg = ArgU8Layout{.count = NondetRegLayout{._super = /*offset=*/85},
                                         .val = NondetRegLayout{._super = /*offset=*/86}}};
constexpr SplitTotalLayout kLayout__262 = SplitTotalLayout{
    .out = kLayout__263,
    .carryByte = kLayout__264,
    .carryExtra = NondetFakeTwitRegLayout{.reg0 = NondetRegLayout{._super = /*offset=*/166},
                                          .reg1 = NondetRegLayout{._super = /*offset=*/167}}};
constexpr NondetU16RegLayout kLayout__265 =
    NondetU16RegLayout{.arg = ArgU16Layout{.count = NondetRegLayout{._super = /*offset=*/43},
                                           .val = NondetRegLayout{._super = /*offset=*/44}}};
constexpr MultiplyAccumulateLayout kLayout__248 = MultiplyAccumulateLayout{
    .ax = kLayout__249,
    .bx = kLayout__252,
    .cSign = NondetRegLayout{._super = /*offset=*/161},
    .cRestTimes2 = kLayout__88,
    .s0 = kLayout__258,
    .s1 = kLayout__260,
    .s2 = kLayout__262,
    .s3Out = kLayout__265,
    .s3Carry = NondetFakeTwitRegLayout{.reg0 = NondetRegLayout{._super = /*offset=*/168},
                                       .reg1 = NondetRegLayout{._super = /*offset=*/169}}};
constexpr NondetU16RegLayout kLayout__267 =
    NondetU16RegLayout{.arg = ArgU16Layout{.count = NondetRegLayout{._super = /*offset=*/47},
                                           .val = NondetRegLayout{._super = /*offset=*/48}}};
constexpr NondetU16RegLayout kLayout__268 =
    NondetU16RegLayout{.arg = ArgU16Layout{.count = NondetRegLayout{._super = /*offset=*/49},
                                           .val = NondetRegLayout{._super = /*offset=*/50}}};
constexpr NormalizeU32Layout kLayout__266 =
    NormalizeU32Layout{.low16 = kLayout__267,
                       .lowCarry = NondetRegLayout{._super = /*offset=*/174},
                       .high16 = kLayout__268,
                       .highCarry = NondetRegLayout{._super = /*offset=*/175}};
constexpr NondetU16RegLayout kLayout__270 =
    NondetU16RegLayout{.arg = ArgU16Layout{.count = NondetRegLayout{._super = /*offset=*/51},
                                           .val = NondetRegLayout{._super = /*offset=*/52}}};
constexpr NondetU16RegLayout kLayout__271 =
    NondetU16RegLayout{.arg = ArgU16Layout{.count = NondetRegLayout{._super = /*offset=*/53},
                                           .val = NondetRegLayout{._super = /*offset=*/54}}};
constexpr NormalizeU32Layout kLayout__269 =
    NormalizeU32Layout{.low16 = kLayout__270,
                       .lowCarry = NondetRegLayout{._super = /*offset=*/176},
                       .high16 = kLayout__271,
                       .highCarry = NondetRegLayout{._super = /*offset=*/177}};
constexpr ArgU16Layout2LayoutArray kLayout__273 =
    ArgU16Layout2LayoutArray{ArgU16Layout{.count = NondetRegLayout{._super = /*offset=*/55},
                                          .val = NondetRegLayout{._super = /*offset=*/56}},
                             ArgU16Layout{.count = NondetRegLayout{._super = /*offset=*/57},
                                          .val = NondetRegLayout{._super = /*offset=*/58}}};
constexpr _Arguments_DoDiv__1Layout kLayout__272 =
    _Arguments_DoDiv__1Layout{.argU16 = kLayout__273};
constexpr DoDiv__1Arm0Layout kLayout__275 =
    DoDiv__1Arm0Layout{._extra0 = ArgU16Layout{.count = NondetRegLayout{._super = /*offset=*/55},
                                               .val = NondetRegLayout{._super = /*offset=*/56}},
                       ._extra1 = ArgU16Layout{.count = NondetRegLayout{._super = /*offset=*/57},
                                               .val = NondetRegLayout{._super = /*offset=*/58}}};
constexpr NondetU16RegLayout kLayout__279 =
    NondetU16RegLayout{.arg = ArgU16Layout{.count = NondetRegLayout{._super = /*offset=*/55},
                                           .val = NondetRegLayout{._super = /*offset=*/56}}};
constexpr NondetU16RegLayout kLayout__280 =
    NondetU16RegLayout{.arg = ArgU16Layout{.count = NondetRegLayout{._super = /*offset=*/57},
                                           .val = NondetRegLayout{._super = /*offset=*/58}}};
constexpr NormalizeU32Layout kLayout__278 =
    NormalizeU32Layout{.low16 = kLayout__279,
                       .lowCarry = NondetRegLayout{._super = /*offset=*/178},
                       .high16 = kLayout__280,
                       .highCarry = NondetRegLayout{._super = /*offset=*/179}};
constexpr CmpLessThanUnsignedLayout kLayout__277 = CmpLessThanUnsignedLayout{.diff = kLayout__278};
constexpr DoDiv__1Arm1_SuperLayout kLayout__276 = DoDiv__1Arm1_SuperLayout{.lt = kLayout__277};
constexpr DoDiv__1Layout kLayout__274 = DoDiv__1Layout{.arm0 = kLayout__275, .arm1 = kLayout__276};
constexpr DoDivLayout kLayout__247 =
    DoDivLayout{.quotLow = NondetRegLayout{._super = /*offset=*/157},
                .quotHigh = NondetRegLayout{._super = /*offset=*/158},
                .remLow = kLayout__84,
                .remHigh = kLayout__86,
                .mul = kLayout__248,
                .topBitType = NondetRegLayout{._super = /*offset=*/170},
                .isZero = IsZeroLayout{._super = NondetRegLayout{._super = /*offset=*/171},
                                       .inv = NondetRegLayout{._super = /*offset=*/172}},
                .topNum = NondetRegLayout{._super = /*offset=*/173},
                ._0 = kLayout__20,
                .denomAbs = kLayout__266,
                .remNormal = kLayout__269,
                ._arguments_DoDiv__1 = kLayout__272,
                ._3 = kLayout__274};
constexpr OpSRLLayout kLayout__243 = OpSRLLayout{.shiftMul = kLayout__244, ._0 = kLayout__247};
constexpr Div0MulOutputArm0Layout kLayout__242 = Div0MulOutputArm0Layout{
    ._super = kLayout__243,
    ._extra0 = ArgU16Layout{.count = NondetRegLayout{._super = /*offset=*/59},
                            .val = NondetRegLayout{._super = /*offset=*/60}}};
constexpr TopBitLayout kLayout__282 =
    TopBitLayout{._super = NondetRegLayout{._super = /*offset=*/157}, .rest = kLayout__84};
constexpr ExpandU32Layout kLayout__285 =
    ExpandU32Layout{.b0 = kLayout__177,
                    .b1 = kLayout__179,
                    .b2 = kLayout__181,
                    .b3 = kLayout__250,
                    .b3Top7times2 = kLayout__251,
                    .topBit = NondetRegLayout{._super = /*offset=*/160}};
constexpr ExpandU32Layout kLayout__286 =
    ExpandU32Layout{.b0 = kLayout__253,
                    .b1 = kLayout__254,
                    .b2 = kLayout__255,
                    .b3 = kLayout__256,
                    .b3Top7times2 = kLayout__257,
                    .topBit = NondetRegLayout{._super = /*offset=*/161}};
constexpr SplitTotalLayout kLayout__287 = SplitTotalLayout{
    .out = kLayout__17,
    .carryByte = kLayout__259,
    .carryExtra = NondetFakeTwitRegLayout{.reg0 = NondetRegLayout{._super = /*offset=*/163},
                                          .reg1 = NondetRegLayout{._super = /*offset=*/164}}};
constexpr SplitTotalLayout kLayout__288 = SplitTotalLayout{
    .out = kLayout__263,
    .carryByte = kLayout__261,
    .carryExtra = NondetFakeTwitRegLayout{.reg0 = NondetRegLayout{._super = /*offset=*/165},
                                          .reg1 = NondetRegLayout{._super = /*offset=*/166}}};
constexpr SplitTotalLayout kLayout__289 = SplitTotalLayout{
    .out = kLayout__265,
    .carryByte = kLayout__264,
    .carryExtra = NondetFakeTwitRegLayout{.reg0 = NondetRegLayout{._super = /*offset=*/167},
                                          .reg1 = NondetRegLayout{._super = /*offset=*/168}}};
constexpr MultiplyAccumulateLayout kLayout__284 = MultiplyAccumulateLayout{
    .ax = kLayout__285,
    .bx = kLayout__286,
    .cSign = NondetRegLayout{._super = /*offset=*/162},
    .cRestTimes2 = kLayout__90,
    .s0 = kLayout__287,
    .s1 = kLayout__288,
    .s2 = kLayout__289,
    .s3Out = kLayout__20,
    .s3Carry = NondetFakeTwitRegLayout{.reg0 = NondetRegLayout{._super = /*offset=*/169},
                                       .reg1 = NondetRegLayout{._super = /*offset=*/170}}};
constexpr NormalizeU32Layout kLayout__290 =
    NormalizeU32Layout{.low16 = kLayout__268,
                       .lowCarry = NondetRegLayout{._super = /*offset=*/175},
                       .high16 = kLayout__270,
                       .highCarry = NondetRegLayout{._super = /*offset=*/176}};
constexpr NormalizeU32Layout kLayout__291 =
    NormalizeU32Layout{.low16 = kLayout__271,
                       .lowCarry = NondetRegLayout{._super = /*offset=*/177},
                       .high16 = kLayout__279,
                       .highCarry = NondetRegLayout{._super = /*offset=*/178}};
constexpr ArgU16Layout2LayoutArray kLayout__293 =
    ArgU16Layout2LayoutArray{ArgU16Layout{.count = NondetRegLayout{._super = /*offset=*/57},
                                          .val = NondetRegLayout{._super = /*offset=*/58}},
                             ArgU16Layout{.count = NondetRegLayout{._super = /*offset=*/59},
                                          .val = NondetRegLayout{._super = /*offset=*/60}}};
constexpr _Arguments_DoDiv__1Layout kLayout__292 =
    _Arguments_DoDiv__1Layout{.argU16 = kLayout__293};
constexpr DoDiv__1Arm0Layout kLayout__295 =
    DoDiv__1Arm0Layout{._extra0 = ArgU16Layout{.count = NondetRegLayout{._super = /*offset=*/57},
                                               .val = NondetRegLayout{._super = /*offset=*/58}},
                       ._extra1 = ArgU16Layout{.count = NondetRegLayout{._super = /*offset=*/59},
                                               .val = NondetRegLayout{._super = /*offset=*/60}}};
constexpr NondetU16RegLayout kLayout__299 =
    NondetU16RegLayout{.arg = ArgU16Layout{.count = NondetRegLayout{._super = /*offset=*/59},
                                           .val = NondetRegLayout{._super = /*offset=*/60}}};
constexpr NormalizeU32Layout kLayout__298 =
    NormalizeU32Layout{.low16 = kLayout__280,
                       .lowCarry = NondetRegLayout{._super = /*offset=*/179},
                       .high16 = kLayout__299,
                       .highCarry = NondetRegLayout{._super = /*offset=*/180}};
constexpr CmpLessThanUnsignedLayout kLayout__297 = CmpLessThanUnsignedLayout{.diff = kLayout__298};
constexpr DoDiv__1Arm1_SuperLayout kLayout__296 = DoDiv__1Arm1_SuperLayout{.lt = kLayout__297};
constexpr DoDiv__1Layout kLayout__294 = DoDiv__1Layout{.arm0 = kLayout__295, .arm1 = kLayout__296};
constexpr DoDivLayout kLayout__283 =
    DoDivLayout{.quotLow = NondetRegLayout{._super = /*offset=*/158},
                .quotHigh = NondetRegLayout{._super = /*offset=*/159},
                .remLow = kLayout__86,
                .remHigh = kLayout__88,
                .mul = kLayout__284,
                .topBitType = NondetRegLayout{._super = /*offset=*/171},
                .isZero = IsZeroLayout{._super = NondetRegLayout{._super = /*offset=*/172},
                                       .inv = NondetRegLayout{._super = /*offset=*/173}},
                .topNum = NondetRegLayout{._super = /*offset=*/174},
                ._0 = kLayout__267,
                .denomAbs = kLayout__290,
                .remNormal = kLayout__291,
                ._arguments_DoDiv__1 = kLayout__292,
                ._3 = kLayout__294};
constexpr OpSRALayout kLayout__281 =
    OpSRALayout{.shiftMul = kLayout__244, .flip = kLayout__282, ._0 = kLayout__283};
constexpr OpSRLILayout kLayout__301 = OpSRLILayout{.shiftMul = kLayout__244, ._0 = kLayout__247};
constexpr Div0MulOutputArm2Layout kLayout__300 = Div0MulOutputArm2Layout{
    ._super = kLayout__301,
    ._extra0 = ArgU16Layout{.count = NondetRegLayout{._super = /*offset=*/59},
                            .val = NondetRegLayout{._super = /*offset=*/60}}};
constexpr OpSRAILayout kLayout__302 =
    OpSRAILayout{.shiftMul = kLayout__244, .flip = kLayout__282, ._0 = kLayout__283};
constexpr ExpandU32Layout kLayout__307 =
    ExpandU32Layout{.b0 = kLayout__177,
                    .b1 = kLayout__179,
                    .b2 = kLayout__181,
                    .b3 = kLayout__250,
                    .b3Top7times2 = kLayout__251,
                    .topBit = NondetRegLayout{._super = /*offset=*/151}};
constexpr ExpandU32Layout kLayout__308 =
    ExpandU32Layout{.b0 = kLayout__253,
                    .b1 = kLayout__254,
                    .b2 = kLayout__255,
                    .b3 = kLayout__256,
                    .b3Top7times2 = kLayout__257,
                    .topBit = NondetRegLayout{._super = /*offset=*/152}};
constexpr SplitTotalLayout kLayout__309 = SplitTotalLayout{
    .out = kLayout__88,
    .carryByte = kLayout__259,
    .carryExtra = NondetFakeTwitRegLayout{.reg0 = NondetRegLayout{._super = /*offset=*/154},
                                          .reg1 = NondetRegLayout{._super = /*offset=*/155}}};
constexpr SplitTotalLayout kLayout__310 = SplitTotalLayout{
    .out = kLayout__90,
    .carryByte = kLayout__261,
    .carryExtra = NondetFakeTwitRegLayout{.reg0 = NondetRegLayout{._super = /*offset=*/156},
                                          .reg1 = NondetRegLayout{._super = /*offset=*/157}}};
constexpr SplitTotalLayout kLayout__311 = SplitTotalLayout{
    .out = kLayout__17,
    .carryByte = kLayout__264,
    .carryExtra = NondetFakeTwitRegLayout{.reg0 = NondetRegLayout{._super = /*offset=*/158},
                                          .reg1 = NondetRegLayout{._super = /*offset=*/159}}};
constexpr MultiplyAccumulateLayout kLayout__306 = MultiplyAccumulateLayout{
    .ax = kLayout__307,
    .bx = kLayout__308,
    .cSign = NondetRegLayout{._super = /*offset=*/153},
    .cRestTimes2 = kLayout__86,
    .s0 = kLayout__309,
    .s1 = kLayout__310,
    .s2 = kLayout__311,
    .s3Out = kLayout__263,
    .s3Carry = NondetFakeTwitRegLayout{.reg0 = NondetRegLayout{._super = /*offset=*/160},
                                       .reg1 = NondetRegLayout{._super = /*offset=*/161}}};
constexpr NormalizeU32Layout kLayout__312 =
    NormalizeU32Layout{.low16 = kLayout__20,
                       .lowCarry = NondetRegLayout{._super = /*offset=*/166},
                       .high16 = kLayout__267,
                       .highCarry = NondetRegLayout{._super = /*offset=*/167}};
constexpr NormalizeU32Layout kLayout__313 =
    NormalizeU32Layout{.low16 = kLayout__268,
                       .lowCarry = NondetRegLayout{._super = /*offset=*/168},
                       .high16 = kLayout__270,
                       .highCarry = NondetRegLayout{._super = /*offset=*/169}};
constexpr ArgU16Layout2LayoutArray kLayout__315 =
    ArgU16Layout2LayoutArray{ArgU16Layout{.count = NondetRegLayout{._super = /*offset=*/53},
                                          .val = NondetRegLayout{._super = /*offset=*/54}},
                             ArgU16Layout{.count = NondetRegLayout{._super = /*offset=*/55},
                                          .val = NondetRegLayout{._super = /*offset=*/56}}};
constexpr _Arguments_DoDiv__1Layout kLayout__314 =
    _Arguments_DoDiv__1Layout{.argU16 = kLayout__315};
constexpr DoDiv__1Arm0Layout kLayout__317 =
    DoDiv__1Arm0Layout{._extra0 = ArgU16Layout{.count = NondetRegLayout{._super = /*offset=*/53},
                                               .val = NondetRegLayout{._super = /*offset=*/54}},
                       ._extra1 = ArgU16Layout{.count = NondetRegLayout{._super = /*offset=*/55},
                                               .val = NondetRegLayout{._super = /*offset=*/56}}};
constexpr NormalizeU32Layout kLayout__320 =
    NormalizeU32Layout{.low16 = kLayout__271,
                       .lowCarry = NondetRegLayout{._super = /*offset=*/170},
                       .high16 = kLayout__279,
                       .highCarry = NondetRegLayout{._super = /*offset=*/171}};
constexpr CmpLessThanUnsignedLayout kLayout__319 = CmpLessThanUnsignedLayout{.diff = kLayout__320};
constexpr DoDiv__1Arm1_SuperLayout kLayout__318 = DoDiv__1Arm1_SuperLayout{.lt = kLayout__319};
constexpr DoDiv__1Layout kLayout__316 = DoDiv__1Layout{.arm0 = kLayout__317, .arm1 = kLayout__318};
constexpr DoDivLayout kLayout__305 =
    DoDivLayout{.quotLow = NondetRegLayout{._super = /*offset=*/149},
                .quotHigh = NondetRegLayout{._super = /*offset=*/150},
                .remLow = kLayout__83,
                .remHigh = kLayout__84,
                .mul = kLayout__306,
                .topBitType = NondetRegLayout{._super = /*offset=*/162},
                .isZero = IsZeroLayout{._super = NondetRegLayout{._super = /*offset=*/163},
                                       .inv = NondetRegLayout{._super = /*offset=*/164}},
                .topNum = NondetRegLayout{._super = /*offset=*/165},
                ._0 = kLayout__265,
                .denomAbs = kLayout__312,
                .remNormal = kLayout__313,
                ._arguments_DoDiv__1 = kLayout__314,
                ._3 = kLayout__316};
constexpr OpDIVLayout kLayout__304 = OpDIVLayout{._0 = kLayout__305};
constexpr Div0MulOutputArm4Layout kLayout__303 = Div0MulOutputArm4Layout{
    ._super = kLayout__304,
    ._extra0 = ArgU16Layout{.count = NondetRegLayout{._super = /*offset=*/57},
                            .val = NondetRegLayout{._super = /*offset=*/58}},
    ._extra1 = ArgU16Layout{.count = NondetRegLayout{._super = /*offset=*/59},
                            .val = NondetRegLayout{._super = /*offset=*/60}}};
constexpr OpDIVULayout kLayout__322 = OpDIVULayout{._0 = kLayout__305};
constexpr Div0MulOutputArm5Layout kLayout__321 = Div0MulOutputArm5Layout{
    ._super = kLayout__322,
    ._extra0 = ArgU16Layout{.count = NondetRegLayout{._super = /*offset=*/57},
                            .val = NondetRegLayout{._super = /*offset=*/58}},
    ._extra1 = ArgU16Layout{.count = NondetRegLayout{._super = /*offset=*/59},
                            .val = NondetRegLayout{._super = /*offset=*/60}}};
constexpr OpREMLayout kLayout__324 = OpREMLayout{._0 = kLayout__305};
constexpr Div0MulOutputArm6Layout kLayout__323 = Div0MulOutputArm6Layout{
    ._super = kLayout__324,
    ._extra0 = ArgU16Layout{.count = NondetRegLayout{._super = /*offset=*/57},
                            .val = NondetRegLayout{._super = /*offset=*/58}},
    ._extra1 = ArgU16Layout{.count = NondetRegLayout{._super = /*offset=*/59},
                            .val = NondetRegLayout{._super = /*offset=*/60}}};
constexpr OpREMULayout kLayout__326 = OpREMULayout{._0 = kLayout__305};
constexpr Div0MulOutputArm7Layout kLayout__325 = Div0MulOutputArm7Layout{
    ._super = kLayout__326,
    ._extra0 = ArgU16Layout{.count = NondetRegLayout{._super = /*offset=*/57},
                            .val = NondetRegLayout{._super = /*offset=*/58}},
    ._extra1 = ArgU16Layout{.count = NondetRegLayout{._super = /*offset=*/59},
                            .val = NondetRegLayout{._super = /*offset=*/60}}};
constexpr Div0MulOutputLayout kLayout__241 = Div0MulOutputLayout{.arm0 = kLayout__242,
                                                                 .arm1 = kLayout__281,
                                                                 .arm2 = kLayout__300,
                                                                 .arm3 = kLayout__302,
                                                                 .arm4 = kLayout__303,
                                                                 .arm5 = kLayout__321,
                                                                 .arm6 = kLayout__323,
                                                                 .arm7 = kLayout__325};
constexpr MemoryArgLayout kLayout__330 =
    MemoryArgLayout{.count = NondetRegLayout{._super = /*offset=*/185},
                    .addr = NondetRegLayout{._super = /*offset=*/184},
                    .cycle = NondetRegLayout{._super = /*offset=*/186},
                    .dataLow = NondetRegLayout{._super = /*offset=*/187},
                    .dataHigh = NondetRegLayout{._super = /*offset=*/188}};
constexpr MemoryArgLayout kLayout__331 =
    MemoryArgLayout{.count = NondetRegLayout{._super = /*offset=*/189},
                    .addr = NondetRegLayout{._super = /*offset=*/184},
                    .cycle = NondetRegLayout{._super = /*offset=*/190},
                    .dataLow = NondetRegLayout{._super = /*offset=*/191},
                    .dataHigh = NondetRegLayout{._super = /*offset=*/192}};
constexpr MemoryIOLayout kLayout__329 =
    MemoryIOLayout{.oldTxn = kLayout__330, .newTxn = kLayout__331};
constexpr IsCycleLayout kLayout__333 =
    IsCycleLayout{.arg = CycleArgLayout{.count = NondetRegLayout{._super = /*offset=*/193},
                                        .cycle = NondetRegLayout{._super = /*offset=*/194}}};
constexpr IsForwardLayout kLayout__332 = IsForwardLayout{._0 = kLayout__333};
constexpr MemoryWriteLayout kLayout__328 =
    MemoryWriteLayout{.io = kLayout__329, ._0 = kLayout__332};
constexpr WriteRdLayout kLayout__327 =
    WriteRdLayout{.isRd0 = IsZeroLayout{._super = NondetRegLayout{._super = /*offset=*/181},
                                        .inv = NondetRegLayout{._super = /*offset=*/182}},
                  .writeAddr = NondetRegLayout{._super = /*offset=*/183},
                  ._0 = kLayout__328};
constexpr NondetU16RegLayout kLayout__335 =
    NondetU16RegLayout{.arg = ArgU16Layout{.count = NondetRegLayout{._super = /*offset=*/195},
                                           .val = NondetRegLayout{._super = /*offset=*/196}}};
constexpr NondetU16RegLayout kLayout__336 =
    NondetU16RegLayout{.arg = ArgU16Layout{.count = NondetRegLayout{._super = /*offset=*/198},
                                           .val = NondetRegLayout{._super = /*offset=*/199}}};
constexpr NormalizeU32Layout kLayout__334 =
    NormalizeU32Layout{.low16 = kLayout__335,
                       .lowCarry = NondetRegLayout{._super = /*offset=*/197},
                       .high16 = kLayout__336,
                       .highCarry = NondetRegLayout{._super = /*offset=*/200}};
constexpr Div0Layout kLayout__210 = Div0Layout{._0 = kLayout__211,
                                               .input = kLayout__212,
                                               ._arguments_Div0MulOutput = kLayout__238,
                                               .mulOutput = kLayout__241,
                                               ._1 = kLayout__327,
                                               .pcAdd = kLayout__334};
constexpr DoCycleTableLayout kLayout__338 =
    DoCycleTableLayout{.arg1 = CycleArgLayout{.count = NondetRegLayout{._super = /*offset=*/37},
                                              .cycle = NondetRegLayout{._super = /*offset=*/38}},
                       .arg2 = CycleArgLayout{.count = NondetRegLayout{._super = /*offset=*/39},
                                              .cycle = NondetRegLayout{._super = /*offset=*/40}}};
constexpr DecoderLayout kLayout__341 =
    DecoderLayout{._f7_6 = NondetRegLayout{._super = /*offset=*/41},
                  ._f7_45 = NondetRegLayout{._super = /*offset=*/42},
                  ._f7_23 = NondetRegLayout{._super = /*offset=*/43},
                  ._f7_01 = NondetRegLayout{._super = /*offset=*/44},
                  ._rs2_34 = NondetRegLayout{._super = /*offset=*/45},
                  ._rs2_12 = NondetRegLayout{._super = /*offset=*/46},
                  ._rs2_0 = NondetRegLayout{._super = /*offset=*/47},
                  ._rs1_34 = NondetRegLayout{._super = /*offset=*/48},
                  ._rs1_12 = NondetRegLayout{._super = /*offset=*/49},
                  ._rs1_0 = NondetRegLayout{._super = /*offset=*/50},
                  ._f3_2 = NondetRegLayout{._super = /*offset=*/51},
                  ._f3_01 = NondetRegLayout{._super = /*offset=*/52},
                  ._rd_34 = NondetRegLayout{._super = /*offset=*/53},
                  ._rd_12 = NondetRegLayout{._super = /*offset=*/54},
                  ._rd_0 = NondetRegLayout{._super = /*offset=*/55},
                  .opcode = NondetRegLayout{._super = /*offset=*/56}};
constexpr NondetU16RegLayout kLayout__343 =
    NondetU16RegLayout{.arg = ArgU16Layout{.count = NondetRegLayout{._super = /*offset=*/58},
                                           .val = NondetRegLayout{._super = /*offset=*/59}}};
constexpr NondetU16RegLayout kLayout__344 =
    NondetU16RegLayout{.arg = ArgU16Layout{.count = NondetRegLayout{._super = /*offset=*/62},
                                           .val = NondetRegLayout{._super = /*offset=*/63}}};
constexpr AddrDecomposeLayout kLayout__342 =
    AddrDecomposeLayout{.low2 = NondetRegLayout{._super = /*offset=*/57},
                        .upperDiff = kLayout__343,
                        ._0 = IsZeroLayout{._super = NondetRegLayout{._super = /*offset=*/60},
                                           .inv = NondetRegLayout{._super = /*offset=*/61}},
                        .med14 = kLayout__344};
constexpr MemoryArgLayout kLayout__347 =
    MemoryArgLayout{.count = NondetRegLayout{._super = /*offset=*/65},
                    .addr = NondetRegLayout{._super = /*offset=*/64},
                    .cycle = NondetRegLayout{._super = /*offset=*/66},
                    .dataLow = NondetRegLayout{._super = /*offset=*/67},
                    .dataHigh = NondetRegLayout{._super = /*offset=*/68}};
constexpr MemoryArgLayout kLayout__348 =
    MemoryArgLayout{.count = NondetRegLayout{._super = /*offset=*/69},
                    .addr = NondetRegLayout{._super = /*offset=*/64},
                    .cycle = NondetRegLayout{._super = /*offset=*/70},
                    .dataLow = NondetRegLayout{._super = /*offset=*/71},
                    .dataHigh = NondetRegLayout{._super = /*offset=*/72}};
constexpr MemoryIOLayout kLayout__346 =
    MemoryIOLayout{.oldTxn = kLayout__347, .newTxn = kLayout__348};
constexpr IsCycleLayout kLayout__350 =
    IsCycleLayout{.arg = CycleArgLayout{.count = NondetRegLayout{._super = /*offset=*/73},
                                        .cycle = NondetRegLayout{._super = /*offset=*/74}}};
constexpr IsForwardLayout kLayout__349 = IsForwardLayout{._0 = kLayout__350};
constexpr MemoryReadLayout kLayout__345 = MemoryReadLayout{.io = kLayout__346, ._0 = kLayout__349};
constexpr DecodeInstLayout kLayout__340 =
    DecodeInstLayout{._super = kLayout__341, .pcAddr = kLayout__342, .loadInst = kLayout__345};
constexpr MemoryArgLayout kLayout__354 =
    MemoryArgLayout{.count = NondetRegLayout{._super = /*offset=*/76},
                    .addr = NondetRegLayout{._super = /*offset=*/75},
                    .cycle = NondetRegLayout{._super = /*offset=*/77},
                    .dataLow = NondetRegLayout{._super = /*offset=*/78},
                    .dataHigh = NondetRegLayout{._super = /*offset=*/79}};
constexpr MemoryArgLayout kLayout__355 =
    MemoryArgLayout{.count = NondetRegLayout{._super = /*offset=*/80},
                    .addr = NondetRegLayout{._super = /*offset=*/75},
                    .cycle = NondetRegLayout{._super = /*offset=*/81},
                    .dataLow = NondetRegLayout{._super = /*offset=*/82},
                    .dataHigh = NondetRegLayout{._super = /*offset=*/83}};
constexpr MemoryIOLayout kLayout__353 =
    MemoryIOLayout{.oldTxn = kLayout__354, .newTxn = kLayout__355};
constexpr IsCycleLayout kLayout__357 =
    IsCycleLayout{.arg = CycleArgLayout{.count = NondetRegLayout{._super = /*offset=*/84},
                                        .cycle = NondetRegLayout{._super = /*offset=*/85}}};
constexpr IsForwardLayout kLayout__356 = IsForwardLayout{._0 = kLayout__357};
constexpr MemoryReadLayout kLayout__352 = MemoryReadLayout{.io = kLayout__353, ._0 = kLayout__356};
constexpr ReadRegLayout kLayout__351 =
    ReadRegLayout{._super = kLayout__352, .addr = NondetRegLayout{._super = /*offset=*/86}};
constexpr NondetU16RegLayout kLayout__359 =
    NondetU16RegLayout{.arg = ArgU16Layout{.count = NondetRegLayout{._super = /*offset=*/87},
                                           .val = NondetRegLayout{._super = /*offset=*/88}}};
constexpr NormalizeU32Layout kLayout__358 =
    NormalizeU32Layout{.low16 = kLayout__359,
                       .lowCarry = NondetRegLayout{._super = /*offset=*/89},
                       .high16 = kLayout__35,
                       .highCarry = NondetRegLayout{._super = /*offset=*/92}};
constexpr NondetU16RegLayout kLayout__361 =
    NondetU16RegLayout{.arg = ArgU16Layout{.count = NondetRegLayout{._super = /*offset=*/95},
                                           .val = NondetRegLayout{._super = /*offset=*/96}}};
constexpr NondetU16RegLayout kLayout__362 =
    NondetU16RegLayout{.arg = ArgU16Layout{.count = NondetRegLayout{._super = /*offset=*/99},
                                           .val = NondetRegLayout{._super = /*offset=*/100}}};
constexpr AddrDecomposeBitsLayout kLayout__360 =
    AddrDecomposeBitsLayout{.low0 = NondetRegLayout{._super = /*offset=*/93},
                            .low1 = NondetRegLayout{._super = /*offset=*/94},
                            .upperDiff = kLayout__361,
                            ._0 = IsZeroLayout{._super = NondetRegLayout{._super = /*offset=*/97},
                                               .inv = NondetRegLayout{._super = /*offset=*/98}},
                            .med14 = kLayout__362};
constexpr MemoryArgLayout kLayout__365 =
    MemoryArgLayout{.count = NondetRegLayout{._super = /*offset=*/102},
                    .addr = NondetRegLayout{._super = /*offset=*/101},
                    .cycle = NondetRegLayout{._super = /*offset=*/103},
                    .dataLow = NondetRegLayout{._super = /*offset=*/104},
                    .dataHigh = NondetRegLayout{._super = /*offset=*/105}};
constexpr MemoryArgLayout kLayout__366 =
    MemoryArgLayout{.count = NondetRegLayout{._super = /*offset=*/106},
                    .addr = NondetRegLayout{._super = /*offset=*/101},
                    .cycle = NondetRegLayout{._super = /*offset=*/107},
                    .dataLow = NondetRegLayout{._super = /*offset=*/108},
                    .dataHigh = NondetRegLayout{._super = /*offset=*/109}};
constexpr MemoryIOLayout kLayout__364 =
    MemoryIOLayout{.oldTxn = kLayout__365, .newTxn = kLayout__366};
constexpr IsCycleLayout kLayout__368 =
    IsCycleLayout{.arg = CycleArgLayout{.count = NondetRegLayout{._super = /*offset=*/110},
                                        .cycle = NondetRegLayout{._super = /*offset=*/111}}};
constexpr IsForwardLayout kLayout__367 = IsForwardLayout{._0 = kLayout__368};
constexpr MemoryReadLayout kLayout__363 = MemoryReadLayout{.io = kLayout__364, ._0 = kLayout__367};
constexpr MemLoadInputLayout kLayout__339 = MemLoadInputLayout{.decoded = kLayout__340,
                                                               .rs1 = kLayout__351,
                                                               .addrU32 = kLayout__358,
                                                               .addr = kLayout__360,
                                                               .data = kLayout__363};
constexpr ArgU8Layout3LayoutArray kLayout__370 =
    ArgU8Layout3LayoutArray{ArgU8Layout{.count = NondetRegLayout{._super = /*offset=*/29},
                                        .val = NondetRegLayout{._super = /*offset=*/30}},
                            ArgU8Layout{.count = NondetRegLayout{._super = /*offset=*/31},
                                        .val = NondetRegLayout{._super = /*offset=*/32}},
                            ArgU8Layout{.count = NondetRegLayout{._super = /*offset=*/33},
                                        .val = NondetRegLayout{._super = /*offset=*/34}}};
constexpr _Arguments_Mem0OutputLayout kLayout__369 =
    _Arguments_Mem0OutputLayout{.argU8 = kLayout__370,
                                .argU16 = ArgU16Layout1LayoutArray{
                                    ArgU16Layout{.count = NondetRegLayout{._super = /*offset=*/35},
                                                 .val = NondetRegLayout{._super = /*offset=*/36}}}};
constexpr NondetU8RegLayout kLayout__375 =
    NondetU8RegLayout{.arg = ArgU8Layout{.count = NondetRegLayout{._super = /*offset=*/29},
                                         .val = NondetRegLayout{._super = /*offset=*/30}}};
constexpr NondetU8RegLayout kLayout__376 =
    NondetU8RegLayout{.arg = ArgU8Layout{.count = NondetRegLayout{._super = /*offset=*/31},
                                         .val = NondetRegLayout{._super = /*offset=*/32}}};
constexpr SplitWordLayout kLayout__374 =
    SplitWordLayout{.byte0 = kLayout__375, .byte1 = kLayout__376};
constexpr NondetU8RegLayout kLayout__377 =
    NondetU8RegLayout{.arg = ArgU8Layout{.count = NondetRegLayout{._super = /*offset=*/33},
                                         .val = NondetRegLayout{._super = /*offset=*/34}}};
constexpr OpLBLayout kLayout__373 = OpLBLayout{.bytes = kLayout__374,
                                               .highBit = NondetRegLayout{._super = /*offset=*/112},
                                               .low7x2 = kLayout__377};
constexpr Mem0OutputArm0Layout kLayout__372 =
    Mem0OutputArm0Layout{._super = kLayout__373,
                         ._extra0 = ArgU16Layout{.count = NondetRegLayout{._super = /*offset=*/35},
                                                 .val = NondetRegLayout{._super = /*offset=*/36}}};
constexpr OpLHLayout kLayout__379 =
    OpLHLayout{.highBit = NondetRegLayout{._super = /*offset=*/112}, .low15x2 = kLayout__88};
constexpr Mem0OutputArm1Layout kLayout__378 =
    Mem0OutputArm1Layout{._super = kLayout__379,
                         ._extra0 = ArgU8Layout{.count = NondetRegLayout{._super = /*offset=*/29},
                                                .val = NondetRegLayout{._super = /*offset=*/30}},
                         ._extra1 = ArgU8Layout{.count = NondetRegLayout{._super = /*offset=*/31},
                                                .val = NondetRegLayout{._super = /*offset=*/32}},
                         ._extra2 = ArgU8Layout{.count = NondetRegLayout{._super = /*offset=*/33},
                                                .val = NondetRegLayout{._super = /*offset=*/34}}};
constexpr Mem0OutputArm2Layout kLayout__380 =
    Mem0OutputArm2Layout{._extra0 = ArgU8Layout{.count = NondetRegLayout{._super = /*offset=*/29},
                                                .val = NondetRegLayout{._super = /*offset=*/30}},
                         ._extra1 = ArgU8Layout{.count = NondetRegLayout{._super = /*offset=*/31},
                                                .val = NondetRegLayout{._super = /*offset=*/32}},
                         ._extra2 = ArgU8Layout{.count = NondetRegLayout{._super = /*offset=*/33},
                                                .val = NondetRegLayout{._super = /*offset=*/34}},
                         ._extra3 = ArgU16Layout{.count = NondetRegLayout{._super = /*offset=*/35},
                                                 .val = NondetRegLayout{._super = /*offset=*/36}}};
constexpr OpLBULayout kLayout__382 = OpLBULayout{.bytes = kLayout__374};
constexpr Mem0OutputArm3Layout kLayout__381 =
    Mem0OutputArm3Layout{._super = kLayout__382,
                         ._extra0 = ArgU8Layout{.count = NondetRegLayout{._super = /*offset=*/33},
                                                .val = NondetRegLayout{._super = /*offset=*/34}},
                         ._extra1 = ArgU16Layout{.count = NondetRegLayout{._super = /*offset=*/35},
                                                 .val = NondetRegLayout{._super = /*offset=*/36}}};
constexpr Mem0OutputArm4Layout kLayout__383 =
    Mem0OutputArm4Layout{._extra0 = ArgU8Layout{.count = NondetRegLayout{._super = /*offset=*/29},
                                                .val = NondetRegLayout{._super = /*offset=*/30}},
                         ._extra1 = ArgU8Layout{.count = NondetRegLayout{._super = /*offset=*/31},
                                                .val = NondetRegLayout{._super = /*offset=*/32}},
                         ._extra2 = ArgU8Layout{.count = NondetRegLayout{._super = /*offset=*/33},
                                                .val = NondetRegLayout{._super = /*offset=*/34}},
                         ._extra3 = ArgU16Layout{.count = NondetRegLayout{._super = /*offset=*/35},
                                                 .val = NondetRegLayout{._super = /*offset=*/36}}};
constexpr Mem0OutputArm5Layout kLayout__384 =
    Mem0OutputArm5Layout{._extra0 = ArgU8Layout{.count = NondetRegLayout{._super = /*offset=*/29},
                                                .val = NondetRegLayout{._super = /*offset=*/30}},
                         ._extra1 = ArgU8Layout{.count = NondetRegLayout{._super = /*offset=*/31},
                                                .val = NondetRegLayout{._super = /*offset=*/32}},
                         ._extra2 = ArgU8Layout{.count = NondetRegLayout{._super = /*offset=*/33},
                                                .val = NondetRegLayout{._super = /*offset=*/34}},
                         ._extra3 = ArgU16Layout{.count = NondetRegLayout{._super = /*offset=*/35},
                                                 .val = NondetRegLayout{._super = /*offset=*/36}}};
constexpr Mem0OutputArm6Layout kLayout__385 =
    Mem0OutputArm6Layout{._extra0 = ArgU8Layout{.count = NondetRegLayout{._super = /*offset=*/29},
                                                .val = NondetRegLayout{._super = /*offset=*/30}},
                         ._extra1 = ArgU8Layout{.count = NondetRegLayout{._super = /*offset=*/31},
                                                .val = NondetRegLayout{._super = /*offset=*/32}},
                         ._extra2 = ArgU8Layout{.count = NondetRegLayout{._super = /*offset=*/33},
                                                .val = NondetRegLayout{._super = /*offset=*/34}},
                         ._extra3 = ArgU16Layout{.count = NondetRegLayout{._super = /*offset=*/35},
                                                 .val = NondetRegLayout{._super = /*offset=*/36}}};
constexpr Mem0OutputArm7Layout kLayout__386 =
    Mem0OutputArm7Layout{._extra0 = ArgU8Layout{.count = NondetRegLayout{._super = /*offset=*/29},
                                                .val = NondetRegLayout{._super = /*offset=*/30}},
                         ._extra1 = ArgU8Layout{.count = NondetRegLayout{._super = /*offset=*/31},
                                                .val = NondetRegLayout{._super = /*offset=*/32}},
                         ._extra2 = ArgU8Layout{.count = NondetRegLayout{._super = /*offset=*/33},
                                                .val = NondetRegLayout{._super = /*offset=*/34}},
                         ._extra3 = ArgU16Layout{.count = NondetRegLayout{._super = /*offset=*/35},
                                                 .val = NondetRegLayout{._super = /*offset=*/36}}};
constexpr Mem0OutputLayout kLayout__371 = Mem0OutputLayout{.arm0 = kLayout__372,
                                                           .arm1 = kLayout__378,
                                                           .arm2 = kLayout__380,
                                                           .arm3 = kLayout__381,
                                                           .arm4 = kLayout__383,
                                                           .arm5 = kLayout__384,
                                                           .arm6 = kLayout__385,
                                                           .arm7 = kLayout__386};
constexpr MemoryArgLayout kLayout__390 =
    MemoryArgLayout{.count = NondetRegLayout{._super = /*offset=*/117},
                    .addr = NondetRegLayout{._super = /*offset=*/116},
                    .cycle = NondetRegLayout{._super = /*offset=*/118},
                    .dataLow = NondetRegLayout{._super = /*offset=*/119},
                    .dataHigh = NondetRegLayout{._super = /*offset=*/120}};
constexpr MemoryArgLayout kLayout__391 =
    MemoryArgLayout{.count = NondetRegLayout{._super = /*offset=*/121},
                    .addr = NondetRegLayout{._super = /*offset=*/116},
                    .cycle = NondetRegLayout{._super = /*offset=*/122},
                    .dataLow = NondetRegLayout{._super = /*offset=*/123},
                    .dataHigh = NondetRegLayout{._super = /*offset=*/124}};
constexpr MemoryIOLayout kLayout__389 =
    MemoryIOLayout{.oldTxn = kLayout__390, .newTxn = kLayout__391};
constexpr IsCycleLayout kLayout__393 =
    IsCycleLayout{.arg = CycleArgLayout{.count = NondetRegLayout{._super = /*offset=*/125},
                                        .cycle = NondetRegLayout{._super = /*offset=*/126}}};
constexpr IsForwardLayout kLayout__392 = IsForwardLayout{._0 = kLayout__393};
constexpr MemoryWriteLayout kLayout__388 =
    MemoryWriteLayout{.io = kLayout__389, ._0 = kLayout__392};
constexpr WriteRdLayout kLayout__387 =
    WriteRdLayout{.isRd0 = IsZeroLayout{._super = NondetRegLayout{._super = /*offset=*/113},
                                        .inv = NondetRegLayout{._super = /*offset=*/114}},
                  .writeAddr = NondetRegLayout{._super = /*offset=*/115},
                  ._0 = kLayout__388};
constexpr NondetU16RegLayout kLayout__395 =
    NondetU16RegLayout{.arg = ArgU16Layout{.count = NondetRegLayout{._super = /*offset=*/127},
                                           .val = NondetRegLayout{._super = /*offset=*/128}}};
constexpr NondetU16RegLayout kLayout__396 =
    NondetU16RegLayout{.arg = ArgU16Layout{.count = NondetRegLayout{._super = /*offset=*/130},
                                           .val = NondetRegLayout{._super = /*offset=*/131}}};
constexpr NormalizeU32Layout kLayout__394 =
    NormalizeU32Layout{.low16 = kLayout__395,
                       .lowCarry = NondetRegLayout{._super = /*offset=*/129},
                       .high16 = kLayout__396,
                       .highCarry = NondetRegLayout{._super = /*offset=*/132}};
constexpr Mem0Layout kLayout__337 = Mem0Layout{._0 = kLayout__338,
                                               .input = kLayout__339,
                                               ._arguments_Mem0Output = kLayout__369,
                                               .output = kLayout__371,
                                               ._1 = kLayout__387,
                                               .pcAdd = kLayout__394};
constexpr MemoryArgLayout kLayout__402 =
    MemoryArgLayout{.count = NondetRegLayout{._super = /*offset=*/88},
                    .addr = NondetRegLayout{._super = /*offset=*/87},
                    .cycle = NondetRegLayout{._super = /*offset=*/89},
                    .dataLow = NondetRegLayout{._super = /*offset=*/90},
                    .dataHigh = NondetRegLayout{._super = /*offset=*/91}};
constexpr MemoryArgLayout kLayout__403 =
    MemoryArgLayout{.count = NondetRegLayout{._super = /*offset=*/92},
                    .addr = NondetRegLayout{._super = /*offset=*/87},
                    .cycle = NondetRegLayout{._super = /*offset=*/93},
                    .dataLow = NondetRegLayout{._super = /*offset=*/94},
                    .dataHigh = NondetRegLayout{._super = /*offset=*/95}};
constexpr MemoryIOLayout kLayout__401 =
    MemoryIOLayout{.oldTxn = kLayout__402, .newTxn = kLayout__403};
constexpr IsCycleLayout kLayout__405 =
    IsCycleLayout{.arg = CycleArgLayout{.count = NondetRegLayout{._super = /*offset=*/96},
                                        .cycle = NondetRegLayout{._super = /*offset=*/97}}};
constexpr IsForwardLayout kLayout__404 = IsForwardLayout{._0 = kLayout__405};
constexpr MemoryReadLayout kLayout__400 = MemoryReadLayout{.io = kLayout__401, ._0 = kLayout__404};
constexpr ReadRegLayout kLayout__399 =
    ReadRegLayout{._super = kLayout__400, .addr = NondetRegLayout{._super = /*offset=*/98}};
constexpr NondetU16RegLayout kLayout__407 =
    NondetU16RegLayout{.arg = ArgU16Layout{.count = NondetRegLayout{._super = /*offset=*/102},
                                           .val = NondetRegLayout{._super = /*offset=*/103}}};
constexpr NormalizeU32Layout kLayout__406 =
    NormalizeU32Layout{.low16 = kLayout__362,
                       .lowCarry = NondetRegLayout{._super = /*offset=*/101},
                       .high16 = kLayout__407,
                       .highCarry = NondetRegLayout{._super = /*offset=*/104}};
constexpr NondetU16RegLayout kLayout__409 =
    NondetU16RegLayout{.arg = ArgU16Layout{.count = NondetRegLayout{._super = /*offset=*/107},
                                           .val = NondetRegLayout{._super = /*offset=*/108}}};
constexpr NondetU16RegLayout kLayout__410 =
    NondetU16RegLayout{.arg = ArgU16Layout{.count = NondetRegLayout{._super = /*offset=*/111},
                                           .val = NondetRegLayout{._super = /*offset=*/112}}};
constexpr AddrDecomposeBitsLayout kLayout__408 =
    AddrDecomposeBitsLayout{.low0 = NondetRegLayout{._super = /*offset=*/105},
                            .low1 = NondetRegLayout{._super = /*offset=*/106},
                            .upperDiff = kLayout__409,
                            ._0 = IsZeroLayout{._super = NondetRegLayout{._super = /*offset=*/109},
                                               .inv = NondetRegLayout{._super = /*offset=*/110}},
                            .med14 = kLayout__410};
constexpr MemoryArgLayout kLayout__413 =
    MemoryArgLayout{.count = NondetRegLayout{._super = /*offset=*/114},
                    .addr = NondetRegLayout{._super = /*offset=*/113},
                    .cycle = NondetRegLayout{._super = /*offset=*/115},
                    .dataLow = NondetRegLayout{._super = /*offset=*/116},
                    .dataHigh = NondetRegLayout{._super = /*offset=*/117}};
constexpr MemoryArgLayout kLayout__414 =
    MemoryArgLayout{.count = NondetRegLayout{._super = /*offset=*/118},
                    .addr = NondetRegLayout{._super = /*offset=*/113},
                    .cycle = NondetRegLayout{._super = /*offset=*/119},
                    .dataLow = NondetRegLayout{._super = /*offset=*/120},
                    .dataHigh = NondetRegLayout{._super = /*offset=*/121}};
constexpr MemoryIOLayout kLayout__412 =
    MemoryIOLayout{.oldTxn = kLayout__413, .newTxn = kLayout__414};
constexpr IsCycleLayout kLayout__416 =
    IsCycleLayout{.arg = CycleArgLayout{.count = NondetRegLayout{._super = /*offset=*/122},
                                        .cycle = NondetRegLayout{._super = /*offset=*/123}}};
constexpr IsForwardLayout kLayout__415 = IsForwardLayout{._0 = kLayout__416};
constexpr MemoryReadLayout kLayout__411 = MemoryReadLayout{.io = kLayout__412, ._0 = kLayout__415};
constexpr MemStoreInputLayout kLayout__398 = MemStoreInputLayout{.decoded = kLayout__340,
                                                                 .rs1 = kLayout__351,
                                                                 .rs2 = kLayout__399,
                                                                 .addrU32 = kLayout__406,
                                                                 .addr = kLayout__408,
                                                                 .data = kLayout__411};
constexpr ArgU8Layout4LayoutArray kLayout__418 =
    ArgU8Layout4LayoutArray{ArgU8Layout{.count = NondetRegLayout{._super = /*offset=*/29},
                                        .val = NondetRegLayout{._super = /*offset=*/30}},
                            ArgU8Layout{.count = NondetRegLayout{._super = /*offset=*/31},
                                        .val = NondetRegLayout{._super = /*offset=*/32}},
                            ArgU8Layout{.count = NondetRegLayout{._super = /*offset=*/33},
                                        .val = NondetRegLayout{._super = /*offset=*/34}},
                            ArgU8Layout{.count = NondetRegLayout{._super = /*offset=*/35},
                                        .val = NondetRegLayout{._super = /*offset=*/36}}};
constexpr _Arguments_Mem1OutputLayout kLayout__417 =
    _Arguments_Mem1OutputLayout{.argU8 = kLayout__418};
constexpr NondetU8RegLayout kLayout__422 =
    NondetU8RegLayout{.arg = ArgU8Layout{.count = NondetRegLayout{._super = /*offset=*/35},
                                         .val = NondetRegLayout{._super = /*offset=*/36}}};
constexpr SplitWordLayout kLayout__421 =
    SplitWordLayout{.byte0 = kLayout__377, .byte1 = kLayout__422};
constexpr OpSBLayout kLayout__420 = OpSBLayout{.origBytes = kLayout__374, .newBytes = kLayout__421};
constexpr Mem1OutputArm1Layout kLayout__423 =
    Mem1OutputArm1Layout{._extra0 = ArgU8Layout{.count = NondetRegLayout{._super = /*offset=*/29},
                                                .val = NondetRegLayout{._super = /*offset=*/30}},
                         ._extra1 = ArgU8Layout{.count = NondetRegLayout{._super = /*offset=*/31},
                                                .val = NondetRegLayout{._super = /*offset=*/32}},
                         ._extra2 = ArgU8Layout{.count = NondetRegLayout{._super = /*offset=*/33},
                                                .val = NondetRegLayout{._super = /*offset=*/34}},
                         ._extra3 = ArgU8Layout{.count = NondetRegLayout{._super = /*offset=*/35},
                                                .val = NondetRegLayout{._super = /*offset=*/36}}};
constexpr Mem1OutputArm2Layout kLayout__424 =
    Mem1OutputArm2Layout{._extra0 = ArgU8Layout{.count = NondetRegLayout{._super = /*offset=*/29},
                                                .val = NondetRegLayout{._super = /*offset=*/30}},
                         ._extra1 = ArgU8Layout{.count = NondetRegLayout{._super = /*offset=*/31},
                                                .val = NondetRegLayout{._super = /*offset=*/32}},
                         ._extra2 = ArgU8Layout{.count = NondetRegLayout{._super = /*offset=*/33},
                                                .val = NondetRegLayout{._super = /*offset=*/34}},
                         ._extra3 = ArgU8Layout{.count = NondetRegLayout{._super = /*offset=*/35},
                                                .val = NondetRegLayout{._super = /*offset=*/36}}};
constexpr Mem1OutputArm3Layout kLayout__425 =
    Mem1OutputArm3Layout{._extra0 = ArgU8Layout{.count = NondetRegLayout{._super = /*offset=*/29},
                                                .val = NondetRegLayout{._super = /*offset=*/30}},
                         ._extra1 = ArgU8Layout{.count = NondetRegLayout{._super = /*offset=*/31},
                                                .val = NondetRegLayout{._super = /*offset=*/32}},
                         ._extra2 = ArgU8Layout{.count = NondetRegLayout{._super = /*offset=*/33},
                                                .val = NondetRegLayout{._super = /*offset=*/34}},
                         ._extra3 = ArgU8Layout{.count = NondetRegLayout{._super = /*offset=*/35},
                                                .val = NondetRegLayout{._super = /*offset=*/36}}};
constexpr Mem1OutputArm4Layout kLayout__426 =
    Mem1OutputArm4Layout{._extra0 = ArgU8Layout{.count = NondetRegLayout{._super = /*offset=*/29},
                                                .val = NondetRegLayout{._super = /*offset=*/30}},
                         ._extra1 = ArgU8Layout{.count = NondetRegLayout{._super = /*offset=*/31},
                                                .val = NondetRegLayout{._super = /*offset=*/32}},
                         ._extra2 = ArgU8Layout{.count = NondetRegLayout{._super = /*offset=*/33},
                                                .val = NondetRegLayout{._super = /*offset=*/34}},
                         ._extra3 = ArgU8Layout{.count = NondetRegLayout{._super = /*offset=*/35},
                                                .val = NondetRegLayout{._super = /*offset=*/36}}};
constexpr Mem1OutputArm5Layout kLayout__427 =
    Mem1OutputArm5Layout{._extra0 = ArgU8Layout{.count = NondetRegLayout{._super = /*offset=*/29},
                                                .val = NondetRegLayout{._super = /*offset=*/30}},
                         ._extra1 = ArgU8Layout{.count = NondetRegLayout{._super = /*offset=*/31},
                                                .val = NondetRegLayout{._super = /*offset=*/32}},
                         ._extra2 = ArgU8Layout{.count = NondetRegLayout{._super = /*offset=*/33},
                                                .val = NondetRegLayout{._super = /*offset=*/34}},
                         ._extra3 = ArgU8Layout{.count = NondetRegLayout{._super = /*offset=*/35},
                                                .val = NondetRegLayout{._super = /*offset=*/36}}};
constexpr Mem1OutputArm6Layout kLayout__428 =
    Mem1OutputArm6Layout{._extra0 = ArgU8Layout{.count = NondetRegLayout{._super = /*offset=*/29},
                                                .val = NondetRegLayout{._super = /*offset=*/30}},
                         ._extra1 = ArgU8Layout{.count = NondetRegLayout{._super = /*offset=*/31},
                                                .val = NondetRegLayout{._super = /*offset=*/32}},
                         ._extra2 = ArgU8Layout{.count = NondetRegLayout{._super = /*offset=*/33},
                                                .val = NondetRegLayout{._super = /*offset=*/34}},
                         ._extra3 = ArgU8Layout{.count = NondetRegLayout{._super = /*offset=*/35},
                                                .val = NondetRegLayout{._super = /*offset=*/36}}};
constexpr Mem1OutputArm7Layout kLayout__429 =
    Mem1OutputArm7Layout{._extra0 = ArgU8Layout{.count = NondetRegLayout{._super = /*offset=*/29},
                                                .val = NondetRegLayout{._super = /*offset=*/30}},
                         ._extra1 = ArgU8Layout{.count = NondetRegLayout{._super = /*offset=*/31},
                                                .val = NondetRegLayout{._super = /*offset=*/32}},
                         ._extra2 = ArgU8Layout{.count = NondetRegLayout{._super = /*offset=*/33},
                                                .val = NondetRegLayout{._super = /*offset=*/34}},
                         ._extra3 = ArgU8Layout{.count = NondetRegLayout{._super = /*offset=*/35},
                                                .val = NondetRegLayout{._super = /*offset=*/36}}};
constexpr Mem1OutputLayout kLayout__419 = Mem1OutputLayout{.arm0 = kLayout__420,
                                                           .arm1 = kLayout__423,
                                                           .arm2 = kLayout__424,
                                                           .arm3 = kLayout__425,
                                                           .arm4 = kLayout__426,
                                                           .arm5 = kLayout__427,
                                                           .arm6 = kLayout__428,
                                                           .arm7 = kLayout__429};
constexpr MemoryArgLayout kLayout__433 =
    MemoryArgLayout{.count = NondetRegLayout{._super = /*offset=*/125},
                    .addr = NondetRegLayout{._super = /*offset=*/124},
                    .cycle = NondetRegLayout{._super = /*offset=*/126},
                    .dataLow = NondetRegLayout{._super = /*offset=*/127},
                    .dataHigh = NondetRegLayout{._super = /*offset=*/128}};
constexpr MemoryArgLayout kLayout__434 =
    MemoryArgLayout{.count = NondetRegLayout{._super = /*offset=*/129},
                    .addr = NondetRegLayout{._super = /*offset=*/124},
                    .cycle = NondetRegLayout{._super = /*offset=*/130},
                    .dataLow = NondetRegLayout{._super = /*offset=*/131},
                    .dataHigh = NondetRegLayout{._super = /*offset=*/132}};
constexpr MemoryIOLayout kLayout__432 =
    MemoryIOLayout{.oldTxn = kLayout__433, .newTxn = kLayout__434};
constexpr IsCycleLayout kLayout__436 =
    IsCycleLayout{.arg = CycleArgLayout{.count = NondetRegLayout{._super = /*offset=*/133},
                                        .cycle = NondetRegLayout{._super = /*offset=*/134}}};
constexpr IsForwardLayout kLayout__435 = IsForwardLayout{._0 = kLayout__436};
constexpr MemoryWriteLayout kLayout__431 =
    MemoryWriteLayout{.io = kLayout__432, ._0 = kLayout__435};
constexpr MemStoreFinalizeLayout kLayout__430 = MemStoreFinalizeLayout{._0 = kLayout__431};
constexpr NondetU16RegLayout kLayout__438 =
    NondetU16RegLayout{.arg = ArgU16Layout{.count = NondetRegLayout{._super = /*offset=*/135},
                                           .val = NondetRegLayout{._super = /*offset=*/136}}};
constexpr NondetU16RegLayout kLayout__439 =
    NondetU16RegLayout{.arg = ArgU16Layout{.count = NondetRegLayout{._super = /*offset=*/138},
                                           .val = NondetRegLayout{._super = /*offset=*/139}}};
constexpr NormalizeU32Layout kLayout__437 =
    NormalizeU32Layout{.low16 = kLayout__438,
                       .lowCarry = NondetRegLayout{._super = /*offset=*/137},
                       .high16 = kLayout__439,
                       .highCarry = NondetRegLayout{._super = /*offset=*/140}};
constexpr Mem1Layout kLayout__397 = Mem1Layout{._0 = kLayout__338,
                                               .input = kLayout__398,
                                               ._arguments_Mem1Output = kLayout__417,
                                               .output = kLayout__419,
                                               ._1 = kLayout__430,
                                               .pcAdd = kLayout__437};
constexpr MemoryArgLayout kLayout__448 =
    MemoryArgLayout{.count = NondetRegLayout{._super = /*offset=*/29},
                    .addr = NondetRegLayout{._super = /*offset=*/30},
                    .cycle = NondetRegLayout{._super = /*offset=*/31},
                    .dataLow = NondetRegLayout{._super = /*offset=*/32},
                    .dataHigh = NondetRegLayout{._super = /*offset=*/33}};
constexpr MemoryArgLayout kLayout__449 =
    MemoryArgLayout{.count = NondetRegLayout{._super = /*offset=*/34},
                    .addr = NondetRegLayout{._super = /*offset=*/30},
                    .cycle = NondetRegLayout{._super = /*offset=*/35},
                    .dataLow = NondetRegLayout{._super = /*offset=*/36},
                    .dataHigh = NondetRegLayout{._super = /*offset=*/37}};
constexpr MemoryIOLayout kLayout__447 =
    MemoryIOLayout{.oldTxn = kLayout__448, .newTxn = kLayout__449};
constexpr MemoryPageInLayout kLayout__446 = MemoryPageInLayout{.io = kLayout__447};
constexpr ControlLoadRoot__0_SuperLayout kLayout__445 =
    ControlLoadRoot__0_SuperLayout{.mem = kLayout__446};
constexpr MemoryArgLayout kLayout__453 =
    MemoryArgLayout{.count = NondetRegLayout{._super = /*offset=*/38},
                    .addr = NondetRegLayout{._super = /*offset=*/39},
                    .cycle = NondetRegLayout{._super = /*offset=*/40},
                    .dataLow = NondetRegLayout{._super = /*offset=*/41},
                    .dataHigh = NondetRegLayout{._super = /*offset=*/42}};
constexpr MemoryArgLayout kLayout__454 =
    MemoryArgLayout{.count = NondetRegLayout{._super = /*offset=*/43},
                    .addr = NondetRegLayout{._super = /*offset=*/39},
                    .cycle = NondetRegLayout{._super = /*offset=*/44},
                    .dataLow = NondetRegLayout{._super = /*offset=*/45},
                    .dataHigh = NondetRegLayout{._super = /*offset=*/46}};
constexpr MemoryIOLayout kLayout__452 =
    MemoryIOLayout{.oldTxn = kLayout__453, .newTxn = kLayout__454};
constexpr MemoryPageInLayout kLayout__451 = MemoryPageInLayout{.io = kLayout__452};
constexpr ControlLoadRoot__0_SuperLayout kLayout__450 =
    ControlLoadRoot__0_SuperLayout{.mem = kLayout__451};
constexpr MemoryArgLayout kLayout__458 =
    MemoryArgLayout{.count = NondetRegLayout{._super = /*offset=*/47},
                    .addr = NondetRegLayout{._super = /*offset=*/48},
                    .cycle = NondetRegLayout{._super = /*offset=*/49},
                    .dataLow = NondetRegLayout{._super = /*offset=*/50},
                    .dataHigh = NondetRegLayout{._super = /*offset=*/51}};
constexpr MemoryArgLayout kLayout__459 =
    MemoryArgLayout{.count = NondetRegLayout{._super = /*offset=*/52},
                    .addr = NondetRegLayout{._super = /*offset=*/48},
                    .cycle = NondetRegLayout{._super = /*offset=*/53},
                    .dataLow = NondetRegLayout{._super = /*offset=*/54},
                    .dataHigh = NondetRegLayout{._super = /*offset=*/55}};
constexpr MemoryIOLayout kLayout__457 =
    MemoryIOLayout{.oldTxn = kLayout__458, .newTxn = kLayout__459};
constexpr MemoryPageInLayout kLayout__456 = MemoryPageInLayout{.io = kLayout__457};
constexpr ControlLoadRoot__0_SuperLayout kLayout__455 =
    ControlLoadRoot__0_SuperLayout{.mem = kLayout__456};
constexpr MemoryArgLayout kLayout__463 =
    MemoryArgLayout{.count = NondetRegLayout{._super = /*offset=*/56},
                    .addr = NondetRegLayout{._super = /*offset=*/57},
                    .cycle = NondetRegLayout{._super = /*offset=*/58},
                    .dataLow = NondetRegLayout{._super = /*offset=*/59},
                    .dataHigh = NondetRegLayout{._super = /*offset=*/60}};
constexpr MemoryArgLayout kLayout__464 =
    MemoryArgLayout{.count = NondetRegLayout{._super = /*offset=*/61},
                    .addr = NondetRegLayout{._super = /*offset=*/57},
                    .cycle = NondetRegLayout{._super = /*offset=*/62},
                    .dataLow = NondetRegLayout{._super = /*offset=*/63},
                    .dataHigh = NondetRegLayout{._super = /*offset=*/64}};
constexpr MemoryIOLayout kLayout__462 =
    MemoryIOLayout{.oldTxn = kLayout__463, .newTxn = kLayout__464};
constexpr MemoryPageInLayout kLayout__461 = MemoryPageInLayout{.io = kLayout__462};
constexpr ControlLoadRoot__0_SuperLayout kLayout__460 =
    ControlLoadRoot__0_SuperLayout{.mem = kLayout__461};
constexpr MemoryArgLayout kLayout__468 =
    MemoryArgLayout{.count = NondetRegLayout{._super = /*offset=*/65},
                    .addr = NondetRegLayout{._super = /*offset=*/66},
                    .cycle = NondetRegLayout{._super = /*offset=*/67},
                    .dataLow = NondetRegLayout{._super = /*offset=*/68},
                    .dataHigh = NondetRegLayout{._super = /*offset=*/69}};
constexpr MemoryArgLayout kLayout__469 =
    MemoryArgLayout{.count = NondetRegLayout{._super = /*offset=*/70},
                    .addr = NondetRegLayout{._super = /*offset=*/66},
                    .cycle = NondetRegLayout{._super = /*offset=*/71},
                    .dataLow = NondetRegLayout{._super = /*offset=*/72},
                    .dataHigh = NondetRegLayout{._super = /*offset=*/73}};
constexpr MemoryIOLayout kLayout__467 =
    MemoryIOLayout{.oldTxn = kLayout__468, .newTxn = kLayout__469};
constexpr MemoryPageInLayout kLayout__466 = MemoryPageInLayout{.io = kLayout__467};
constexpr ControlLoadRoot__0_SuperLayout kLayout__465 =
    ControlLoadRoot__0_SuperLayout{.mem = kLayout__466};
constexpr MemoryArgLayout kLayout__473 =
    MemoryArgLayout{.count = NondetRegLayout{._super = /*offset=*/74},
                    .addr = NondetRegLayout{._super = /*offset=*/75},
                    .cycle = NondetRegLayout{._super = /*offset=*/76},
                    .dataLow = NondetRegLayout{._super = /*offset=*/77},
                    .dataHigh = NondetRegLayout{._super = /*offset=*/78}};
constexpr MemoryArgLayout kLayout__474 =
    MemoryArgLayout{.count = NondetRegLayout{._super = /*offset=*/79},
                    .addr = NondetRegLayout{._super = /*offset=*/75},
                    .cycle = NondetRegLayout{._super = /*offset=*/80},
                    .dataLow = NondetRegLayout{._super = /*offset=*/81},
                    .dataHigh = NondetRegLayout{._super = /*offset=*/82}};
constexpr MemoryIOLayout kLayout__472 =
    MemoryIOLayout{.oldTxn = kLayout__473, .newTxn = kLayout__474};
constexpr MemoryPageInLayout kLayout__471 = MemoryPageInLayout{.io = kLayout__472};
constexpr ControlLoadRoot__0_SuperLayout kLayout__470 =
    ControlLoadRoot__0_SuperLayout{.mem = kLayout__471};
constexpr MemoryArgLayout kLayout__478 =
    MemoryArgLayout{.count = NondetRegLayout{._super = /*offset=*/83},
                    .addr = NondetRegLayout{._super = /*offset=*/84},
                    .cycle = NondetRegLayout{._super = /*offset=*/85},
                    .dataLow = NondetRegLayout{._super = /*offset=*/86},
                    .dataHigh = NondetRegLayout{._super = /*offset=*/87}};
constexpr MemoryArgLayout kLayout__479 =
    MemoryArgLayout{.count = NondetRegLayout{._super = /*offset=*/88},
                    .addr = NondetRegLayout{._super = /*offset=*/84},
                    .cycle = NondetRegLayout{._super = /*offset=*/89},
                    .dataLow = NondetRegLayout{._super = /*offset=*/90},
                    .dataHigh = NondetRegLayout{._super = /*offset=*/91}};
constexpr MemoryIOLayout kLayout__477 =
    MemoryIOLayout{.oldTxn = kLayout__478, .newTxn = kLayout__479};
constexpr MemoryPageInLayout kLayout__476 = MemoryPageInLayout{.io = kLayout__477};
constexpr ControlLoadRoot__0_SuperLayout kLayout__475 =
    ControlLoadRoot__0_SuperLayout{.mem = kLayout__476};
constexpr MemoryArgLayout kLayout__483 =
    MemoryArgLayout{.count = NondetRegLayout{._super = /*offset=*/92},
                    .addr = NondetRegLayout{._super = /*offset=*/93},
                    .cycle = NondetRegLayout{._super = /*offset=*/94},
                    .dataLow = NondetRegLayout{._super = /*offset=*/95},
                    .dataHigh = NondetRegLayout{._super = /*offset=*/96}};
constexpr MemoryArgLayout kLayout__484 =
    MemoryArgLayout{.count = NondetRegLayout{._super = /*offset=*/97},
                    .addr = NondetRegLayout{._super = /*offset=*/93},
                    .cycle = NondetRegLayout{._super = /*offset=*/98},
                    .dataLow = NondetRegLayout{._super = /*offset=*/99},
                    .dataHigh = NondetRegLayout{._super = /*offset=*/100}};
constexpr MemoryIOLayout kLayout__482 =
    MemoryIOLayout{.oldTxn = kLayout__483, .newTxn = kLayout__484};
constexpr MemoryPageInLayout kLayout__481 = MemoryPageInLayout{.io = kLayout__482};
constexpr ControlLoadRoot__0_SuperLayout kLayout__480 =
    ControlLoadRoot__0_SuperLayout{.mem = kLayout__481};
constexpr ControlLoadRoot__0_SuperLayout8LayoutArray kLayout__444 =
    ControlLoadRoot__0_SuperLayout8LayoutArray{kLayout__445,
                                               kLayout__450,
                                               kLayout__455,
                                               kLayout__460,
                                               kLayout__465,
                                               kLayout__470,
                                               kLayout__475,
                                               kLayout__480};
constexpr ControlLoadRootLayout kLayout__443 = ControlLoadRootLayout{._1 = kLayout__444};
constexpr Control0_SuperArm0Layout kLayout__442 = Control0_SuperArm0Layout{
    ._super = kLayout__443,
    ._extra0 = CycleArgLayout{.count = NondetRegLayout{._super = /*offset=*/101},
                              .cycle = NondetRegLayout{._super = /*offset=*/102}},
    ._extra1 = CycleArgLayout{.count = NondetRegLayout{._super = /*offset=*/103},
                              .cycle = NondetRegLayout{._super = /*offset=*/104}},
    ._extra2 = CycleArgLayout{.count = NondetRegLayout{._super = /*offset=*/105},
                              .cycle = NondetRegLayout{._super = /*offset=*/106}},
    ._extra3 = CycleArgLayout{.count = NondetRegLayout{._super = /*offset=*/107},
                              .cycle = NondetRegLayout{._super = /*offset=*/108}},
    ._extra4 = CycleArgLayout{.count = NondetRegLayout{._super = /*offset=*/109},
                              .cycle = NondetRegLayout{._super = /*offset=*/110}},
    ._extra5 = CycleArgLayout{.count = NondetRegLayout{._super = /*offset=*/111},
                              .cycle = NondetRegLayout{._super = /*offset=*/112}},
    ._extra6 = CycleArgLayout{.count = NondetRegLayout{._super = /*offset=*/113},
                              .cycle = NondetRegLayout{._super = /*offset=*/114}},
    ._extra7 = CycleArgLayout{.count = NondetRegLayout{._super = /*offset=*/115},
                              .cycle = NondetRegLayout{._super = /*offset=*/116}},
    ._extra8 = ArgU16Layout{.count = NondetRegLayout{._super = /*offset=*/117},
                            .val = NondetRegLayout{._super = /*offset=*/118}},
    ._extra9 = ArgU16Layout{.count = NondetRegLayout{._super = /*offset=*/119},
                            .val = NondetRegLayout{._super = /*offset=*/120}},
    ._extra10 = ArgU16Layout{.count = NondetRegLayout{._super = /*offset=*/121},
                             .val = NondetRegLayout{._super = /*offset=*/122}},
    ._extra11 = ArgU16Layout{.count = NondetRegLayout{._super = /*offset=*/123},
                             .val = NondetRegLayout{._super = /*offset=*/124}},
    ._extra12 = ArgU16Layout{.count = NondetRegLayout{._super = /*offset=*/125},
                             .val = NondetRegLayout{._super = /*offset=*/126}},
    ._extra13 = ArgU16Layout{.count = NondetRegLayout{._super = /*offset=*/127},
                             .val = NondetRegLayout{._super = /*offset=*/128}},
    ._extra14 = ArgU16Layout{.count = NondetRegLayout{._super = /*offset=*/129},
                             .val = NondetRegLayout{._super = /*offset=*/130}},
    ._extra15 = ArgU16Layout{.count = NondetRegLayout{._super = /*offset=*/131},
                             .val = NondetRegLayout{._super = /*offset=*/132}},
    ._extra16 = ArgU16Layout{.count = NondetRegLayout{._super = /*offset=*/133},
                             .val = NondetRegLayout{._super = /*offset=*/134}},
    ._extra17 = ArgU16Layout{.count = NondetRegLayout{._super = /*offset=*/135},
                             .val = NondetRegLayout{._super = /*offset=*/136}},
    ._extra18 = ArgU16Layout{.count = NondetRegLayout{._super = /*offset=*/137},
                             .val = NondetRegLayout{._super = /*offset=*/138}},
    ._extra19 = ArgU16Layout{.count = NondetRegLayout{._super = /*offset=*/139},
                             .val = NondetRegLayout{._super = /*offset=*/140}},
    ._extra20 = ArgU16Layout{.count = NondetRegLayout{._super = /*offset=*/141},
                             .val = NondetRegLayout{._super = /*offset=*/142}},
    ._extra21 = ArgU16Layout{.count = NondetRegLayout{._super = /*offset=*/143},
                             .val = NondetRegLayout{._super = /*offset=*/144}},
    ._extra22 = ArgU16Layout{.count = NondetRegLayout{._super = /*offset=*/145},
                             .val = NondetRegLayout{._super = /*offset=*/146}},
    ._extra23 = ArgU16Layout{.count = NondetRegLayout{._super = /*offset=*/147},
                             .val = NondetRegLayout{._super = /*offset=*/148}},
    ._extra24 = ArgU8Layout{.count = NondetRegLayout{._super = /*offset=*/149},
                            .val = NondetRegLayout{._super = /*offset=*/150}},
    ._extra25 = ArgU8Layout{.count = NondetRegLayout{._super = /*offset=*/151},
                            .val = NondetRegLayout{._super = /*offset=*/152}},
    ._extra26 = ArgU8Layout{.count = NondetRegLayout{._super = /*offset=*/153},
                            .val = NondetRegLayout{._super = /*offset=*/154}},
    ._extra27 = ArgU8Layout{.count = NondetRegLayout{._super = /*offset=*/155},
                            .val = NondetRegLayout{._super = /*offset=*/156}},
    ._extra28 = ArgU8Layout{.count = NondetRegLayout{._super = /*offset=*/157},
                            .val = NondetRegLayout{._super = /*offset=*/158}},
    ._extra29 = ArgU8Layout{.count = NondetRegLayout{._super = /*offset=*/159},
                            .val = NondetRegLayout{._super = /*offset=*/160}},
    ._extra30 = ArgU8Layout{.count = NondetRegLayout{._super = /*offset=*/161},
                            .val = NondetRegLayout{._super = /*offset=*/162}},
    ._extra31 = ArgU8Layout{.count = NondetRegLayout{._super = /*offset=*/163},
                            .val = NondetRegLayout{._super = /*offset=*/164}},
    ._extra32 = ArgU8Layout{.count = NondetRegLayout{._super = /*offset=*/165},
                            .val = NondetRegLayout{._super = /*offset=*/166}},
    ._extra33 = ArgU8Layout{.count = NondetRegLayout{._super = /*offset=*/167},
                            .val = NondetRegLayout{._super = /*offset=*/168}},
    ._extra34 = ArgU8Layout{.count = NondetRegLayout{._super = /*offset=*/169},
                            .val = NondetRegLayout{._super = /*offset=*/170}},
    ._extra35 = ArgU8Layout{.count = NondetRegLayout{._super = /*offset=*/171},
                            .val = NondetRegLayout{._super = /*offset=*/172}},
    ._extra36 = ArgU8Layout{.count = NondetRegLayout{._super = /*offset=*/173},
                            .val = NondetRegLayout{._super = /*offset=*/174}},
    ._extra37 = ArgU8Layout{.count = NondetRegLayout{._super = /*offset=*/175},
                            .val = NondetRegLayout{._super = /*offset=*/176}},
    ._extra38 = ArgU8Layout{.count = NondetRegLayout{._super = /*offset=*/177},
                            .val = NondetRegLayout{._super = /*offset=*/178}},
    ._extra39 = ArgU8Layout{.count = NondetRegLayout{._super = /*offset=*/179},
                            .val = NondetRegLayout{._super = /*offset=*/180}}};
constexpr MemoryReadLayout kLayout__490 = MemoryReadLayout{.io = kLayout__447, ._0 = kLayout__40};
constexpr MemoryReadLayout kLayout__491 = MemoryReadLayout{.io = kLayout__452, ._0 = kLayout__138};
constexpr ControlResume_SuperArm0_SuperLayout kLayout__489 =
    ControlResume_SuperArm0_SuperLayout{.pc = kLayout__490, .mode = kLayout__491};
constexpr ControlResume_SuperArm0Layout kLayout__488 = ControlResume_SuperArm0Layout{
    ._super = kLayout__489,
    ._extra0 = kLayout__458,
    ._extra1 = kLayout__459,
    ._extra2 = kLayout__463,
    ._extra3 = kLayout__464,
    ._extra4 = kLayout__468,
    ._extra5 = kLayout__469,
    ._extra6 = kLayout__473,
    ._extra7 = kLayout__474,
    ._extra8 = kLayout__478,
    ._extra9 = kLayout__479,
    ._extra10 = kLayout__483,
    ._extra11 = kLayout__484,
    ._extra12 = CycleArgLayout{.count = NondetRegLayout{._super = /*offset=*/105},
                               .cycle = NondetRegLayout{._super = /*offset=*/106}},
    ._extra13 = CycleArgLayout{.count = NondetRegLayout{._super = /*offset=*/107},
                               .cycle = NondetRegLayout{._super = /*offset=*/108}},
    ._extra14 = CycleArgLayout{.count = NondetRegLayout{._super = /*offset=*/109},
                               .cycle = NondetRegLayout{._super = /*offset=*/110}},
    ._extra15 = CycleArgLayout{.count = NondetRegLayout{._super = /*offset=*/111},
                               .cycle = NondetRegLayout{._super = /*offset=*/112}},
    ._extra16 = CycleArgLayout{.count = NondetRegLayout{._super = /*offset=*/113},
                               .cycle = NondetRegLayout{._super = /*offset=*/114}},
    ._extra17 = CycleArgLayout{.count = NondetRegLayout{._super = /*offset=*/115},
                               .cycle = NondetRegLayout{._super = /*offset=*/116}}};
constexpr MemoryWriteLayout kLayout__495 = MemoryWriteLayout{.io = kLayout__447, ._0 = kLayout__40};
constexpr ControlResume_SuperArm1_Super__0_SuperLayout kLayout__494 =
    ControlResume_SuperArm1_Super__0_SuperLayout{._0 = kLayout__495};
constexpr MemoryWriteLayout kLayout__497 =
    MemoryWriteLayout{.io = kLayout__452, ._0 = kLayout__138};
constexpr ControlResume_SuperArm1_Super__0_SuperLayout kLayout__496 =
    ControlResume_SuperArm1_Super__0_SuperLayout{._0 = kLayout__497};
constexpr IsCycleLayout kLayout__501 =
    IsCycleLayout{.arg = CycleArgLayout{.count = NondetRegLayout{._super = /*offset=*/105},
                                        .cycle = NondetRegLayout{._super = /*offset=*/106}}};
constexpr IsForwardLayout kLayout__500 = IsForwardLayout{._0 = kLayout__501};
constexpr MemoryWriteLayout kLayout__499 =
    MemoryWriteLayout{.io = kLayout__457, ._0 = kLayout__500};
constexpr ControlResume_SuperArm1_Super__0_SuperLayout kLayout__498 =
    ControlResume_SuperArm1_Super__0_SuperLayout{._0 = kLayout__499};
constexpr IsCycleLayout kLayout__505 =
    IsCycleLayout{.arg = CycleArgLayout{.count = NondetRegLayout{._super = /*offset=*/107},
                                        .cycle = NondetRegLayout{._super = /*offset=*/108}}};
constexpr IsForwardLayout kLayout__504 = IsForwardLayout{._0 = kLayout__505};
constexpr MemoryWriteLayout kLayout__503 =
    MemoryWriteLayout{.io = kLayout__462, ._0 = kLayout__504};
constexpr ControlResume_SuperArm1_Super__0_SuperLayout kLayout__502 =
    ControlResume_SuperArm1_Super__0_SuperLayout{._0 = kLayout__503};
constexpr IsCycleLayout kLayout__509 =
    IsCycleLayout{.arg = CycleArgLayout{.count = NondetRegLayout{._super = /*offset=*/109},
                                        .cycle = NondetRegLayout{._super = /*offset=*/110}}};
constexpr IsForwardLayout kLayout__508 = IsForwardLayout{._0 = kLayout__509};
constexpr MemoryWriteLayout kLayout__507 =
    MemoryWriteLayout{.io = kLayout__467, ._0 = kLayout__508};
constexpr ControlResume_SuperArm1_Super__0_SuperLayout kLayout__506 =
    ControlResume_SuperArm1_Super__0_SuperLayout{._0 = kLayout__507};
constexpr IsCycleLayout kLayout__513 =
    IsCycleLayout{.arg = CycleArgLayout{.count = NondetRegLayout{._super = /*offset=*/111},
                                        .cycle = NondetRegLayout{._super = /*offset=*/112}}};
constexpr IsForwardLayout kLayout__512 = IsForwardLayout{._0 = kLayout__513};
constexpr MemoryWriteLayout kLayout__511 =
    MemoryWriteLayout{.io = kLayout__472, ._0 = kLayout__512};
constexpr ControlResume_SuperArm1_Super__0_SuperLayout kLayout__510 =
    ControlResume_SuperArm1_Super__0_SuperLayout{._0 = kLayout__511};
constexpr IsCycleLayout kLayout__517 =
    IsCycleLayout{.arg = CycleArgLayout{.count = NondetRegLayout{._super = /*offset=*/113},
                                        .cycle = NondetRegLayout{._super = /*offset=*/114}}};
constexpr IsForwardLayout kLayout__516 = IsForwardLayout{._0 = kLayout__517};
constexpr MemoryWriteLayout kLayout__515 =
    MemoryWriteLayout{.io = kLayout__477, ._0 = kLayout__516};
constexpr ControlResume_SuperArm1_Super__0_SuperLayout kLayout__514 =
    ControlResume_SuperArm1_Super__0_SuperLayout{._0 = kLayout__515};
constexpr IsCycleLayout kLayout__521 =
    IsCycleLayout{.arg = CycleArgLayout{.count = NondetRegLayout{._super = /*offset=*/115},
                                        .cycle = NondetRegLayout{._super = /*offset=*/116}}};
constexpr IsForwardLayout kLayout__520 = IsForwardLayout{._0 = kLayout__521};
constexpr MemoryWriteLayout kLayout__519 =
    MemoryWriteLayout{.io = kLayout__482, ._0 = kLayout__520};
constexpr ControlResume_SuperArm1_Super__0_SuperLayout kLayout__518 =
    ControlResume_SuperArm1_Super__0_SuperLayout{._0 = kLayout__519};
constexpr ControlResume_SuperArm1_Super__0_SuperLayout8LayoutArray kLayout__493 =
    ControlResume_SuperArm1_Super__0_SuperLayout8LayoutArray{kLayout__494,
                                                             kLayout__496,
                                                             kLayout__498,
                                                             kLayout__502,
                                                             kLayout__506,
                                                             kLayout__510,
                                                             kLayout__514,
                                                             kLayout__518};
constexpr ControlResume_SuperArm1_SuperLayout kLayout__492 =
    ControlResume_SuperArm1_SuperLayout{._1 = kLayout__493};
constexpr ControlResume_SuperLayout kLayout__487 =
    ControlResume_SuperLayout{.arm0 = kLayout__488, .arm1 = kLayout__492};
constexpr MemoryArgLayout16LayoutArray kLayout__523 = MemoryArgLayout16LayoutArray{kLayout__448,
                                                                                   kLayout__449,
                                                                                   kLayout__453,
                                                                                   kLayout__454,
                                                                                   kLayout__458,
                                                                                   kLayout__459,
                                                                                   kLayout__463,
                                                                                   kLayout__464,
                                                                                   kLayout__468,
                                                                                   kLayout__469,
                                                                                   kLayout__473,
                                                                                   kLayout__474,
                                                                                   kLayout__478,
                                                                                   kLayout__479,
                                                                                   kLayout__483,
                                                                                   kLayout__484};
constexpr CycleArgLayout8LayoutArray kLayout__524 =
    CycleArgLayout8LayoutArray{CycleArgLayout{.count = NondetRegLayout{._super = /*offset=*/101},
                                              .cycle = NondetRegLayout{._super = /*offset=*/102}},
                               CycleArgLayout{.count = NondetRegLayout{._super = /*offset=*/103},
                                              .cycle = NondetRegLayout{._super = /*offset=*/104}},
                               CycleArgLayout{.count = NondetRegLayout{._super = /*offset=*/105},
                                              .cycle = NondetRegLayout{._super = /*offset=*/106}},
                               CycleArgLayout{.count = NondetRegLayout{._super = /*offset=*/107},
                                              .cycle = NondetRegLayout{._super = /*offset=*/108}},
                               CycleArgLayout{.count = NondetRegLayout{._super = /*offset=*/109},
                                              .cycle = NondetRegLayout{._super = /*offset=*/110}},
                               CycleArgLayout{.count = NondetRegLayout{._super = /*offset=*/111},
                                              .cycle = NondetRegLayout{._super = /*offset=*/112}},
                               CycleArgLayout{.count = NondetRegLayout{._super = /*offset=*/113},
                                              .cycle = NondetRegLayout{._super = /*offset=*/114}},
                               CycleArgLayout{.count = NondetRegLayout{._super = /*offset=*/115},
                                              .cycle = NondetRegLayout{._super = /*offset=*/116}}};
constexpr _Arguments_ControlResume_SuperLayout kLayout__522 =
    _Arguments_ControlResume_SuperLayout{.memoryArg = kLayout__523, .cycleArg = kLayout__524};
constexpr ControlResumeLayout kLayout__486 =
    ControlResumeLayout{._super = kLayout__487,
                        .pcZero = IsZeroLayout{._super = NondetRegLayout{._super = /*offset=*/181},
                                               .inv = NondetRegLayout{._super = /*offset=*/182}},
                        ._arguments_ControlResume_Super = kLayout__522};
constexpr Control0_SuperArm1Layout kLayout__485 = Control0_SuperArm1Layout{
    ._super = kLayout__486,
    ._extra0 = ArgU16Layout{.count = NondetRegLayout{._super = /*offset=*/117},
                            .val = NondetRegLayout{._super = /*offset=*/118}},
    ._extra1 = ArgU16Layout{.count = NondetRegLayout{._super = /*offset=*/119},
                            .val = NondetRegLayout{._super = /*offset=*/120}},
    ._extra2 = ArgU16Layout{.count = NondetRegLayout{._super = /*offset=*/121},
                            .val = NondetRegLayout{._super = /*offset=*/122}},
    ._extra3 = ArgU16Layout{.count = NondetRegLayout{._super = /*offset=*/123},
                            .val = NondetRegLayout{._super = /*offset=*/124}},
    ._extra4 = ArgU16Layout{.count = NondetRegLayout{._super = /*offset=*/125},
                            .val = NondetRegLayout{._super = /*offset=*/126}},
    ._extra5 = ArgU16Layout{.count = NondetRegLayout{._super = /*offset=*/127},
                            .val = NondetRegLayout{._super = /*offset=*/128}},
    ._extra6 = ArgU16Layout{.count = NondetRegLayout{._super = /*offset=*/129},
                            .val = NondetRegLayout{._super = /*offset=*/130}},
    ._extra7 = ArgU16Layout{.count = NondetRegLayout{._super = /*offset=*/131},
                            .val = NondetRegLayout{._super = /*offset=*/132}},
    ._extra8 = ArgU16Layout{.count = NondetRegLayout{._super = /*offset=*/133},
                            .val = NondetRegLayout{._super = /*offset=*/134}},
    ._extra9 = ArgU16Layout{.count = NondetRegLayout{._super = /*offset=*/135},
                            .val = NondetRegLayout{._super = /*offset=*/136}},
    ._extra10 = ArgU16Layout{.count = NondetRegLayout{._super = /*offset=*/137},
                             .val = NondetRegLayout{._super = /*offset=*/138}},
    ._extra11 = ArgU16Layout{.count = NondetRegLayout{._super = /*offset=*/139},
                             .val = NondetRegLayout{._super = /*offset=*/140}},
    ._extra12 = ArgU16Layout{.count = NondetRegLayout{._super = /*offset=*/141},
                             .val = NondetRegLayout{._super = /*offset=*/142}},
    ._extra13 = ArgU16Layout{.count = NondetRegLayout{._super = /*offset=*/143},
                             .val = NondetRegLayout{._super = /*offset=*/144}},
    ._extra14 = ArgU16Layout{.count = NondetRegLayout{._super = /*offset=*/145},
                             .val = NondetRegLayout{._super = /*offset=*/146}},
    ._extra15 = ArgU16Layout{.count = NondetRegLayout{._super = /*offset=*/147},
                             .val = NondetRegLayout{._super = /*offset=*/148}},
    ._extra16 = ArgU8Layout{.count = NondetRegLayout{._super = /*offset=*/149},
                            .val = NondetRegLayout{._super = /*offset=*/150}},
    ._extra17 = ArgU8Layout{.count = NondetRegLayout{._super = /*offset=*/151},
                            .val = NondetRegLayout{._super = /*offset=*/152}},
    ._extra18 = ArgU8Layout{.count = NondetRegLayout{._super = /*offset=*/153},
                            .val = NondetRegLayout{._super = /*offset=*/154}},
    ._extra19 = ArgU8Layout{.count = NondetRegLayout{._super = /*offset=*/155},
                            .val = NondetRegLayout{._super = /*offset=*/156}},
    ._extra20 = ArgU8Layout{.count = NondetRegLayout{._super = /*offset=*/157},
                            .val = NondetRegLayout{._super = /*offset=*/158}},
    ._extra21 = ArgU8Layout{.count = NondetRegLayout{._super = /*offset=*/159},
                            .val = NondetRegLayout{._super = /*offset=*/160}},
    ._extra22 = ArgU8Layout{.count = NondetRegLayout{._super = /*offset=*/161},
                            .val = NondetRegLayout{._super = /*offset=*/162}},
    ._extra23 = ArgU8Layout{.count = NondetRegLayout{._super = /*offset=*/163},
                            .val = NondetRegLayout{._super = /*offset=*/164}},
    ._extra24 = ArgU8Layout{.count = NondetRegLayout{._super = /*offset=*/165},
                            .val = NondetRegLayout{._super = /*offset=*/166}},
    ._extra25 = ArgU8Layout{.count = NondetRegLayout{._super = /*offset=*/167},
                            .val = NondetRegLayout{._super = /*offset=*/168}},
    ._extra26 = ArgU8Layout{.count = NondetRegLayout{._super = /*offset=*/169},
                            .val = NondetRegLayout{._super = /*offset=*/170}},
    ._extra27 = ArgU8Layout{.count = NondetRegLayout{._super = /*offset=*/171},
                            .val = NondetRegLayout{._super = /*offset=*/172}},
    ._extra28 = ArgU8Layout{.count = NondetRegLayout{._super = /*offset=*/173},
                            .val = NondetRegLayout{._super = /*offset=*/174}},
    ._extra29 = ArgU8Layout{.count = NondetRegLayout{._super = /*offset=*/175},
                            .val = NondetRegLayout{._super = /*offset=*/176}},
    ._extra30 = ArgU8Layout{.count = NondetRegLayout{._super = /*offset=*/177},
                            .val = NondetRegLayout{._super = /*offset=*/178}},
    ._extra31 = ArgU8Layout{.count = NondetRegLayout{._super = /*offset=*/179},
                            .val = NondetRegLayout{._super = /*offset=*/180}}};
constexpr NondetU16RegLayout kLayout__528 =
    NondetU16RegLayout{.arg = ArgU16Layout{.count = NondetRegLayout{._super = /*offset=*/117},
                                           .val = NondetRegLayout{._super = /*offset=*/118}}};
constexpr NondetU16RegLayout kLayout__529 =
    NondetU16RegLayout{.arg = ArgU16Layout{.count = NondetRegLayout{._super = /*offset=*/119},
                                           .val = NondetRegLayout{._super = /*offset=*/120}}};
constexpr AddrDecomposeBitsLayout kLayout__527 =
    AddrDecomposeBitsLayout{.low0 = NondetRegLayout{._super = /*offset=*/182},
                            .low1 = NondetRegLayout{._super = /*offset=*/183},
                            .upperDiff = kLayout__528,
                            ._0 = IsZeroLayout{._super = NondetRegLayout{._super = /*offset=*/184},
                                               .inv = NondetRegLayout{._super = /*offset=*/185}},
                            .med14 = kLayout__529};
constexpr ControlUserECALLLayout kLayout__526 =
    ControlUserECALLLayout{.safeMode = NondetRegLayout{._super = /*offset=*/181},
                           .pcAddr = kLayout__527,
                           .loadInst = kLayout__490,
                           .newPcAddr = kLayout__491,
                           ._0 = kLayout__499};
constexpr Control0_SuperArm2Layout kLayout__525 = Control0_SuperArm2Layout{
    ._super = kLayout__526,
    ._extra0 = kLayout__463,
    ._extra1 = kLayout__464,
    ._extra2 = kLayout__468,
    ._extra3 = kLayout__469,
    ._extra4 = kLayout__473,
    ._extra5 = kLayout__474,
    ._extra6 = kLayout__478,
    ._extra7 = kLayout__479,
    ._extra8 = kLayout__483,
    ._extra9 = kLayout__484,
    ._extra10 = CycleArgLayout{.count = NondetRegLayout{._super = /*offset=*/107},
                               .cycle = NondetRegLayout{._super = /*offset=*/108}},
    ._extra11 = CycleArgLayout{.count = NondetRegLayout{._super = /*offset=*/109},
                               .cycle = NondetRegLayout{._super = /*offset=*/110}},
    ._extra12 = CycleArgLayout{.count = NondetRegLayout{._super = /*offset=*/111},
                               .cycle = NondetRegLayout{._super = /*offset=*/112}},
    ._extra13 = CycleArgLayout{.count = NondetRegLayout{._super = /*offset=*/113},
                               .cycle = NondetRegLayout{._super = /*offset=*/114}},
    ._extra14 = CycleArgLayout{.count = NondetRegLayout{._super = /*offset=*/115},
                               .cycle = NondetRegLayout{._super = /*offset=*/116}},
    ._extra15 = ArgU16Layout{.count = NondetRegLayout{._super = /*offset=*/121},
                             .val = NondetRegLayout{._super = /*offset=*/122}},
    ._extra16 = ArgU16Layout{.count = NondetRegLayout{._super = /*offset=*/123},
                             .val = NondetRegLayout{._super = /*offset=*/124}},
    ._extra17 = ArgU16Layout{.count = NondetRegLayout{._super = /*offset=*/125},
                             .val = NondetRegLayout{._super = /*offset=*/126}},
    ._extra18 = ArgU16Layout{.count = NondetRegLayout{._super = /*offset=*/127},
                             .val = NondetRegLayout{._super = /*offset=*/128}},
    ._extra19 = ArgU16Layout{.count = NondetRegLayout{._super = /*offset=*/129},
                             .val = NondetRegLayout{._super = /*offset=*/130}},
    ._extra20 = ArgU16Layout{.count = NondetRegLayout{._super = /*offset=*/131},
                             .val = NondetRegLayout{._super = /*offset=*/132}},
    ._extra21 = ArgU16Layout{.count = NondetRegLayout{._super = /*offset=*/133},
                             .val = NondetRegLayout{._super = /*offset=*/134}},
    ._extra22 = ArgU16Layout{.count = NondetRegLayout{._super = /*offset=*/135},
                             .val = NondetRegLayout{._super = /*offset=*/136}},
    ._extra23 = ArgU16Layout{.count = NondetRegLayout{._super = /*offset=*/137},
                             .val = NondetRegLayout{._super = /*offset=*/138}},
    ._extra24 = ArgU16Layout{.count = NondetRegLayout{._super = /*offset=*/139},
                             .val = NondetRegLayout{._super = /*offset=*/140}},
    ._extra25 = ArgU16Layout{.count = NondetRegLayout{._super = /*offset=*/141},
                             .val = NondetRegLayout{._super = /*offset=*/142}},
    ._extra26 = ArgU16Layout{.count = NondetRegLayout{._super = /*offset=*/143},
                             .val = NondetRegLayout{._super = /*offset=*/144}},
    ._extra27 = ArgU16Layout{.count = NondetRegLayout{._super = /*offset=*/145},
                             .val = NondetRegLayout{._super = /*offset=*/146}},
    ._extra28 = ArgU16Layout{.count = NondetRegLayout{._super = /*offset=*/147},
                             .val = NondetRegLayout{._super = /*offset=*/148}},
    ._extra29 = ArgU8Layout{.count = NondetRegLayout{._super = /*offset=*/149},
                            .val = NondetRegLayout{._super = /*offset=*/150}},
    ._extra30 = ArgU8Layout{.count = NondetRegLayout{._super = /*offset=*/151},
                            .val = NondetRegLayout{._super = /*offset=*/152}},
    ._extra31 = ArgU8Layout{.count = NondetRegLayout{._super = /*offset=*/153},
                            .val = NondetRegLayout{._super = /*offset=*/154}},
    ._extra32 = ArgU8Layout{.count = NondetRegLayout{._super = /*offset=*/155},
                            .val = NondetRegLayout{._super = /*offset=*/156}},
    ._extra33 = ArgU8Layout{.count = NondetRegLayout{._super = /*offset=*/157},
                            .val = NondetRegLayout{._super = /*offset=*/158}},
    ._extra34 = ArgU8Layout{.count = NondetRegLayout{._super = /*offset=*/159},
                            .val = NondetRegLayout{._super = /*offset=*/160}},
    ._extra35 = ArgU8Layout{.count = NondetRegLayout{._super = /*offset=*/161},
                            .val = NondetRegLayout{._super = /*offset=*/162}},
    ._extra36 = ArgU8Layout{.count = NondetRegLayout{._super = /*offset=*/163},
                            .val = NondetRegLayout{._super = /*offset=*/164}},
    ._extra37 = ArgU8Layout{.count = NondetRegLayout{._super = /*offset=*/165},
                            .val = NondetRegLayout{._super = /*offset=*/166}},
    ._extra38 = ArgU8Layout{.count = NondetRegLayout{._super = /*offset=*/167},
                            .val = NondetRegLayout{._super = /*offset=*/168}},
    ._extra39 = ArgU8Layout{.count = NondetRegLayout{._super = /*offset=*/169},
                            .val = NondetRegLayout{._super = /*offset=*/170}},
    ._extra40 = ArgU8Layout{.count = NondetRegLayout{._super = /*offset=*/171},
                            .val = NondetRegLayout{._super = /*offset=*/172}},
    ._extra41 = ArgU8Layout{.count = NondetRegLayout{._super = /*offset=*/173},
                            .val = NondetRegLayout{._super = /*offset=*/174}},
    ._extra42 = ArgU8Layout{.count = NondetRegLayout{._super = /*offset=*/175},
                            .val = NondetRegLayout{._super = /*offset=*/176}},
    ._extra43 = ArgU8Layout{.count = NondetRegLayout{._super = /*offset=*/177},
                            .val = NondetRegLayout{._super = /*offset=*/178}},
    ._extra44 = ArgU8Layout{.count = NondetRegLayout{._super = /*offset=*/179},
                            .val = NondetRegLayout{._super = /*offset=*/180}}};
constexpr NondetU16RegLayout kLayout__533 =
    NondetU16RegLayout{.arg = ArgU16Layout{.count = NondetRegLayout{._super = /*offset=*/121},
                                           .val = NondetRegLayout{._super = /*offset=*/122}}};
constexpr NondetU16RegLayout kLayout__534 =
    NondetU16RegLayout{.arg = ArgU16Layout{.count = NondetRegLayout{._super = /*offset=*/123},
                                           .val = NondetRegLayout{._super = /*offset=*/124}}};
constexpr NormalizeU32Layout kLayout__532 =
    NormalizeU32Layout{.low16 = kLayout__533,
                       .lowCarry = NondetRegLayout{._super = /*offset=*/186},
                       .high16 = kLayout__534,
                       .highCarry = NondetRegLayout{._super = /*offset=*/187}};
constexpr ControlMRETLayout kLayout__531 =
    ControlMRETLayout{.safeMode = NondetRegLayout{._super = /*offset=*/181},
                      .pcAddr = kLayout__527,
                      .loadInst = kLayout__490,
                      .pc = kLayout__491,
                      .pcAdd = kLayout__532};
constexpr Control0_SuperArm3Layout kLayout__530 = Control0_SuperArm3Layout{
    ._super = kLayout__531,
    ._extra0 = kLayout__458,
    ._extra1 = kLayout__459,
    ._extra2 = kLayout__463,
    ._extra3 = kLayout__464,
    ._extra4 = kLayout__468,
    ._extra5 = kLayout__469,
    ._extra6 = kLayout__473,
    ._extra7 = kLayout__474,
    ._extra8 = kLayout__478,
    ._extra9 = kLayout__479,
    ._extra10 = kLayout__483,
    ._extra11 = kLayout__484,
    ._extra12 = CycleArgLayout{.count = NondetRegLayout{._super = /*offset=*/105},
                               .cycle = NondetRegLayout{._super = /*offset=*/106}},
    ._extra13 = CycleArgLayout{.count = NondetRegLayout{._super = /*offset=*/107},
                               .cycle = NondetRegLayout{._super = /*offset=*/108}},
    ._extra14 = CycleArgLayout{.count = NondetRegLayout{._super = /*offset=*/109},
                               .cycle = NondetRegLayout{._super = /*offset=*/110}},
    ._extra15 = CycleArgLayout{.count = NondetRegLayout{._super = /*offset=*/111},
                               .cycle = NondetRegLayout{._super = /*offset=*/112}},
    ._extra16 = CycleArgLayout{.count = NondetRegLayout{._super = /*offset=*/113},
                               .cycle = NondetRegLayout{._super = /*offset=*/114}},
    ._extra17 = CycleArgLayout{.count = NondetRegLayout{._super = /*offset=*/115},
                               .cycle = NondetRegLayout{._super = /*offset=*/116}},
    ._extra18 = ArgU16Layout{.count = NondetRegLayout{._super = /*offset=*/125},
                             .val = NondetRegLayout{._super = /*offset=*/126}},
    ._extra19 = ArgU16Layout{.count = NondetRegLayout{._super = /*offset=*/127},
                             .val = NondetRegLayout{._super = /*offset=*/128}},
    ._extra20 = ArgU16Layout{.count = NondetRegLayout{._super = /*offset=*/129},
                             .val = NondetRegLayout{._super = /*offset=*/130}},
    ._extra21 = ArgU16Layout{.count = NondetRegLayout{._super = /*offset=*/131},
                             .val = NondetRegLayout{._super = /*offset=*/132}},
    ._extra22 = ArgU16Layout{.count = NondetRegLayout{._super = /*offset=*/133},
                             .val = NondetRegLayout{._super = /*offset=*/134}},
    ._extra23 = ArgU16Layout{.count = NondetRegLayout{._super = /*offset=*/135},
                             .val = NondetRegLayout{._super = /*offset=*/136}},
    ._extra24 = ArgU16Layout{.count = NondetRegLayout{._super = /*offset=*/137},
                             .val = NondetRegLayout{._super = /*offset=*/138}},
    ._extra25 = ArgU16Layout{.count = NondetRegLayout{._super = /*offset=*/139},
                             .val = NondetRegLayout{._super = /*offset=*/140}},
    ._extra26 = ArgU16Layout{.count = NondetRegLayout{._super = /*offset=*/141},
                             .val = NondetRegLayout{._super = /*offset=*/142}},
    ._extra27 = ArgU16Layout{.count = NondetRegLayout{._super = /*offset=*/143},
                             .val = NondetRegLayout{._super = /*offset=*/144}},
    ._extra28 = ArgU16Layout{.count = NondetRegLayout{._super = /*offset=*/145},
                             .val = NondetRegLayout{._super = /*offset=*/146}},
    ._extra29 = ArgU16Layout{.count = NondetRegLayout{._super = /*offset=*/147},
                             .val = NondetRegLayout{._super = /*offset=*/148}},
    ._extra30 = ArgU8Layout{.count = NondetRegLayout{._super = /*offset=*/149},
                            .val = NondetRegLayout{._super = /*offset=*/150}},
    ._extra31 = ArgU8Layout{.count = NondetRegLayout{._super = /*offset=*/151},
                            .val = NondetRegLayout{._super = /*offset=*/152}},
    ._extra32 = ArgU8Layout{.count = NondetRegLayout{._super = /*offset=*/153},
                            .val = NondetRegLayout{._super = /*offset=*/154}},
    ._extra33 = ArgU8Layout{.count = NondetRegLayout{._super = /*offset=*/155},
                            .val = NondetRegLayout{._super = /*offset=*/156}},
    ._extra34 = ArgU8Layout{.count = NondetRegLayout{._super = /*offset=*/157},
                            .val = NondetRegLayout{._super = /*offset=*/158}},
    ._extra35 = ArgU8Layout{.count = NondetRegLayout{._super = /*offset=*/159},
                            .val = NondetRegLayout{._super = /*offset=*/160}},
    ._extra36 = ArgU8Layout{.count = NondetRegLayout{._super = /*offset=*/161},
                            .val = NondetRegLayout{._super = /*offset=*/162}},
    ._extra37 = ArgU8Layout{.count = NondetRegLayout{._super = /*offset=*/163},
                            .val = NondetRegLayout{._super = /*offset=*/164}},
    ._extra38 = ArgU8Layout{.count = NondetRegLayout{._super = /*offset=*/165},
                            .val = NondetRegLayout{._super = /*offset=*/166}},
    ._extra39 = ArgU8Layout{.count = NondetRegLayout{._super = /*offset=*/167},
                            .val = NondetRegLayout{._super = /*offset=*/168}},
    ._extra40 = ArgU8Layout{.count = NondetRegLayout{._super = /*offset=*/169},
                            .val = NondetRegLayout{._super = /*offset=*/170}},
    ._extra41 = ArgU8Layout{.count = NondetRegLayout{._super = /*offset=*/171},
                            .val = NondetRegLayout{._super = /*offset=*/172}},
    ._extra42 = ArgU8Layout{.count = NondetRegLayout{._super = /*offset=*/173},
                            .val = NondetRegLayout{._super = /*offset=*/174}},
    ._extra43 = ArgU8Layout{.count = NondetRegLayout{._super = /*offset=*/175},
                            .val = NondetRegLayout{._super = /*offset=*/176}},
    ._extra44 = ArgU8Layout{.count = NondetRegLayout{._super = /*offset=*/177},
                            .val = NondetRegLayout{._super = /*offset=*/178}},
    ._extra45 = ArgU8Layout{.count = NondetRegLayout{._super = /*offset=*/179},
                            .val = NondetRegLayout{._super = /*offset=*/180}}};
constexpr MemoryReadLayout kLayout__540 = MemoryReadLayout{.io = kLayout__457, ._0 = kLayout__500};
constexpr MemoryReadLayout kLayout__541 = MemoryReadLayout{.io = kLayout__462, ._0 = kLayout__504};
constexpr MemoryReadLayout kLayout__542 = MemoryReadLayout{.io = kLayout__467, ._0 = kLayout__508};
constexpr MemoryReadLayout kLayout__543 = MemoryReadLayout{.io = kLayout__472, ._0 = kLayout__512};
constexpr MemoryReadLayout kLayout__544 = MemoryReadLayout{.io = kLayout__477, ._0 = kLayout__516};
constexpr MemoryReadLayout kLayout__545 = MemoryReadLayout{.io = kLayout__482, ._0 = kLayout__520};
constexpr MemoryReadLayout8LayoutArray kLayout__539 = MemoryReadLayout8LayoutArray{kLayout__490,
                                                                                   kLayout__491,
                                                                                   kLayout__540,
                                                                                   kLayout__541,
                                                                                   kLayout__542,
                                                                                   kLayout__543,
                                                                                   kLayout__544,
                                                                                   kLayout__545};
constexpr ControlSuspend_SuperArm0_SuperLayout kLayout__538 =
    ControlSuspend_SuperArm0_SuperLayout{._1 = kLayout__539};
constexpr ControlSuspend_SuperArm1_SuperLayout kLayout__547 = ControlSuspend_SuperArm1_SuperLayout{
    .state = NondetRegLayout{._super = /*offset=*/181}, ._0 = kLayout__495, ._1 = kLayout__497};
constexpr ControlSuspend_SuperArm1Layout kLayout__546 = ControlSuspend_SuperArm1Layout{
    ._super = kLayout__547,
    ._extra0 = kLayout__458,
    ._extra1 = kLayout__459,
    ._extra2 = kLayout__463,
    ._extra3 = kLayout__464,
    ._extra4 = kLayout__468,
    ._extra5 = kLayout__469,
    ._extra6 = kLayout__473,
    ._extra7 = kLayout__474,
    ._extra8 = kLayout__478,
    ._extra9 = kLayout__479,
    ._extra10 = kLayout__483,
    ._extra11 = kLayout__484,
    ._extra12 = CycleArgLayout{.count = NondetRegLayout{._super = /*offset=*/105},
                               .cycle = NondetRegLayout{._super = /*offset=*/106}},
    ._extra13 = CycleArgLayout{.count = NondetRegLayout{._super = /*offset=*/107},
                               .cycle = NondetRegLayout{._super = /*offset=*/108}},
    ._extra14 = CycleArgLayout{.count = NondetRegLayout{._super = /*offset=*/109},
                               .cycle = NondetRegLayout{._super = /*offset=*/110}},
    ._extra15 = CycleArgLayout{.count = NondetRegLayout{._super = /*offset=*/111},
                               .cycle = NondetRegLayout{._super = /*offset=*/112}},
    ._extra16 = CycleArgLayout{.count = NondetRegLayout{._super = /*offset=*/113},
                               .cycle = NondetRegLayout{._super = /*offset=*/114}},
    ._extra17 = CycleArgLayout{.count = NondetRegLayout{._super = /*offset=*/115},
                               .cycle = NondetRegLayout{._super = /*offset=*/116}}};
constexpr ControlSuspend_SuperLayout kLayout__537 =
    ControlSuspend_SuperLayout{.arm0 = kLayout__538, .arm1 = kLayout__546};
constexpr _Arguments_ControlSuspend_SuperLayout kLayout__548 =
    _Arguments_ControlSuspend_SuperLayout{.memoryArg = kLayout__523, .cycleArg = kLayout__524};
constexpr ControlSuspendLayout kLayout__536 =
    ControlSuspendLayout{._super = kLayout__537,
                         .pcZero = IsZeroLayout{._super = NondetRegLayout{._super = /*offset=*/182},
                                                .inv = NondetRegLayout{._super = /*offset=*/183}},
                         ._arguments_ControlSuspend_Super = kLayout__548};
constexpr Control0_SuperArm4Layout kLayout__535 = Control0_SuperArm4Layout{
    ._super = kLayout__536,
    ._extra0 = ArgU16Layout{.count = NondetRegLayout{._super = /*offset=*/117},
                            .val = NondetRegLayout{._super = /*offset=*/118}},
    ._extra1 = ArgU16Layout{.count = NondetRegLayout{._super = /*offset=*/119},
                            .val = NondetRegLayout{._super = /*offset=*/120}},
    ._extra2 = ArgU16Layout{.count = NondetRegLayout{._super = /*offset=*/121},
                            .val = NondetRegLayout{._super = /*offset=*/122}},
    ._extra3 = ArgU16Layout{.count = NondetRegLayout{._super = /*offset=*/123},
                            .val = NondetRegLayout{._super = /*offset=*/124}},
    ._extra4 = ArgU16Layout{.count = NondetRegLayout{._super = /*offset=*/125},
                            .val = NondetRegLayout{._super = /*offset=*/126}},
    ._extra5 = ArgU16Layout{.count = NondetRegLayout{._super = /*offset=*/127},
                            .val = NondetRegLayout{._super = /*offset=*/128}},
    ._extra6 = ArgU16Layout{.count = NondetRegLayout{._super = /*offset=*/129},
                            .val = NondetRegLayout{._super = /*offset=*/130}},
    ._extra7 = ArgU16Layout{.count = NondetRegLayout{._super = /*offset=*/131},
                            .val = NondetRegLayout{._super = /*offset=*/132}},
    ._extra8 = ArgU16Layout{.count = NondetRegLayout{._super = /*offset=*/133},
                            .val = NondetRegLayout{._super = /*offset=*/134}},
    ._extra9 = ArgU16Layout{.count = NondetRegLayout{._super = /*offset=*/135},
                            .val = NondetRegLayout{._super = /*offset=*/136}},
    ._extra10 = ArgU16Layout{.count = NondetRegLayout{._super = /*offset=*/137},
                             .val = NondetRegLayout{._super = /*offset=*/138}},
    ._extra11 = ArgU16Layout{.count = NondetRegLayout{._super = /*offset=*/139},
                             .val = NondetRegLayout{._super = /*offset=*/140}},
    ._extra12 = ArgU16Layout{.count = NondetRegLayout{._super = /*offset=*/141},
                             .val = NondetRegLayout{._super = /*offset=*/142}},
    ._extra13 = ArgU16Layout{.count = NondetRegLayout{._super = /*offset=*/143},
                             .val = NondetRegLayout{._super = /*offset=*/144}},
    ._extra14 = ArgU16Layout{.count = NondetRegLayout{._super = /*offset=*/145},
                             .val = NondetRegLayout{._super = /*offset=*/146}},
    ._extra15 = ArgU16Layout{.count = NondetRegLayout{._super = /*offset=*/147},
                             .val = NondetRegLayout{._super = /*offset=*/148}},
    ._extra16 = ArgU8Layout{.count = NondetRegLayout{._super = /*offset=*/149},
                            .val = NondetRegLayout{._super = /*offset=*/150}},
    ._extra17 = ArgU8Layout{.count = NondetRegLayout{._super = /*offset=*/151},
                            .val = NondetRegLayout{._super = /*offset=*/152}},
    ._extra18 = ArgU8Layout{.count = NondetRegLayout{._super = /*offset=*/153},
                            .val = NondetRegLayout{._super = /*offset=*/154}},
    ._extra19 = ArgU8Layout{.count = NondetRegLayout{._super = /*offset=*/155},
                            .val = NondetRegLayout{._super = /*offset=*/156}},
    ._extra20 = ArgU8Layout{.count = NondetRegLayout{._super = /*offset=*/157},
                            .val = NondetRegLayout{._super = /*offset=*/158}},
    ._extra21 = ArgU8Layout{.count = NondetRegLayout{._super = /*offset=*/159},
                            .val = NondetRegLayout{._super = /*offset=*/160}},
    ._extra22 = ArgU8Layout{.count = NondetRegLayout{._super = /*offset=*/161},
                            .val = NondetRegLayout{._super = /*offset=*/162}},
    ._extra23 = ArgU8Layout{.count = NondetRegLayout{._super = /*offset=*/163},
                            .val = NondetRegLayout{._super = /*offset=*/164}},
    ._extra24 = ArgU8Layout{.count = NondetRegLayout{._super = /*offset=*/165},
                            .val = NondetRegLayout{._super = /*offset=*/166}},
    ._extra25 = ArgU8Layout{.count = NondetRegLayout{._super = /*offset=*/167},
                            .val = NondetRegLayout{._super = /*offset=*/168}},
    ._extra26 = ArgU8Layout{.count = NondetRegLayout{._super = /*offset=*/169},
                            .val = NondetRegLayout{._super = /*offset=*/170}},
    ._extra27 = ArgU8Layout{.count = NondetRegLayout{._super = /*offset=*/171},
                            .val = NondetRegLayout{._super = /*offset=*/172}},
    ._extra28 = ArgU8Layout{.count = NondetRegLayout{._super = /*offset=*/173},
                            .val = NondetRegLayout{._super = /*offset=*/174}},
    ._extra29 = ArgU8Layout{.count = NondetRegLayout{._super = /*offset=*/175},
                            .val = NondetRegLayout{._super = /*offset=*/176}},
    ._extra30 = ArgU8Layout{.count = NondetRegLayout{._super = /*offset=*/177},
                            .val = NondetRegLayout{._super = /*offset=*/178}},
    ._extra31 = ArgU8Layout{.count = NondetRegLayout{._super = /*offset=*/179},
                            .val = NondetRegLayout{._super = /*offset=*/180}}};
constexpr MemoryPageOutLayout kLayout__552 =
    MemoryPageOutLayout{.io = kLayout__447, ._0 = kLayout__40};
constexpr MemoryPageOutLayout kLayout__553 =
    MemoryPageOutLayout{.io = kLayout__452, ._0 = kLayout__138};
constexpr MemoryPageOutLayout kLayout__554 =
    MemoryPageOutLayout{.io = kLayout__457, ._0 = kLayout__500};
constexpr MemoryPageOutLayout kLayout__555 =
    MemoryPageOutLayout{.io = kLayout__462, ._0 = kLayout__504};
constexpr MemoryPageOutLayout kLayout__556 =
    MemoryPageOutLayout{.io = kLayout__467, ._0 = kLayout__508};
constexpr MemoryPageOutLayout kLayout__557 =
    MemoryPageOutLayout{.io = kLayout__472, ._0 = kLayout__512};
constexpr MemoryPageOutLayout kLayout__558 =
    MemoryPageOutLayout{.io = kLayout__477, ._0 = kLayout__516};
constexpr MemoryPageOutLayout kLayout__559 =
    MemoryPageOutLayout{.io = kLayout__482, ._0 = kLayout__520};
constexpr MemoryPageOutLayout8LayoutArray kLayout__551 =
    MemoryPageOutLayout8LayoutArray{kLayout__552,
                                    kLayout__553,
                                    kLayout__554,
                                    kLayout__555,
                                    kLayout__556,
                                    kLayout__557,
                                    kLayout__558,
                                    kLayout__559};
constexpr ControlStoreRootLayout kLayout__550 = ControlStoreRootLayout{._1 = kLayout__551};
constexpr Control0_SuperArm5Layout kLayout__549 = Control0_SuperArm5Layout{
    ._super = kLayout__550,
    ._extra0 = ArgU16Layout{.count = NondetRegLayout{._super = /*offset=*/117},
                            .val = NondetRegLayout{._super = /*offset=*/118}},
    ._extra1 = ArgU16Layout{.count = NondetRegLayout{._super = /*offset=*/119},
                            .val = NondetRegLayout{._super = /*offset=*/120}},
    ._extra2 = ArgU16Layout{.count = NondetRegLayout{._super = /*offset=*/121},
                            .val = NondetRegLayout{._super = /*offset=*/122}},
    ._extra3 = ArgU16Layout{.count = NondetRegLayout{._super = /*offset=*/123},
                            .val = NondetRegLayout{._super = /*offset=*/124}},
    ._extra4 = ArgU16Layout{.count = NondetRegLayout{._super = /*offset=*/125},
                            .val = NondetRegLayout{._super = /*offset=*/126}},
    ._extra5 = ArgU16Layout{.count = NondetRegLayout{._super = /*offset=*/127},
                            .val = NondetRegLayout{._super = /*offset=*/128}},
    ._extra6 = ArgU16Layout{.count = NondetRegLayout{._super = /*offset=*/129},
                            .val = NondetRegLayout{._super = /*offset=*/130}},
    ._extra7 = ArgU16Layout{.count = NondetRegLayout{._super = /*offset=*/131},
                            .val = NondetRegLayout{._super = /*offset=*/132}},
    ._extra8 = ArgU16Layout{.count = NondetRegLayout{._super = /*offset=*/133},
                            .val = NondetRegLayout{._super = /*offset=*/134}},
    ._extra9 = ArgU16Layout{.count = NondetRegLayout{._super = /*offset=*/135},
                            .val = NondetRegLayout{._super = /*offset=*/136}},
    ._extra10 = ArgU16Layout{.count = NondetRegLayout{._super = /*offset=*/137},
                             .val = NondetRegLayout{._super = /*offset=*/138}},
    ._extra11 = ArgU16Layout{.count = NondetRegLayout{._super = /*offset=*/139},
                             .val = NondetRegLayout{._super = /*offset=*/140}},
    ._extra12 = ArgU16Layout{.count = NondetRegLayout{._super = /*offset=*/141},
                             .val = NondetRegLayout{._super = /*offset=*/142}},
    ._extra13 = ArgU16Layout{.count = NondetRegLayout{._super = /*offset=*/143},
                             .val = NondetRegLayout{._super = /*offset=*/144}},
    ._extra14 = ArgU16Layout{.count = NondetRegLayout{._super = /*offset=*/145},
                             .val = NondetRegLayout{._super = /*offset=*/146}},
    ._extra15 = ArgU16Layout{.count = NondetRegLayout{._super = /*offset=*/147},
                             .val = NondetRegLayout{._super = /*offset=*/148}},
    ._extra16 = ArgU8Layout{.count = NondetRegLayout{._super = /*offset=*/149},
                            .val = NondetRegLayout{._super = /*offset=*/150}},
    ._extra17 = ArgU8Layout{.count = NondetRegLayout{._super = /*offset=*/151},
                            .val = NondetRegLayout{._super = /*offset=*/152}},
    ._extra18 = ArgU8Layout{.count = NondetRegLayout{._super = /*offset=*/153},
                            .val = NondetRegLayout{._super = /*offset=*/154}},
    ._extra19 = ArgU8Layout{.count = NondetRegLayout{._super = /*offset=*/155},
                            .val = NondetRegLayout{._super = /*offset=*/156}},
    ._extra20 = ArgU8Layout{.count = NondetRegLayout{._super = /*offset=*/157},
                            .val = NondetRegLayout{._super = /*offset=*/158}},
    ._extra21 = ArgU8Layout{.count = NondetRegLayout{._super = /*offset=*/159},
                            .val = NondetRegLayout{._super = /*offset=*/160}},
    ._extra22 = ArgU8Layout{.count = NondetRegLayout{._super = /*offset=*/161},
                            .val = NondetRegLayout{._super = /*offset=*/162}},
    ._extra23 = ArgU8Layout{.count = NondetRegLayout{._super = /*offset=*/163},
                            .val = NondetRegLayout{._super = /*offset=*/164}},
    ._extra24 = ArgU8Layout{.count = NondetRegLayout{._super = /*offset=*/165},
                            .val = NondetRegLayout{._super = /*offset=*/166}},
    ._extra25 = ArgU8Layout{.count = NondetRegLayout{._super = /*offset=*/167},
                            .val = NondetRegLayout{._super = /*offset=*/168}},
    ._extra26 = ArgU8Layout{.count = NondetRegLayout{._super = /*offset=*/169},
                            .val = NondetRegLayout{._super = /*offset=*/170}},
    ._extra27 = ArgU8Layout{.count = NondetRegLayout{._super = /*offset=*/171},
                            .val = NondetRegLayout{._super = /*offset=*/172}},
    ._extra28 = ArgU8Layout{.count = NondetRegLayout{._super = /*offset=*/173},
                            .val = NondetRegLayout{._super = /*offset=*/174}},
    ._extra29 = ArgU8Layout{.count = NondetRegLayout{._super = /*offset=*/175},
                            .val = NondetRegLayout{._super = /*offset=*/176}},
    ._extra30 = ArgU8Layout{.count = NondetRegLayout{._super = /*offset=*/177},
                            .val = NondetRegLayout{._super = /*offset=*/178}},
    ._extra31 = ArgU8Layout{.count = NondetRegLayout{._super = /*offset=*/179},
                            .val = NondetRegLayout{._super = /*offset=*/180}}};
constexpr ControlTable_SuperArm0_Super__0_SuperLayout kLayout__566 =
    ControlTable_SuperArm0_Super__0_SuperLayout{
        .arg = ArgU16Layout{.count = NondetRegLayout{._super = /*offset=*/117},
                            .val = NondetRegLayout{._super = /*offset=*/118}}};
constexpr ControlTable_SuperArm0_Super__0_SuperLayout kLayout__567 =
    ControlTable_SuperArm0_Super__0_SuperLayout{
        .arg = ArgU16Layout{.count = NondetRegLayout{._super = /*offset=*/119},
                            .val = NondetRegLayout{._super = /*offset=*/120}}};
constexpr ControlTable_SuperArm0_Super__0_SuperLayout kLayout__568 =
    ControlTable_SuperArm0_Super__0_SuperLayout{
        .arg = ArgU16Layout{.count = NondetRegLayout{._super = /*offset=*/121},
                            .val = NondetRegLayout{._super = /*offset=*/122}}};
constexpr ControlTable_SuperArm0_Super__0_SuperLayout kLayout__569 =
    ControlTable_SuperArm0_Super__0_SuperLayout{
        .arg = ArgU16Layout{.count = NondetRegLayout{._super = /*offset=*/123},
                            .val = NondetRegLayout{._super = /*offset=*/124}}};
constexpr ControlTable_SuperArm0_Super__0_SuperLayout kLayout__570 =
    ControlTable_SuperArm0_Super__0_SuperLayout{
        .arg = ArgU16Layout{.count = NondetRegLayout{._super = /*offset=*/125},
                            .val = NondetRegLayout{._super = /*offset=*/126}}};
constexpr ControlTable_SuperArm0_Super__0_SuperLayout kLayout__571 =
    ControlTable_SuperArm0_Super__0_SuperLayout{
        .arg = ArgU16Layout{.count = NondetRegLayout{._super = /*offset=*/127},
                            .val = NondetRegLayout{._super = /*offset=*/128}}};
constexpr ControlTable_SuperArm0_Super__0_SuperLayout kLayout__572 =
    ControlTable_SuperArm0_Super__0_SuperLayout{
        .arg = ArgU16Layout{.count = NondetRegLayout{._super = /*offset=*/129},
                            .val = NondetRegLayout{._super = /*offset=*/130}}};
constexpr ControlTable_SuperArm0_Super__0_SuperLayout kLayout__573 =
    ControlTable_SuperArm0_Super__0_SuperLayout{
        .arg = ArgU16Layout{.count = NondetRegLayout{._super = /*offset=*/131},
                            .val = NondetRegLayout{._super = /*offset=*/132}}};
constexpr ControlTable_SuperArm0_Super__0_SuperLayout kLayout__574 =
    ControlTable_SuperArm0_Super__0_SuperLayout{
        .arg = ArgU16Layout{.count = NondetRegLayout{._super = /*offset=*/133},
                            .val = NondetRegLayout{._super = /*offset=*/134}}};
constexpr ControlTable_SuperArm0_Super__0_SuperLayout kLayout__575 =
    ControlTable_SuperArm0_Super__0_SuperLayout{
        .arg = ArgU16Layout{.count = NondetRegLayout{._super = /*offset=*/135},
                            .val = NondetRegLayout{._super = /*offset=*/136}}};
constexpr ControlTable_SuperArm0_Super__0_SuperLayout kLayout__576 =
    ControlTable_SuperArm0_Super__0_SuperLayout{
        .arg = ArgU16Layout{.count = NondetRegLayout{._super = /*offset=*/137},
                            .val = NondetRegLayout{._super = /*offset=*/138}}};
constexpr ControlTable_SuperArm0_Super__0_SuperLayout kLayout__577 =
    ControlTable_SuperArm0_Super__0_SuperLayout{
        .arg = ArgU16Layout{.count = NondetRegLayout{._super = /*offset=*/139},
                            .val = NondetRegLayout{._super = /*offset=*/140}}};
constexpr ControlTable_SuperArm0_Super__0_SuperLayout kLayout__578 =
    ControlTable_SuperArm0_Super__0_SuperLayout{
        .arg = ArgU16Layout{.count = NondetRegLayout{._super = /*offset=*/141},
                            .val = NondetRegLayout{._super = /*offset=*/142}}};
constexpr ControlTable_SuperArm0_Super__0_SuperLayout kLayout__579 =
    ControlTable_SuperArm0_Super__0_SuperLayout{
        .arg = ArgU16Layout{.count = NondetRegLayout{._super = /*offset=*/143},
                            .val = NondetRegLayout{._super = /*offset=*/144}}};
constexpr ControlTable_SuperArm0_Super__0_SuperLayout kLayout__580 =
    ControlTable_SuperArm0_Super__0_SuperLayout{
        .arg = ArgU16Layout{.count = NondetRegLayout{._super = /*offset=*/145},
                            .val = NondetRegLayout{._super = /*offset=*/146}}};
constexpr ControlTable_SuperArm0_Super__0_SuperLayout kLayout__581 =
    ControlTable_SuperArm0_Super__0_SuperLayout{
        .arg = ArgU16Layout{.count = NondetRegLayout{._super = /*offset=*/147},
                            .val = NondetRegLayout{._super = /*offset=*/148}}};
constexpr ControlTable_SuperArm0_Super__0_SuperLayout16LayoutArray kLayout__565 =
    ControlTable_SuperArm0_Super__0_SuperLayout16LayoutArray{kLayout__566,
                                                             kLayout__567,
                                                             kLayout__568,
                                                             kLayout__569,
                                                             kLayout__570,
                                                             kLayout__571,
                                                             kLayout__572,
                                                             kLayout__573,
                                                             kLayout__574,
                                                             kLayout__575,
                                                             kLayout__576,
                                                             kLayout__577,
                                                             kLayout__578,
                                                             kLayout__579,
                                                             kLayout__580,
                                                             kLayout__581};
constexpr ControlTable_SuperArm0_SuperLayout kLayout__564 = ControlTable_SuperArm0_SuperLayout{
    ._1 = kLayout__565,
    .done = IsZeroLayout{._super = NondetRegLayout{._super = /*offset=*/181},
                         .inv = NondetRegLayout{._super = /*offset=*/182}}};
constexpr ControlTable_SuperArm0Layout kLayout__563 = ControlTable_SuperArm0Layout{
    ._super = kLayout__564,
    ._extra0 = ArgU8Layout{.count = NondetRegLayout{._super = /*offset=*/149},
                           .val = NondetRegLayout{._super = /*offset=*/150}},
    ._extra1 = ArgU8Layout{.count = NondetRegLayout{._super = /*offset=*/151},
                           .val = NondetRegLayout{._super = /*offset=*/152}},
    ._extra2 = ArgU8Layout{.count = NondetRegLayout{._super = /*offset=*/153},
                           .val = NondetRegLayout{._super = /*offset=*/154}},
    ._extra3 = ArgU8Layout{.count = NondetRegLayout{._super = /*offset=*/155},
                           .val = NondetRegLayout{._super = /*offset=*/156}},
    ._extra4 = ArgU8Layout{.count = NondetRegLayout{._super = /*offset=*/157},
                           .val = NondetRegLayout{._super = /*offset=*/158}},
    ._extra5 = ArgU8Layout{.count = NondetRegLayout{._super = /*offset=*/159},
                           .val = NondetRegLayout{._super = /*offset=*/160}},
    ._extra6 = ArgU8Layout{.count = NondetRegLayout{._super = /*offset=*/161},
                           .val = NondetRegLayout{._super = /*offset=*/162}},
    ._extra7 = ArgU8Layout{.count = NondetRegLayout{._super = /*offset=*/163},
                           .val = NondetRegLayout{._super = /*offset=*/164}},
    ._extra8 = ArgU8Layout{.count = NondetRegLayout{._super = /*offset=*/165},
                           .val = NondetRegLayout{._super = /*offset=*/166}},
    ._extra9 = ArgU8Layout{.count = NondetRegLayout{._super = /*offset=*/167},
                           .val = NondetRegLayout{._super = /*offset=*/168}},
    ._extra10 = ArgU8Layout{.count = NondetRegLayout{._super = /*offset=*/169},
                            .val = NondetRegLayout{._super = /*offset=*/170}},
    ._extra11 = ArgU8Layout{.count = NondetRegLayout{._super = /*offset=*/171},
                            .val = NondetRegLayout{._super = /*offset=*/172}},
    ._extra12 = ArgU8Layout{.count = NondetRegLayout{._super = /*offset=*/173},
                            .val = NondetRegLayout{._super = /*offset=*/174}},
    ._extra13 = ArgU8Layout{.count = NondetRegLayout{._super = /*offset=*/175},
                            .val = NondetRegLayout{._super = /*offset=*/176}},
    ._extra14 = ArgU8Layout{.count = NondetRegLayout{._super = /*offset=*/177},
                            .val = NondetRegLayout{._super = /*offset=*/178}},
    ._extra15 = ArgU8Layout{.count = NondetRegLayout{._super = /*offset=*/179},
                            .val = NondetRegLayout{._super = /*offset=*/180}}};
constexpr ControlTable_SuperArm1_Super__0_SuperLayout kLayout__585 =
    ControlTable_SuperArm1_Super__0_SuperLayout{
        .arg = ArgU8Layout{.count = NondetRegLayout{._super = /*offset=*/149},
                           .val = NondetRegLayout{._super = /*offset=*/150}}};
constexpr ControlTable_SuperArm1_Super__0_SuperLayout kLayout__586 =
    ControlTable_SuperArm1_Super__0_SuperLayout{
        .arg = ArgU8Layout{.count = NondetRegLayout{._super = /*offset=*/151},
                           .val = NondetRegLayout{._super = /*offset=*/152}}};
constexpr ControlTable_SuperArm1_Super__0_SuperLayout kLayout__587 =
    ControlTable_SuperArm1_Super__0_SuperLayout{
        .arg = ArgU8Layout{.count = NondetRegLayout{._super = /*offset=*/153},
                           .val = NondetRegLayout{._super = /*offset=*/154}}};
constexpr ControlTable_SuperArm1_Super__0_SuperLayout kLayout__588 =
    ControlTable_SuperArm1_Super__0_SuperLayout{
        .arg = ArgU8Layout{.count = NondetRegLayout{._super = /*offset=*/155},
                           .val = NondetRegLayout{._super = /*offset=*/156}}};
constexpr ControlTable_SuperArm1_Super__0_SuperLayout kLayout__589 =
    ControlTable_SuperArm1_Super__0_SuperLayout{
        .arg = ArgU8Layout{.count = NondetRegLayout{._super = /*offset=*/157},
                           .val = NondetRegLayout{._super = /*offset=*/158}}};
constexpr ControlTable_SuperArm1_Super__0_SuperLayout kLayout__590 =
    ControlTable_SuperArm1_Super__0_SuperLayout{
        .arg = ArgU8Layout{.count = NondetRegLayout{._super = /*offset=*/159},
                           .val = NondetRegLayout{._super = /*offset=*/160}}};
constexpr ControlTable_SuperArm1_Super__0_SuperLayout kLayout__591 =
    ControlTable_SuperArm1_Super__0_SuperLayout{
        .arg = ArgU8Layout{.count = NondetRegLayout{._super = /*offset=*/161},
                           .val = NondetRegLayout{._super = /*offset=*/162}}};
constexpr ControlTable_SuperArm1_Super__0_SuperLayout kLayout__592 =
    ControlTable_SuperArm1_Super__0_SuperLayout{
        .arg = ArgU8Layout{.count = NondetRegLayout{._super = /*offset=*/163},
                           .val = NondetRegLayout{._super = /*offset=*/164}}};
constexpr ControlTable_SuperArm1_Super__0_SuperLayout kLayout__593 =
    ControlTable_SuperArm1_Super__0_SuperLayout{
        .arg = ArgU8Layout{.count = NondetRegLayout{._super = /*offset=*/165},
                           .val = NondetRegLayout{._super = /*offset=*/166}}};
constexpr ControlTable_SuperArm1_Super__0_SuperLayout kLayout__594 =
    ControlTable_SuperArm1_Super__0_SuperLayout{
        .arg = ArgU8Layout{.count = NondetRegLayout{._super = /*offset=*/167},
                           .val = NondetRegLayout{._super = /*offset=*/168}}};
constexpr ControlTable_SuperArm1_Super__0_SuperLayout kLayout__595 =
    ControlTable_SuperArm1_Super__0_SuperLayout{
        .arg = ArgU8Layout{.count = NondetRegLayout{._super = /*offset=*/169},
                           .val = NondetRegLayout{._super = /*offset=*/170}}};
constexpr ControlTable_SuperArm1_Super__0_SuperLayout kLayout__596 =
    ControlTable_SuperArm1_Super__0_SuperLayout{
        .arg = ArgU8Layout{.count = NondetRegLayout{._super = /*offset=*/171},
                           .val = NondetRegLayout{._super = /*offset=*/172}}};
constexpr ControlTable_SuperArm1_Super__0_SuperLayout kLayout__597 =
    ControlTable_SuperArm1_Super__0_SuperLayout{
        .arg = ArgU8Layout{.count = NondetRegLayout{._super = /*offset=*/173},
                           .val = NondetRegLayout{._super = /*offset=*/174}}};
constexpr ControlTable_SuperArm1_Super__0_SuperLayout kLayout__598 =
    ControlTable_SuperArm1_Super__0_SuperLayout{
        .arg = ArgU8Layout{.count = NondetRegLayout{._super = /*offset=*/175},
                           .val = NondetRegLayout{._super = /*offset=*/176}}};
constexpr ControlTable_SuperArm1_Super__0_SuperLayout kLayout__599 =
    ControlTable_SuperArm1_Super__0_SuperLayout{
        .arg = ArgU8Layout{.count = NondetRegLayout{._super = /*offset=*/177},
                           .val = NondetRegLayout{._super = /*offset=*/178}}};
constexpr ControlTable_SuperArm1_Super__0_SuperLayout kLayout__600 =
    ControlTable_SuperArm1_Super__0_SuperLayout{
        .arg = ArgU8Layout{.count = NondetRegLayout{._super = /*offset=*/179},
                           .val = NondetRegLayout{._super = /*offset=*/180}}};
constexpr ControlTable_SuperArm1_Super__0_SuperLayout16LayoutArray kLayout__584 =
    ControlTable_SuperArm1_Super__0_SuperLayout16LayoutArray{kLayout__585,
                                                             kLayout__586,
                                                             kLayout__587,
                                                             kLayout__588,
                                                             kLayout__589,
                                                             kLayout__590,
                                                             kLayout__591,
                                                             kLayout__592,
                                                             kLayout__593,
                                                             kLayout__594,
                                                             kLayout__595,
                                                             kLayout__596,
                                                             kLayout__597,
                                                             kLayout__598,
                                                             kLayout__599,
                                                             kLayout__600};
constexpr ControlTable_SuperArm1_SuperLayout kLayout__583 = ControlTable_SuperArm1_SuperLayout{
    ._1 = kLayout__584,
    .done = IsZeroLayout{._super = NondetRegLayout{._super = /*offset=*/181},
                         .inv = NondetRegLayout{._super = /*offset=*/182}}};
constexpr ControlTable_SuperArm1Layout kLayout__582 = ControlTable_SuperArm1Layout{
    ._super = kLayout__583,
    ._extra0 = ArgU16Layout{.count = NondetRegLayout{._super = /*offset=*/117},
                            .val = NondetRegLayout{._super = /*offset=*/118}},
    ._extra1 = ArgU16Layout{.count = NondetRegLayout{._super = /*offset=*/119},
                            .val = NondetRegLayout{._super = /*offset=*/120}},
    ._extra2 = ArgU16Layout{.count = NondetRegLayout{._super = /*offset=*/121},
                            .val = NondetRegLayout{._super = /*offset=*/122}},
    ._extra3 = ArgU16Layout{.count = NondetRegLayout{._super = /*offset=*/123},
                            .val = NondetRegLayout{._super = /*offset=*/124}},
    ._extra4 = ArgU16Layout{.count = NondetRegLayout{._super = /*offset=*/125},
                            .val = NondetRegLayout{._super = /*offset=*/126}},
    ._extra5 = ArgU16Layout{.count = NondetRegLayout{._super = /*offset=*/127},
                            .val = NondetRegLayout{._super = /*offset=*/128}},
    ._extra6 = ArgU16Layout{.count = NondetRegLayout{._super = /*offset=*/129},
                            .val = NondetRegLayout{._super = /*offset=*/130}},
    ._extra7 = ArgU16Layout{.count = NondetRegLayout{._super = /*offset=*/131},
                            .val = NondetRegLayout{._super = /*offset=*/132}},
    ._extra8 = ArgU16Layout{.count = NondetRegLayout{._super = /*offset=*/133},
                            .val = NondetRegLayout{._super = /*offset=*/134}},
    ._extra9 = ArgU16Layout{.count = NondetRegLayout{._super = /*offset=*/135},
                            .val = NondetRegLayout{._super = /*offset=*/136}},
    ._extra10 = ArgU16Layout{.count = NondetRegLayout{._super = /*offset=*/137},
                             .val = NondetRegLayout{._super = /*offset=*/138}},
    ._extra11 = ArgU16Layout{.count = NondetRegLayout{._super = /*offset=*/139},
                             .val = NondetRegLayout{._super = /*offset=*/140}},
    ._extra12 = ArgU16Layout{.count = NondetRegLayout{._super = /*offset=*/141},
                             .val = NondetRegLayout{._super = /*offset=*/142}},
    ._extra13 = ArgU16Layout{.count = NondetRegLayout{._super = /*offset=*/143},
                             .val = NondetRegLayout{._super = /*offset=*/144}},
    ._extra14 = ArgU16Layout{.count = NondetRegLayout{._super = /*offset=*/145},
                             .val = NondetRegLayout{._super = /*offset=*/146}},
    ._extra15 = ArgU16Layout{.count = NondetRegLayout{._super = /*offset=*/147},
                             .val = NondetRegLayout{._super = /*offset=*/148}}};
constexpr ControlTable_SuperLayout kLayout__562 =
    ControlTable_SuperLayout{.arm0 = kLayout__563, .arm1 = kLayout__582};
constexpr ArgU16Layout16LayoutArray kLayout__602 =
    ArgU16Layout16LayoutArray{ArgU16Layout{.count = NondetRegLayout{._super = /*offset=*/117},
                                           .val = NondetRegLayout{._super = /*offset=*/118}},
                              ArgU16Layout{.count = NondetRegLayout{._super = /*offset=*/119},
                                           .val = NondetRegLayout{._super = /*offset=*/120}},
                              ArgU16Layout{.count = NondetRegLayout{._super = /*offset=*/121},
                                           .val = NondetRegLayout{._super = /*offset=*/122}},
                              ArgU16Layout{.count = NondetRegLayout{._super = /*offset=*/123},
                                           .val = NondetRegLayout{._super = /*offset=*/124}},
                              ArgU16Layout{.count = NondetRegLayout{._super = /*offset=*/125},
                                           .val = NondetRegLayout{._super = /*offset=*/126}},
                              ArgU16Layout{.count = NondetRegLayout{._super = /*offset=*/127},
                                           .val = NondetRegLayout{._super = /*offset=*/128}},
                              ArgU16Layout{.count = NondetRegLayout{._super = /*offset=*/129},
                                           .val = NondetRegLayout{._super = /*offset=*/130}},
                              ArgU16Layout{.count = NondetRegLayout{._super = /*offset=*/131},
                                           .val = NondetRegLayout{._super = /*offset=*/132}},
                              ArgU16Layout{.count = NondetRegLayout{._super = /*offset=*/133},
                                           .val = NondetRegLayout{._super = /*offset=*/134}},
                              ArgU16Layout{.count = NondetRegLayout{._super = /*offset=*/135},
                                           .val = NondetRegLayout{._super = /*offset=*/136}},
                              ArgU16Layout{.count = NondetRegLayout{._super = /*offset=*/137},
                                           .val = NondetRegLayout{._super = /*offset=*/138}},
                              ArgU16Layout{.count = NondetRegLayout{._super = /*offset=*/139},
                                           .val = NondetRegLayout{._super = /*offset=*/140}},
                              ArgU16Layout{.count = NondetRegLayout{._super = /*offset=*/141},
                                           .val = NondetRegLayout{._super = /*offset=*/142}},
                              ArgU16Layout{.count = NondetRegLayout{._super = /*offset=*/143},
                                           .val = NondetRegLayout{._super = /*offset=*/144}},
                              ArgU16Layout{.count = NondetRegLayout{._super = /*offset=*/145},
                                           .val = NondetRegLayout{._super = /*offset=*/146}},
                              ArgU16Layout{.count = NondetRegLayout{._super = /*offset=*/147},
                                           .val = NondetRegLayout{._super = /*offset=*/148}}};
constexpr ArgU8Layout16LayoutArray kLayout__603 =
    ArgU8Layout16LayoutArray{ArgU8Layout{.count = NondetRegLayout{._super = /*offset=*/149},
                                         .val = NondetRegLayout{._super = /*offset=*/150}},
                             ArgU8Layout{.count = NondetRegLayout{._super = /*offset=*/151},
                                         .val = NondetRegLayout{._super = /*offset=*/152}},
                             ArgU8Layout{.count = NondetRegLayout{._super = /*offset=*/153},
                                         .val = NondetRegLayout{._super = /*offset=*/154}},
                             ArgU8Layout{.count = NondetRegLayout{._super = /*offset=*/155},
                                         .val = NondetRegLayout{._super = /*offset=*/156}},
                             ArgU8Layout{.count = NondetRegLayout{._super = /*offset=*/157},
                                         .val = NondetRegLayout{._super = /*offset=*/158}},
                             ArgU8Layout{.count = NondetRegLayout{._super = /*offset=*/159},
                                         .val = NondetRegLayout{._super = /*offset=*/160}},
                             ArgU8Layout{.count = NondetRegLayout{._super = /*offset=*/161},
                                         .val = NondetRegLayout{._super = /*offset=*/162}},
                             ArgU8Layout{.count = NondetRegLayout{._super = /*offset=*/163},
                                         .val = NondetRegLayout{._super = /*offset=*/164}},
                             ArgU8Layout{.count = NondetRegLayout{._super = /*offset=*/165},
                                         .val = NondetRegLayout{._super = /*offset=*/166}},
                             ArgU8Layout{.count = NondetRegLayout{._super = /*offset=*/167},
                                         .val = NondetRegLayout{._super = /*offset=*/168}},
                             ArgU8Layout{.count = NondetRegLayout{._super = /*offset=*/169},
                                         .val = NondetRegLayout{._super = /*offset=*/170}},
                             ArgU8Layout{.count = NondetRegLayout{._super = /*offset=*/171},
                                         .val = NondetRegLayout{._super = /*offset=*/172}},
                             ArgU8Layout{.count = NondetRegLayout{._super = /*offset=*/173},
                                         .val = NondetRegLayout{._super = /*offset=*/174}},
                             ArgU8Layout{.count = NondetRegLayout{._super = /*offset=*/175},
                                         .val = NondetRegLayout{._super = /*offset=*/176}},
                             ArgU8Layout{.count = NondetRegLayout{._super = /*offset=*/177},
                                         .val = NondetRegLayout{._super = /*offset=*/178}},
                             ArgU8Layout{.count = NondetRegLayout{._super = /*offset=*/179},
                                         .val = NondetRegLayout{._super = /*offset=*/180}}};
constexpr _Arguments_ControlTable_SuperLayout kLayout__601 =
    _Arguments_ControlTable_SuperLayout{.argU16 = kLayout__602, .argU8 = kLayout__603};
constexpr ControlTableLayout kLayout__561 =
    ControlTableLayout{._super = kLayout__562,
                       .entry = NondetRegLayout{._super = /*offset=*/183},
                       .mode = NondetRegLayout{._super = /*offset=*/184},
                       ._arguments_ControlTable_Super = kLayout__601};
constexpr Control0_SuperArm6Layout kLayout__560 = Control0_SuperArm6Layout{
    ._super = kLayout__561,
    ._extra0 = kLayout__448,
    ._extra1 = kLayout__449,
    ._extra2 = kLayout__453,
    ._extra3 = kLayout__454,
    ._extra4 = kLayout__458,
    ._extra5 = kLayout__459,
    ._extra6 = kLayout__463,
    ._extra7 = kLayout__464,
    ._extra8 = kLayout__468,
    ._extra9 = kLayout__469,
    ._extra10 = kLayout__473,
    ._extra11 = kLayout__474,
    ._extra12 = kLayout__478,
    ._extra13 = kLayout__479,
    ._extra14 = kLayout__483,
    ._extra15 = kLayout__484,
    ._extra16 = CycleArgLayout{.count = NondetRegLayout{._super = /*offset=*/101},
                               .cycle = NondetRegLayout{._super = /*offset=*/102}},
    ._extra17 = CycleArgLayout{.count = NondetRegLayout{._super = /*offset=*/103},
                               .cycle = NondetRegLayout{._super = /*offset=*/104}},
    ._extra18 = CycleArgLayout{.count = NondetRegLayout{._super = /*offset=*/105},
                               .cycle = NondetRegLayout{._super = /*offset=*/106}},
    ._extra19 = CycleArgLayout{.count = NondetRegLayout{._super = /*offset=*/107},
                               .cycle = NondetRegLayout{._super = /*offset=*/108}},
    ._extra20 = CycleArgLayout{.count = NondetRegLayout{._super = /*offset=*/109},
                               .cycle = NondetRegLayout{._super = /*offset=*/110}},
    ._extra21 = CycleArgLayout{.count = NondetRegLayout{._super = /*offset=*/111},
                               .cycle = NondetRegLayout{._super = /*offset=*/112}},
    ._extra22 = CycleArgLayout{.count = NondetRegLayout{._super = /*offset=*/113},
                               .cycle = NondetRegLayout{._super = /*offset=*/114}},
    ._extra23 = CycleArgLayout{.count = NondetRegLayout{._super = /*offset=*/115},
                               .cycle = NondetRegLayout{._super = /*offset=*/116}}};
constexpr _Arguments_ControlDone__0Layout kLayout__606 =
    _Arguments_ControlDone__0Layout{.cycleArg = CycleArgLayout1LayoutArray{CycleArgLayout{
                                        .count = NondetRegLayout{._super = /*offset=*/101},
                                        .cycle = NondetRegLayout{._super = /*offset=*/102}}}};
constexpr ControlDone__0Arm0_SuperLayout kLayout__608 =
    ControlDone__0Arm0_SuperLayout{._0 = kLayout__41};
constexpr ControlDone__0Arm1Layout kLayout__609 = ControlDone__0Arm1Layout{
    ._extra0 = CycleArgLayout{.count = NondetRegLayout{._super = /*offset=*/101},
                              .cycle = NondetRegLayout{._super = /*offset=*/102}}};
constexpr ControlDone__0Layout kLayout__607 =
    ControlDone__0Layout{.arm0 = kLayout__608, .arm1 = kLayout__609};
constexpr ControlDoneLayout kLayout__605 =
    ControlDoneLayout{._arguments_ControlDone__0 = kLayout__606, ._2 = kLayout__607};
constexpr Control0_SuperArm7Layout kLayout__604 = Control0_SuperArm7Layout{
    ._super = kLayout__605,
    ._extra0 = kLayout__448,
    ._extra1 = kLayout__449,
    ._extra2 = kLayout__453,
    ._extra3 = kLayout__454,
    ._extra4 = kLayout__458,
    ._extra5 = kLayout__459,
    ._extra6 = kLayout__463,
    ._extra7 = kLayout__464,
    ._extra8 = kLayout__468,
    ._extra9 = kLayout__469,
    ._extra10 = kLayout__473,
    ._extra11 = kLayout__474,
    ._extra12 = kLayout__478,
    ._extra13 = kLayout__479,
    ._extra14 = kLayout__483,
    ._extra15 = kLayout__484,
    ._extra16 = CycleArgLayout{.count = NondetRegLayout{._super = /*offset=*/103},
                               .cycle = NondetRegLayout{._super = /*offset=*/104}},
    ._extra17 = CycleArgLayout{.count = NondetRegLayout{._super = /*offset=*/105},
                               .cycle = NondetRegLayout{._super = /*offset=*/106}},
    ._extra18 = CycleArgLayout{.count = NondetRegLayout{._super = /*offset=*/107},
                               .cycle = NondetRegLayout{._super = /*offset=*/108}},
    ._extra19 = CycleArgLayout{.count = NondetRegLayout{._super = /*offset=*/109},
                               .cycle = NondetRegLayout{._super = /*offset=*/110}},
    ._extra20 = CycleArgLayout{.count = NondetRegLayout{._super = /*offset=*/111},
                               .cycle = NondetRegLayout{._super = /*offset=*/112}},
    ._extra21 = CycleArgLayout{.count = NondetRegLayout{._super = /*offset=*/113},
                               .cycle = NondetRegLayout{._super = /*offset=*/114}},
    ._extra22 = CycleArgLayout{.count = NondetRegLayout{._super = /*offset=*/115},
                               .cycle = NondetRegLayout{._super = /*offset=*/116}},
    ._extra23 = ArgU16Layout{.count = NondetRegLayout{._super = /*offset=*/117},
                             .val = NondetRegLayout{._super = /*offset=*/118}},
    ._extra24 = ArgU16Layout{.count = NondetRegLayout{._super = /*offset=*/119},
                             .val = NondetRegLayout{._super = /*offset=*/120}},
    ._extra25 = ArgU16Layout{.count = NondetRegLayout{._super = /*offset=*/121},
                             .val = NondetRegLayout{._super = /*offset=*/122}},
    ._extra26 = ArgU16Layout{.count = NondetRegLayout{._super = /*offset=*/123},
                             .val = NondetRegLayout{._super = /*offset=*/124}},
    ._extra27 = ArgU16Layout{.count = NondetRegLayout{._super = /*offset=*/125},
                             .val = NondetRegLayout{._super = /*offset=*/126}},
    ._extra28 = ArgU16Layout{.count = NondetRegLayout{._super = /*offset=*/127},
                             .val = NondetRegLayout{._super = /*offset=*/128}},
    ._extra29 = ArgU16Layout{.count = NondetRegLayout{._super = /*offset=*/129},
                             .val = NondetRegLayout{._super = /*offset=*/130}},
    ._extra30 = ArgU16Layout{.count = NondetRegLayout{._super = /*offset=*/131},
                             .val = NondetRegLayout{._super = /*offset=*/132}},
    ._extra31 = ArgU16Layout{.count = NondetRegLayout{._super = /*offset=*/133},
                             .val = NondetRegLayout{._super = /*offset=*/134}},
    ._extra32 = ArgU16Layout{.count = NondetRegLayout{._super = /*offset=*/135},
                             .val = NondetRegLayout{._super = /*offset=*/136}},
    ._extra33 = ArgU16Layout{.count = NondetRegLayout{._super = /*offset=*/137},
                             .val = NondetRegLayout{._super = /*offset=*/138}},
    ._extra34 = ArgU16Layout{.count = NondetRegLayout{._super = /*offset=*/139},
                             .val = NondetRegLayout{._super = /*offset=*/140}},
    ._extra35 = ArgU16Layout{.count = NondetRegLayout{._super = /*offset=*/141},
                             .val = NondetRegLayout{._super = /*offset=*/142}},
    ._extra36 = ArgU16Layout{.count = NondetRegLayout{._super = /*offset=*/143},
                             .val = NondetRegLayout{._super = /*offset=*/144}},
    ._extra37 = ArgU16Layout{.count = NondetRegLayout{._super = /*offset=*/145},
                             .val = NondetRegLayout{._super = /*offset=*/146}},
    ._extra38 = ArgU16Layout{.count = NondetRegLayout{._super = /*offset=*/147},
                             .val = NondetRegLayout{._super = /*offset=*/148}},
    ._extra39 = ArgU8Layout{.count = NondetRegLayout{._super = /*offset=*/149},
                            .val = NondetRegLayout{._super = /*offset=*/150}},
    ._extra40 = ArgU8Layout{.count = NondetRegLayout{._super = /*offset=*/151},
                            .val = NondetRegLayout{._super = /*offset=*/152}},
    ._extra41 = ArgU8Layout{.count = NondetRegLayout{._super = /*offset=*/153},
                            .val = NondetRegLayout{._super = /*offset=*/154}},
    ._extra42 = ArgU8Layout{.count = NondetRegLayout{._super = /*offset=*/155},
                            .val = NondetRegLayout{._super = /*offset=*/156}},
    ._extra43 = ArgU8Layout{.count = NondetRegLayout{._super = /*offset=*/157},
                            .val = NondetRegLayout{._super = /*offset=*/158}},
    ._extra44 = ArgU8Layout{.count = NondetRegLayout{._super = /*offset=*/159},
                            .val = NondetRegLayout{._super = /*offset=*/160}},
    ._extra45 = ArgU8Layout{.count = NondetRegLayout{._super = /*offset=*/161},
                            .val = NondetRegLayout{._super = /*offset=*/162}},
    ._extra46 = ArgU8Layout{.count = NondetRegLayout{._super = /*offset=*/163},
                            .val = NondetRegLayout{._super = /*offset=*/164}},
    ._extra47 = ArgU8Layout{.count = NondetRegLayout{._super = /*offset=*/165},
                            .val = NondetRegLayout{._super = /*offset=*/166}},
    ._extra48 = ArgU8Layout{.count = NondetRegLayout{._super = /*offset=*/167},
                            .val = NondetRegLayout{._super = /*offset=*/168}},
    ._extra49 = ArgU8Layout{.count = NondetRegLayout{._super = /*offset=*/169},
                            .val = NondetRegLayout{._super = /*offset=*/170}},
    ._extra50 = ArgU8Layout{.count = NondetRegLayout{._super = /*offset=*/171},
                            .val = NondetRegLayout{._super = /*offset=*/172}},
    ._extra51 = ArgU8Layout{.count = NondetRegLayout{._super = /*offset=*/173},
                            .val = NondetRegLayout{._super = /*offset=*/174}},
    ._extra52 = ArgU8Layout{.count = NondetRegLayout{._super = /*offset=*/175},
                            .val = NondetRegLayout{._super = /*offset=*/176}},
    ._extra53 = ArgU8Layout{.count = NondetRegLayout{._super = /*offset=*/177},
                            .val = NondetRegLayout{._super = /*offset=*/178}},
    ._extra54 = ArgU8Layout{.count = NondetRegLayout{._super = /*offset=*/179},
                            .val = NondetRegLayout{._super = /*offset=*/180}}};
constexpr Control0_SuperLayout kLayout__441 = Control0_SuperLayout{.arm0 = kLayout__442,
                                                                   .arm1 = kLayout__485,
                                                                   .arm2 = kLayout__525,
                                                                   .arm3 = kLayout__530,
                                                                   .arm4 = kLayout__535,
                                                                   .arm5 = kLayout__549,
                                                                   .arm6 = kLayout__560,
                                                                   .arm7 = kLayout__604};
constexpr DoCycleTableLayout kLayout__610 =
    DoCycleTableLayout{.arg1 = CycleArgLayout{.count = NondetRegLayout{._super = /*offset=*/188},
                                              .cycle = NondetRegLayout{._super = /*offset=*/189}},
                       .arg2 = CycleArgLayout{.count = NondetRegLayout{._super = /*offset=*/190},
                                              .cycle = NondetRegLayout{._super = /*offset=*/191}}};
constexpr _Arguments_Control0_SuperLayout kLayout__611 =
    _Arguments_Control0_SuperLayout{.memoryArg = kLayout__523,
                                    .cycleArg = kLayout__524,
                                    .argU16 = kLayout__602,
                                    .argU8 = kLayout__603};
constexpr Control0Layout kLayout__440 = Control0Layout{
    ._super = kLayout__441, ._0 = kLayout__610, ._arguments_Control0_Super = kLayout__611};
constexpr DoCycleTableLayout kLayout__613 =
    DoCycleTableLayout{.arg1 = CycleArgLayout{.count = NondetRegLayout{._super = /*offset=*/92},
                                              .cycle = NondetRegLayout{._super = /*offset=*/93}},
                       .arg2 = CycleArgLayout{.count = NondetRegLayout{._super = /*offset=*/94},
                                              .cycle = NondetRegLayout{._super = /*offset=*/95}}};
constexpr NondetU16RegLayout kLayout__615 =
    NondetU16RegLayout{.arg = ArgU16Layout{.count = NondetRegLayout{._super = /*offset=*/98},
                                           .val = NondetRegLayout{._super = /*offset=*/99}}};
constexpr AddrDecomposeBitsLayout kLayout__614 =
    AddrDecomposeBitsLayout{.low0 = NondetRegLayout{._super = /*offset=*/96},
                            .low1 = NondetRegLayout{._super = /*offset=*/97},
                            .upperDiff = kLayout__615,
                            ._0 = IsZeroLayout{._super = NondetRegLayout{._super = /*offset=*/100},
                                               .inv = NondetRegLayout{._super = /*offset=*/101}},
                            .med14 = kLayout__407};
constexpr MemoryArgLayout8LayoutArray kLayout__617 = MemoryArgLayout8LayoutArray{kLayout__448,
                                                                                 kLayout__449,
                                                                                 kLayout__453,
                                                                                 kLayout__454,
                                                                                 kLayout__458,
                                                                                 kLayout__459,
                                                                                 kLayout__463,
                                                                                 kLayout__464};
constexpr CycleArgLayout4LayoutArray kLayout__618 =
    CycleArgLayout4LayoutArray{CycleArgLayout{.count = NondetRegLayout{._super = /*offset=*/65},
                                              .cycle = NondetRegLayout{._super = /*offset=*/66}},
                               CycleArgLayout{.count = NondetRegLayout{._super = /*offset=*/67},
                                              .cycle = NondetRegLayout{._super = /*offset=*/68}},
                               CycleArgLayout{.count = NondetRegLayout{._super = /*offset=*/69},
                                              .cycle = NondetRegLayout{._super = /*offset=*/70}},
                               CycleArgLayout{.count = NondetRegLayout{._super = /*offset=*/71},
                                              .cycle = NondetRegLayout{._super = /*offset=*/72}}};
constexpr ArgU16Layout4LayoutArray kLayout__619 =
    ArgU16Layout4LayoutArray{ArgU16Layout{.count = NondetRegLayout{._super = /*offset=*/73},
                                          .val = NondetRegLayout{._super = /*offset=*/74}},
                             ArgU16Layout{.count = NondetRegLayout{._super = /*offset=*/75},
                                          .val = NondetRegLayout{._super = /*offset=*/76}},
                             ArgU16Layout{.count = NondetRegLayout{._super = /*offset=*/77},
                                          .val = NondetRegLayout{._super = /*offset=*/78}},
                             ArgU16Layout{.count = NondetRegLayout{._super = /*offset=*/79},
                                          .val = NondetRegLayout{._super = /*offset=*/80}}};
constexpr ArgU8Layout4LayoutArray kLayout__620 =
    ArgU8Layout4LayoutArray{ArgU8Layout{.count = NondetRegLayout{._super = /*offset=*/81},
                                        .val = NondetRegLayout{._super = /*offset=*/82}},
                            ArgU8Layout{.count = NondetRegLayout{._super = /*offset=*/83},
                                        .val = NondetRegLayout{._super = /*offset=*/84}},
                            ArgU8Layout{.count = NondetRegLayout{._super = /*offset=*/85},
                                        .val = NondetRegLayout{._super = /*offset=*/86}},
                            ArgU8Layout{.count = NondetRegLayout{._super = /*offset=*/87},
                                        .val = NondetRegLayout{._super = /*offset=*/88}}};
constexpr _Arguments_ECall0OutputLayout kLayout__616 =
    _Arguments_ECall0OutputLayout{.memoryArg = kLayout__617,
                                  .cycleArg = kLayout__618,
                                  .argU16 = kLayout__619,
                                  .argU8 = kLayout__620};
constexpr IsCycleLayout kLayout__626 =
    IsCycleLayout{.arg = CycleArgLayout{.count = NondetRegLayout{._super = /*offset=*/65},
                                        .cycle = NondetRegLayout{._super = /*offset=*/66}}};
constexpr IsForwardLayout kLayout__625 = IsForwardLayout{._0 = kLayout__626};
constexpr MemoryReadLayout kLayout__624 = MemoryReadLayout{.io = kLayout__447, ._0 = kLayout__625};
constexpr IsCycleLayout kLayout__629 =
    IsCycleLayout{.arg = CycleArgLayout{.count = NondetRegLayout{._super = /*offset=*/67},
                                        .cycle = NondetRegLayout{._super = /*offset=*/68}}};
constexpr IsForwardLayout kLayout__628 = IsForwardLayout{._0 = kLayout__629};
constexpr MemoryReadLayout kLayout__627 = MemoryReadLayout{.io = kLayout__452, ._0 = kLayout__628};
constexpr NondetRegLayout6LayoutArray kLayout__631 =
    NondetRegLayout6LayoutArray{NondetRegLayout{._super = /*offset=*/104},
                                NondetRegLayout{._super = /*offset=*/105},
                                NondetRegLayout{._super = /*offset=*/106},
                                NondetRegLayout{._super = /*offset=*/107},
                                NondetRegLayout{._super = /*offset=*/108},
                                NondetRegLayout{._super = /*offset=*/109}};
constexpr OneHot_6_Layout kLayout__630 = OneHot_6_Layout{._super = kLayout__631};
constexpr MachineECallLayout kLayout__623 = MachineECallLayout{
    .loadInst = kLayout__624, .dispatchIdx = kLayout__627, .dispatch = kLayout__630};
constexpr ECall0OutputArm0Layout kLayout__622 = ECall0OutputArm0Layout{
    ._super = kLayout__623,
    ._extra0 = kLayout__458,
    ._extra1 = kLayout__459,
    ._extra2 = kLayout__463,
    ._extra3 = kLayout__464,
    ._extra4 = CycleArgLayout{.count = NondetRegLayout{._super = /*offset=*/69},
                              .cycle = NondetRegLayout{._super = /*offset=*/70}},
    ._extra5 = CycleArgLayout{.count = NondetRegLayout{._super = /*offset=*/71},
                              .cycle = NondetRegLayout{._super = /*offset=*/72}},
    ._extra6 = ArgU16Layout{.count = NondetRegLayout{._super = /*offset=*/73},
                            .val = NondetRegLayout{._super = /*offset=*/74}},
    ._extra7 = ArgU16Layout{.count = NondetRegLayout{._super = /*offset=*/75},
                            .val = NondetRegLayout{._super = /*offset=*/76}},
    ._extra8 = ArgU16Layout{.count = NondetRegLayout{._super = /*offset=*/77},
                            .val = NondetRegLayout{._super = /*offset=*/78}},
    ._extra9 = ArgU16Layout{.count = NondetRegLayout{._super = /*offset=*/79},
                            .val = NondetRegLayout{._super = /*offset=*/80}},
    ._extra10 = ArgU8Layout{.count = NondetRegLayout{._super = /*offset=*/81},
                            .val = NondetRegLayout{._super = /*offset=*/82}},
    ._extra11 = ArgU8Layout{.count = NondetRegLayout{._super = /*offset=*/83},
                            .val = NondetRegLayout{._super = /*offset=*/84}},
    ._extra12 = ArgU8Layout{.count = NondetRegLayout{._super = /*offset=*/85},
                            .val = NondetRegLayout{._super = /*offset=*/86}},
    ._extra13 = ArgU8Layout{.count = NondetRegLayout{._super = /*offset=*/87},
                            .val = NondetRegLayout{._super = /*offset=*/88}}};
constexpr ECallTerminateLayout kLayout__633 =
    ECallTerminateLayout{.a0 = kLayout__624, .a1 = kLayout__627};
constexpr ECall0OutputArm1Layout kLayout__632 = ECall0OutputArm1Layout{
    ._super = kLayout__633,
    ._extra0 = kLayout__458,
    ._extra1 = kLayout__459,
    ._extra2 = kLayout__463,
    ._extra3 = kLayout__464,
    ._extra4 = CycleArgLayout{.count = NondetRegLayout{._super = /*offset=*/69},
                              .cycle = NondetRegLayout{._super = /*offset=*/70}},
    ._extra5 = CycleArgLayout{.count = NondetRegLayout{._super = /*offset=*/71},
                              .cycle = NondetRegLayout{._super = /*offset=*/72}},
    ._extra6 = ArgU16Layout{.count = NondetRegLayout{._super = /*offset=*/73},
                            .val = NondetRegLayout{._super = /*offset=*/74}},
    ._extra7 = ArgU16Layout{.count = NondetRegLayout{._super = /*offset=*/75},
                            .val = NondetRegLayout{._super = /*offset=*/76}},
    ._extra8 = ArgU16Layout{.count = NondetRegLayout{._super = /*offset=*/77},
                            .val = NondetRegLayout{._super = /*offset=*/78}},
    ._extra9 = ArgU16Layout{.count = NondetRegLayout{._super = /*offset=*/79},
                            .val = NondetRegLayout{._super = /*offset=*/80}},
    ._extra10 = ArgU8Layout{.count = NondetRegLayout{._super = /*offset=*/81},
                            .val = NondetRegLayout{._super = /*offset=*/82}},
    ._extra11 = ArgU8Layout{.count = NondetRegLayout{._super = /*offset=*/83},
                            .val = NondetRegLayout{._super = /*offset=*/84}},
    ._extra12 = ArgU8Layout{.count = NondetRegLayout{._super = /*offset=*/85},
                            .val = NondetRegLayout{._super = /*offset=*/86}},
    ._extra13 = ArgU8Layout{.count = NondetRegLayout{._super = /*offset=*/87},
                            .val = NondetRegLayout{._super = /*offset=*/88}}};
constexpr IsCycleLayout kLayout__638 =
    IsCycleLayout{.arg = CycleArgLayout{.count = NondetRegLayout{._super = /*offset=*/69},
                                        .cycle = NondetRegLayout{._super = /*offset=*/70}}};
constexpr IsForwardLayout kLayout__637 = IsForwardLayout{._0 = kLayout__638};
constexpr MemoryReadLayout kLayout__636 = MemoryReadLayout{.io = kLayout__457, ._0 = kLayout__637};
constexpr NondetU16RegLayout kLayout__639 =
    NondetU16RegLayout{.arg = ArgU16Layout{.count = NondetRegLayout{._super = /*offset=*/73},
                                           .val = NondetRegLayout{._super = /*offset=*/74}}};
constexpr NondetU16RegLayout kLayout__640 =
    NondetU16RegLayout{.arg = ArgU16Layout{.count = NondetRegLayout{._super = /*offset=*/75},
                                           .val = NondetRegLayout{._super = /*offset=*/76}}};
constexpr IsCycleLayout kLayout__643 =
    IsCycleLayout{.arg = CycleArgLayout{.count = NondetRegLayout{._super = /*offset=*/71},
                                        .cycle = NondetRegLayout{._super = /*offset=*/72}}};
constexpr IsForwardLayout kLayout__642 = IsForwardLayout{._0 = kLayout__643};
constexpr MemoryWriteLayout kLayout__641 =
    MemoryWriteLayout{.io = kLayout__462, ._0 = kLayout__642};
constexpr NondetU16RegLayout kLayout__645 =
    NondetU16RegLayout{.arg = ArgU16Layout{.count = NondetRegLayout{._super = /*offset=*/77},
                                           .val = NondetRegLayout{._super = /*offset=*/78}}};
constexpr NondetRegLayout4LayoutArray kLayout__647 =
    NondetRegLayout4LayoutArray{NondetRegLayout{._super = /*offset=*/105},
                                NondetRegLayout{._super = /*offset=*/106},
                                NondetRegLayout{._super = /*offset=*/107},
                                NondetRegLayout{._super = /*offset=*/108}};
constexpr OneHot_4_Layout kLayout__646 = OneHot_4_Layout{._super = kLayout__647};
constexpr DecomposeLow2Layout kLayout__644 = DecomposeLow2Layout{
    .high = kLayout__645,
    .low2 = NondetRegLayout{._super = /*offset=*/104},
    .low2Hot = kLayout__646,
    .highZero = IsZeroLayout{._super = NondetRegLayout{._super = /*offset=*/109},
                             .inv = NondetRegLayout{._super = /*offset=*/110}},
    .isZero = NondetRegLayout{._super = /*offset=*/111}};
constexpr NondetU16RegLayout kLayout__649 =
    NondetU16RegLayout{.arg = ArgU16Layout{.count = NondetRegLayout{._super = /*offset=*/79},
                                           .val = NondetRegLayout{._super = /*offset=*/80}}};
constexpr NondetRegLayout4LayoutArray kLayout__651 =
    NondetRegLayout4LayoutArray{NondetRegLayout{._super = /*offset=*/113},
                                NondetRegLayout{._super = /*offset=*/114},
                                NondetRegLayout{._super = /*offset=*/115},
                                NondetRegLayout{._super = /*offset=*/116}};
constexpr OneHot_4_Layout kLayout__650 = OneHot_4_Layout{._super = kLayout__651};
constexpr DecomposeLow2Layout kLayout__648 = DecomposeLow2Layout{
    .high = kLayout__649,
    .low2 = NondetRegLayout{._super = /*offset=*/112},
    .low2Hot = kLayout__650,
    .highZero = IsZeroLayout{._super = NondetRegLayout{._super = /*offset=*/117},
                             .inv = NondetRegLayout{._super = /*offset=*/118}},
    .isZero = NondetRegLayout{._super = /*offset=*/119}};
constexpr ECallHostReadSetupLayout kLayout__635 =
    ECallHostReadSetupLayout{.fd = kLayout__624,
                             .ptr = kLayout__627,
                             .len = kLayout__636,
                             .newLen = kLayout__639,
                             .diff = kLayout__640,
                             ._0 = kLayout__641,
                             .ptrDecomp = kLayout__644,
                             .lenDecomp = kLayout__648,
                             .len123 = NondetRegLayout{._super = /*offset=*/120},
                             .uneven = NondetRegLayout{._super = /*offset=*/121}};
constexpr ECall0OutputArm2Layout kLayout__634 =
    ECall0OutputArm2Layout{._super = kLayout__635,
                           ._extra0 = ArgU8Layout{.count = NondetRegLayout{._super = /*offset=*/81},
                                                  .val = NondetRegLayout{._super = /*offset=*/82}},
                           ._extra1 = ArgU8Layout{.count = NondetRegLayout{._super = /*offset=*/83},
                                                  .val = NondetRegLayout{._super = /*offset=*/84}},
                           ._extra2 = ArgU8Layout{.count = NondetRegLayout{._super = /*offset=*/85},
                                                  .val = NondetRegLayout{._super = /*offset=*/86}},
                           ._extra3 = ArgU8Layout{.count = NondetRegLayout{._super = /*offset=*/87},
                                                  .val = NondetRegLayout{._super = /*offset=*/88}}};
constexpr ECallHostWriteLayout kLayout__653 = ECallHostWriteLayout{.fd = kLayout__624,
                                                                   .ptr = kLayout__627,
                                                                   .len = kLayout__636,
                                                                   .newLen = kLayout__639,
                                                                   .diff = kLayout__640,
                                                                   ._0 = kLayout__641};
constexpr ECall0OutputArm3Layout kLayout__652 = ECall0OutputArm3Layout{
    ._super = kLayout__653,
    ._extra0 = ArgU16Layout{.count = NondetRegLayout{._super = /*offset=*/77},
                            .val = NondetRegLayout{._super = /*offset=*/78}},
    ._extra1 = ArgU16Layout{.count = NondetRegLayout{._super = /*offset=*/79},
                            .val = NondetRegLayout{._super = /*offset=*/80}},
    ._extra2 = ArgU8Layout{.count = NondetRegLayout{._super = /*offset=*/81},
                           .val = NondetRegLayout{._super = /*offset=*/82}},
    ._extra3 = ArgU8Layout{.count = NondetRegLayout{._super = /*offset=*/83},
                           .val = NondetRegLayout{._super = /*offset=*/84}},
    ._extra4 = ArgU8Layout{.count = NondetRegLayout{._super = /*offset=*/85},
                           .val = NondetRegLayout{._super = /*offset=*/86}},
    ._extra5 = ArgU8Layout{.count = NondetRegLayout{._super = /*offset=*/87},
                           .val = NondetRegLayout{._super = /*offset=*/88}}};
constexpr DecomposeLow2Layout kLayout__656 = DecomposeLow2Layout{
    .high = kLayout__639,
    .low2 = NondetRegLayout{._super = /*offset=*/104},
    .low2Hot = kLayout__646,
    .highZero = IsZeroLayout{._super = NondetRegLayout{._super = /*offset=*/109},
                             .inv = NondetRegLayout{._super = /*offset=*/110}},
    .isZero = NondetRegLayout{._super = /*offset=*/111}};
constexpr MemoryWriteUnconstrainedLayout kLayout__657 =
    MemoryWriteUnconstrainedLayout{.io = kLayout__452, ._0 = kLayout__628};
constexpr SplitWordLayout kLayout__658 =
    SplitWordLayout{.byte0 = kLayout__259, .byte1 = kLayout__261};
constexpr NondetU8RegLayout kLayout__660 =
    NondetU8RegLayout{.arg = ArgU8Layout{.count = NondetRegLayout{._super = /*offset=*/87},
                                         .val = NondetRegLayout{._super = /*offset=*/88}}};
constexpr SplitWordLayout kLayout__659 =
    SplitWordLayout{.byte0 = kLayout__264, .byte1 = kLayout__660};
constexpr ECallHostReadBytesLayout kLayout__655 = ECallHostReadBytesLayout{
    .lenDecomp = kLayout__656,
    .len123 = NondetRegLayout{._super = /*offset=*/112},
    .nextPtrEven = IsZeroLayout{._super = NondetRegLayout{._super = /*offset=*/113},
                                .inv = NondetRegLayout{._super = /*offset=*/114}},
    .uneven = NondetRegLayout{._super = /*offset=*/115},
    .lenZero = IsZeroLayout{._super = NondetRegLayout{._super = /*offset=*/116},
                            .inv = NondetRegLayout{._super = /*offset=*/117}},
    .low0 = NondetRegLayout{._super = /*offset=*/118},
    .low1 = NondetRegLayout{._super = /*offset=*/119},
    .origWord = kLayout__624,
    ._0 = kLayout__657,
    .oldBytes = kLayout__658,
    .newBytes_0 = kLayout__659};
constexpr ECall0OutputArm4Layout kLayout__654 = ECall0OutputArm4Layout{
    ._super = kLayout__655,
    ._extra0 = kLayout__458,
    ._extra1 = kLayout__459,
    ._extra2 = kLayout__463,
    ._extra3 = kLayout__464,
    ._extra4 = CycleArgLayout{.count = NondetRegLayout{._super = /*offset=*/69},
                              .cycle = NondetRegLayout{._super = /*offset=*/70}},
    ._extra5 = CycleArgLayout{.count = NondetRegLayout{._super = /*offset=*/71},
                              .cycle = NondetRegLayout{._super = /*offset=*/72}},
    ._extra6 = ArgU16Layout{.count = NondetRegLayout{._super = /*offset=*/75},
                            .val = NondetRegLayout{._super = /*offset=*/76}},
    ._extra7 = ArgU16Layout{.count = NondetRegLayout{._super = /*offset=*/77},
                            .val = NondetRegLayout{._super = /*offset=*/78}},
    ._extra8 = ArgU16Layout{.count = NondetRegLayout{._super = /*offset=*/79},
                            .val = NondetRegLayout{._super = /*offset=*/80}}};
constexpr DecomposeLow2Layout kLayout__663 = DecomposeLow2Layout{
    .high = kLayout__640,
    .low2 = NondetRegLayout{._super = /*offset=*/112},
    .low2Hot = kLayout__650,
    .highZero = IsZeroLayout{._super = NondetRegLayout{._super = /*offset=*/117},
                             .inv = NondetRegLayout{._super = /*offset=*/118}},
    .isZero = NondetRegLayout{._super = /*offset=*/119}};
constexpr MemoryWriteUnconstrainedLayout kLayout__666 =
    MemoryWriteUnconstrainedLayout{.io = kLayout__447, ._0 = kLayout__625};
constexpr ECallHostReadWords__0_SuperLayout kLayout__665 = ECallHostReadWords__0_SuperLayout{
    .addr = NondetRegLayout{._super = /*offset=*/120}, ._0 = kLayout__666};
constexpr ECallHostReadWords__0_SuperLayout kLayout__667 = ECallHostReadWords__0_SuperLayout{
    .addr = NondetRegLayout{._super = /*offset=*/121}, ._0 = kLayout__657};
constexpr MemoryWriteUnconstrainedLayout kLayout__669 =
    MemoryWriteUnconstrainedLayout{.io = kLayout__457, ._0 = kLayout__637};
constexpr ECallHostReadWords__0_SuperLayout kLayout__668 = ECallHostReadWords__0_SuperLayout{
    .addr = NondetRegLayout{._super = /*offset=*/122}, ._0 = kLayout__669};
constexpr MemoryWriteUnconstrainedLayout kLayout__671 =
    MemoryWriteUnconstrainedLayout{.io = kLayout__462, ._0 = kLayout__642};
constexpr ECallHostReadWords__0_SuperLayout kLayout__670 = ECallHostReadWords__0_SuperLayout{
    .addr = NondetRegLayout{._super = /*offset=*/123}, ._0 = kLayout__671};
constexpr ECallHostReadWords__0_SuperLayout4LayoutArray kLayout__664 =
    ECallHostReadWords__0_SuperLayout4LayoutArray{
        kLayout__665, kLayout__667, kLayout__668, kLayout__670};
constexpr ECallHostReadWordsLayout kLayout__662 = ECallHostReadWordsLayout{
    .lenDecomp = kLayout__656,
    .wordsDecomp = kLayout__663,
    ._1 = kLayout__664,
    .newLenHighZero = IsZeroLayout{._super = NondetRegLayout{._super = /*offset=*/124},
                                   .inv = NondetRegLayout{._super = /*offset=*/125}},
    .lenZero = NondetRegLayout{._super = /*offset=*/126}};
constexpr ECall0OutputArm5Layout kLayout__661 = ECall0OutputArm5Layout{
    ._super = kLayout__662,
    ._extra0 = ArgU16Layout{.count = NondetRegLayout{._super = /*offset=*/77},
                            .val = NondetRegLayout{._super = /*offset=*/78}},
    ._extra1 = ArgU16Layout{.count = NondetRegLayout{._super = /*offset=*/79},
                            .val = NondetRegLayout{._super = /*offset=*/80}},
    ._extra2 = ArgU8Layout{.count = NondetRegLayout{._super = /*offset=*/81},
                           .val = NondetRegLayout{._super = /*offset=*/82}},
    ._extra3 = ArgU8Layout{.count = NondetRegLayout{._super = /*offset=*/83},
                           .val = NondetRegLayout{._super = /*offset=*/84}},
    ._extra4 = ArgU8Layout{.count = NondetRegLayout{._super = /*offset=*/85},
                           .val = NondetRegLayout{._super = /*offset=*/86}},
    ._extra5 = ArgU8Layout{.count = NondetRegLayout{._super = /*offset=*/87},
                           .val = NondetRegLayout{._super = /*offset=*/88}}};
constexpr ECall0OutputArm6Layout kLayout__672 = ECall0OutputArm6Layout{
    ._extra0 = kLayout__448,
    ._extra1 = kLayout__449,
    ._extra2 = kLayout__453,
    ._extra3 = kLayout__454,
    ._extra4 = kLayout__458,
    ._extra5 = kLayout__459,
    ._extra6 = kLayout__463,
    ._extra7 = kLayout__464,
    ._extra8 = CycleArgLayout{.count = NondetRegLayout{._super = /*offset=*/65},
                              .cycle = NondetRegLayout{._super = /*offset=*/66}},
    ._extra9 = CycleArgLayout{.count = NondetRegLayout{._super = /*offset=*/67},
                              .cycle = NondetRegLayout{._super = /*offset=*/68}},
    ._extra10 = CycleArgLayout{.count = NondetRegLayout{._super = /*offset=*/69},
                               .cycle = NondetRegLayout{._super = /*offset=*/70}},
    ._extra11 = CycleArgLayout{.count = NondetRegLayout{._super = /*offset=*/71},
                               .cycle = NondetRegLayout{._super = /*offset=*/72}},
    ._extra12 = ArgU16Layout{.count = NondetRegLayout{._super = /*offset=*/73},
                             .val = NondetRegLayout{._super = /*offset=*/74}},
    ._extra13 = ArgU16Layout{.count = NondetRegLayout{._super = /*offset=*/75},
                             .val = NondetRegLayout{._super = /*offset=*/76}},
    ._extra14 = ArgU16Layout{.count = NondetRegLayout{._super = /*offset=*/77},
                             .val = NondetRegLayout{._super = /*offset=*/78}},
    ._extra15 = ArgU16Layout{.count = NondetRegLayout{._super = /*offset=*/79},
                             .val = NondetRegLayout{._super = /*offset=*/80}},
    ._extra16 = ArgU8Layout{.count = NondetRegLayout{._super = /*offset=*/81},
                            .val = NondetRegLayout{._super = /*offset=*/82}},
    ._extra17 = ArgU8Layout{.count = NondetRegLayout{._super = /*offset=*/83},
                            .val = NondetRegLayout{._super = /*offset=*/84}},
    ._extra18 = ArgU8Layout{.count = NondetRegLayout{._super = /*offset=*/85},
                            .val = NondetRegLayout{._super = /*offset=*/86}},
    ._extra19 = ArgU8Layout{.count = NondetRegLayout{._super = /*offset=*/87},
                            .val = NondetRegLayout{._super = /*offset=*/88}}};
constexpr ECall0OutputArm7Layout kLayout__673 = ECall0OutputArm7Layout{
    ._extra0 = kLayout__448,
    ._extra1 = kLayout__449,
    ._extra2 = kLayout__453,
    ._extra3 = kLayout__454,
    ._extra4 = kLayout__458,
    ._extra5 = kLayout__459,
    ._extra6 = kLayout__463,
    ._extra7 = kLayout__464,
    ._extra8 = CycleArgLayout{.count = NondetRegLayout{._super = /*offset=*/65},
                              .cycle = NondetRegLayout{._super = /*offset=*/66}},
    ._extra9 = CycleArgLayout{.count = NondetRegLayout{._super = /*offset=*/67},
                              .cycle = NondetRegLayout{._super = /*offset=*/68}},
    ._extra10 = CycleArgLayout{.count = NondetRegLayout{._super = /*offset=*/69},
                               .cycle = NondetRegLayout{._super = /*offset=*/70}},
    ._extra11 = CycleArgLayout{.count = NondetRegLayout{._super = /*offset=*/71},
                               .cycle = NondetRegLayout{._super = /*offset=*/72}},
    ._extra12 = ArgU16Layout{.count = NondetRegLayout{._super = /*offset=*/73},
                             .val = NondetRegLayout{._super = /*offset=*/74}},
    ._extra13 = ArgU16Layout{.count = NondetRegLayout{._super = /*offset=*/75},
                             .val = NondetRegLayout{._super = /*offset=*/76}},
    ._extra14 = ArgU16Layout{.count = NondetRegLayout{._super = /*offset=*/77},
                             .val = NondetRegLayout{._super = /*offset=*/78}},
    ._extra15 = ArgU16Layout{.count = NondetRegLayout{._super = /*offset=*/79},
                             .val = NondetRegLayout{._super = /*offset=*/80}},
    ._extra16 = ArgU8Layout{.count = NondetRegLayout{._super = /*offset=*/81},
                            .val = NondetRegLayout{._super = /*offset=*/82}},
    ._extra17 = ArgU8Layout{.count = NondetRegLayout{._super = /*offset=*/83},
                            .val = NondetRegLayout{._super = /*offset=*/84}},
    ._extra18 = ArgU8Layout{.count = NondetRegLayout{._super = /*offset=*/85},
                            .val = NondetRegLayout{._super = /*offset=*/86}},
    ._extra19 = ArgU8Layout{.count = NondetRegLayout{._super = /*offset=*/87},
                            .val = NondetRegLayout{._super = /*offset=*/88}}};
constexpr ECall0OutputLayout kLayout__621 = ECall0OutputLayout{.arm0 = kLayout__622,
                                                               .arm1 = kLayout__632,
                                                               .arm2 = kLayout__634,
                                                               .arm3 = kLayout__652,
                                                               .arm4 = kLayout__654,
                                                               .arm5 = kLayout__661,
                                                               .arm6 = kLayout__672,
                                                               .arm7 = kLayout__673};
constexpr NondetU16RegLayout kLayout__675 =
    NondetU16RegLayout{.arg = ArgU16Layout{.count = NondetRegLayout{._super = /*offset=*/137},
                                           .val = NondetRegLayout{._super = /*offset=*/138}}};
constexpr NondetU16RegLayout kLayout__676 =
    NondetU16RegLayout{.arg = ArgU16Layout{.count = NondetRegLayout{._super = /*offset=*/140},
                                           .val = NondetRegLayout{._super = /*offset=*/141}}};
constexpr NormalizeU32Layout kLayout__674 =
    NormalizeU32Layout{.low16 = kLayout__675,
                       .lowCarry = NondetRegLayout{._super = /*offset=*/139},
                       .high16 = kLayout__676,
                       .highCarry = NondetRegLayout{._super = /*offset=*/142}};
constexpr ECall0Layout kLayout__612 =
    ECall0Layout{.s0 = NondetRegLayout{._super = /*offset=*/89},
                 .s1 = NondetRegLayout{._super = /*offset=*/90},
                 .s2 = NondetRegLayout{._super = /*offset=*/91},
                 ._0 = kLayout__613,
                 .pcAddr = kLayout__614,
                 ._arguments_ECall0Output = kLayout__616,
                 .output = kLayout__621,
                 .isSuspend = IsZeroLayout{._super = NondetRegLayout{._super = /*offset=*/127},
                                           .inv = NondetRegLayout{._super = /*offset=*/128}},
                 .isDecode = IsZeroLayout{._super = NondetRegLayout{._super = /*offset=*/129},
                                          .inv = NondetRegLayout{._super = /*offset=*/130}},
                 .isP2Entry = IsZeroLayout{._super = NondetRegLayout{._super = /*offset=*/131},
                                           .inv = NondetRegLayout{._super = /*offset=*/132}},
                 .isShaEcall = IsZeroLayout{._super = NondetRegLayout{._super = /*offset=*/133},
                                            .inv = NondetRegLayout{._super = /*offset=*/134}},
                 .isBigIntEcall = IsZeroLayout{._super = NondetRegLayout{._super = /*offset=*/135},
                                               .inv = NondetRegLayout{._super = /*offset=*/136}},
                 .addPC = kLayout__674};
constexpr DoCycleTableLayout kLayout__678 =
    DoCycleTableLayout{.arg1 = CycleArgLayout{.count = NondetRegLayout{._super = /*offset=*/192},
                                              .cycle = NondetRegLayout{._super = /*offset=*/193}},
                       .arg2 = CycleArgLayout{.count = NondetRegLayout{._super = /*offset=*/194},
                                              .cycle = NondetRegLayout{._super = /*offset=*/195}}};
constexpr NondetRegLayout24LayoutArray kLayout__680 = NondetRegLayout24LayoutArray{
    NondetRegLayout{._super = /*offset=*/40}, NondetRegLayout{._super = /*offset=*/41},
    NondetRegLayout{._super = /*offset=*/42}, NondetRegLayout{._super = /*offset=*/43},
    NondetRegLayout{._super = /*offset=*/44}, NondetRegLayout{._super = /*offset=*/45},
    NondetRegLayout{._super = /*offset=*/46}, NondetRegLayout{._super = /*offset=*/47},
    NondetRegLayout{._super = /*offset=*/48}, NondetRegLayout{._super = /*offset=*/49},
    NondetRegLayout{._super = /*offset=*/50}, NondetRegLayout{._super = /*offset=*/51},
    NondetRegLayout{._super = /*offset=*/52}, NondetRegLayout{._super = /*offset=*/53},
    NondetRegLayout{._super = /*offset=*/54}, NondetRegLayout{._super = /*offset=*/55},
    NondetRegLayout{._super = /*offset=*/56}, NondetRegLayout{._super = /*offset=*/57},
    NondetRegLayout{._super = /*offset=*/58}, NondetRegLayout{._super = /*offset=*/59},
    NondetRegLayout{._super = /*offset=*/60}, NondetRegLayout{._super = /*offset=*/61},
    NondetRegLayout{._super = /*offset=*/62}, NondetRegLayout{._super = /*offset=*/63}};
constexpr PoseidonStateLayout kLayout__679 =
    PoseidonStateLayout{.hasState = NondetRegLayout{._super = /*offset=*/29},
                        .stateAddr = NondetRegLayout{._super = /*offset=*/30},
                        .bufOutAddr = NondetRegLayout{._super = /*offset=*/31},
                        .isElem = NondetRegLayout{._super = /*offset=*/32},
                        .checkOut = NondetRegLayout{._super = /*offset=*/33},
                        .loadTxType = NondetRegLayout{._super = /*offset=*/34},
                        .nextState = NondetRegLayout{._super = /*offset=*/35},
                        .subState = NondetRegLayout{._super = /*offset=*/36},
                        .bufInAddr = NondetRegLayout{._super = /*offset=*/37},
                        .count = NondetRegLayout{._super = /*offset=*/38},
                        .mode = NondetRegLayout{._super = /*offset=*/39},
                        .inner = kLayout__680,
                        .zcheck = NondetExtRegLayout{._super = /*offset=*/64}};
constexpr MemoryArgLayout kLayout__683 =
    MemoryArgLayout{.count = NondetRegLayout{._super = /*offset=*/68},
                    .addr = NondetRegLayout{._super = /*offset=*/69},
                    .cycle = NondetRegLayout{._super = /*offset=*/70},
                    .dataLow = NondetRegLayout{._super = /*offset=*/71},
                    .dataHigh = NondetRegLayout{._super = /*offset=*/72}};
constexpr MemoryArgLayout kLayout__684 =
    MemoryArgLayout{.count = NondetRegLayout{._super = /*offset=*/73},
                    .addr = NondetRegLayout{._super = /*offset=*/69},
                    .cycle = NondetRegLayout{._super = /*offset=*/74},
                    .dataLow = NondetRegLayout{._super = /*offset=*/75},
                    .dataHigh = NondetRegLayout{._super = /*offset=*/76}};
constexpr MemoryArgLayout kLayout__685 =
    MemoryArgLayout{.count = NondetRegLayout{._super = /*offset=*/77},
                    .addr = NondetRegLayout{._super = /*offset=*/78},
                    .cycle = NondetRegLayout{._super = /*offset=*/79},
                    .dataLow = NondetRegLayout{._super = /*offset=*/80},
                    .dataHigh = NondetRegLayout{._super = /*offset=*/81}};
constexpr MemoryArgLayout kLayout__686 =
    MemoryArgLayout{.count = NondetRegLayout{._super = /*offset=*/82},
                    .addr = NondetRegLayout{._super = /*offset=*/78},
                    .cycle = NondetRegLayout{._super = /*offset=*/83},
                    .dataLow = NondetRegLayout{._super = /*offset=*/84},
                    .dataHigh = NondetRegLayout{._super = /*offset=*/85}};
constexpr MemoryArgLayout kLayout__687 =
    MemoryArgLayout{.count = NondetRegLayout{._super = /*offset=*/86},
                    .addr = NondetRegLayout{._super = /*offset=*/87},
                    .cycle = NondetRegLayout{._super = /*offset=*/88},
                    .dataLow = NondetRegLayout{._super = /*offset=*/89},
                    .dataHigh = NondetRegLayout{._super = /*offset=*/90}};
constexpr MemoryArgLayout kLayout__688 =
    MemoryArgLayout{.count = NondetRegLayout{._super = /*offset=*/91},
                    .addr = NondetRegLayout{._super = /*offset=*/87},
                    .cycle = NondetRegLayout{._super = /*offset=*/92},
                    .dataLow = NondetRegLayout{._super = /*offset=*/93},
                    .dataHigh = NondetRegLayout{._super = /*offset=*/94}};
constexpr MemoryArgLayout kLayout__689 =
    MemoryArgLayout{.count = NondetRegLayout{._super = /*offset=*/95},
                    .addr = NondetRegLayout{._super = /*offset=*/96},
                    .cycle = NondetRegLayout{._super = /*offset=*/97},
                    .dataLow = NondetRegLayout{._super = /*offset=*/98},
                    .dataHigh = NondetRegLayout{._super = /*offset=*/99}};
constexpr MemoryArgLayout kLayout__690 =
    MemoryArgLayout{.count = NondetRegLayout{._super = /*offset=*/100},
                    .addr = NondetRegLayout{._super = /*offset=*/96},
                    .cycle = NondetRegLayout{._super = /*offset=*/101},
                    .dataLow = NondetRegLayout{._super = /*offset=*/102},
                    .dataHigh = NondetRegLayout{._super = /*offset=*/103}};
constexpr MemoryArgLayout kLayout__691 =
    MemoryArgLayout{.count = NondetRegLayout{._super = /*offset=*/104},
                    .addr = NondetRegLayout{._super = /*offset=*/105},
                    .cycle = NondetRegLayout{._super = /*offset=*/106},
                    .dataLow = NondetRegLayout{._super = /*offset=*/107},
                    .dataHigh = NondetRegLayout{._super = /*offset=*/108}};
constexpr MemoryArgLayout kLayout__692 =
    MemoryArgLayout{.count = NondetRegLayout{._super = /*offset=*/109},
                    .addr = NondetRegLayout{._super = /*offset=*/105},
                    .cycle = NondetRegLayout{._super = /*offset=*/110},
                    .dataLow = NondetRegLayout{._super = /*offset=*/111},
                    .dataHigh = NondetRegLayout{._super = /*offset=*/112}};
constexpr MemoryArgLayout kLayout__693 =
    MemoryArgLayout{.count = NondetRegLayout{._super = /*offset=*/113},
                    .addr = NondetRegLayout{._super = /*offset=*/114},
                    .cycle = NondetRegLayout{._super = /*offset=*/115},
                    .dataLow = NondetRegLayout{._super = /*offset=*/116},
                    .dataHigh = NondetRegLayout{._super = /*offset=*/117}};
constexpr MemoryArgLayout kLayout__694 =
    MemoryArgLayout{.count = NondetRegLayout{._super = /*offset=*/118},
                    .addr = NondetRegLayout{._super = /*offset=*/114},
                    .cycle = NondetRegLayout{._super = /*offset=*/119},
                    .dataLow = NondetRegLayout{._super = /*offset=*/120},
                    .dataHigh = NondetRegLayout{._super = /*offset=*/121}};
constexpr MemoryArgLayout kLayout__695 =
    MemoryArgLayout{.count = NondetRegLayout{._super = /*offset=*/122},
                    .addr = NondetRegLayout{._super = /*offset=*/123},
                    .cycle = NondetRegLayout{._super = /*offset=*/124},
                    .dataLow = NondetRegLayout{._super = /*offset=*/125},
                    .dataHigh = NondetRegLayout{._super = /*offset=*/126}};
constexpr MemoryArgLayout kLayout__696 =
    MemoryArgLayout{.count = NondetRegLayout{._super = /*offset=*/127},
                    .addr = NondetRegLayout{._super = /*offset=*/123},
                    .cycle = NondetRegLayout{._super = /*offset=*/128},
                    .dataLow = NondetRegLayout{._super = /*offset=*/129},
                    .dataHigh = NondetRegLayout{._super = /*offset=*/130}};
constexpr MemoryArgLayout kLayout__697 =
    MemoryArgLayout{.count = NondetRegLayout{._super = /*offset=*/131},
                    .addr = NondetRegLayout{._super = /*offset=*/132},
                    .cycle = NondetRegLayout{._super = /*offset=*/133},
                    .dataLow = NondetRegLayout{._super = /*offset=*/134},
                    .dataHigh = NondetRegLayout{._super = /*offset=*/135}};
constexpr MemoryArgLayout kLayout__698 =
    MemoryArgLayout{.count = NondetRegLayout{._super = /*offset=*/136},
                    .addr = NondetRegLayout{._super = /*offset=*/132},
                    .cycle = NondetRegLayout{._super = /*offset=*/137},
                    .dataLow = NondetRegLayout{._super = /*offset=*/138},
                    .dataHigh = NondetRegLayout{._super = /*offset=*/139}};
constexpr MemoryArgLayout16LayoutArray kLayout__682 = MemoryArgLayout16LayoutArray{kLayout__683,
                                                                                   kLayout__684,
                                                                                   kLayout__685,
                                                                                   kLayout__686,
                                                                                   kLayout__687,
                                                                                   kLayout__688,
                                                                                   kLayout__689,
                                                                                   kLayout__690,
                                                                                   kLayout__691,
                                                                                   kLayout__692,
                                                                                   kLayout__693,
                                                                                   kLayout__694,
                                                                                   kLayout__695,
                                                                                   kLayout__696,
                                                                                   kLayout__697,
                                                                                   kLayout__698};
constexpr CycleArgLayout8LayoutArray kLayout__699 =
    CycleArgLayout8LayoutArray{CycleArgLayout{.count = NondetRegLayout{._super = /*offset=*/140},
                                              .cycle = NondetRegLayout{._super = /*offset=*/141}},
                               CycleArgLayout{.count = NondetRegLayout{._super = /*offset=*/142},
                                              .cycle = NondetRegLayout{._super = /*offset=*/143}},
                               CycleArgLayout{.count = NondetRegLayout{._super = /*offset=*/144},
                                              .cycle = NondetRegLayout{._super = /*offset=*/145}},
                               CycleArgLayout{.count = NondetRegLayout{._super = /*offset=*/146},
                                              .cycle = NondetRegLayout{._super = /*offset=*/147}},
                               CycleArgLayout{.count = NondetRegLayout{._super = /*offset=*/148},
                                              .cycle = NondetRegLayout{._super = /*offset=*/149}},
                               CycleArgLayout{.count = NondetRegLayout{._super = /*offset=*/150},
                                              .cycle = NondetRegLayout{._super = /*offset=*/151}},
                               CycleArgLayout{.count = NondetRegLayout{._super = /*offset=*/152},
                                              .cycle = NondetRegLayout{._super = /*offset=*/153}},
                               CycleArgLayout{.count = NondetRegLayout{._super = /*offset=*/154},
                                              .cycle = NondetRegLayout{._super = /*offset=*/155}}};
constexpr ArgU16Layout24LayoutArray kLayout__700 =
    ArgU16Layout24LayoutArray{ArgU16Layout{.count = NondetRegLayout{._super = /*offset=*/156},
                                           .val = NondetRegLayout{._super = /*offset=*/75}},
                              ArgU16Layout{.count = NondetRegLayout{._super = /*offset=*/157},
                                           .val = NondetRegLayout{._super = /*offset=*/76}},
                              ArgU16Layout{.count = NondetRegLayout{._super = /*offset=*/158},
                                           .val = NondetRegLayout{._super = /*offset=*/159}},
                              ArgU16Layout{.count = NondetRegLayout{._super = /*offset=*/160},
                                           .val = NondetRegLayout{._super = /*offset=*/84}},
                              ArgU16Layout{.count = NondetRegLayout{._super = /*offset=*/161},
                                           .val = NondetRegLayout{._super = /*offset=*/85}},
                              ArgU16Layout{.count = NondetRegLayout{._super = /*offset=*/162},
                                           .val = NondetRegLayout{._super = /*offset=*/163}},
                              ArgU16Layout{.count = NondetRegLayout{._super = /*offset=*/164},
                                           .val = NondetRegLayout{._super = /*offset=*/93}},
                              ArgU16Layout{.count = NondetRegLayout{._super = /*offset=*/165},
                                           .val = NondetRegLayout{._super = /*offset=*/94}},
                              ArgU16Layout{.count = NondetRegLayout{._super = /*offset=*/166},
                                           .val = NondetRegLayout{._super = /*offset=*/167}},
                              ArgU16Layout{.count = NondetRegLayout{._super = /*offset=*/168},
                                           .val = NondetRegLayout{._super = /*offset=*/102}},
                              ArgU16Layout{.count = NondetRegLayout{._super = /*offset=*/169},
                                           .val = NondetRegLayout{._super = /*offset=*/103}},
                              ArgU16Layout{.count = NondetRegLayout{._super = /*offset=*/170},
                                           .val = NondetRegLayout{._super = /*offset=*/171}},
                              ArgU16Layout{.count = NondetRegLayout{._super = /*offset=*/172},
                                           .val = NondetRegLayout{._super = /*offset=*/111}},
                              ArgU16Layout{.count = NondetRegLayout{._super = /*offset=*/173},
                                           .val = NondetRegLayout{._super = /*offset=*/112}},
                              ArgU16Layout{.count = NondetRegLayout{._super = /*offset=*/174},
                                           .val = NondetRegLayout{._super = /*offset=*/175}},
                              ArgU16Layout{.count = NondetRegLayout{._super = /*offset=*/176},
                                           .val = NondetRegLayout{._super = /*offset=*/120}},
                              ArgU16Layout{.count = NondetRegLayout{._super = /*offset=*/177},
                                           .val = NondetRegLayout{._super = /*offset=*/121}},
                              ArgU16Layout{.count = NondetRegLayout{._super = /*offset=*/178},
                                           .val = NondetRegLayout{._super = /*offset=*/179}},
                              ArgU16Layout{.count = NondetRegLayout{._super = /*offset=*/180},
                                           .val = NondetRegLayout{._super = /*offset=*/129}},
                              ArgU16Layout{.count = NondetRegLayout{._super = /*offset=*/181},
                                           .val = NondetRegLayout{._super = /*offset=*/130}},
                              ArgU16Layout{.count = NondetRegLayout{._super = /*offset=*/182},
                                           .val = NondetRegLayout{._super = /*offset=*/183}},
                              ArgU16Layout{.count = NondetRegLayout{._super = /*offset=*/184},
                                           .val = NondetRegLayout{._super = /*offset=*/138}},
                              ArgU16Layout{.count = NondetRegLayout{._super = /*offset=*/185},
                                           .val = NondetRegLayout{._super = /*offset=*/139}},
                              ArgU16Layout{.count = NondetRegLayout{._super = /*offset=*/186},
                                           .val = NondetRegLayout{._super = /*offset=*/187}}};
constexpr ArgU8Layout2LayoutArray kLayout__701 =
    ArgU8Layout2LayoutArray{ArgU8Layout{.count = NondetRegLayout{._super = /*offset=*/188},
                                        .val = NondetRegLayout{._super = /*offset=*/189}},
                            ArgU8Layout{.count = NondetRegLayout{._super = /*offset=*/190},
                                        .val = NondetRegLayout{._super = /*offset=*/191}}};
constexpr _Arguments_Poseidon0StateLayout kLayout__681 =
    _Arguments_Poseidon0StateLayout{.memoryArg = kLayout__682,
                                    .cycleArg = kLayout__699,
                                    .argU16 = kLayout__700,
                                    .argU8 = kLayout__701};
constexpr PoseidonEntry_SuperArm0Layout kLayout__706 = PoseidonEntry_SuperArm0Layout{
    ._super = kLayout__679,
    ._extra0 = kLayout__683,
    ._extra1 = kLayout__684,
    ._extra2 = kLayout__685,
    ._extra3 = kLayout__686,
    ._extra4 = kLayout__687,
    ._extra5 = kLayout__688,
    ._extra6 = kLayout__689,
    ._extra7 = kLayout__690,
    ._extra8 = CycleArgLayout{.count = NondetRegLayout{._super = /*offset=*/140},
                              .cycle = NondetRegLayout{._super = /*offset=*/141}},
    ._extra9 = CycleArgLayout{.count = NondetRegLayout{._super = /*offset=*/142},
                              .cycle = NondetRegLayout{._super = /*offset=*/143}},
    ._extra10 = CycleArgLayout{.count = NondetRegLayout{._super = /*offset=*/144},
                               .cycle = NondetRegLayout{._super = /*offset=*/145}},
    ._extra11 = CycleArgLayout{.count = NondetRegLayout{._super = /*offset=*/146},
                               .cycle = NondetRegLayout{._super = /*offset=*/147}}};
constexpr MemoryIOLayout kLayout__710 =
    MemoryIOLayout{.oldTxn = kLayout__683, .newTxn = kLayout__684};
constexpr IsCycleLayout kLayout__712 =
    IsCycleLayout{.arg = CycleArgLayout{.count = NondetRegLayout{._super = /*offset=*/140},
                                        .cycle = NondetRegLayout{._super = /*offset=*/141}}};
constexpr IsForwardLayout kLayout__711 = IsForwardLayout{._0 = kLayout__712};
constexpr MemoryReadLayout kLayout__709 = MemoryReadLayout{.io = kLayout__710, ._0 = kLayout__711};
constexpr ReadAddrLayout kLayout__708 = ReadAddrLayout{.addr32 = kLayout__709};
constexpr MemoryIOLayout kLayout__715 =
    MemoryIOLayout{.oldTxn = kLayout__685, .newTxn = kLayout__686};
constexpr IsCycleLayout kLayout__717 =
    IsCycleLayout{.arg = CycleArgLayout{.count = NondetRegLayout{._super = /*offset=*/142},
                                        .cycle = NondetRegLayout{._super = /*offset=*/143}}};
constexpr IsForwardLayout kLayout__716 = IsForwardLayout{._0 = kLayout__717};
constexpr MemoryReadLayout kLayout__714 = MemoryReadLayout{.io = kLayout__715, ._0 = kLayout__716};
constexpr ReadAddrLayout kLayout__713 = ReadAddrLayout{.addr32 = kLayout__714};
constexpr MemoryIOLayout kLayout__720 =
    MemoryIOLayout{.oldTxn = kLayout__687, .newTxn = kLayout__688};
constexpr IsCycleLayout kLayout__722 =
    IsCycleLayout{.arg = CycleArgLayout{.count = NondetRegLayout{._super = /*offset=*/144},
                                        .cycle = NondetRegLayout{._super = /*offset=*/145}}};
constexpr IsForwardLayout kLayout__721 = IsForwardLayout{._0 = kLayout__722};
constexpr MemoryReadLayout kLayout__719 = MemoryReadLayout{.io = kLayout__720, ._0 = kLayout__721};
constexpr ReadAddrLayout kLayout__718 = ReadAddrLayout{.addr32 = kLayout__719};
constexpr MemoryIOLayout kLayout__724 =
    MemoryIOLayout{.oldTxn = kLayout__689, .newTxn = kLayout__690};
constexpr MemoryReadLayout kLayout__723 = MemoryReadLayout{.io = kLayout__724, ._0 = kLayout__236};
constexpr PoseidonEcallLayout kLayout__707 = PoseidonEcallLayout{
    ._super = kLayout__679,
    .stateAddr = kLayout__708,
    .bufInAddr = kLayout__713,
    .bufOutAddr = kLayout__718,
    .bitsAndCount = kLayout__723,
    ._0 = IsZeroLayout{._super = NondetRegLayout{._super = /*offset=*/196},
                       .inv = NondetRegLayout{._super = /*offset=*/197}},
    .isElem = NondetRegLayout{._super = /*offset=*/198},
    .checkOut = NondetRegLayout{._super = /*offset=*/199},
    .countZero = IsZeroLayout{._super = NondetRegLayout{._super = /*offset=*/200},
                              .inv = NondetRegLayout{._super = /*offset=*/201}}};
constexpr PoseidonEntry_SuperLayout kLayout__705 =
    PoseidonEntry_SuperLayout{._super = kLayout__679, .arm0 = kLayout__706, .arm1 = kLayout__707};
constexpr MemoryArgLayout8LayoutArray kLayout__726 = MemoryArgLayout8LayoutArray{kLayout__683,
                                                                                 kLayout__684,
                                                                                 kLayout__685,
                                                                                 kLayout__686,
                                                                                 kLayout__687,
                                                                                 kLayout__688,
                                                                                 kLayout__689,
                                                                                 kLayout__690};
constexpr CycleArgLayout4LayoutArray kLayout__727 =
    CycleArgLayout4LayoutArray{CycleArgLayout{.count = NondetRegLayout{._super = /*offset=*/140},
                                              .cycle = NondetRegLayout{._super = /*offset=*/141}},
                               CycleArgLayout{.count = NondetRegLayout{._super = /*offset=*/142},
                                              .cycle = NondetRegLayout{._super = /*offset=*/143}},
                               CycleArgLayout{.count = NondetRegLayout{._super = /*offset=*/144},
                                              .cycle = NondetRegLayout{._super = /*offset=*/145}},
                               CycleArgLayout{.count = NondetRegLayout{._super = /*offset=*/146},
                                              .cycle = NondetRegLayout{._super = /*offset=*/147}}};
constexpr _Arguments_PoseidonEntry_SuperLayout kLayout__725 =
    _Arguments_PoseidonEntry_SuperLayout{.memoryArg = kLayout__726, .cycleArg = kLayout__727};
constexpr PoseidonEntryLayout kLayout__704 =
    PoseidonEntryLayout{._super = kLayout__705,
                        .pcZero = IsZeroLayout{._super = NondetRegLayout{._super = /*offset=*/202},
                                               .inv = NondetRegLayout{._super = /*offset=*/203}},
                        ._arguments_PoseidonEntry_Super = kLayout__725};
constexpr Poseidon0StateArm0Layout kLayout__703 = Poseidon0StateArm0Layout{
    ._super = kLayout__704,
    ._extra0 = kLayout__691,
    ._extra1 = kLayout__692,
    ._extra2 = kLayout__693,
    ._extra3 = kLayout__694,
    ._extra4 = kLayout__695,
    ._extra5 = kLayout__696,
    ._extra6 = kLayout__697,
    ._extra7 = kLayout__698,
    ._extra8 = CycleArgLayout{.count = NondetRegLayout{._super = /*offset=*/148},
                              .cycle = NondetRegLayout{._super = /*offset=*/149}},
    ._extra9 = CycleArgLayout{.count = NondetRegLayout{._super = /*offset=*/150},
                              .cycle = NondetRegLayout{._super = /*offset=*/151}},
    ._extra10 = CycleArgLayout{.count = NondetRegLayout{._super = /*offset=*/152},
                               .cycle = NondetRegLayout{._super = /*offset=*/153}},
    ._extra11 = CycleArgLayout{.count = NondetRegLayout{._super = /*offset=*/154},
                               .cycle = NondetRegLayout{._super = /*offset=*/155}},
    ._extra12 = ArgU16Layout{.count = NondetRegLayout{._super = /*offset=*/156},
                             .val = NondetRegLayout{._super = /*offset=*/75}},
    ._extra13 = ArgU16Layout{.count = NondetRegLayout{._super = /*offset=*/157},
                             .val = NondetRegLayout{._super = /*offset=*/76}},
    ._extra14 = ArgU16Layout{.count = NondetRegLayout{._super = /*offset=*/158},
                             .val = NondetRegLayout{._super = /*offset=*/159}},
    ._extra15 = ArgU16Layout{.count = NondetRegLayout{._super = /*offset=*/160},
                             .val = NondetRegLayout{._super = /*offset=*/84}},
    ._extra16 = ArgU16Layout{.count = NondetRegLayout{._super = /*offset=*/161},
                             .val = NondetRegLayout{._super = /*offset=*/85}},
    ._extra17 = ArgU16Layout{.count = NondetRegLayout{._super = /*offset=*/162},
                             .val = NondetRegLayout{._super = /*offset=*/163}},
    ._extra18 = ArgU16Layout{.count = NondetRegLayout{._super = /*offset=*/164},
                             .val = NondetRegLayout{._super = /*offset=*/93}},
    ._extra19 = ArgU16Layout{.count = NondetRegLayout{._super = /*offset=*/165},
                             .val = NondetRegLayout{._super = /*offset=*/94}},
    ._extra20 = ArgU16Layout{.count = NondetRegLayout{._super = /*offset=*/166},
                             .val = NondetRegLayout{._super = /*offset=*/167}},
    ._extra21 = ArgU16Layout{.count = NondetRegLayout{._super = /*offset=*/168},
                             .val = NondetRegLayout{._super = /*offset=*/102}},
    ._extra22 = ArgU16Layout{.count = NondetRegLayout{._super = /*offset=*/169},
                             .val = NondetRegLayout{._super = /*offset=*/103}},
    ._extra23 = ArgU16Layout{.count = NondetRegLayout{._super = /*offset=*/170},
                             .val = NondetRegLayout{._super = /*offset=*/171}},
    ._extra24 = ArgU16Layout{.count = NondetRegLayout{._super = /*offset=*/172},
                             .val = NondetRegLayout{._super = /*offset=*/111}},
    ._extra25 = ArgU16Layout{.count = NondetRegLayout{._super = /*offset=*/173},
                             .val = NondetRegLayout{._super = /*offset=*/112}},
    ._extra26 = ArgU16Layout{.count = NondetRegLayout{._super = /*offset=*/174},
                             .val = NondetRegLayout{._super = /*offset=*/175}},
    ._extra27 = ArgU16Layout{.count = NondetRegLayout{._super = /*offset=*/176},
                             .val = NondetRegLayout{._super = /*offset=*/120}},
    ._extra28 = ArgU16Layout{.count = NondetRegLayout{._super = /*offset=*/177},
                             .val = NondetRegLayout{._super = /*offset=*/121}},
    ._extra29 = ArgU16Layout{.count = NondetRegLayout{._super = /*offset=*/178},
                             .val = NondetRegLayout{._super = /*offset=*/179}},
    ._extra30 = ArgU16Layout{.count = NondetRegLayout{._super = /*offset=*/180},
                             .val = NondetRegLayout{._super = /*offset=*/129}},
    ._extra31 = ArgU16Layout{.count = NondetRegLayout{._super = /*offset=*/181},
                             .val = NondetRegLayout{._super = /*offset=*/130}},
    ._extra32 = ArgU16Layout{.count = NondetRegLayout{._super = /*offset=*/182},
                             .val = NondetRegLayout{._super = /*offset=*/183}},
    ._extra33 = ArgU16Layout{.count = NondetRegLayout{._super = /*offset=*/184},
                             .val = NondetRegLayout{._super = /*offset=*/138}},
    ._extra34 = ArgU16Layout{.count = NondetRegLayout{._super = /*offset=*/185},
                             .val = NondetRegLayout{._super = /*offset=*/139}},
    ._extra35 = ArgU16Layout{.count = NondetRegLayout{._super = /*offset=*/186},
                             .val = NondetRegLayout{._super = /*offset=*/187}},
    ._extra36 = ArgU8Layout{.count = NondetRegLayout{._super = /*offset=*/188},
                            .val = NondetRegLayout{._super = /*offset=*/189}},
    ._extra37 = ArgU8Layout{.count = NondetRegLayout{._super = /*offset=*/190},
                            .val = NondetRegLayout{._super = /*offset=*/191}}};
constexpr ReadElemLayout kLayout__731 = ReadElemLayout{.elem32 = kLayout__709};
constexpr ReadElemLayout kLayout__732 = ReadElemLayout{.elem32 = kLayout__714};
constexpr ReadElemLayout kLayout__733 = ReadElemLayout{.elem32 = kLayout__719};
constexpr ReadElemLayout kLayout__734 = ReadElemLayout{.elem32 = kLayout__723};
constexpr MemoryIOLayout kLayout__737 =
    MemoryIOLayout{.oldTxn = kLayout__691, .newTxn = kLayout__692};
constexpr IsCycleLayout kLayout__739 =
    IsCycleLayout{.arg = CycleArgLayout{.count = NondetRegLayout{._super = /*offset=*/148},
                                        .cycle = NondetRegLayout{._super = /*offset=*/149}}};
constexpr IsForwardLayout kLayout__738 = IsForwardLayout{._0 = kLayout__739};
constexpr MemoryReadLayout kLayout__736 = MemoryReadLayout{.io = kLayout__737, ._0 = kLayout__738};
constexpr ReadElemLayout kLayout__735 = ReadElemLayout{.elem32 = kLayout__736};
constexpr MemoryIOLayout kLayout__742 =
    MemoryIOLayout{.oldTxn = kLayout__693, .newTxn = kLayout__694};
constexpr IsCycleLayout kLayout__744 =
    IsCycleLayout{.arg = CycleArgLayout{.count = NondetRegLayout{._super = /*offset=*/150},
                                        .cycle = NondetRegLayout{._super = /*offset=*/151}}};
constexpr IsForwardLayout kLayout__743 = IsForwardLayout{._0 = kLayout__744};
constexpr MemoryReadLayout kLayout__741 = MemoryReadLayout{.io = kLayout__742, ._0 = kLayout__743};
constexpr ReadElemLayout kLayout__740 = ReadElemLayout{.elem32 = kLayout__741};
constexpr MemoryIOLayout kLayout__747 =
    MemoryIOLayout{.oldTxn = kLayout__695, .newTxn = kLayout__696};
constexpr IsCycleLayout kLayout__749 =
    IsCycleLayout{.arg = CycleArgLayout{.count = NondetRegLayout{._super = /*offset=*/152},
                                        .cycle = NondetRegLayout{._super = /*offset=*/153}}};
constexpr IsForwardLayout kLayout__748 = IsForwardLayout{._0 = kLayout__749};
constexpr MemoryReadLayout kLayout__746 = MemoryReadLayout{.io = kLayout__747, ._0 = kLayout__748};
constexpr ReadElemLayout kLayout__745 = ReadElemLayout{.elem32 = kLayout__746};
constexpr MemoryIOLayout kLayout__752 =
    MemoryIOLayout{.oldTxn = kLayout__697, .newTxn = kLayout__698};
constexpr IsCycleLayout kLayout__754 =
    IsCycleLayout{.arg = CycleArgLayout{.count = NondetRegLayout{._super = /*offset=*/154},
                                        .cycle = NondetRegLayout{._super = /*offset=*/155}}};
constexpr IsForwardLayout kLayout__753 = IsForwardLayout{._0 = kLayout__754};
constexpr MemoryReadLayout kLayout__751 = MemoryReadLayout{.io = kLayout__752, ._0 = kLayout__753};
constexpr ReadElemLayout kLayout__750 = ReadElemLayout{.elem32 = kLayout__751};
constexpr ReadElemLayout8LayoutArray kLayout__730 = ReadElemLayout8LayoutArray{kLayout__731,
                                                                               kLayout__732,
                                                                               kLayout__733,
                                                                               kLayout__734,
                                                                               kLayout__735,
                                                                               kLayout__740,
                                                                               kLayout__745,
                                                                               kLayout__750};
constexpr PoseidonLoadStateLayout kLayout__729 =
    PoseidonLoadStateLayout{._super = kLayout__679, .loadList = kLayout__730};
constexpr Poseidon0StateArm1Layout kLayout__728 = Poseidon0StateArm1Layout{
    ._super = kLayout__729,
    ._extra0 = ArgU16Layout{.count = NondetRegLayout{._super = /*offset=*/156},
                            .val = NondetRegLayout{._super = /*offset=*/75}},
    ._extra1 = ArgU16Layout{.count = NondetRegLayout{._super = /*offset=*/157},
                            .val = NondetRegLayout{._super = /*offset=*/76}},
    ._extra2 = ArgU16Layout{.count = NondetRegLayout{._super = /*offset=*/158},
                            .val = NondetRegLayout{._super = /*offset=*/159}},
    ._extra3 = ArgU16Layout{.count = NondetRegLayout{._super = /*offset=*/160},
                            .val = NondetRegLayout{._super = /*offset=*/84}},
    ._extra4 = ArgU16Layout{.count = NondetRegLayout{._super = /*offset=*/161},
                            .val = NondetRegLayout{._super = /*offset=*/85}},
    ._extra5 = ArgU16Layout{.count = NondetRegLayout{._super = /*offset=*/162},
                            .val = NondetRegLayout{._super = /*offset=*/163}},
    ._extra6 = ArgU16Layout{.count = NondetRegLayout{._super = /*offset=*/164},
                            .val = NondetRegLayout{._super = /*offset=*/93}},
    ._extra7 = ArgU16Layout{.count = NondetRegLayout{._super = /*offset=*/165},
                            .val = NondetRegLayout{._super = /*offset=*/94}},
    ._extra8 = ArgU16Layout{.count = NondetRegLayout{._super = /*offset=*/166},
                            .val = NondetRegLayout{._super = /*offset=*/167}},
    ._extra9 = ArgU16Layout{.count = NondetRegLayout{._super = /*offset=*/168},
                            .val = NondetRegLayout{._super = /*offset=*/102}},
    ._extra10 = ArgU16Layout{.count = NondetRegLayout{._super = /*offset=*/169},
                             .val = NondetRegLayout{._super = /*offset=*/103}},
    ._extra11 = ArgU16Layout{.count = NondetRegLayout{._super = /*offset=*/170},
                             .val = NondetRegLayout{._super = /*offset=*/171}},
    ._extra12 = ArgU16Layout{.count = NondetRegLayout{._super = /*offset=*/172},
                             .val = NondetRegLayout{._super = /*offset=*/111}},
    ._extra13 = ArgU16Layout{.count = NondetRegLayout{._super = /*offset=*/173},
                             .val = NondetRegLayout{._super = /*offset=*/112}},
    ._extra14 = ArgU16Layout{.count = NondetRegLayout{._super = /*offset=*/174},
                             .val = NondetRegLayout{._super = /*offset=*/175}},
    ._extra15 = ArgU16Layout{.count = NondetRegLayout{._super = /*offset=*/176},
                             .val = NondetRegLayout{._super = /*offset=*/120}},
    ._extra16 = ArgU16Layout{.count = NondetRegLayout{._super = /*offset=*/177},
                             .val = NondetRegLayout{._super = /*offset=*/121}},
    ._extra17 = ArgU16Layout{.count = NondetRegLayout{._super = /*offset=*/178},
                             .val = NondetRegLayout{._super = /*offset=*/179}},
    ._extra18 = ArgU16Layout{.count = NondetRegLayout{._super = /*offset=*/180},
                             .val = NondetRegLayout{._super = /*offset=*/129}},
    ._extra19 = ArgU16Layout{.count = NondetRegLayout{._super = /*offset=*/181},
                             .val = NondetRegLayout{._super = /*offset=*/130}},
    ._extra20 = ArgU16Layout{.count = NondetRegLayout{._super = /*offset=*/182},
                             .val = NondetRegLayout{._super = /*offset=*/183}},
    ._extra21 = ArgU16Layout{.count = NondetRegLayout{._super = /*offset=*/184},
                             .val = NondetRegLayout{._super = /*offset=*/138}},
    ._extra22 = ArgU16Layout{.count = NondetRegLayout{._super = /*offset=*/185},
                             .val = NondetRegLayout{._super = /*offset=*/139}},
    ._extra23 = ArgU16Layout{.count = NondetRegLayout{._super = /*offset=*/186},
                             .val = NondetRegLayout{._super = /*offset=*/187}},
    ._extra24 = ArgU8Layout{.count = NondetRegLayout{._super = /*offset=*/188},
                            .val = NondetRegLayout{._super = /*offset=*/189}},
    ._extra25 = ArgU8Layout{.count = NondetRegLayout{._super = /*offset=*/190},
                            .val = NondetRegLayout{._super = /*offset=*/191}}};
constexpr OneHot_3_Layout kLayout__759 = OneHot_3_Layout{
    ._super = NondetRegLayout3LayoutArray{NondetRegLayout{._super = /*offset=*/196},
                                          NondetRegLayout{._super = /*offset=*/197},
                                          NondetRegLayout{._super = /*offset=*/198}}};
constexpr MemoryPageInLayout kLayout__764 = MemoryPageInLayout{.io = kLayout__710};
constexpr MemoryGet_SuperArm1Layout kLayout__763 = MemoryGet_SuperArm1Layout{
    ._super = kLayout__764,
    ._extra0 = CycleArgLayout{.count = NondetRegLayout{._super = /*offset=*/140},
                              .cycle = NondetRegLayout{._super = /*offset=*/141}}};
constexpr MemoryPageOutLayout kLayout__765 =
    MemoryPageOutLayout{.io = kLayout__710, ._0 = kLayout__711};
constexpr MemoryGet_SuperLayout kLayout__762 =
    MemoryGet_SuperLayout{.arm0 = kLayout__709, .arm1 = kLayout__763, .arm2 = kLayout__765};
constexpr MemoryArgLayout2LayoutArray kLayout__767 =
    MemoryArgLayout2LayoutArray{kLayout__683, kLayout__684};
constexpr _Arguments_MemoryGet_SuperLayout kLayout__766 =
    _Arguments_MemoryGet_SuperLayout{.memoryArg = kLayout__767,
                                     .cycleArg = CycleArgLayout1LayoutArray{CycleArgLayout{
                                         .count = NondetRegLayout{._super = /*offset=*/140},
                                         .cycle = NondetRegLayout{._super = /*offset=*/141}}}};
constexpr MemoryGetLayout kLayout__761 =
    MemoryGetLayout{._super = kLayout__762, ._arguments_MemoryGet_Super = kLayout__766};
constexpr MemoryPageInLayout kLayout__771 = MemoryPageInLayout{.io = kLayout__715};
constexpr MemoryGet_SuperArm1Layout kLayout__770 = MemoryGet_SuperArm1Layout{
    ._super = kLayout__771,
    ._extra0 = CycleArgLayout{.count = NondetRegLayout{._super = /*offset=*/142},
                              .cycle = NondetRegLayout{._super = /*offset=*/143}}};
constexpr MemoryPageOutLayout kLayout__772 =
    MemoryPageOutLayout{.io = kLayout__715, ._0 = kLayout__716};
constexpr MemoryGet_SuperLayout kLayout__769 =
    MemoryGet_SuperLayout{.arm0 = kLayout__714, .arm1 = kLayout__770, .arm2 = kLayout__772};
constexpr MemoryArgLayout2LayoutArray kLayout__774 =
    MemoryArgLayout2LayoutArray{kLayout__685, kLayout__686};
constexpr _Arguments_MemoryGet_SuperLayout kLayout__773 =
    _Arguments_MemoryGet_SuperLayout{.memoryArg = kLayout__774,
                                     .cycleArg = CycleArgLayout1LayoutArray{CycleArgLayout{
                                         .count = NondetRegLayout{._super = /*offset=*/142},
                                         .cycle = NondetRegLayout{._super = /*offset=*/143}}}};
constexpr MemoryGetLayout kLayout__768 =
    MemoryGetLayout{._super = kLayout__769, ._arguments_MemoryGet_Super = kLayout__773};
constexpr MemoryPageInLayout kLayout__778 = MemoryPageInLayout{.io = kLayout__720};
constexpr MemoryGet_SuperArm1Layout kLayout__777 = MemoryGet_SuperArm1Layout{
    ._super = kLayout__778,
    ._extra0 = CycleArgLayout{.count = NondetRegLayout{._super = /*offset=*/144},
                              .cycle = NondetRegLayout{._super = /*offset=*/145}}};
constexpr MemoryPageOutLayout kLayout__779 =
    MemoryPageOutLayout{.io = kLayout__720, ._0 = kLayout__721};
constexpr MemoryGet_SuperLayout kLayout__776 =
    MemoryGet_SuperLayout{.arm0 = kLayout__719, .arm1 = kLayout__777, .arm2 = kLayout__779};
constexpr MemoryArgLayout2LayoutArray kLayout__781 =
    MemoryArgLayout2LayoutArray{kLayout__687, kLayout__688};
constexpr _Arguments_MemoryGet_SuperLayout kLayout__780 =
    _Arguments_MemoryGet_SuperLayout{.memoryArg = kLayout__781,
                                     .cycleArg = CycleArgLayout1LayoutArray{CycleArgLayout{
                                         .count = NondetRegLayout{._super = /*offset=*/144},
                                         .cycle = NondetRegLayout{._super = /*offset=*/145}}}};
constexpr MemoryGetLayout kLayout__775 =
    MemoryGetLayout{._super = kLayout__776, ._arguments_MemoryGet_Super = kLayout__780};
constexpr MemoryPageInLayout kLayout__785 = MemoryPageInLayout{.io = kLayout__724};
constexpr MemoryGet_SuperArm1Layout kLayout__784 = MemoryGet_SuperArm1Layout{
    ._super = kLayout__785,
    ._extra0 = CycleArgLayout{.count = NondetRegLayout{._super = /*offset=*/146},
                              .cycle = NondetRegLayout{._super = /*offset=*/147}}};
constexpr MemoryPageOutLayout kLayout__786 =
    MemoryPageOutLayout{.io = kLayout__724, ._0 = kLayout__236};
constexpr MemoryGet_SuperLayout kLayout__783 =
    MemoryGet_SuperLayout{.arm0 = kLayout__723, .arm1 = kLayout__784, .arm2 = kLayout__786};
constexpr MemoryArgLayout2LayoutArray kLayout__788 =
    MemoryArgLayout2LayoutArray{kLayout__689, kLayout__690};
constexpr _Arguments_MemoryGet_SuperLayout kLayout__787 =
    _Arguments_MemoryGet_SuperLayout{.memoryArg = kLayout__788,
                                     .cycleArg = CycleArgLayout1LayoutArray{CycleArgLayout{
                                         .count = NondetRegLayout{._super = /*offset=*/146},
                                         .cycle = NondetRegLayout{._super = /*offset=*/147}}}};
constexpr MemoryGetLayout kLayout__782 =
    MemoryGetLayout{._super = kLayout__783, ._arguments_MemoryGet_Super = kLayout__787};
constexpr MemoryPageInLayout kLayout__792 = MemoryPageInLayout{.io = kLayout__737};
constexpr MemoryGet_SuperArm1Layout kLayout__791 = MemoryGet_SuperArm1Layout{
    ._super = kLayout__792,
    ._extra0 = CycleArgLayout{.count = NondetRegLayout{._super = /*offset=*/148},
                              .cycle = NondetRegLayout{._super = /*offset=*/149}}};
constexpr MemoryPageOutLayout kLayout__793 =
    MemoryPageOutLayout{.io = kLayout__737, ._0 = kLayout__738};
constexpr MemoryGet_SuperLayout kLayout__790 =
    MemoryGet_SuperLayout{.arm0 = kLayout__736, .arm1 = kLayout__791, .arm2 = kLayout__793};
constexpr MemoryArgLayout2LayoutArray kLayout__795 =
    MemoryArgLayout2LayoutArray{kLayout__691, kLayout__692};
constexpr _Arguments_MemoryGet_SuperLayout kLayout__794 =
    _Arguments_MemoryGet_SuperLayout{.memoryArg = kLayout__795,
                                     .cycleArg = CycleArgLayout1LayoutArray{CycleArgLayout{
                                         .count = NondetRegLayout{._super = /*offset=*/148},
                                         .cycle = NondetRegLayout{._super = /*offset=*/149}}}};
constexpr MemoryGetLayout kLayout__789 =
    MemoryGetLayout{._super = kLayout__790, ._arguments_MemoryGet_Super = kLayout__794};
constexpr MemoryPageInLayout kLayout__799 = MemoryPageInLayout{.io = kLayout__742};
constexpr MemoryGet_SuperArm1Layout kLayout__798 = MemoryGet_SuperArm1Layout{
    ._super = kLayout__799,
    ._extra0 = CycleArgLayout{.count = NondetRegLayout{._super = /*offset=*/150},
                              .cycle = NondetRegLayout{._super = /*offset=*/151}}};
constexpr MemoryPageOutLayout kLayout__800 =
    MemoryPageOutLayout{.io = kLayout__742, ._0 = kLayout__743};
constexpr MemoryGet_SuperLayout kLayout__797 =
    MemoryGet_SuperLayout{.arm0 = kLayout__741, .arm1 = kLayout__798, .arm2 = kLayout__800};
constexpr MemoryArgLayout2LayoutArray kLayout__802 =
    MemoryArgLayout2LayoutArray{kLayout__693, kLayout__694};
constexpr _Arguments_MemoryGet_SuperLayout kLayout__801 =
    _Arguments_MemoryGet_SuperLayout{.memoryArg = kLayout__802,
                                     .cycleArg = CycleArgLayout1LayoutArray{CycleArgLayout{
                                         .count = NondetRegLayout{._super = /*offset=*/150},
                                         .cycle = NondetRegLayout{._super = /*offset=*/151}}}};
constexpr MemoryGetLayout kLayout__796 =
    MemoryGetLayout{._super = kLayout__797, ._arguments_MemoryGet_Super = kLayout__801};
constexpr MemoryPageInLayout kLayout__806 = MemoryPageInLayout{.io = kLayout__747};
constexpr MemoryGet_SuperArm1Layout kLayout__805 = MemoryGet_SuperArm1Layout{
    ._super = kLayout__806,
    ._extra0 = CycleArgLayout{.count = NondetRegLayout{._super = /*offset=*/152},
                              .cycle = NondetRegLayout{._super = /*offset=*/153}}};
constexpr MemoryPageOutLayout kLayout__807 =
    MemoryPageOutLayout{.io = kLayout__747, ._0 = kLayout__748};
constexpr MemoryGet_SuperLayout kLayout__804 =
    MemoryGet_SuperLayout{.arm0 = kLayout__746, .arm1 = kLayout__805, .arm2 = kLayout__807};
constexpr MemoryArgLayout2LayoutArray kLayout__809 =
    MemoryArgLayout2LayoutArray{kLayout__695, kLayout__696};
constexpr _Arguments_MemoryGet_SuperLayout kLayout__808 =
    _Arguments_MemoryGet_SuperLayout{.memoryArg = kLayout__809,
                                     .cycleArg = CycleArgLayout1LayoutArray{CycleArgLayout{
                                         .count = NondetRegLayout{._super = /*offset=*/152},
                                         .cycle = NondetRegLayout{._super = /*offset=*/153}}}};
constexpr MemoryGetLayout kLayout__803 =
    MemoryGetLayout{._super = kLayout__804, ._arguments_MemoryGet_Super = kLayout__808};
constexpr MemoryPageInLayout kLayout__813 = MemoryPageInLayout{.io = kLayout__752};
constexpr MemoryGet_SuperArm1Layout kLayout__812 = MemoryGet_SuperArm1Layout{
    ._super = kLayout__813,
    ._extra0 = CycleArgLayout{.count = NondetRegLayout{._super = /*offset=*/154},
                              .cycle = NondetRegLayout{._super = /*offset=*/155}}};
constexpr MemoryPageOutLayout kLayout__814 =
    MemoryPageOutLayout{.io = kLayout__752, ._0 = kLayout__753};
constexpr MemoryGet_SuperLayout kLayout__811 =
    MemoryGet_SuperLayout{.arm0 = kLayout__751, .arm1 = kLayout__812, .arm2 = kLayout__814};
constexpr MemoryArgLayout2LayoutArray kLayout__816 =
    MemoryArgLayout2LayoutArray{kLayout__697, kLayout__698};
constexpr _Arguments_MemoryGet_SuperLayout kLayout__815 =
    _Arguments_MemoryGet_SuperLayout{.memoryArg = kLayout__816,
                                     .cycleArg = CycleArgLayout1LayoutArray{CycleArgLayout{
                                         .count = NondetRegLayout{._super = /*offset=*/154},
                                         .cycle = NondetRegLayout{._super = /*offset=*/155}}}};
constexpr MemoryGetLayout kLayout__810 =
    MemoryGetLayout{._super = kLayout__811, ._arguments_MemoryGet_Super = kLayout__815};
constexpr MemoryGetLayout8LayoutArray kLayout__760 = MemoryGetLayout8LayoutArray{kLayout__761,
                                                                                 kLayout__768,
                                                                                 kLayout__775,
                                                                                 kLayout__782,
                                                                                 kLayout__789,
                                                                                 kLayout__796,
                                                                                 kLayout__803,
                                                                                 kLayout__810};
constexpr PoseidonLoadInShortLayout kLayout__758 = PoseidonLoadInShortLayout{
    ._super = kLayout__679, .txType = kLayout__759, .loadList = kLayout__760};
constexpr PoseidonLoadInLowLayout kLayout__817 = PoseidonLoadInLowLayout{
    ._super = kLayout__679, .txType = kLayout__759, .loadList = kLayout__760};
constexpr PoseidonLoadInHighLayout kLayout__818 = PoseidonLoadInHighLayout{
    ._super = kLayout__679, .txType = kLayout__759, .loadList = kLayout__760};
constexpr PoseidonLoadIn_SuperLayout kLayout__757 = PoseidonLoadIn_SuperLayout{
    ._super = kLayout__679, .arm0 = kLayout__758, .arm1 = kLayout__817, .arm2 = kLayout__818};
constexpr OneHot_3_Layout kLayout__819 = OneHot_3_Layout{
    ._super = NondetRegLayout3LayoutArray{NondetRegLayout{._super = /*offset=*/199},
                                          NondetRegLayout{._super = /*offset=*/200},
                                          NondetRegLayout{._super = /*offset=*/201}}};
constexpr _Arguments_PoseidonLoadIn_SuperLayout kLayout__820 =
    _Arguments_PoseidonLoadIn_SuperLayout{.memoryArg = kLayout__682, .cycleArg = kLayout__699};
constexpr PoseidonLoadInLayout kLayout__756 = PoseidonLoadInLayout{
    ._super = kLayout__757, ._0 = kLayout__819, ._arguments_PoseidonLoadIn_Super = kLayout__820};
constexpr Poseidon0StateArm2Layout kLayout__755 = Poseidon0StateArm2Layout{
    ._super = kLayout__756,
    ._extra0 = ArgU16Layout{.count = NondetRegLayout{._super = /*offset=*/156},
                            .val = NondetRegLayout{._super = /*offset=*/75}},
    ._extra1 = ArgU16Layout{.count = NondetRegLayout{._super = /*offset=*/157},
                            .val = NondetRegLayout{._super = /*offset=*/76}},
    ._extra2 = ArgU16Layout{.count = NondetRegLayout{._super = /*offset=*/158},
                            .val = NondetRegLayout{._super = /*offset=*/159}},
    ._extra3 = ArgU16Layout{.count = NondetRegLayout{._super = /*offset=*/160},
                            .val = NondetRegLayout{._super = /*offset=*/84}},
    ._extra4 = ArgU16Layout{.count = NondetRegLayout{._super = /*offset=*/161},
                            .val = NondetRegLayout{._super = /*offset=*/85}},
    ._extra5 = ArgU16Layout{.count = NondetRegLayout{._super = /*offset=*/162},
                            .val = NondetRegLayout{._super = /*offset=*/163}},
    ._extra6 = ArgU16Layout{.count = NondetRegLayout{._super = /*offset=*/164},
                            .val = NondetRegLayout{._super = /*offset=*/93}},
    ._extra7 = ArgU16Layout{.count = NondetRegLayout{._super = /*offset=*/165},
                            .val = NondetRegLayout{._super = /*offset=*/94}},
    ._extra8 = ArgU16Layout{.count = NondetRegLayout{._super = /*offset=*/166},
                            .val = NondetRegLayout{._super = /*offset=*/167}},
    ._extra9 = ArgU16Layout{.count = NondetRegLayout{._super = /*offset=*/168},
                            .val = NondetRegLayout{._super = /*offset=*/102}},
    ._extra10 = ArgU16Layout{.count = NondetRegLayout{._super = /*offset=*/169},
                             .val = NondetRegLayout{._super = /*offset=*/103}},
    ._extra11 = ArgU16Layout{.count = NondetRegLayout{._super = /*offset=*/170},
                             .val = NondetRegLayout{._super = /*offset=*/171}},
    ._extra12 = ArgU16Layout{.count = NondetRegLayout{._super = /*offset=*/172},
                             .val = NondetRegLayout{._super = /*offset=*/111}},
    ._extra13 = ArgU16Layout{.count = NondetRegLayout{._super = /*offset=*/173},
                             .val = NondetRegLayout{._super = /*offset=*/112}},
    ._extra14 = ArgU16Layout{.count = NondetRegLayout{._super = /*offset=*/174},
                             .val = NondetRegLayout{._super = /*offset=*/175}},
    ._extra15 = ArgU16Layout{.count = NondetRegLayout{._super = /*offset=*/176},
                             .val = NondetRegLayout{._super = /*offset=*/120}},
    ._extra16 = ArgU16Layout{.count = NondetRegLayout{._super = /*offset=*/177},
                             .val = NondetRegLayout{._super = /*offset=*/121}},
    ._extra17 = ArgU16Layout{.count = NondetRegLayout{._super = /*offset=*/178},
                             .val = NondetRegLayout{._super = /*offset=*/179}},
    ._extra18 = ArgU16Layout{.count = NondetRegLayout{._super = /*offset=*/180},
                             .val = NondetRegLayout{._super = /*offset=*/129}},
    ._extra19 = ArgU16Layout{.count = NondetRegLayout{._super = /*offset=*/181},
                             .val = NondetRegLayout{._super = /*offset=*/130}},
    ._extra20 = ArgU16Layout{.count = NondetRegLayout{._super = /*offset=*/182},
                             .val = NondetRegLayout{._super = /*offset=*/183}},
    ._extra21 = ArgU16Layout{.count = NondetRegLayout{._super = /*offset=*/184},
                             .val = NondetRegLayout{._super = /*offset=*/138}},
    ._extra22 = ArgU16Layout{.count = NondetRegLayout{._super = /*offset=*/185},
                             .val = NondetRegLayout{._super = /*offset=*/139}},
    ._extra23 = ArgU16Layout{.count = NondetRegLayout{._super = /*offset=*/186},
                             .val = NondetRegLayout{._super = /*offset=*/187}},
    ._extra24 = ArgU8Layout{.count = NondetRegLayout{._super = /*offset=*/188},
                            .val = NondetRegLayout{._super = /*offset=*/189}},
    ._extra25 = ArgU8Layout{.count = NondetRegLayout{._super = /*offset=*/190},
                            .val = NondetRegLayout{._super = /*offset=*/191}}};
constexpr Poseidon0StateArm3Layout kLayout__821 = Poseidon0StateArm3Layout{
    ._super = kLayout__679,
    ._extra0 = kLayout__683,
    ._extra1 = kLayout__684,
    ._extra2 = kLayout__685,
    ._extra3 = kLayout__686,
    ._extra4 = kLayout__687,
    ._extra5 = kLayout__688,
    ._extra6 = kLayout__689,
    ._extra7 = kLayout__690,
    ._extra8 = kLayout__691,
    ._extra9 = kLayout__692,
    ._extra10 = kLayout__693,
    ._extra11 = kLayout__694,
    ._extra12 = kLayout__695,
    ._extra13 = kLayout__696,
    ._extra14 = kLayout__697,
    ._extra15 = kLayout__698,
    ._extra16 = CycleArgLayout{.count = NondetRegLayout{._super = /*offset=*/140},
                               .cycle = NondetRegLayout{._super = /*offset=*/141}},
    ._extra17 = CycleArgLayout{.count = NondetRegLayout{._super = /*offset=*/142},
                               .cycle = NondetRegLayout{._super = /*offset=*/143}},
    ._extra18 = CycleArgLayout{.count = NondetRegLayout{._super = /*offset=*/144},
                               .cycle = NondetRegLayout{._super = /*offset=*/145}},
    ._extra19 = CycleArgLayout{.count = NondetRegLayout{._super = /*offset=*/146},
                               .cycle = NondetRegLayout{._super = /*offset=*/147}},
    ._extra20 = CycleArgLayout{.count = NondetRegLayout{._super = /*offset=*/148},
                               .cycle = NondetRegLayout{._super = /*offset=*/149}},
    ._extra21 = CycleArgLayout{.count = NondetRegLayout{._super = /*offset=*/150},
                               .cycle = NondetRegLayout{._super = /*offset=*/151}},
    ._extra22 = CycleArgLayout{.count = NondetRegLayout{._super = /*offset=*/152},
                               .cycle = NondetRegLayout{._super = /*offset=*/153}},
    ._extra23 = CycleArgLayout{.count = NondetRegLayout{._super = /*offset=*/154},
                               .cycle = NondetRegLayout{._super = /*offset=*/155}},
    ._extra24 = ArgU16Layout{.count = NondetRegLayout{._super = /*offset=*/156},
                             .val = NondetRegLayout{._super = /*offset=*/75}},
    ._extra25 = ArgU16Layout{.count = NondetRegLayout{._super = /*offset=*/157},
                             .val = NondetRegLayout{._super = /*offset=*/76}},
    ._extra26 = ArgU16Layout{.count = NondetRegLayout{._super = /*offset=*/158},
                             .val = NondetRegLayout{._super = /*offset=*/159}},
    ._extra27 = ArgU16Layout{.count = NondetRegLayout{._super = /*offset=*/160},
                             .val = NondetRegLayout{._super = /*offset=*/84}},
    ._extra28 = ArgU16Layout{.count = NondetRegLayout{._super = /*offset=*/161},
                             .val = NondetRegLayout{._super = /*offset=*/85}},
    ._extra29 = ArgU16Layout{.count = NondetRegLayout{._super = /*offset=*/162},
                             .val = NondetRegLayout{._super = /*offset=*/163}},
    ._extra30 = ArgU16Layout{.count = NondetRegLayout{._super = /*offset=*/164},
                             .val = NondetRegLayout{._super = /*offset=*/93}},
    ._extra31 = ArgU16Layout{.count = NondetRegLayout{._super = /*offset=*/165},
                             .val = NondetRegLayout{._super = /*offset=*/94}},
    ._extra32 = ArgU16Layout{.count = NondetRegLayout{._super = /*offset=*/166},
                             .val = NondetRegLayout{._super = /*offset=*/167}},
    ._extra33 = ArgU16Layout{.count = NondetRegLayout{._super = /*offset=*/168},
                             .val = NondetRegLayout{._super = /*offset=*/102}},
    ._extra34 = ArgU16Layout{.count = NondetRegLayout{._super = /*offset=*/169},
                             .val = NondetRegLayout{._super = /*offset=*/103}},
    ._extra35 = ArgU16Layout{.count = NondetRegLayout{._super = /*offset=*/170},
                             .val = NondetRegLayout{._super = /*offset=*/171}},
    ._extra36 = ArgU16Layout{.count = NondetRegLayout{._super = /*offset=*/172},
                             .val = NondetRegLayout{._super = /*offset=*/111}},
    ._extra37 = ArgU16Layout{.count = NondetRegLayout{._super = /*offset=*/173},
                             .val = NondetRegLayout{._super = /*offset=*/112}},
    ._extra38 = ArgU16Layout{.count = NondetRegLayout{._super = /*offset=*/174},
                             .val = NondetRegLayout{._super = /*offset=*/175}},
    ._extra39 = ArgU16Layout{.count = NondetRegLayout{._super = /*offset=*/176},
                             .val = NondetRegLayout{._super = /*offset=*/120}},
    ._extra40 = ArgU16Layout{.count = NondetRegLayout{._super = /*offset=*/177},
                             .val = NondetRegLayout{._super = /*offset=*/121}},
    ._extra41 = ArgU16Layout{.count = NondetRegLayout{._super = /*offset=*/178},
                             .val = NondetRegLayout{._super = /*offset=*/179}},
    ._extra42 = ArgU16Layout{.count = NondetRegLayout{._super = /*offset=*/180},
                             .val = NondetRegLayout{._super = /*offset=*/129}},
    ._extra43 = ArgU16Layout{.count = NondetRegLayout{._super = /*offset=*/181},
                             .val = NondetRegLayout{._super = /*offset=*/130}},
    ._extra44 = ArgU16Layout{.count = NondetRegLayout{._super = /*offset=*/182},
                             .val = NondetRegLayout{._super = /*offset=*/183}},
    ._extra45 = ArgU16Layout{.count = NondetRegLayout{._super = /*offset=*/184},
                             .val = NondetRegLayout{._super = /*offset=*/138}},
    ._extra46 = ArgU16Layout{.count = NondetRegLayout{._super = /*offset=*/185},
                             .val = NondetRegLayout{._super = /*offset=*/139}},
    ._extra47 = ArgU16Layout{.count = NondetRegLayout{._super = /*offset=*/186},
                             .val = NondetRegLayout{._super = /*offset=*/187}},
    ._extra48 = ArgU8Layout{.count = NondetRegLayout{._super = /*offset=*/188},
                            .val = NondetRegLayout{._super = /*offset=*/189}},
    ._extra49 = ArgU8Layout{.count = NondetRegLayout{._super = /*offset=*/190},
                            .val = NondetRegLayout{._super = /*offset=*/191}}};
constexpr Poseidon0StateArm4Layout kLayout__822 = Poseidon0StateArm4Layout{
    ._super = kLayout__679,
    ._extra0 = kLayout__683,
    ._extra1 = kLayout__684,
    ._extra2 = kLayout__685,
    ._extra3 = kLayout__686,
    ._extra4 = kLayout__687,
    ._extra5 = kLayout__688,
    ._extra6 = kLayout__689,
    ._extra7 = kLayout__690,
    ._extra8 = kLayout__691,
    ._extra9 = kLayout__692,
    ._extra10 = kLayout__693,
    ._extra11 = kLayout__694,
    ._extra12 = kLayout__695,
    ._extra13 = kLayout__696,
    ._extra14 = kLayout__697,
    ._extra15 = kLayout__698,
    ._extra16 = CycleArgLayout{.count = NondetRegLayout{._super = /*offset=*/140},
                               .cycle = NondetRegLayout{._super = /*offset=*/141}},
    ._extra17 = CycleArgLayout{.count = NondetRegLayout{._super = /*offset=*/142},
                               .cycle = NondetRegLayout{._super = /*offset=*/143}},
    ._extra18 = CycleArgLayout{.count = NondetRegLayout{._super = /*offset=*/144},
                               .cycle = NondetRegLayout{._super = /*offset=*/145}},
    ._extra19 = CycleArgLayout{.count = NondetRegLayout{._super = /*offset=*/146},
                               .cycle = NondetRegLayout{._super = /*offset=*/147}},
    ._extra20 = CycleArgLayout{.count = NondetRegLayout{._super = /*offset=*/148},
                               .cycle = NondetRegLayout{._super = /*offset=*/149}},
    ._extra21 = CycleArgLayout{.count = NondetRegLayout{._super = /*offset=*/150},
                               .cycle = NondetRegLayout{._super = /*offset=*/151}},
    ._extra22 = CycleArgLayout{.count = NondetRegLayout{._super = /*offset=*/152},
                               .cycle = NondetRegLayout{._super = /*offset=*/153}},
    ._extra23 = CycleArgLayout{.count = NondetRegLayout{._super = /*offset=*/154},
                               .cycle = NondetRegLayout{._super = /*offset=*/155}},
    ._extra24 = ArgU16Layout{.count = NondetRegLayout{._super = /*offset=*/156},
                             .val = NondetRegLayout{._super = /*offset=*/75}},
    ._extra25 = ArgU16Layout{.count = NondetRegLayout{._super = /*offset=*/157},
                             .val = NondetRegLayout{._super = /*offset=*/76}},
    ._extra26 = ArgU16Layout{.count = NondetRegLayout{._super = /*offset=*/158},
                             .val = NondetRegLayout{._super = /*offset=*/159}},
    ._extra27 = ArgU16Layout{.count = NondetRegLayout{._super = /*offset=*/160},
                             .val = NondetRegLayout{._super = /*offset=*/84}},
    ._extra28 = ArgU16Layout{.count = NondetRegLayout{._super = /*offset=*/161},
                             .val = NondetRegLayout{._super = /*offset=*/85}},
    ._extra29 = ArgU16Layout{.count = NondetRegLayout{._super = /*offset=*/162},
                             .val = NondetRegLayout{._super = /*offset=*/163}},
    ._extra30 = ArgU16Layout{.count = NondetRegLayout{._super = /*offset=*/164},
                             .val = NondetRegLayout{._super = /*offset=*/93}},
    ._extra31 = ArgU16Layout{.count = NondetRegLayout{._super = /*offset=*/165},
                             .val = NondetRegLayout{._super = /*offset=*/94}},
    ._extra32 = ArgU16Layout{.count = NondetRegLayout{._super = /*offset=*/166},
                             .val = NondetRegLayout{._super = /*offset=*/167}},
    ._extra33 = ArgU16Layout{.count = NondetRegLayout{._super = /*offset=*/168},
                             .val = NondetRegLayout{._super = /*offset=*/102}},
    ._extra34 = ArgU16Layout{.count = NondetRegLayout{._super = /*offset=*/169},
                             .val = NondetRegLayout{._super = /*offset=*/103}},
    ._extra35 = ArgU16Layout{.count = NondetRegLayout{._super = /*offset=*/170},
                             .val = NondetRegLayout{._super = /*offset=*/171}},
    ._extra36 = ArgU16Layout{.count = NondetRegLayout{._super = /*offset=*/172},
                             .val = NondetRegLayout{._super = /*offset=*/111}},
    ._extra37 = ArgU16Layout{.count = NondetRegLayout{._super = /*offset=*/173},
                             .val = NondetRegLayout{._super = /*offset=*/112}},
    ._extra38 = ArgU16Layout{.count = NondetRegLayout{._super = /*offset=*/174},
                             .val = NondetRegLayout{._super = /*offset=*/175}},
    ._extra39 = ArgU16Layout{.count = NondetRegLayout{._super = /*offset=*/176},
                             .val = NondetRegLayout{._super = /*offset=*/120}},
    ._extra40 = ArgU16Layout{.count = NondetRegLayout{._super = /*offset=*/177},
                             .val = NondetRegLayout{._super = /*offset=*/121}},
    ._extra41 = ArgU16Layout{.count = NondetRegLayout{._super = /*offset=*/178},
                             .val = NondetRegLayout{._super = /*offset=*/179}},
    ._extra42 = ArgU16Layout{.count = NondetRegLayout{._super = /*offset=*/180},
                             .val = NondetRegLayout{._super = /*offset=*/129}},
    ._extra43 = ArgU16Layout{.count = NondetRegLayout{._super = /*offset=*/181},
                             .val = NondetRegLayout{._super = /*offset=*/130}},
    ._extra44 = ArgU16Layout{.count = NondetRegLayout{._super = /*offset=*/182},
                             .val = NondetRegLayout{._super = /*offset=*/183}},
    ._extra45 = ArgU16Layout{.count = NondetRegLayout{._super = /*offset=*/184},
                             .val = NondetRegLayout{._super = /*offset=*/138}},
    ._extra46 = ArgU16Layout{.count = NondetRegLayout{._super = /*offset=*/185},
                             .val = NondetRegLayout{._super = /*offset=*/139}},
    ._extra47 = ArgU16Layout{.count = NondetRegLayout{._super = /*offset=*/186},
                             .val = NondetRegLayout{._super = /*offset=*/187}},
    ._extra48 = ArgU8Layout{.count = NondetRegLayout{._super = /*offset=*/188},
                            .val = NondetRegLayout{._super = /*offset=*/189}},
    ._extra49 = ArgU8Layout{.count = NondetRegLayout{._super = /*offset=*/190},
                            .val = NondetRegLayout{._super = /*offset=*/191}}};
constexpr PoseidonCheckOut__0_SuperLayout kLayout__829 =
    PoseidonCheckOut__0_SuperLayout{.goal = kLayout__731};
constexpr PoseidonCheckOut__0_SuperLayout kLayout__830 =
    PoseidonCheckOut__0_SuperLayout{.goal = kLayout__732};
constexpr PoseidonCheckOut__0_SuperLayout kLayout__831 =
    PoseidonCheckOut__0_SuperLayout{.goal = kLayout__733};
constexpr PoseidonCheckOut__0_SuperLayout kLayout__832 =
    PoseidonCheckOut__0_SuperLayout{.goal = kLayout__734};
constexpr PoseidonCheckOut__0_SuperLayout kLayout__833 =
    PoseidonCheckOut__0_SuperLayout{.goal = kLayout__735};
constexpr PoseidonCheckOut__0_SuperLayout kLayout__834 =
    PoseidonCheckOut__0_SuperLayout{.goal = kLayout__740};
constexpr PoseidonCheckOut__0_SuperLayout kLayout__835 =
    PoseidonCheckOut__0_SuperLayout{.goal = kLayout__745};
constexpr PoseidonCheckOut__0_SuperLayout kLayout__836 =
    PoseidonCheckOut__0_SuperLayout{.goal = kLayout__750};
constexpr PoseidonCheckOut__0_SuperLayout8LayoutArray kLayout__828 =
    PoseidonCheckOut__0_SuperLayout8LayoutArray{kLayout__829,
                                                kLayout__830,
                                                kLayout__831,
                                                kLayout__832,
                                                kLayout__833,
                                                kLayout__834,
                                                kLayout__835,
                                                kLayout__836};
constexpr PoseidonCheckOutLayout kLayout__827 = PoseidonCheckOutLayout{
    ._super = kLayout__679,
    ._1 = kLayout__828,
    .isNormal = IsZeroLayout{._super = NondetRegLayout{._super = /*offset=*/196},
                             .inv = NondetRegLayout{._super = /*offset=*/197}}};
<<<<<<< HEAD
constexpr PoseidonDoOut_SuperArm0Layout kLayout__826 = PoseidonDoOut_SuperArm0Layout{
    ._super = kLayout__827,
=======
constexpr PoseidonDoOut_SuperArm0Layout kLayout__823 = PoseidonDoOut_SuperArm0Layout{
    ._super = kLayout__824,
>>>>>>> fc20a48e
    ._extra0 = ArgU16Layout{.count = NondetRegLayout{._super = /*offset=*/156},
                            .val = NondetRegLayout{._super = /*offset=*/75}},
    ._extra1 = ArgU16Layout{.count = NondetRegLayout{._super = /*offset=*/157},
                            .val = NondetRegLayout{._super = /*offset=*/76}},
    ._extra2 = ArgU16Layout{.count = NondetRegLayout{._super = /*offset=*/158},
                            .val = NondetRegLayout{._super = /*offset=*/159}},
    ._extra3 = ArgU16Layout{.count = NondetRegLayout{._super = /*offset=*/160},
                            .val = NondetRegLayout{._super = /*offset=*/84}},
    ._extra4 = ArgU16Layout{.count = NondetRegLayout{._super = /*offset=*/161},
                            .val = NondetRegLayout{._super = /*offset=*/85}},
    ._extra5 = ArgU16Layout{.count = NondetRegLayout{._super = /*offset=*/162},
                            .val = NondetRegLayout{._super = /*offset=*/163}},
    ._extra6 = ArgU16Layout{.count = NondetRegLayout{._super = /*offset=*/164},
                            .val = NondetRegLayout{._super = /*offset=*/93}},
    ._extra7 = ArgU16Layout{.count = NondetRegLayout{._super = /*offset=*/165},
                            .val = NondetRegLayout{._super = /*offset=*/94}},
    ._extra8 = ArgU16Layout{.count = NondetRegLayout{._super = /*offset=*/166},
                            .val = NondetRegLayout{._super = /*offset=*/167}},
    ._extra9 = ArgU16Layout{.count = NondetRegLayout{._super = /*offset=*/168},
                            .val = NondetRegLayout{._super = /*offset=*/102}},
    ._extra10 = ArgU16Layout{.count = NondetRegLayout{._super = /*offset=*/169},
                             .val = NondetRegLayout{._super = /*offset=*/103}},
    ._extra11 = ArgU16Layout{.count = NondetRegLayout{._super = /*offset=*/170},
                             .val = NondetRegLayout{._super = /*offset=*/171}},
    ._extra12 = ArgU16Layout{.count = NondetRegLayout{._super = /*offset=*/172},
                             .val = NondetRegLayout{._super = /*offset=*/111}},
    ._extra13 = ArgU16Layout{.count = NondetRegLayout{._super = /*offset=*/173},
                             .val = NondetRegLayout{._super = /*offset=*/112}},
    ._extra14 = ArgU16Layout{.count = NondetRegLayout{._super = /*offset=*/174},
                             .val = NondetRegLayout{._super = /*offset=*/175}},
    ._extra15 = ArgU16Layout{.count = NondetRegLayout{._super = /*offset=*/176},
                             .val = NondetRegLayout{._super = /*offset=*/120}},
    ._extra16 = ArgU16Layout{.count = NondetRegLayout{._super = /*offset=*/177},
                             .val = NondetRegLayout{._super = /*offset=*/121}},
    ._extra17 = ArgU16Layout{.count = NondetRegLayout{._super = /*offset=*/178},
                             .val = NondetRegLayout{._super = /*offset=*/179}},
    ._extra18 = ArgU16Layout{.count = NondetRegLayout{._super = /*offset=*/180},
                             .val = NondetRegLayout{._super = /*offset=*/129}},
    ._extra19 = ArgU16Layout{.count = NondetRegLayout{._super = /*offset=*/181},
                             .val = NondetRegLayout{._super = /*offset=*/130}},
    ._extra20 = ArgU16Layout{.count = NondetRegLayout{._super = /*offset=*/182},
                             .val = NondetRegLayout{._super = /*offset=*/183}},
    ._extra21 = ArgU16Layout{.count = NondetRegLayout{._super = /*offset=*/184},
                             .val = NondetRegLayout{._super = /*offset=*/138}},
    ._extra22 = ArgU16Layout{.count = NondetRegLayout{._super = /*offset=*/185},
                             .val = NondetRegLayout{._super = /*offset=*/139}},
    ._extra23 = ArgU16Layout{.count = NondetRegLayout{._super = /*offset=*/186},
                             .val = NondetRegLayout{._super = /*offset=*/187}}};
constexpr NondetU16RegLayout kLayout__841 =
    NondetU16RegLayout{.arg = ArgU16Layout{.count = NondetRegLayout{._super = /*offset=*/156},
                                           .val = NondetRegLayout{._super = /*offset=*/75}}};
constexpr NondetU16RegLayout kLayout__842 =
    NondetU16RegLayout{.arg = ArgU16Layout{.count = NondetRegLayout{._super = /*offset=*/157},
                                           .val = NondetRegLayout{._super = /*offset=*/76}}};
constexpr _Arguments_FieldToWord__0Layout kLayout__843 = _Arguments_FieldToWord__0Layout{
    .argU16 =
        ArgU16Layout1LayoutArray{ArgU16Layout{.count = NondetRegLayout{._super = /*offset=*/158},
                                              .val = NondetRegLayout{._super = /*offset=*/159}}}};
constexpr NondetU16RegLayout kLayout__846 =
    NondetU16RegLayout{.arg = ArgU16Layout{.count = NondetRegLayout{._super = /*offset=*/158},
                                           .val = NondetRegLayout{._super = /*offset=*/159}}};
constexpr FieldToWord__0Arm0_SuperLayout kLayout__845 =
    FieldToWord__0Arm0_SuperLayout{._0 = kLayout__846};
constexpr FieldToWord__0Arm1_SuperLayout kLayout__847 =
    FieldToWord__0Arm1_SuperLayout{._0 = kLayout__846};
constexpr FieldToWord__0Layout kLayout__844 =
    FieldToWord__0Layout{.arm0 = kLayout__845, .arm1 = kLayout__847};
constexpr FieldToWordLayout kLayout__840 =
    FieldToWordLayout{.low = kLayout__841,
                      .high = kLayout__842,
                      .lowIsZero = NondetRegLayout{._super = /*offset=*/196},
                      ._arguments_FieldToWord__0 = kLayout__843,
                      ._2 = kLayout__844};
constexpr MemoryWriteLayout kLayout__848 =
    MemoryWriteLayout{.io = kLayout__710, ._0 = kLayout__711};
constexpr PoseidonStoreOut__0_SuperLayout kLayout__839 =
    PoseidonStoreOut__0_SuperLayout{.ftw = kLayout__840, .mw = kLayout__848};
constexpr NondetU16RegLayout kLayout__851 =
    NondetU16RegLayout{.arg = ArgU16Layout{.count = NondetRegLayout{._super = /*offset=*/160},
                                           .val = NondetRegLayout{._super = /*offset=*/84}}};
constexpr NondetU16RegLayout kLayout__852 =
    NondetU16RegLayout{.arg = ArgU16Layout{.count = NondetRegLayout{._super = /*offset=*/161},
                                           .val = NondetRegLayout{._super = /*offset=*/85}}};
constexpr _Arguments_FieldToWord__0Layout kLayout__853 = _Arguments_FieldToWord__0Layout{
    .argU16 =
        ArgU16Layout1LayoutArray{ArgU16Layout{.count = NondetRegLayout{._super = /*offset=*/162},
                                              .val = NondetRegLayout{._super = /*offset=*/163}}}};
constexpr FieldToWord__0Arm0_SuperLayout kLayout__855 =
    FieldToWord__0Arm0_SuperLayout{._0 = kLayout__208};
constexpr FieldToWord__0Arm1_SuperLayout kLayout__856 =
    FieldToWord__0Arm1_SuperLayout{._0 = kLayout__208};
constexpr FieldToWord__0Layout kLayout__854 =
    FieldToWord__0Layout{.arm0 = kLayout__855, .arm1 = kLayout__856};
constexpr FieldToWordLayout kLayout__850 =
    FieldToWordLayout{.low = kLayout__851,
                      .high = kLayout__852,
                      .lowIsZero = NondetRegLayout{._super = /*offset=*/197},
                      ._arguments_FieldToWord__0 = kLayout__853,
                      ._2 = kLayout__854};
constexpr MemoryWriteLayout kLayout__857 =
    MemoryWriteLayout{.io = kLayout__715, ._0 = kLayout__716};
constexpr PoseidonStoreOut__0_SuperLayout kLayout__849 =
    PoseidonStoreOut__0_SuperLayout{.ftw = kLayout__850, .mw = kLayout__857};
constexpr NondetU16RegLayout kLayout__860 =
    NondetU16RegLayout{.arg = ArgU16Layout{.count = NondetRegLayout{._super = /*offset=*/164},
                                           .val = NondetRegLayout{._super = /*offset=*/93}}};
constexpr NondetU16RegLayout kLayout__861 =
    NondetU16RegLayout{.arg = ArgU16Layout{.count = NondetRegLayout{._super = /*offset=*/165},
                                           .val = NondetRegLayout{._super = /*offset=*/94}}};
constexpr _Arguments_FieldToWord__0Layout kLayout__862 = _Arguments_FieldToWord__0Layout{
    .argU16 =
        ArgU16Layout1LayoutArray{ArgU16Layout{.count = NondetRegLayout{._super = /*offset=*/166},
                                              .val = NondetRegLayout{._super = /*offset=*/167}}}};
constexpr NondetU16RegLayout kLayout__865 =
    NondetU16RegLayout{.arg = ArgU16Layout{.count = NondetRegLayout{._super = /*offset=*/166},
                                           .val = NondetRegLayout{._super = /*offset=*/167}}};
constexpr FieldToWord__0Arm0_SuperLayout kLayout__864 =
    FieldToWord__0Arm0_SuperLayout{._0 = kLayout__865};
constexpr FieldToWord__0Arm1_SuperLayout kLayout__866 =
    FieldToWord__0Arm1_SuperLayout{._0 = kLayout__865};
constexpr FieldToWord__0Layout kLayout__863 =
    FieldToWord__0Layout{.arm0 = kLayout__864, .arm1 = kLayout__866};
constexpr FieldToWordLayout kLayout__859 =
    FieldToWordLayout{.low = kLayout__860,
                      .high = kLayout__861,
                      .lowIsZero = NondetRegLayout{._super = /*offset=*/198},
                      ._arguments_FieldToWord__0 = kLayout__862,
                      ._2 = kLayout__863};
constexpr MemoryWriteLayout kLayout__867 =
    MemoryWriteLayout{.io = kLayout__720, ._0 = kLayout__721};
constexpr PoseidonStoreOut__0_SuperLayout kLayout__858 =
    PoseidonStoreOut__0_SuperLayout{.ftw = kLayout__859, .mw = kLayout__867};
constexpr NondetU16RegLayout kLayout__870 =
    NondetU16RegLayout{.arg = ArgU16Layout{.count = NondetRegLayout{._super = /*offset=*/168},
                                           .val = NondetRegLayout{._super = /*offset=*/102}}};
constexpr NondetU16RegLayout kLayout__871 =
    NondetU16RegLayout{.arg = ArgU16Layout{.count = NondetRegLayout{._super = /*offset=*/169},
                                           .val = NondetRegLayout{._super = /*offset=*/103}}};
constexpr _Arguments_FieldToWord__0Layout kLayout__872 = _Arguments_FieldToWord__0Layout{
    .argU16 =
        ArgU16Layout1LayoutArray{ArgU16Layout{.count = NondetRegLayout{._super = /*offset=*/170},
                                              .val = NondetRegLayout{._super = /*offset=*/171}}}};
constexpr NondetU16RegLayout kLayout__875 =
    NondetU16RegLayout{.arg = ArgU16Layout{.count = NondetRegLayout{._super = /*offset=*/170},
                                           .val = NondetRegLayout{._super = /*offset=*/171}}};
constexpr FieldToWord__0Arm0_SuperLayout kLayout__874 =
    FieldToWord__0Arm0_SuperLayout{._0 = kLayout__875};
constexpr FieldToWord__0Arm1_SuperLayout kLayout__876 =
    FieldToWord__0Arm1_SuperLayout{._0 = kLayout__875};
constexpr FieldToWord__0Layout kLayout__873 =
    FieldToWord__0Layout{.arm0 = kLayout__874, .arm1 = kLayout__876};
constexpr FieldToWordLayout kLayout__869 =
    FieldToWordLayout{.low = kLayout__870,
                      .high = kLayout__871,
                      .lowIsZero = NondetRegLayout{._super = /*offset=*/199},
                      ._arguments_FieldToWord__0 = kLayout__872,
                      ._2 = kLayout__873};
constexpr MemoryWriteLayout kLayout__877 =
    MemoryWriteLayout{.io = kLayout__724, ._0 = kLayout__236};
constexpr PoseidonStoreOut__0_SuperLayout kLayout__868 =
    PoseidonStoreOut__0_SuperLayout{.ftw = kLayout__869, .mw = kLayout__877};
constexpr NondetU16RegLayout kLayout__880 =
    NondetU16RegLayout{.arg = ArgU16Layout{.count = NondetRegLayout{._super = /*offset=*/172},
                                           .val = NondetRegLayout{._super = /*offset=*/111}}};
constexpr NondetU16RegLayout kLayout__881 =
    NondetU16RegLayout{.arg = ArgU16Layout{.count = NondetRegLayout{._super = /*offset=*/173},
                                           .val = NondetRegLayout{._super = /*offset=*/112}}};
constexpr _Arguments_FieldToWord__0Layout kLayout__882 = _Arguments_FieldToWord__0Layout{
    .argU16 =
        ArgU16Layout1LayoutArray{ArgU16Layout{.count = NondetRegLayout{._super = /*offset=*/174},
                                              .val = NondetRegLayout{._super = /*offset=*/175}}}};
constexpr NondetU16RegLayout kLayout__885 =
    NondetU16RegLayout{.arg = ArgU16Layout{.count = NondetRegLayout{._super = /*offset=*/174},
                                           .val = NondetRegLayout{._super = /*offset=*/175}}};
constexpr FieldToWord__0Arm0_SuperLayout kLayout__884 =
    FieldToWord__0Arm0_SuperLayout{._0 = kLayout__885};
constexpr FieldToWord__0Arm1_SuperLayout kLayout__886 =
    FieldToWord__0Arm1_SuperLayout{._0 = kLayout__885};
constexpr FieldToWord__0Layout kLayout__883 =
    FieldToWord__0Layout{.arm0 = kLayout__884, .arm1 = kLayout__886};
constexpr FieldToWordLayout kLayout__879 =
    FieldToWordLayout{.low = kLayout__880,
                      .high = kLayout__881,
                      .lowIsZero = NondetRegLayout{._super = /*offset=*/200},
                      ._arguments_FieldToWord__0 = kLayout__882,
                      ._2 = kLayout__883};
constexpr MemoryWriteLayout kLayout__887 =
    MemoryWriteLayout{.io = kLayout__737, ._0 = kLayout__738};
constexpr PoseidonStoreOut__0_SuperLayout kLayout__878 =
    PoseidonStoreOut__0_SuperLayout{.ftw = kLayout__879, .mw = kLayout__887};
constexpr NondetU16RegLayout kLayout__890 =
    NondetU16RegLayout{.arg = ArgU16Layout{.count = NondetRegLayout{._super = /*offset=*/176},
                                           .val = NondetRegLayout{._super = /*offset=*/120}}};
constexpr NondetU16RegLayout kLayout__891 =
    NondetU16RegLayout{.arg = ArgU16Layout{.count = NondetRegLayout{._super = /*offset=*/177},
                                           .val = NondetRegLayout{._super = /*offset=*/121}}};
constexpr _Arguments_FieldToWord__0Layout kLayout__892 = _Arguments_FieldToWord__0Layout{
    .argU16 =
        ArgU16Layout1LayoutArray{ArgU16Layout{.count = NondetRegLayout{._super = /*offset=*/178},
                                              .val = NondetRegLayout{._super = /*offset=*/179}}}};
constexpr NondetU16RegLayout kLayout__895 =
    NondetU16RegLayout{.arg = ArgU16Layout{.count = NondetRegLayout{._super = /*offset=*/178},
                                           .val = NondetRegLayout{._super = /*offset=*/179}}};
constexpr FieldToWord__0Arm0_SuperLayout kLayout__894 =
    FieldToWord__0Arm0_SuperLayout{._0 = kLayout__895};
constexpr FieldToWord__0Arm1_SuperLayout kLayout__896 =
    FieldToWord__0Arm1_SuperLayout{._0 = kLayout__895};
constexpr FieldToWord__0Layout kLayout__893 =
    FieldToWord__0Layout{.arm0 = kLayout__894, .arm1 = kLayout__896};
constexpr FieldToWordLayout kLayout__889 =
    FieldToWordLayout{.low = kLayout__890,
                      .high = kLayout__891,
                      .lowIsZero = NondetRegLayout{._super = /*offset=*/201},
                      ._arguments_FieldToWord__0 = kLayout__892,
                      ._2 = kLayout__893};
constexpr MemoryWriteLayout kLayout__897 =
    MemoryWriteLayout{.io = kLayout__742, ._0 = kLayout__743};
constexpr PoseidonStoreOut__0_SuperLayout kLayout__888 =
    PoseidonStoreOut__0_SuperLayout{.ftw = kLayout__889, .mw = kLayout__897};
constexpr NondetU16RegLayout kLayout__900 =
    NondetU16RegLayout{.arg = ArgU16Layout{.count = NondetRegLayout{._super = /*offset=*/180},
                                           .val = NondetRegLayout{._super = /*offset=*/129}}};
constexpr NondetU16RegLayout kLayout__901 =
    NondetU16RegLayout{.arg = ArgU16Layout{.count = NondetRegLayout{._super = /*offset=*/181},
                                           .val = NondetRegLayout{._super = /*offset=*/130}}};
constexpr _Arguments_FieldToWord__0Layout kLayout__902 = _Arguments_FieldToWord__0Layout{
    .argU16 =
        ArgU16Layout1LayoutArray{ArgU16Layout{.count = NondetRegLayout{._super = /*offset=*/182},
                                              .val = NondetRegLayout{._super = /*offset=*/183}}}};
constexpr NondetU16RegLayout kLayout__905 =
    NondetU16RegLayout{.arg = ArgU16Layout{.count = NondetRegLayout{._super = /*offset=*/182},
                                           .val = NondetRegLayout{._super = /*offset=*/183}}};
constexpr FieldToWord__0Arm0_SuperLayout kLayout__904 =
    FieldToWord__0Arm0_SuperLayout{._0 = kLayout__905};
constexpr FieldToWord__0Arm1_SuperLayout kLayout__906 =
    FieldToWord__0Arm1_SuperLayout{._0 = kLayout__905};
constexpr FieldToWord__0Layout kLayout__903 =
    FieldToWord__0Layout{.arm0 = kLayout__904, .arm1 = kLayout__906};
constexpr FieldToWordLayout kLayout__899 =
    FieldToWordLayout{.low = kLayout__900,
                      .high = kLayout__901,
                      .lowIsZero = NondetRegLayout{._super = /*offset=*/202},
                      ._arguments_FieldToWord__0 = kLayout__902,
                      ._2 = kLayout__903};
constexpr MemoryWriteLayout kLayout__907 =
    MemoryWriteLayout{.io = kLayout__747, ._0 = kLayout__748};
constexpr PoseidonStoreOut__0_SuperLayout kLayout__898 =
    PoseidonStoreOut__0_SuperLayout{.ftw = kLayout__899, .mw = kLayout__907};
constexpr NondetU16RegLayout kLayout__910 =
    NondetU16RegLayout{.arg = ArgU16Layout{.count = NondetRegLayout{._super = /*offset=*/184},
                                           .val = NondetRegLayout{._super = /*offset=*/138}}};
constexpr NondetU16RegLayout kLayout__911 =
    NondetU16RegLayout{.arg = ArgU16Layout{.count = NondetRegLayout{._super = /*offset=*/185},
                                           .val = NondetRegLayout{._super = /*offset=*/139}}};
constexpr _Arguments_FieldToWord__0Layout kLayout__912 = _Arguments_FieldToWord__0Layout{
    .argU16 =
        ArgU16Layout1LayoutArray{ArgU16Layout{.count = NondetRegLayout{._super = /*offset=*/186},
                                              .val = NondetRegLayout{._super = /*offset=*/187}}}};
constexpr NondetU16RegLayout kLayout__915 =
    NondetU16RegLayout{.arg = ArgU16Layout{.count = NondetRegLayout{._super = /*offset=*/186},
                                           .val = NondetRegLayout{._super = /*offset=*/187}}};
constexpr FieldToWord__0Arm0_SuperLayout kLayout__914 =
    FieldToWord__0Arm0_SuperLayout{._0 = kLayout__915};
constexpr FieldToWord__0Arm1_SuperLayout kLayout__916 =
    FieldToWord__0Arm1_SuperLayout{._0 = kLayout__915};
constexpr FieldToWord__0Layout kLayout__913 =
    FieldToWord__0Layout{.arm0 = kLayout__914, .arm1 = kLayout__916};
constexpr FieldToWordLayout kLayout__909 =
    FieldToWordLayout{.low = kLayout__910,
                      .high = kLayout__911,
                      .lowIsZero = NondetRegLayout{._super = /*offset=*/203},
                      ._arguments_FieldToWord__0 = kLayout__912,
                      ._2 = kLayout__913};
constexpr MemoryWriteLayout kLayout__917 =
    MemoryWriteLayout{.io = kLayout__752, ._0 = kLayout__753};
constexpr PoseidonStoreOut__0_SuperLayout kLayout__908 =
    PoseidonStoreOut__0_SuperLayout{.ftw = kLayout__909, .mw = kLayout__917};
constexpr PoseidonStoreOut__0_SuperLayout8LayoutArray kLayout__838 =
    PoseidonStoreOut__0_SuperLayout8LayoutArray{kLayout__839,
                                                kLayout__849,
                                                kLayout__858,
                                                kLayout__868,
                                                kLayout__878,
                                                kLayout__888,
                                                kLayout__898,
                                                kLayout__908};
constexpr PoseidonStoreOutLayout kLayout__837 = PoseidonStoreOutLayout{
    ._super = kLayout__679,
    ._1 = kLayout__838,
    .isNormal = IsZeroLayout{._super = NondetRegLayout{._super = /*offset=*/204},
                             .inv = NondetRegLayout{._super = /*offset=*/205}},
    .extInv = NondetExtRegLayout{._super = /*offset=*/206}};
constexpr PoseidonDoOut_SuperLayout kLayout__825 =
    PoseidonDoOut_SuperLayout{._super = kLayout__679, .arm0 = kLayout__826, .arm1 = kLayout__837};
constexpr _Arguments_PoseidonDoOut_SuperLayout kLayout__918 = _Arguments_PoseidonDoOut_SuperLayout{
    .memoryArg = kLayout__682, .cycleArg = kLayout__699, .argU16 = kLayout__700};
constexpr PoseidonDoOutLayout kLayout__824 =
    PoseidonDoOutLayout{._super = kLayout__825, ._arguments_PoseidonDoOut_Super = kLayout__918};
constexpr Poseidon0StateArm5Layout kLayout__823 = Poseidon0StateArm5Layout{
    ._super = kLayout__824,
    ._extra0 = ArgU8Layout{.count = NondetRegLayout{._super = /*offset=*/188},
                           .val = NondetRegLayout{._super = /*offset=*/189}},
    ._extra1 = ArgU8Layout{.count = NondetRegLayout{._super = /*offset=*/190},
                           .val = NondetRegLayout{._super = /*offset=*/191}}};
constexpr PoseidonPaging_SuperLayout kLayout__921 =
    PoseidonPaging_SuperLayout{._super = kLayout__679,
                               .arm0 = kLayout__679,
                               .arm1 = kLayout__679,
                               .arm2 = kLayout__679,
                               .arm3 = kLayout__679,
                               .arm4 = kLayout__679,
                               .arm5 = kLayout__679};
constexpr NondetRegLayout6LayoutArray kLayout__923 =
    NondetRegLayout6LayoutArray{NondetRegLayout{._super = /*offset=*/198},
                                NondetRegLayout{._super = /*offset=*/199},
                                NondetRegLayout{._super = /*offset=*/200},
                                NondetRegLayout{._super = /*offset=*/201},
                                NondetRegLayout{._super = /*offset=*/202},
                                NondetRegLayout{._super = /*offset=*/203}};
constexpr OneHot_6_Layout kLayout__922 = OneHot_6_Layout{._super = kLayout__923};
constexpr NondetU8RegLayout kLayout__925 =
    NondetU8RegLayout{.arg = ArgU8Layout{.count = NondetRegLayout{._super = /*offset=*/188},
                                         .val = NondetRegLayout{._super = /*offset=*/189}}};
constexpr IsU24Layout kLayout__924 = IsU24Layout{.low16 = kLayout__841, ._0 = kLayout__925};
constexpr _Arguments_PoseidonPaging__1Layout kLayout__926 = _Arguments_PoseidonPaging__1Layout{
    .argU16 =
        ArgU16Layout1LayoutArray{ArgU16Layout{.count = NondetRegLayout{._super = /*offset=*/157},
                                              .val = NondetRegLayout{._super = /*offset=*/76}}},
    .argU8 =
        ArgU8Layout1LayoutArray{ArgU8Layout{.count = NondetRegLayout{._super = /*offset=*/190},
                                            .val = NondetRegLayout{._super = /*offset=*/191}}}};
constexpr NondetU8RegLayout kLayout__930 =
    NondetU8RegLayout{.arg = ArgU8Layout{.count = NondetRegLayout{._super = /*offset=*/190},
                                         .val = NondetRegLayout{._super = /*offset=*/191}}};
constexpr IsU24Layout kLayout__929 = IsU24Layout{.low16 = kLayout__842, ._0 = kLayout__930};
constexpr PoseidonPaging__1Arm0_SuperLayout kLayout__928 =
    PoseidonPaging__1Arm0_SuperLayout{._0 = kLayout__929};
constexpr PoseidonPaging__1Arm1_SuperLayout kLayout__931 =
    PoseidonPaging__1Arm1_SuperLayout{._0 = kLayout__929};
constexpr PoseidonPaging__1Layout kLayout__927 =
    PoseidonPaging__1Layout{.arm0 = kLayout__928, .arm1 = kLayout__931};
constexpr PoseidonPagingLayout kLayout__920 =
    PoseidonPagingLayout{._super = kLayout__921,
                         .curIdx = NondetRegLayout{._super = /*offset=*/196},
                         .curMode = NondetRegLayout{._super = /*offset=*/197},
                         .modeSplit = kLayout__922,
                         ._0 = kLayout__924,
                         ._arguments_PoseidonPaging__1 = kLayout__926,
                         ._3 = kLayout__927,
                         ._4 = NondetRegLayout{._super = /*offset=*/204}};
constexpr Poseidon0StateArm6Layout kLayout__919 = Poseidon0StateArm6Layout{
    ._super = kLayout__920,
    ._extra0 = kLayout__683,
    ._extra1 = kLayout__684,
    ._extra2 = kLayout__685,
    ._extra3 = kLayout__686,
    ._extra4 = kLayout__687,
    ._extra5 = kLayout__688,
    ._extra6 = kLayout__689,
    ._extra7 = kLayout__690,
    ._extra8 = kLayout__691,
    ._extra9 = kLayout__692,
    ._extra10 = kLayout__693,
    ._extra11 = kLayout__694,
    ._extra12 = kLayout__695,
    ._extra13 = kLayout__696,
    ._extra14 = kLayout__697,
    ._extra15 = kLayout__698,
    ._extra16 = CycleArgLayout{.count = NondetRegLayout{._super = /*offset=*/140},
                               .cycle = NondetRegLayout{._super = /*offset=*/141}},
    ._extra17 = CycleArgLayout{.count = NondetRegLayout{._super = /*offset=*/142},
                               .cycle = NondetRegLayout{._super = /*offset=*/143}},
    ._extra18 = CycleArgLayout{.count = NondetRegLayout{._super = /*offset=*/144},
                               .cycle = NondetRegLayout{._super = /*offset=*/145}},
    ._extra19 = CycleArgLayout{.count = NondetRegLayout{._super = /*offset=*/146},
                               .cycle = NondetRegLayout{._super = /*offset=*/147}},
    ._extra20 = CycleArgLayout{.count = NondetRegLayout{._super = /*offset=*/148},
                               .cycle = NondetRegLayout{._super = /*offset=*/149}},
    ._extra21 = CycleArgLayout{.count = NondetRegLayout{._super = /*offset=*/150},
                               .cycle = NondetRegLayout{._super = /*offset=*/151}},
    ._extra22 = CycleArgLayout{.count = NondetRegLayout{._super = /*offset=*/152},
                               .cycle = NondetRegLayout{._super = /*offset=*/153}},
    ._extra23 = CycleArgLayout{.count = NondetRegLayout{._super = /*offset=*/154},
                               .cycle = NondetRegLayout{._super = /*offset=*/155}},
    ._extra24 = ArgU16Layout{.count = NondetRegLayout{._super = /*offset=*/158},
                             .val = NondetRegLayout{._super = /*offset=*/159}},
    ._extra25 = ArgU16Layout{.count = NondetRegLayout{._super = /*offset=*/160},
                             .val = NondetRegLayout{._super = /*offset=*/84}},
    ._extra26 = ArgU16Layout{.count = NondetRegLayout{._super = /*offset=*/161},
                             .val = NondetRegLayout{._super = /*offset=*/85}},
    ._extra27 = ArgU16Layout{.count = NondetRegLayout{._super = /*offset=*/162},
                             .val = NondetRegLayout{._super = /*offset=*/163}},
    ._extra28 = ArgU16Layout{.count = NondetRegLayout{._super = /*offset=*/164},
                             .val = NondetRegLayout{._super = /*offset=*/93}},
    ._extra29 = ArgU16Layout{.count = NondetRegLayout{._super = /*offset=*/165},
                             .val = NondetRegLayout{._super = /*offset=*/94}},
    ._extra30 = ArgU16Layout{.count = NondetRegLayout{._super = /*offset=*/166},
                             .val = NondetRegLayout{._super = /*offset=*/167}},
    ._extra31 = ArgU16Layout{.count = NondetRegLayout{._super = /*offset=*/168},
                             .val = NondetRegLayout{._super = /*offset=*/102}},
    ._extra32 = ArgU16Layout{.count = NondetRegLayout{._super = /*offset=*/169},
                             .val = NondetRegLayout{._super = /*offset=*/103}},
    ._extra33 = ArgU16Layout{.count = NondetRegLayout{._super = /*offset=*/170},
                             .val = NondetRegLayout{._super = /*offset=*/171}},
    ._extra34 = ArgU16Layout{.count = NondetRegLayout{._super = /*offset=*/172},
                             .val = NondetRegLayout{._super = /*offset=*/111}},
    ._extra35 = ArgU16Layout{.count = NondetRegLayout{._super = /*offset=*/173},
                             .val = NondetRegLayout{._super = /*offset=*/112}},
    ._extra36 = ArgU16Layout{.count = NondetRegLayout{._super = /*offset=*/174},
                             .val = NondetRegLayout{._super = /*offset=*/175}},
    ._extra37 = ArgU16Layout{.count = NondetRegLayout{._super = /*offset=*/176},
                             .val = NondetRegLayout{._super = /*offset=*/120}},
    ._extra38 = ArgU16Layout{.count = NondetRegLayout{._super = /*offset=*/177},
                             .val = NondetRegLayout{._super = /*offset=*/121}},
    ._extra39 = ArgU16Layout{.count = NondetRegLayout{._super = /*offset=*/178},
                             .val = NondetRegLayout{._super = /*offset=*/179}},
    ._extra40 = ArgU16Layout{.count = NondetRegLayout{._super = /*offset=*/180},
                             .val = NondetRegLayout{._super = /*offset=*/129}},
    ._extra41 = ArgU16Layout{.count = NondetRegLayout{._super = /*offset=*/181},
                             .val = NondetRegLayout{._super = /*offset=*/130}},
    ._extra42 = ArgU16Layout{.count = NondetRegLayout{._super = /*offset=*/182},
                             .val = NondetRegLayout{._super = /*offset=*/183}},
    ._extra43 = ArgU16Layout{.count = NondetRegLayout{._super = /*offset=*/184},
                             .val = NondetRegLayout{._super = /*offset=*/138}},
    ._extra44 = ArgU16Layout{.count = NondetRegLayout{._super = /*offset=*/185},
                             .val = NondetRegLayout{._super = /*offset=*/139}},
    ._extra45 = ArgU16Layout{.count = NondetRegLayout{._super = /*offset=*/186},
                             .val = NondetRegLayout{._super = /*offset=*/187}}};
constexpr PoseidonStoreState__0_SuperLayout kLayout__935 =
    PoseidonStoreState__0_SuperLayout{.ftw = kLayout__840, .mw = kLayout__848};
constexpr PoseidonStoreState__0_SuperLayout kLayout__936 =
    PoseidonStoreState__0_SuperLayout{.ftw = kLayout__850, .mw = kLayout__857};
constexpr PoseidonStoreState__0_SuperLayout kLayout__937 =
    PoseidonStoreState__0_SuperLayout{.ftw = kLayout__859, .mw = kLayout__867};
constexpr PoseidonStoreState__0_SuperLayout kLayout__938 =
    PoseidonStoreState__0_SuperLayout{.ftw = kLayout__869, .mw = kLayout__877};
constexpr PoseidonStoreState__0_SuperLayout kLayout__939 =
    PoseidonStoreState__0_SuperLayout{.ftw = kLayout__879, .mw = kLayout__887};
constexpr PoseidonStoreState__0_SuperLayout kLayout__940 =
    PoseidonStoreState__0_SuperLayout{.ftw = kLayout__889, .mw = kLayout__897};
constexpr PoseidonStoreState__0_SuperLayout kLayout__941 =
    PoseidonStoreState__0_SuperLayout{.ftw = kLayout__899, .mw = kLayout__907};
constexpr PoseidonStoreState__0_SuperLayout kLayout__942 =
    PoseidonStoreState__0_SuperLayout{.ftw = kLayout__909, .mw = kLayout__917};
constexpr PoseidonStoreState__0_SuperLayout8LayoutArray kLayout__934 =
    PoseidonStoreState__0_SuperLayout8LayoutArray{kLayout__935,
                                                  kLayout__936,
                                                  kLayout__937,
                                                  kLayout__938,
                                                  kLayout__939,
                                                  kLayout__940,
                                                  kLayout__941,
                                                  kLayout__942};
constexpr PoseidonStoreStateLayout kLayout__933 =
    PoseidonStoreStateLayout{._super = kLayout__679, ._1 = kLayout__934};
constexpr Poseidon0StateArm7Layout kLayout__932 = Poseidon0StateArm7Layout{
    ._super = kLayout__933,
    ._extra0 = ArgU8Layout{.count = NondetRegLayout{._super = /*offset=*/188},
                           .val = NondetRegLayout{._super = /*offset=*/189}},
    ._extra1 = ArgU8Layout{.count = NondetRegLayout{._super = /*offset=*/190},
                           .val = NondetRegLayout{._super = /*offset=*/191}}};
constexpr Poseidon0StateLayout kLayout__702 = Poseidon0StateLayout{._super = kLayout__679,
                                                                   .arm0 = kLayout__703,
                                                                   .arm1 = kLayout__728,
                                                                   .arm2 = kLayout__755,
                                                                   .arm3 = kLayout__821,
                                                                   .arm4 = kLayout__822,
                                                                   .arm5 = kLayout__823,
                                                                   .arm6 = kLayout__919,
                                                                   .arm7 = kLayout__932};
constexpr Poseidon0Layout kLayout__677 = Poseidon0Layout{._0 = kLayout__678,
                                                         .state = kLayout__679,
                                                         ._arguments_Poseidon0State = kLayout__681,
                                                         .stateRedef = kLayout__702};
constexpr DoCycleTableLayout kLayout__944 =
    DoCycleTableLayout{.arg1 = CycleArgLayout{.count = NondetRegLayout{._super = /*offset=*/68},
                                              .cycle = NondetRegLayout{._super = /*offset=*/69}},
                       .arg2 = CycleArgLayout{.count = NondetRegLayout{._super = /*offset=*/70},
                                              .cycle = NondetRegLayout{._super = /*offset=*/71}}};
constexpr SBoxLayout24LayoutArray kLayout__949 =
    SBoxLayout24LayoutArray{SBoxLayout{._super = NondetRegLayout{._super = /*offset=*/78},
                                       .cubed = NondetRegLayout{._super = /*offset=*/79}},
                            SBoxLayout{._super = NondetRegLayout{._super = /*offset=*/80},
                                       .cubed = NondetRegLayout{._super = /*offset=*/81}},
                            SBoxLayout{._super = NondetRegLayout{._super = /*offset=*/82},
                                       .cubed = NondetRegLayout{._super = /*offset=*/83}},
                            SBoxLayout{._super = NondetRegLayout{._super = /*offset=*/84},
                                       .cubed = NondetRegLayout{._super = /*offset=*/85}},
                            SBoxLayout{._super = NondetRegLayout{._super = /*offset=*/86},
                                       .cubed = NondetRegLayout{._super = /*offset=*/87}},
                            SBoxLayout{._super = NondetRegLayout{._super = /*offset=*/88},
                                       .cubed = NondetRegLayout{._super = /*offset=*/89}},
                            SBoxLayout{._super = NondetRegLayout{._super = /*offset=*/90},
                                       .cubed = NondetRegLayout{._super = /*offset=*/91}},
                            SBoxLayout{._super = NondetRegLayout{._super = /*offset=*/92},
                                       .cubed = NondetRegLayout{._super = /*offset=*/93}},
                            SBoxLayout{._super = NondetRegLayout{._super = /*offset=*/94},
                                       .cubed = NondetRegLayout{._super = /*offset=*/95}},
                            SBoxLayout{._super = NondetRegLayout{._super = /*offset=*/96},
                                       .cubed = NondetRegLayout{._super = /*offset=*/97}},
                            SBoxLayout{._super = NondetRegLayout{._super = /*offset=*/98},
                                       .cubed = NondetRegLayout{._super = /*offset=*/99}},
                            SBoxLayout{._super = NondetRegLayout{._super = /*offset=*/100},
                                       .cubed = NondetRegLayout{._super = /*offset=*/101}},
                            SBoxLayout{._super = NondetRegLayout{._super = /*offset=*/102},
                                       .cubed = NondetRegLayout{._super = /*offset=*/103}},
                            SBoxLayout{._super = NondetRegLayout{._super = /*offset=*/104},
                                       .cubed = NondetRegLayout{._super = /*offset=*/105}},
                            SBoxLayout{._super = NondetRegLayout{._super = /*offset=*/106},
                                       .cubed = NondetRegLayout{._super = /*offset=*/107}},
                            SBoxLayout{._super = NondetRegLayout{._super = /*offset=*/108},
                                       .cubed = NondetRegLayout{._super = /*offset=*/109}},
                            SBoxLayout{._super = NondetRegLayout{._super = /*offset=*/110},
                                       .cubed = NondetRegLayout{._super = /*offset=*/111}},
                            SBoxLayout{._super = NondetRegLayout{._super = /*offset=*/112},
                                       .cubed = NondetRegLayout{._super = /*offset=*/113}},
                            SBoxLayout{._super = NondetRegLayout{._super = /*offset=*/114},
                                       .cubed = NondetRegLayout{._super = /*offset=*/115}},
                            SBoxLayout{._super = NondetRegLayout{._super = /*offset=*/116},
                                       .cubed = NondetRegLayout{._super = /*offset=*/117}},
                            SBoxLayout{._super = NondetRegLayout{._super = /*offset=*/118},
                                       .cubed = NondetRegLayout{._super = /*offset=*/119}},
                            SBoxLayout{._super = NondetRegLayout{._super = /*offset=*/120},
                                       .cubed = NondetRegLayout{._super = /*offset=*/121}},
                            SBoxLayout{._super = NondetRegLayout{._super = /*offset=*/122},
                                       .cubed = NondetRegLayout{._super = /*offset=*/123}},
                            SBoxLayout{._super = NondetRegLayout{._super = /*offset=*/124},
                                       .cubed = NondetRegLayout{._super = /*offset=*/125}}};
constexpr DoExtRoundLayout kLayout__948 = DoExtRoundLayout{._1 = kLayout__949};
constexpr NondetRegLayout8LayoutArray kLayout__951 =
    NondetRegLayout8LayoutArray{NondetRegLayout{._super = /*offset=*/126},
                                NondetRegLayout{._super = /*offset=*/127},
                                NondetRegLayout{._super = /*offset=*/128},
                                NondetRegLayout{._super = /*offset=*/129},
                                NondetRegLayout{._super = /*offset=*/130},
                                NondetRegLayout{._super = /*offset=*/131},
                                NondetRegLayout{._super = /*offset=*/132},
                                NondetRegLayout{._super = /*offset=*/133}};
constexpr OneHot_8_Layout kLayout__950 = OneHot_8_Layout{._super = kLayout__951};
constexpr DoExtRoundByIdxLayout kLayout__947 =
    DoExtRoundByIdxLayout{._super = kLayout__948, .idxHot = kLayout__950};
constexpr PoseidonExtRoundLayout kLayout__946 = PoseidonExtRoundLayout{
    ._super = kLayout__679,
    .isRound3 = IsZeroLayout{._super = NondetRegLayout{._super = /*offset=*/72},
                             .inv = NondetRegLayout{._super = /*offset=*/73}},
    .isRound7 = IsZeroLayout{._super = NondetRegLayout{._super = /*offset=*/74},
                             .inv = NondetRegLayout{._super = /*offset=*/75}},
    .lastBlock = IsZeroLayout{._super = NondetRegLayout{._super = /*offset=*/76},
                              .inv = NondetRegLayout{._super = /*offset=*/77}},
    .nextInner = kLayout__947};
constexpr DoIntRoundLayout kLayout__955 =
    DoIntRoundLayout{.sbox = SBoxLayout{._super = NondetRegLayout{._super = /*offset=*/72},
                                        .cubed = NondetRegLayout{._super = /*offset=*/73}}};
constexpr DoIntRoundLayout kLayout__956 =
    DoIntRoundLayout{.sbox = SBoxLayout{._super = NondetRegLayout{._super = /*offset=*/74},
                                        .cubed = NondetRegLayout{._super = /*offset=*/75}}};
constexpr DoIntRoundLayout kLayout__957 =
    DoIntRoundLayout{.sbox = SBoxLayout{._super = NondetRegLayout{._super = /*offset=*/76},
                                        .cubed = NondetRegLayout{._super = /*offset=*/77}}};
constexpr DoIntRoundLayout kLayout__958 =
    DoIntRoundLayout{.sbox = SBoxLayout{._super = NondetRegLayout{._super = /*offset=*/78},
                                        .cubed = NondetRegLayout{._super = /*offset=*/79}}};
constexpr DoIntRoundLayout kLayout__959 =
    DoIntRoundLayout{.sbox = SBoxLayout{._super = NondetRegLayout{._super = /*offset=*/80},
                                        .cubed = NondetRegLayout{._super = /*offset=*/81}}};
constexpr DoIntRoundLayout kLayout__960 =
    DoIntRoundLayout{.sbox = SBoxLayout{._super = NondetRegLayout{._super = /*offset=*/82},
                                        .cubed = NondetRegLayout{._super = /*offset=*/83}}};
constexpr DoIntRoundLayout kLayout__961 =
    DoIntRoundLayout{.sbox = SBoxLayout{._super = NondetRegLayout{._super = /*offset=*/84},
                                        .cubed = NondetRegLayout{._super = /*offset=*/85}}};
constexpr DoIntRoundLayout kLayout__962 =
    DoIntRoundLayout{.sbox = SBoxLayout{._super = NondetRegLayout{._super = /*offset=*/86},
                                        .cubed = NondetRegLayout{._super = /*offset=*/87}}};
constexpr DoIntRoundLayout kLayout__963 =
    DoIntRoundLayout{.sbox = SBoxLayout{._super = NondetRegLayout{._super = /*offset=*/88},
                                        .cubed = NondetRegLayout{._super = /*offset=*/89}}};
constexpr DoIntRoundLayout kLayout__964 =
    DoIntRoundLayout{.sbox = SBoxLayout{._super = NondetRegLayout{._super = /*offset=*/90},
                                        .cubed = NondetRegLayout{._super = /*offset=*/91}}};
constexpr DoIntRoundLayout kLayout__965 =
    DoIntRoundLayout{.sbox = SBoxLayout{._super = NondetRegLayout{._super = /*offset=*/92},
                                        .cubed = NondetRegLayout{._super = /*offset=*/93}}};
constexpr DoIntRoundLayout kLayout__966 =
    DoIntRoundLayout{.sbox = SBoxLayout{._super = NondetRegLayout{._super = /*offset=*/94},
                                        .cubed = NondetRegLayout{._super = /*offset=*/95}}};
constexpr DoIntRoundLayout kLayout__967 =
    DoIntRoundLayout{.sbox = SBoxLayout{._super = NondetRegLayout{._super = /*offset=*/96},
                                        .cubed = NondetRegLayout{._super = /*offset=*/97}}};
constexpr DoIntRoundLayout kLayout__968 =
    DoIntRoundLayout{.sbox = SBoxLayout{._super = NondetRegLayout{._super = /*offset=*/98},
                                        .cubed = NondetRegLayout{._super = /*offset=*/99}}};
constexpr DoIntRoundLayout kLayout__969 =
    DoIntRoundLayout{.sbox = SBoxLayout{._super = NondetRegLayout{._super = /*offset=*/100},
                                        .cubed = NondetRegLayout{._super = /*offset=*/101}}};
constexpr DoIntRoundLayout kLayout__970 =
    DoIntRoundLayout{.sbox = SBoxLayout{._super = NondetRegLayout{._super = /*offset=*/102},
                                        .cubed = NondetRegLayout{._super = /*offset=*/103}}};
constexpr DoIntRoundLayout kLayout__971 =
    DoIntRoundLayout{.sbox = SBoxLayout{._super = NondetRegLayout{._super = /*offset=*/104},
                                        .cubed = NondetRegLayout{._super = /*offset=*/105}}};
constexpr DoIntRoundLayout kLayout__972 =
    DoIntRoundLayout{.sbox = SBoxLayout{._super = NondetRegLayout{._super = /*offset=*/106},
                                        .cubed = NondetRegLayout{._super = /*offset=*/107}}};
constexpr DoIntRoundLayout kLayout__973 =
    DoIntRoundLayout{.sbox = SBoxLayout{._super = NondetRegLayout{._super = /*offset=*/108},
                                        .cubed = NondetRegLayout{._super = /*offset=*/109}}};
constexpr DoIntRoundLayout kLayout__974 =
    DoIntRoundLayout{.sbox = SBoxLayout{._super = NondetRegLayout{._super = /*offset=*/110},
                                        .cubed = NondetRegLayout{._super = /*offset=*/111}}};
constexpr DoIntRoundLayout kLayout__975 =
    DoIntRoundLayout{.sbox = SBoxLayout{._super = NondetRegLayout{._super = /*offset=*/112},
                                        .cubed = NondetRegLayout{._super = /*offset=*/113}}};
constexpr DoIntRoundLayout21LayoutArray kLayout__954 = DoIntRoundLayout21LayoutArray{
    kLayout__955, kLayout__956, kLayout__957, kLayout__958, kLayout__959, kLayout__960,
    kLayout__961, kLayout__962, kLayout__963, kLayout__964, kLayout__965, kLayout__966,
    kLayout__967, kLayout__968, kLayout__969, kLayout__970, kLayout__971, kLayout__972,
    kLayout__973, kLayout__974, kLayout__975};
constexpr DoIntRoundsLayout kLayout__953 = DoIntRoundsLayout{._super = kLayout__954};
constexpr PoseidonIntRoundsLayout kLayout__952 =
    PoseidonIntRoundsLayout{._super = kLayout__679, .nextInner = kLayout__953};
constexpr Poseidon1StateLayout kLayout__945 = Poseidon1StateLayout{._super = kLayout__679,
                                                                   .arm0 = kLayout__946,
                                                                   .arm1 = kLayout__952,
                                                                   .arm2 = kLayout__679,
                                                                   .arm3 = kLayout__679,
                                                                   .arm4 = kLayout__679,
                                                                   .arm5 = kLayout__679,
                                                                   .arm6 = kLayout__679,
                                                                   .arm7 = kLayout__679};
constexpr Poseidon1Layout kLayout__943 =
    Poseidon1Layout{._0 = kLayout__944, .state = kLayout__679, .stateRedef = kLayout__945};
constexpr DoCycleTableLayout kLayout__977 =
    DoCycleTableLayout{.arg1 = CycleArgLayout{.count = NondetRegLayout{._super = /*offset=*/187},
                                              .cycle = NondetRegLayout{._super = /*offset=*/188}},
                       .arg2 = CycleArgLayout{.count = NondetRegLayout{._super = /*offset=*/189},
                                              .cycle = NondetRegLayout{._super = /*offset=*/190}}};
constexpr NondetRegLayout32LayoutArray kLayout__979 = NondetRegLayout32LayoutArray{
    NondetRegLayout{._super = /*offset=*/36}, NondetRegLayout{._super = /*offset=*/37},
    NondetRegLayout{._super = /*offset=*/38}, NondetRegLayout{._super = /*offset=*/39},
    NondetRegLayout{._super = /*offset=*/40}, NondetRegLayout{._super = /*offset=*/41},
    NondetRegLayout{._super = /*offset=*/42}, NondetRegLayout{._super = /*offset=*/43},
    NondetRegLayout{._super = /*offset=*/44}, NondetRegLayout{._super = /*offset=*/45},
    NondetRegLayout{._super = /*offset=*/46}, NondetRegLayout{._super = /*offset=*/47},
    NondetRegLayout{._super = /*offset=*/48}, NondetRegLayout{._super = /*offset=*/49},
    NondetRegLayout{._super = /*offset=*/50}, NondetRegLayout{._super = /*offset=*/51},
    NondetRegLayout{._super = /*offset=*/52}, NondetRegLayout{._super = /*offset=*/53},
    NondetRegLayout{._super = /*offset=*/54}, NondetRegLayout{._super = /*offset=*/55},
    NondetRegLayout{._super = /*offset=*/56}, NondetRegLayout{._super = /*offset=*/57},
    NondetRegLayout{._super = /*offset=*/58}, NondetRegLayout{._super = /*offset=*/59},
    NondetRegLayout{._super = /*offset=*/60}, NondetRegLayout{._super = /*offset=*/61},
    NondetRegLayout{._super = /*offset=*/62}, NondetRegLayout{._super = /*offset=*/63},
    NondetRegLayout{._super = /*offset=*/64}, NondetRegLayout{._super = /*offset=*/65},
    NondetRegLayout{._super = /*offset=*/66}, NondetRegLayout{._super = /*offset=*/67}};
constexpr NondetRegLayout32LayoutArray kLayout__980 = NondetRegLayout32LayoutArray{
    NondetRegLayout{._super = /*offset=*/68}, NondetRegLayout{._super = /*offset=*/69},
    NondetRegLayout{._super = /*offset=*/70}, NondetRegLayout{._super = /*offset=*/71},
    NondetRegLayout{._super = /*offset=*/72}, NondetRegLayout{._super = /*offset=*/73},
    NondetRegLayout{._super = /*offset=*/74}, NondetRegLayout{._super = /*offset=*/75},
    NondetRegLayout{._super = /*offset=*/76}, NondetRegLayout{._super = /*offset=*/77},
    NondetRegLayout{._super = /*offset=*/78}, NondetRegLayout{._super = /*offset=*/79},
    NondetRegLayout{._super = /*offset=*/80}, NondetRegLayout{._super = /*offset=*/81},
    NondetRegLayout{._super = /*offset=*/82}, NondetRegLayout{._super = /*offset=*/83},
    NondetRegLayout{._super = /*offset=*/84}, NondetRegLayout{._super = /*offset=*/85},
    NondetRegLayout{._super = /*offset=*/86}, NondetRegLayout{._super = /*offset=*/87},
    NondetRegLayout{._super = /*offset=*/88}, NondetRegLayout{._super = /*offset=*/89},
    NondetRegLayout{._super = /*offset=*/90}, NondetRegLayout{._super = /*offset=*/91},
    NondetRegLayout{._super = /*offset=*/92}, NondetRegLayout{._super = /*offset=*/93},
    NondetRegLayout{._super = /*offset=*/94}, NondetRegLayout{._super = /*offset=*/95},
    NondetRegLayout{._super = /*offset=*/96}, NondetRegLayout{._super = /*offset=*/97},
    NondetRegLayout{._super = /*offset=*/98}, NondetRegLayout{._super = /*offset=*/99}};
constexpr NondetRegLayout32LayoutArray kLayout__981 = NondetRegLayout32LayoutArray{
    NondetRegLayout{._super = /*offset=*/100}, NondetRegLayout{._super = /*offset=*/101},
    NondetRegLayout{._super = /*offset=*/102}, NondetRegLayout{._super = /*offset=*/103},
    NondetRegLayout{._super = /*offset=*/104}, NondetRegLayout{._super = /*offset=*/105},
    NondetRegLayout{._super = /*offset=*/106}, NondetRegLayout{._super = /*offset=*/107},
    NondetRegLayout{._super = /*offset=*/108}, NondetRegLayout{._super = /*offset=*/109},
    NondetRegLayout{._super = /*offset=*/110}, NondetRegLayout{._super = /*offset=*/111},
    NondetRegLayout{._super = /*offset=*/112}, NondetRegLayout{._super = /*offset=*/113},
    NondetRegLayout{._super = /*offset=*/114}, NondetRegLayout{._super = /*offset=*/115},
    NondetRegLayout{._super = /*offset=*/116}, NondetRegLayout{._super = /*offset=*/117},
    NondetRegLayout{._super = /*offset=*/118}, NondetRegLayout{._super = /*offset=*/119},
    NondetRegLayout{._super = /*offset=*/120}, NondetRegLayout{._super = /*offset=*/121},
    NondetRegLayout{._super = /*offset=*/122}, NondetRegLayout{._super = /*offset=*/123},
    NondetRegLayout{._super = /*offset=*/124}, NondetRegLayout{._super = /*offset=*/125},
    NondetRegLayout{._super = /*offset=*/126}, NondetRegLayout{._super = /*offset=*/127},
    NondetRegLayout{._super = /*offset=*/128}, NondetRegLayout{._super = /*offset=*/129},
    NondetRegLayout{._super = /*offset=*/130}, NondetRegLayout{._super = /*offset=*/131}};
constexpr ShaStateLayout kLayout__978 =
    ShaStateLayout{.stateInAddr = NondetRegLayout{._super = /*offset=*/29},
                   .stateOutAddr = NondetRegLayout{._super = /*offset=*/30},
                   .dataAddr = NondetRegLayout{._super = /*offset=*/31},
                   .count = NondetRegLayout{._super = /*offset=*/32},
                   .kAddr = NondetRegLayout{._super = /*offset=*/33},
                   .round = NondetRegLayout{._super = /*offset=*/34},
                   .nextState = NondetRegLayout{._super = /*offset=*/35},
                   .a = kLayout__979,
                   .e = kLayout__980,
                   .w = kLayout__981};
constexpr MemoryArgLayout kLayout__984 =
    MemoryArgLayout{.count = NondetRegLayout{._super = /*offset=*/132},
                    .addr = NondetRegLayout{._super = /*offset=*/133},
                    .cycle = NondetRegLayout{._super = /*offset=*/134},
                    .dataLow = NondetRegLayout{._super = /*offset=*/135},
                    .dataHigh = NondetRegLayout{._super = /*offset=*/136}};
constexpr MemoryArgLayout kLayout__985 =
    MemoryArgLayout{.count = NondetRegLayout{._super = /*offset=*/137},
                    .addr = NondetRegLayout{._super = /*offset=*/133},
                    .cycle = NondetRegLayout{._super = /*offset=*/138},
                    .dataLow = NondetRegLayout{._super = /*offset=*/139},
                    .dataHigh = NondetRegLayout{._super = /*offset=*/140}};
constexpr MemoryArgLayout kLayout__986 =
    MemoryArgLayout{.count = NondetRegLayout{._super = /*offset=*/141},
                    .addr = NondetRegLayout{._super = /*offset=*/142},
                    .cycle = NondetRegLayout{._super = /*offset=*/143},
                    .dataLow = NondetRegLayout{._super = /*offset=*/144},
                    .dataHigh = NondetRegLayout{._super = /*offset=*/145}};
constexpr MemoryArgLayout kLayout__987 =
    MemoryArgLayout{.count = NondetRegLayout{._super = /*offset=*/146},
                    .addr = NondetRegLayout{._super = /*offset=*/142},
                    .cycle = NondetRegLayout{._super = /*offset=*/147},
                    .dataLow = NondetRegLayout{._super = /*offset=*/148},
                    .dataHigh = NondetRegLayout{._super = /*offset=*/149}};
constexpr MemoryArgLayout kLayout__988 =
    MemoryArgLayout{.count = NondetRegLayout{._super = /*offset=*/150},
                    .addr = NondetRegLayout{._super = /*offset=*/151},
                    .cycle = NondetRegLayout{._super = /*offset=*/152},
                    .dataLow = NondetRegLayout{._super = /*offset=*/153},
                    .dataHigh = NondetRegLayout{._super = /*offset=*/154}};
constexpr MemoryArgLayout kLayout__989 =
    MemoryArgLayout{.count = NondetRegLayout{._super = /*offset=*/155},
                    .addr = NondetRegLayout{._super = /*offset=*/151},
                    .cycle = NondetRegLayout{._super = /*offset=*/156},
                    .dataLow = NondetRegLayout{._super = /*offset=*/157},
                    .dataHigh = NondetRegLayout{._super = /*offset=*/158}};
constexpr MemoryArgLayout kLayout__990 =
    MemoryArgLayout{.count = NondetRegLayout{._super = /*offset=*/159},
                    .addr = NondetRegLayout{._super = /*offset=*/160},
                    .cycle = NondetRegLayout{._super = /*offset=*/161},
                    .dataLow = NondetRegLayout{._super = /*offset=*/162},
                    .dataHigh = NondetRegLayout{._super = /*offset=*/163}};
constexpr MemoryArgLayout kLayout__991 =
    MemoryArgLayout{.count = NondetRegLayout{._super = /*offset=*/164},
                    .addr = NondetRegLayout{._super = /*offset=*/160},
                    .cycle = NondetRegLayout{._super = /*offset=*/165},
                    .dataLow = NondetRegLayout{._super = /*offset=*/166},
                    .dataHigh = NondetRegLayout{._super = /*offset=*/167}};
constexpr MemoryArgLayout kLayout__992 =
    MemoryArgLayout{.count = NondetRegLayout{._super = /*offset=*/168},
                    .addr = NondetRegLayout{._super = /*offset=*/169},
                    .cycle = NondetRegLayout{._super = /*offset=*/170},
                    .dataLow = NondetRegLayout{._super = /*offset=*/171},
                    .dataHigh = NondetRegLayout{._super = /*offset=*/172}};
constexpr MemoryArgLayout kLayout__993 =
    MemoryArgLayout{.count = NondetRegLayout{._super = /*offset=*/173},
                    .addr = NondetRegLayout{._super = /*offset=*/169},
                    .cycle = NondetRegLayout{._super = /*offset=*/174},
                    .dataLow = NondetRegLayout{._super = /*offset=*/175},
                    .dataHigh = NondetRegLayout{._super = /*offset=*/176}};
constexpr MemoryArgLayout10LayoutArray kLayout__983 = MemoryArgLayout10LayoutArray{kLayout__984,
                                                                                   kLayout__985,
                                                                                   kLayout__986,
                                                                                   kLayout__987,
                                                                                   kLayout__988,
                                                                                   kLayout__989,
                                                                                   kLayout__990,
                                                                                   kLayout__991,
                                                                                   kLayout__992,
                                                                                   kLayout__993};
constexpr CycleArgLayout5LayoutArray kLayout__994 =
    CycleArgLayout5LayoutArray{CycleArgLayout{.count = NondetRegLayout{._super = /*offset=*/177},
                                              .cycle = NondetRegLayout{._super = /*offset=*/178}},
                               CycleArgLayout{.count = NondetRegLayout{._super = /*offset=*/179},
                                              .cycle = NondetRegLayout{._super = /*offset=*/180}},
                               CycleArgLayout{.count = NondetRegLayout{._super = /*offset=*/181},
                                              .cycle = NondetRegLayout{._super = /*offset=*/182}},
                               CycleArgLayout{.count = NondetRegLayout{._super = /*offset=*/183},
                                              .cycle = NondetRegLayout{._super = /*offset=*/184}},
                               CycleArgLayout{.count = NondetRegLayout{._super = /*offset=*/185},
                                              .cycle = NondetRegLayout{._super = /*offset=*/186}}};
constexpr _Arguments_Sha0StateLayout kLayout__982 =
    _Arguments_Sha0StateLayout{.memoryArg = kLayout__983, .cycleArg = kLayout__994};
constexpr MemoryIOLayout kLayout__999 =
    MemoryIOLayout{.oldTxn = kLayout__984, .newTxn = kLayout__985};
constexpr IsCycleLayout kLayout__1001 =
    IsCycleLayout{.arg = CycleArgLayout{.count = NondetRegLayout{._super = /*offset=*/177},
                                        .cycle = NondetRegLayout{._super = /*offset=*/178}}};
constexpr IsForwardLayout kLayout__1000 = IsForwardLayout{._0 = kLayout__1001};
constexpr MemoryReadLayout kLayout__998 = MemoryReadLayout{.io = kLayout__999, ._0 = kLayout__1000};
constexpr ReadAddrLayout kLayout__997 = ReadAddrLayout{.addr32 = kLayout__998};
constexpr MemoryIOLayout kLayout__1004 =
    MemoryIOLayout{.oldTxn = kLayout__986, .newTxn = kLayout__987};
constexpr IsCycleLayout kLayout__1006 =
    IsCycleLayout{.arg = CycleArgLayout{.count = NondetRegLayout{._super = /*offset=*/179},
                                        .cycle = NondetRegLayout{._super = /*offset=*/180}}};
constexpr IsForwardLayout kLayout__1005 = IsForwardLayout{._0 = kLayout__1006};
constexpr MemoryReadLayout kLayout__1003 =
    MemoryReadLayout{.io = kLayout__1004, ._0 = kLayout__1005};
constexpr ReadAddrLayout kLayout__1002 = ReadAddrLayout{.addr32 = kLayout__1003};
constexpr MemoryIOLayout kLayout__1009 =
    MemoryIOLayout{.oldTxn = kLayout__988, .newTxn = kLayout__989};
constexpr IsCycleLayout kLayout__1011 =
    IsCycleLayout{.arg = CycleArgLayout{.count = NondetRegLayout{._super = /*offset=*/181},
                                        .cycle = NondetRegLayout{._super = /*offset=*/182}}};
constexpr IsForwardLayout kLayout__1010 = IsForwardLayout{._0 = kLayout__1011};
constexpr MemoryReadLayout kLayout__1008 =
    MemoryReadLayout{.io = kLayout__1009, ._0 = kLayout__1010};
constexpr ReadAddrLayout kLayout__1007 = ReadAddrLayout{.addr32 = kLayout__1008};
constexpr MemoryIOLayout kLayout__1013 =
    MemoryIOLayout{.oldTxn = kLayout__990, .newTxn = kLayout__991};
constexpr IsCycleLayout kLayout__1015 =
    IsCycleLayout{.arg = CycleArgLayout{.count = NondetRegLayout{._super = /*offset=*/183},
                                        .cycle = NondetRegLayout{._super = /*offset=*/184}}};
constexpr IsForwardLayout kLayout__1014 = IsForwardLayout{._0 = kLayout__1015};
constexpr MemoryReadLayout kLayout__1012 =
    MemoryReadLayout{.io = kLayout__1013, ._0 = kLayout__1014};
constexpr MemoryIOLayout kLayout__1018 =
    MemoryIOLayout{.oldTxn = kLayout__992, .newTxn = kLayout__993};
constexpr IsCycleLayout kLayout__1020 =
    IsCycleLayout{.arg = CycleArgLayout{.count = NondetRegLayout{._super = /*offset=*/185},
                                        .cycle = NondetRegLayout{._super = /*offset=*/186}}};
constexpr IsForwardLayout kLayout__1019 = IsForwardLayout{._0 = kLayout__1020};
constexpr MemoryReadLayout kLayout__1017 =
    MemoryReadLayout{.io = kLayout__1018, ._0 = kLayout__1019};
constexpr ReadAddrLayout kLayout__1016 = ReadAddrLayout{.addr32 = kLayout__1017};
constexpr ShaEcallLayout kLayout__996 = ShaEcallLayout{._super = kLayout__978,
                                                       .stateInAddr = kLayout__997,
                                                       .stateOutAddr = kLayout__1002,
                                                       .dataAddr = kLayout__1007,
                                                       ._0 = kLayout__1012,
                                                       .kAddr = kLayout__1016};
constexpr MemoryWriteLayout kLayout__1023 =
    MemoryWriteLayout{.io = kLayout__1009, ._0 = kLayout__1010};
constexpr MemoryWriteLayout kLayout__1024 =
    MemoryWriteLayout{.io = kLayout__1013, ._0 = kLayout__1014};
constexpr ShaLoadStateLayout kLayout__1022 = ShaLoadStateLayout{
    ._super = kLayout__978,
    .lastRound = IsZeroLayout{._super = NondetRegLayout{._super = /*offset=*/191},
                              .inv = NondetRegLayout{._super = /*offset=*/192}},
    .countZero = IsZeroLayout{._super = NondetRegLayout{._super = /*offset=*/193},
                              .inv = NondetRegLayout{._super = /*offset=*/194}},
    .a32 = kLayout__998,
    .e32 = kLayout__1003,
    ._0 = kLayout__1023,
    ._1 = kLayout__1024};
constexpr Sha0StateArm1Layout kLayout__1021 = Sha0StateArm1Layout{
    ._super = kLayout__1022,
    ._extra0 = kLayout__992,
    ._extra1 = kLayout__993,
    ._extra2 = CycleArgLayout{.count = NondetRegLayout{._super = /*offset=*/185},
                              .cycle = NondetRegLayout{._super = /*offset=*/186}}};
constexpr UnpackReg_32__16_Layout kLayout__1028 = UnpackReg_32__16_Layout{._super = kLayout__979};
constexpr CarryExtractLayout kLayout__1029 =
    CarryExtractLayout{.bit0 = NondetRegLayout{._super = /*offset=*/193},
                       .bit1 = NondetRegLayout{._super = /*offset=*/194},
                       .bit2 = NondetRegLayout{._super = /*offset=*/195}};
constexpr CarryExtractLayout kLayout__1030 =
    CarryExtractLayout{.bit0 = NondetRegLayout{._super = /*offset=*/196},
                       .bit1 = NondetRegLayout{._super = /*offset=*/197},
                       .bit2 = NondetRegLayout{._super = /*offset=*/198}};
constexpr CarryAndExpandLayout kLayout__1027 = CarryAndExpandLayout{
    ._super = kLayout__1028, .lowCarry = kLayout__1029, .highCarry = kLayout__1030};
constexpr UnpackReg_32__16_Layout kLayout__1032 = UnpackReg_32__16_Layout{._super = kLayout__980};
constexpr CarryExtractLayout kLayout__1033 =
    CarryExtractLayout{.bit0 = NondetRegLayout{._super = /*offset=*/199},
                       .bit1 = NondetRegLayout{._super = /*offset=*/200},
                       .bit2 = NondetRegLayout{._super = /*offset=*/201}};
constexpr CarryExtractLayout kLayout__1034 =
    CarryExtractLayout{.bit0 = NondetRegLayout{._super = /*offset=*/202},
                       .bit1 = NondetRegLayout{._super = /*offset=*/203},
                       .bit2 = NondetRegLayout{._super = /*offset=*/204}};
constexpr CarryAndExpandLayout kLayout__1031 = CarryAndExpandLayout{
    ._super = kLayout__1032, .lowCarry = kLayout__1033, .highCarry = kLayout__1034};
constexpr ShaLoadDataLayout kLayout__1026 =
    ShaLoadDataLayout{._super = kLayout__978,
                      .lastRound = IsZeroLayout{._super = NondetRegLayout{._super = /*offset=*/191},
                                                .inv = NondetRegLayout{._super = /*offset=*/192}},
                      .k = kLayout__998,
                      .wMem = kLayout__1003,
                      .wBits = kLayout__981,
                      .a = kLayout__1027,
                      .e = kLayout__1031};
constexpr Sha0StateArm2Layout kLayout__1025 = Sha0StateArm2Layout{
    ._super = kLayout__1026,
    ._extra0 = kLayout__988,
    ._extra1 = kLayout__989,
    ._extra2 = kLayout__990,
    ._extra3 = kLayout__991,
    ._extra4 = kLayout__992,
    ._extra5 = kLayout__993,
    ._extra6 = CycleArgLayout{.count = NondetRegLayout{._super = /*offset=*/181},
                              .cycle = NondetRegLayout{._super = /*offset=*/182}},
    ._extra7 = CycleArgLayout{.count = NondetRegLayout{._super = /*offset=*/183},
                              .cycle = NondetRegLayout{._super = /*offset=*/184}},
    ._extra8 = CycleArgLayout{.count = NondetRegLayout{._super = /*offset=*/185},
                              .cycle = NondetRegLayout{._super = /*offset=*/186}}};
constexpr UnpackReg_32__16_Layout kLayout__1038 = UnpackReg_32__16_Layout{._super = kLayout__981};
constexpr CarryAndExpandLayout kLayout__1037 = CarryAndExpandLayout{
    ._super = kLayout__1038, .lowCarry = kLayout__1029, .highCarry = kLayout__1030};
constexpr CarryAndExpandLayout kLayout__1039 = CarryAndExpandLayout{
    ._super = kLayout__1028, .lowCarry = kLayout__1033, .highCarry = kLayout__1034};
constexpr CarryExtractLayout kLayout__1041 =
    CarryExtractLayout{.bit0 = NondetRegLayout{._super = /*offset=*/205},
                       .bit1 = NondetRegLayout{._super = /*offset=*/206},
                       .bit2 = NondetRegLayout{._super = /*offset=*/207}};
constexpr CarryExtractLayout kLayout__1042 =
    CarryExtractLayout{.bit0 = NondetRegLayout{._super = /*offset=*/208},
                       .bit1 = NondetRegLayout{._super = /*offset=*/209},
                       .bit2 = NondetRegLayout{._super = /*offset=*/210}};
constexpr CarryAndExpandLayout kLayout__1040 = CarryAndExpandLayout{
    ._super = kLayout__1032, .lowCarry = kLayout__1041, .highCarry = kLayout__1042};
constexpr ShaMixLayout kLayout__1036 =
    ShaMixLayout{._super = kLayout__978,
                 .lastRound = IsZeroLayout{._super = NondetRegLayout{._super = /*offset=*/191},
                                           .inv = NondetRegLayout{._super = /*offset=*/192}},
                 .k = kLayout__998,
                 .wBits = kLayout__1037,
                 .a = kLayout__1039,
                 .e = kLayout__1040};
constexpr Sha0StateArm3Layout kLayout__1035 = Sha0StateArm3Layout{
    ._super = kLayout__1036,
    ._extra0 = kLayout__986,
    ._extra1 = kLayout__987,
    ._extra2 = kLayout__988,
    ._extra3 = kLayout__989,
    ._extra4 = kLayout__990,
    ._extra5 = kLayout__991,
    ._extra6 = kLayout__992,
    ._extra7 = kLayout__993,
    ._extra8 = CycleArgLayout{.count = NondetRegLayout{._super = /*offset=*/179},
                              .cycle = NondetRegLayout{._super = /*offset=*/180}},
    ._extra9 = CycleArgLayout{.count = NondetRegLayout{._super = /*offset=*/181},
                              .cycle = NondetRegLayout{._super = /*offset=*/182}},
    ._extra10 = CycleArgLayout{.count = NondetRegLayout{._super = /*offset=*/183},
                               .cycle = NondetRegLayout{._super = /*offset=*/184}},
    ._extra11 = CycleArgLayout{.count = NondetRegLayout{._super = /*offset=*/185},
                               .cycle = NondetRegLayout{._super = /*offset=*/186}}};
constexpr CarryExtractLayout kLayout__1046 =
    CarryExtractLayout{.bit0 = NondetRegLayout{._super = /*offset=*/195},
                       .bit1 = NondetRegLayout{._super = /*offset=*/196},
                       .bit2 = NondetRegLayout{._super = /*offset=*/197}};
constexpr CarryExtractLayout kLayout__1047 =
    CarryExtractLayout{.bit0 = NondetRegLayout{._super = /*offset=*/198},
                       .bit1 = NondetRegLayout{._super = /*offset=*/199},
                       .bit2 = NondetRegLayout{._super = /*offset=*/200}};
constexpr CarryAndExpandLayout kLayout__1045 = CarryAndExpandLayout{
    ._super = kLayout__1028, .lowCarry = kLayout__1046, .highCarry = kLayout__1047};
constexpr CarryExtractLayout kLayout__1049 =
    CarryExtractLayout{.bit0 = NondetRegLayout{._super = /*offset=*/201},
                       .bit1 = NondetRegLayout{._super = /*offset=*/202},
                       .bit2 = NondetRegLayout{._super = /*offset=*/203}};
constexpr CarryExtractLayout kLayout__1050 =
    CarryExtractLayout{.bit0 = NondetRegLayout{._super = /*offset=*/204},
                       .bit1 = NondetRegLayout{._super = /*offset=*/205},
                       .bit2 = NondetRegLayout{._super = /*offset=*/206}};
constexpr CarryAndExpandLayout kLayout__1048 = CarryAndExpandLayout{
    ._super = kLayout__1032, .lowCarry = kLayout__1049, .highCarry = kLayout__1050};
constexpr MemoryWriteLayout kLayout__1051 =
    MemoryWriteLayout{.io = kLayout__999, ._0 = kLayout__1000};
constexpr MemoryWriteLayout kLayout__1052 =
    MemoryWriteLayout{.io = kLayout__1004, ._0 = kLayout__1005};
constexpr ShaStoreStateLayout kLayout__1044 = ShaStoreStateLayout{
    ._super = kLayout__978,
    .lastRound = IsZeroLayout{._super = NondetRegLayout{._super = /*offset=*/191},
                              .inv = NondetRegLayout{._super = /*offset=*/192}},
    .countZero = IsZeroLayout{._super = NondetRegLayout{._super = /*offset=*/193},
                              .inv = NondetRegLayout{._super = /*offset=*/194}},
    .a = kLayout__1045,
    .e = kLayout__1048,
    ._1 = kLayout__1051,
    ._2 = kLayout__1052};
constexpr Sha0StateArm4Layout kLayout__1043 = Sha0StateArm4Layout{
    ._super = kLayout__1044,
    ._extra0 = kLayout__988,
    ._extra1 = kLayout__989,
    ._extra2 = kLayout__990,
    ._extra3 = kLayout__991,
    ._extra4 = kLayout__992,
    ._extra5 = kLayout__993,
    ._extra6 = CycleArgLayout{.count = NondetRegLayout{._super = /*offset=*/181},
                              .cycle = NondetRegLayout{._super = /*offset=*/182}},
    ._extra7 = CycleArgLayout{.count = NondetRegLayout{._super = /*offset=*/183},
                              .cycle = NondetRegLayout{._super = /*offset=*/184}},
    ._extra8 = CycleArgLayout{.count = NondetRegLayout{._super = /*offset=*/185},
                              .cycle = NondetRegLayout{._super = /*offset=*/186}}};
constexpr Sha0StateArm5Layout kLayout__1053 = Sha0StateArm5Layout{
    ._super = kLayout__978,
    ._extra0 = kLayout__984,
    ._extra1 = kLayout__985,
    ._extra2 = kLayout__986,
    ._extra3 = kLayout__987,
    ._extra4 = kLayout__988,
    ._extra5 = kLayout__989,
    ._extra6 = kLayout__990,
    ._extra7 = kLayout__991,
    ._extra8 = kLayout__992,
    ._extra9 = kLayout__993,
    ._extra10 = CycleArgLayout{.count = NondetRegLayout{._super = /*offset=*/177},
                               .cycle = NondetRegLayout{._super = /*offset=*/178}},
    ._extra11 = CycleArgLayout{.count = NondetRegLayout{._super = /*offset=*/179},
                               .cycle = NondetRegLayout{._super = /*offset=*/180}},
    ._extra12 = CycleArgLayout{.count = NondetRegLayout{._super = /*offset=*/181},
                               .cycle = NondetRegLayout{._super = /*offset=*/182}},
    ._extra13 = CycleArgLayout{.count = NondetRegLayout{._super = /*offset=*/183},
                               .cycle = NondetRegLayout{._super = /*offset=*/184}},
    ._extra14 = CycleArgLayout{.count = NondetRegLayout{._super = /*offset=*/185},
                               .cycle = NondetRegLayout{._super = /*offset=*/186}}};
constexpr Sha0StateArm6Layout kLayout__1054 = Sha0StateArm6Layout{
    ._super = kLayout__978,
    ._extra0 = kLayout__984,
    ._extra1 = kLayout__985,
    ._extra2 = kLayout__986,
    ._extra3 = kLayout__987,
    ._extra4 = kLayout__988,
    ._extra5 = kLayout__989,
    ._extra6 = kLayout__990,
    ._extra7 = kLayout__991,
    ._extra8 = kLayout__992,
    ._extra9 = kLayout__993,
    ._extra10 = CycleArgLayout{.count = NondetRegLayout{._super = /*offset=*/177},
                               .cycle = NondetRegLayout{._super = /*offset=*/178}},
    ._extra11 = CycleArgLayout{.count = NondetRegLayout{._super = /*offset=*/179},
                               .cycle = NondetRegLayout{._super = /*offset=*/180}},
    ._extra12 = CycleArgLayout{.count = NondetRegLayout{._super = /*offset=*/181},
                               .cycle = NondetRegLayout{._super = /*offset=*/182}},
    ._extra13 = CycleArgLayout{.count = NondetRegLayout{._super = /*offset=*/183},
                               .cycle = NondetRegLayout{._super = /*offset=*/184}},
    ._extra14 = CycleArgLayout{.count = NondetRegLayout{._super = /*offset=*/185},
                               .cycle = NondetRegLayout{._super = /*offset=*/186}}};
constexpr Sha0StateArm7Layout kLayout__1055 = Sha0StateArm7Layout{
    ._super = kLayout__978,
    ._extra0 = kLayout__984,
    ._extra1 = kLayout__985,
    ._extra2 = kLayout__986,
    ._extra3 = kLayout__987,
    ._extra4 = kLayout__988,
    ._extra5 = kLayout__989,
    ._extra6 = kLayout__990,
    ._extra7 = kLayout__991,
    ._extra8 = kLayout__992,
    ._extra9 = kLayout__993,
    ._extra10 = CycleArgLayout{.count = NondetRegLayout{._super = /*offset=*/177},
                               .cycle = NondetRegLayout{._super = /*offset=*/178}},
    ._extra11 = CycleArgLayout{.count = NondetRegLayout{._super = /*offset=*/179},
                               .cycle = NondetRegLayout{._super = /*offset=*/180}},
    ._extra12 = CycleArgLayout{.count = NondetRegLayout{._super = /*offset=*/181},
                               .cycle = NondetRegLayout{._super = /*offset=*/182}},
    ._extra13 = CycleArgLayout{.count = NondetRegLayout{._super = /*offset=*/183},
                               .cycle = NondetRegLayout{._super = /*offset=*/184}},
    ._extra14 = CycleArgLayout{.count = NondetRegLayout{._super = /*offset=*/185},
                               .cycle = NondetRegLayout{._super = /*offset=*/186}}};
constexpr Sha0StateLayout kLayout__995 = Sha0StateLayout{._super = kLayout__978,
                                                         .arm0 = kLayout__996,
                                                         .arm1 = kLayout__1021,
                                                         .arm2 = kLayout__1025,
                                                         .arm3 = kLayout__1035,
                                                         .arm4 = kLayout__1043,
                                                         .arm5 = kLayout__1053,
                                                         .arm6 = kLayout__1054,
                                                         .arm7 = kLayout__1055};
constexpr Sha0Layout kLayout__976 = Sha0Layout{._0 = kLayout__977,
                                               .state = kLayout__978,
                                               ._arguments_Sha0State = kLayout__982,
                                               .stateRedef = kLayout__995};
constexpr DoCycleTableLayout kLayout__1057 =
    DoCycleTableLayout{.arg1 = CycleArgLayout{.count = NondetRegLayout{._super = /*offset=*/152},
                                              .cycle = NondetRegLayout{._super = /*offset=*/153}},
                       .arg2 = CycleArgLayout{.count = NondetRegLayout{._super = /*offset=*/154},
                                              .cycle = NondetRegLayout{._super = /*offset=*/155}}};
constexpr NondetRegLayout16LayoutArray kLayout__1059 =
    NondetRegLayout16LayoutArray{NondetRegLayout{._super = /*offset=*/33},
                                 NondetRegLayout{._super = /*offset=*/34},
                                 NondetRegLayout{._super = /*offset=*/35},
                                 NondetRegLayout{._super = /*offset=*/36},
                                 NondetRegLayout{._super = /*offset=*/37},
                                 NondetRegLayout{._super = /*offset=*/38},
                                 NondetRegLayout{._super = /*offset=*/39},
                                 NondetRegLayout{._super = /*offset=*/40},
                                 NondetRegLayout{._super = /*offset=*/41},
                                 NondetRegLayout{._super = /*offset=*/42},
                                 NondetRegLayout{._super = /*offset=*/43},
                                 NondetRegLayout{._super = /*offset=*/44},
                                 NondetRegLayout{._super = /*offset=*/45},
                                 NondetRegLayout{._super = /*offset=*/46},
                                 NondetRegLayout{._super = /*offset=*/47},
                                 NondetRegLayout{._super = /*offset=*/48}};
constexpr BigIntStateLayout kLayout__1058 =
    BigIntStateLayout{.isEcall = NondetRegLayout{._super = /*offset=*/29},
                      .pc = NondetRegLayout{._super = /*offset=*/30},
                      .polyOp = NondetRegLayout{._super = /*offset=*/31},
                      .coeff = NondetRegLayout{._super = /*offset=*/32},
                      .bytes = kLayout__1059,
                      .nextState = NondetRegLayout{._super = /*offset=*/49}};
constexpr MemoryArgLayout kLayout__1062 =
    MemoryArgLayout{.count = NondetRegLayout{._super = /*offset=*/50},
                    .addr = NondetRegLayout{._super = /*offset=*/51},
                    .cycle = NondetRegLayout{._super = /*offset=*/52},
                    .dataLow = NondetRegLayout{._super = /*offset=*/53},
                    .dataHigh = NondetRegLayout{._super = /*offset=*/54}};
constexpr MemoryArgLayout kLayout__1063 =
    MemoryArgLayout{.count = NondetRegLayout{._super = /*offset=*/55},
                    .addr = NondetRegLayout{._super = /*offset=*/51},
                    .cycle = NondetRegLayout{._super = /*offset=*/56},
                    .dataLow = NondetRegLayout{._super = /*offset=*/57},
                    .dataHigh = NondetRegLayout{._super = /*offset=*/58}};
constexpr MemoryArgLayout kLayout__1064 =
    MemoryArgLayout{.count = NondetRegLayout{._super = /*offset=*/59},
                    .addr = NondetRegLayout{._super = /*offset=*/60},
                    .cycle = NondetRegLayout{._super = /*offset=*/61},
                    .dataLow = NondetRegLayout{._super = /*offset=*/62},
                    .dataHigh = NondetRegLayout{._super = /*offset=*/63}};
constexpr MemoryArgLayout kLayout__1065 =
    MemoryArgLayout{.count = NondetRegLayout{._super = /*offset=*/64},
                    .addr = NondetRegLayout{._super = /*offset=*/60},
                    .cycle = NondetRegLayout{._super = /*offset=*/65},
                    .dataLow = NondetRegLayout{._super = /*offset=*/66},
                    .dataHigh = NondetRegLayout{._super = /*offset=*/67}};
constexpr MemoryArgLayout12LayoutArray kLayout__1061 = MemoryArgLayout12LayoutArray{kLayout__1062,
                                                                                    kLayout__1063,
                                                                                    kLayout__1064,
                                                                                    kLayout__1065,
                                                                                    kLayout__683,
                                                                                    kLayout__684,
                                                                                    kLayout__685,
                                                                                    kLayout__686,
                                                                                    kLayout__687,
                                                                                    kLayout__688,
                                                                                    kLayout__689,
                                                                                    kLayout__690};
constexpr CycleArgLayout6LayoutArray kLayout__1066 =
    CycleArgLayout6LayoutArray{CycleArgLayout{.count = NondetRegLayout{._super = /*offset=*/104},
                                              .cycle = NondetRegLayout{._super = /*offset=*/105}},
                               CycleArgLayout{.count = NondetRegLayout{._super = /*offset=*/106},
                                              .cycle = NondetRegLayout{._super = /*offset=*/107}},
                               CycleArgLayout{.count = NondetRegLayout{._super = /*offset=*/108},
                                              .cycle = NondetRegLayout{._super = /*offset=*/109}},
                               CycleArgLayout{.count = NondetRegLayout{._super = /*offset=*/110},
                                              .cycle = NondetRegLayout{._super = /*offset=*/111}},
                               CycleArgLayout{.count = NondetRegLayout{._super = /*offset=*/112},
                                              .cycle = NondetRegLayout{._super = /*offset=*/113}},
                               CycleArgLayout{.count = NondetRegLayout{._super = /*offset=*/114},
                                              .cycle = NondetRegLayout{._super = /*offset=*/115}}};
constexpr ArgU8Layout18LayoutArray kLayout__1067 =
    ArgU8Layout18LayoutArray{ArgU8Layout{.count = NondetRegLayout{._super = /*offset=*/116},
                                         .val = NondetRegLayout{._super = /*offset=*/117}},
                             ArgU8Layout{.count = NondetRegLayout{._super = /*offset=*/118},
                                         .val = NondetRegLayout{._super = /*offset=*/119}},
                             ArgU8Layout{.count = NondetRegLayout{._super = /*offset=*/120},
                                         .val = NondetRegLayout{._super = /*offset=*/121}},
                             ArgU8Layout{.count = NondetRegLayout{._super = /*offset=*/122},
                                         .val = NondetRegLayout{._super = /*offset=*/123}},
                             ArgU8Layout{.count = NondetRegLayout{._super = /*offset=*/124},
                                         .val = NondetRegLayout{._super = /*offset=*/125}},
                             ArgU8Layout{.count = NondetRegLayout{._super = /*offset=*/126},
                                         .val = NondetRegLayout{._super = /*offset=*/127}},
                             ArgU8Layout{.count = NondetRegLayout{._super = /*offset=*/128},
                                         .val = NondetRegLayout{._super = /*offset=*/129}},
                             ArgU8Layout{.count = NondetRegLayout{._super = /*offset=*/130},
                                         .val = NondetRegLayout{._super = /*offset=*/131}},
                             ArgU8Layout{.count = NondetRegLayout{._super = /*offset=*/132},
                                         .val = NondetRegLayout{._super = /*offset=*/133}},
                             ArgU8Layout{.count = NondetRegLayout{._super = /*offset=*/134},
                                         .val = NondetRegLayout{._super = /*offset=*/135}},
                             ArgU8Layout{.count = NondetRegLayout{._super = /*offset=*/136},
                                         .val = NondetRegLayout{._super = /*offset=*/137}},
                             ArgU8Layout{.count = NondetRegLayout{._super = /*offset=*/138},
                                         .val = NondetRegLayout{._super = /*offset=*/139}},
                             ArgU8Layout{.count = NondetRegLayout{._super = /*offset=*/140},
                                         .val = NondetRegLayout{._super = /*offset=*/141}},
                             ArgU8Layout{.count = NondetRegLayout{._super = /*offset=*/142},
                                         .val = NondetRegLayout{._super = /*offset=*/143}},
                             ArgU8Layout{.count = NondetRegLayout{._super = /*offset=*/144},
                                         .val = NondetRegLayout{._super = /*offset=*/145}},
                             ArgU8Layout{.count = NondetRegLayout{._super = /*offset=*/146},
                                         .val = NondetRegLayout{._super = /*offset=*/147}},
                             ArgU8Layout{.count = NondetRegLayout{._super = /*offset=*/148},
                                         .val = NondetRegLayout{._super = /*offset=*/149}},
                             ArgU8Layout{.count = NondetRegLayout{._super = /*offset=*/150},
                                         .val = NondetRegLayout{._super = /*offset=*/151}}};
constexpr _Arguments_BigInt0StateLayout kLayout__1060 = _Arguments_BigInt0StateLayout{
    .memoryArg = kLayout__1061, .cycleArg = kLayout__1066, .argU8 = kLayout__1067};
constexpr MemoryIOLayout kLayout__1073 =
    MemoryIOLayout{.oldTxn = kLayout__1062, .newTxn = kLayout__1063};
constexpr IsCycleLayout kLayout__1075 =
    IsCycleLayout{.arg = CycleArgLayout{.count = NondetRegLayout{._super = /*offset=*/104},
                                        .cycle = NondetRegLayout{._super = /*offset=*/105}}};
constexpr IsForwardLayout kLayout__1074 = IsForwardLayout{._0 = kLayout__1075};
constexpr MemoryReadLayout kLayout__1072 =
    MemoryReadLayout{.io = kLayout__1073, ._0 = kLayout__1074};
constexpr ReadAddrLayout kLayout__1071 = ReadAddrLayout{.addr32 = kLayout__1072};
constexpr BigIntEcallLayout kLayout__1070 =
    BigIntEcallLayout{._super = kLayout__1058, .pc = kLayout__1071};
constexpr BigInt0StateArm0Layout kLayout__1069 = BigInt0StateArm0Layout{
    ._super = kLayout__1070,
    ._extra0 = kLayout__1064,
    ._extra1 = kLayout__1065,
    ._extra2 = kLayout__683,
    ._extra3 = kLayout__684,
    ._extra4 = kLayout__685,
    ._extra5 = kLayout__686,
    ._extra6 = kLayout__687,
    ._extra7 = kLayout__688,
    ._extra8 = kLayout__689,
    ._extra9 = kLayout__690,
    ._extra10 = CycleArgLayout{.count = NondetRegLayout{._super = /*offset=*/106},
                               .cycle = NondetRegLayout{._super = /*offset=*/107}},
    ._extra11 = CycleArgLayout{.count = NondetRegLayout{._super = /*offset=*/108},
                               .cycle = NondetRegLayout{._super = /*offset=*/109}},
    ._extra12 = CycleArgLayout{.count = NondetRegLayout{._super = /*offset=*/110},
                               .cycle = NondetRegLayout{._super = /*offset=*/111}},
    ._extra13 = CycleArgLayout{.count = NondetRegLayout{._super = /*offset=*/112},
                               .cycle = NondetRegLayout{._super = /*offset=*/113}},
    ._extra14 = CycleArgLayout{.count = NondetRegLayout{._super = /*offset=*/114},
                               .cycle = NondetRegLayout{._super = /*offset=*/115}},
    ._extra15 = ArgU8Layout{.count = NondetRegLayout{._super = /*offset=*/116},
                            .val = NondetRegLayout{._super = /*offset=*/117}},
    ._extra16 = ArgU8Layout{.count = NondetRegLayout{._super = /*offset=*/118},
                            .val = NondetRegLayout{._super = /*offset=*/119}},
    ._extra17 = ArgU8Layout{.count = NondetRegLayout{._super = /*offset=*/120},
                            .val = NondetRegLayout{._super = /*offset=*/121}},
    ._extra18 = ArgU8Layout{.count = NondetRegLayout{._super = /*offset=*/122},
                            .val = NondetRegLayout{._super = /*offset=*/123}},
    ._extra19 = ArgU8Layout{.count = NondetRegLayout{._super = /*offset=*/124},
                            .val = NondetRegLayout{._super = /*offset=*/125}},
    ._extra20 = ArgU8Layout{.count = NondetRegLayout{._super = /*offset=*/126},
                            .val = NondetRegLayout{._super = /*offset=*/127}},
    ._extra21 = ArgU8Layout{.count = NondetRegLayout{._super = /*offset=*/128},
                            .val = NondetRegLayout{._super = /*offset=*/129}},
    ._extra22 = ArgU8Layout{.count = NondetRegLayout{._super = /*offset=*/130},
                            .val = NondetRegLayout{._super = /*offset=*/131}},
    ._extra23 = ArgU8Layout{.count = NondetRegLayout{._super = /*offset=*/132},
                            .val = NondetRegLayout{._super = /*offset=*/133}},
    ._extra24 = ArgU8Layout{.count = NondetRegLayout{._super = /*offset=*/134},
                            .val = NondetRegLayout{._super = /*offset=*/135}},
    ._extra25 = ArgU8Layout{.count = NondetRegLayout{._super = /*offset=*/136},
                            .val = NondetRegLayout{._super = /*offset=*/137}},
    ._extra26 = ArgU8Layout{.count = NondetRegLayout{._super = /*offset=*/138},
                            .val = NondetRegLayout{._super = /*offset=*/139}},
    ._extra27 = ArgU8Layout{.count = NondetRegLayout{._super = /*offset=*/140},
                            .val = NondetRegLayout{._super = /*offset=*/141}},
    ._extra28 = ArgU8Layout{.count = NondetRegLayout{._super = /*offset=*/142},
                            .val = NondetRegLayout{._super = /*offset=*/143}},
    ._extra29 = ArgU8Layout{.count = NondetRegLayout{._super = /*offset=*/144},
                            .val = NondetRegLayout{._super = /*offset=*/145}},
    ._extra30 = ArgU8Layout{.count = NondetRegLayout{._super = /*offset=*/146},
                            .val = NondetRegLayout{._super = /*offset=*/147}},
    ._extra31 = ArgU8Layout{.count = NondetRegLayout{._super = /*offset=*/148},
                            .val = NondetRegLayout{._super = /*offset=*/149}},
    ._extra32 = ArgU8Layout{.count = NondetRegLayout{._super = /*offset=*/150},
                            .val = NondetRegLayout{._super = /*offset=*/151}}};
constexpr NondetU8RegLayout kLayout__1078 =
    NondetU8RegLayout{.arg = ArgU8Layout{.count = NondetRegLayout{._super = /*offset=*/116},
                                         .val = NondetRegLayout{._super = /*offset=*/117}}};
constexpr NondetU8RegLayout kLayout__1079 =
    NondetU8RegLayout{.arg = ArgU8Layout{.count = NondetRegLayout{._super = /*offset=*/118},
                                         .val = NondetRegLayout{._super = /*offset=*/119}}};
constexpr SplitWordLayout kLayout__1077 =
    SplitWordLayout{.byte0 = kLayout__1078, .byte1 = kLayout__1079};
constexpr NondetRegLayout5LayoutArray kLayout__1080 =
    NondetRegLayout5LayoutArray{NondetRegLayout{._super = /*offset=*/158},
                                NondetRegLayout{._super = /*offset=*/159},
                                NondetRegLayout{._super = /*offset=*/160},
                                NondetRegLayout{._super = /*offset=*/161},
                                NondetRegLayout{._super = /*offset=*/162}};
constexpr MemoryIOLayout kLayout__1083 =
    MemoryIOLayout{.oldTxn = kLayout__1064, .newTxn = kLayout__1065};
constexpr IsCycleLayout kLayout__1085 =
    IsCycleLayout{.arg = CycleArgLayout{.count = NondetRegLayout{._super = /*offset=*/106},
                                        .cycle = NondetRegLayout{._super = /*offset=*/107}}};
constexpr IsForwardLayout kLayout__1084 = IsForwardLayout{._0 = kLayout__1085};
constexpr MemoryReadLayout kLayout__1082 =
    MemoryReadLayout{.io = kLayout__1083, ._0 = kLayout__1084};
constexpr ReadAddrLayout kLayout__1081 = ReadAddrLayout{.addr32 = kLayout__1082};
constexpr OneHot_3_Layout kLayout__1086 = OneHot_3_Layout{
    ._super = NondetRegLayout3LayoutArray{NondetRegLayout{._super = /*offset=*/166},
                                          NondetRegLayout{._super = /*offset=*/167},
                                          NondetRegLayout{._super = /*offset=*/168}}};
constexpr ArgU8Layout16LayoutArray kLayout__1088 =
    ArgU8Layout16LayoutArray{ArgU8Layout{.count = NondetRegLayout{._super = /*offset=*/120},
                                         .val = NondetRegLayout{._super = /*offset=*/121}},
                             ArgU8Layout{.count = NondetRegLayout{._super = /*offset=*/122},
                                         .val = NondetRegLayout{._super = /*offset=*/123}},
                             ArgU8Layout{.count = NondetRegLayout{._super = /*offset=*/124},
                                         .val = NondetRegLayout{._super = /*offset=*/125}},
                             ArgU8Layout{.count = NondetRegLayout{._super = /*offset=*/126},
                                         .val = NondetRegLayout{._super = /*offset=*/127}},
                             ArgU8Layout{.count = NondetRegLayout{._super = /*offset=*/128},
                                         .val = NondetRegLayout{._super = /*offset=*/129}},
                             ArgU8Layout{.count = NondetRegLayout{._super = /*offset=*/130},
                                         .val = NondetRegLayout{._super = /*offset=*/131}},
                             ArgU8Layout{.count = NondetRegLayout{._super = /*offset=*/132},
                                         .val = NondetRegLayout{._super = /*offset=*/133}},
                             ArgU8Layout{.count = NondetRegLayout{._super = /*offset=*/134},
                                         .val = NondetRegLayout{._super = /*offset=*/135}},
                             ArgU8Layout{.count = NondetRegLayout{._super = /*offset=*/136},
                                         .val = NondetRegLayout{._super = /*offset=*/137}},
                             ArgU8Layout{.count = NondetRegLayout{._super = /*offset=*/138},
                                         .val = NondetRegLayout{._super = /*offset=*/139}},
                             ArgU8Layout{.count = NondetRegLayout{._super = /*offset=*/140},
                                         .val = NondetRegLayout{._super = /*offset=*/141}},
                             ArgU8Layout{.count = NondetRegLayout{._super = /*offset=*/142},
                                         .val = NondetRegLayout{._super = /*offset=*/143}},
                             ArgU8Layout{.count = NondetRegLayout{._super = /*offset=*/144},
                                         .val = NondetRegLayout{._super = /*offset=*/145}},
                             ArgU8Layout{.count = NondetRegLayout{._super = /*offset=*/146},
                                         .val = NondetRegLayout{._super = /*offset=*/147}},
                             ArgU8Layout{.count = NondetRegLayout{._super = /*offset=*/148},
                                         .val = NondetRegLayout{._super = /*offset=*/149}},
                             ArgU8Layout{.count = NondetRegLayout{._super = /*offset=*/150},
                                         .val = NondetRegLayout{._super = /*offset=*/151}}};
constexpr CycleArgLayout4LayoutArray kLayout__1089 =
    CycleArgLayout4LayoutArray{CycleArgLayout{.count = NondetRegLayout{._super = /*offset=*/108},
                                              .cycle = NondetRegLayout{._super = /*offset=*/109}},
                               CycleArgLayout{.count = NondetRegLayout{._super = /*offset=*/110},
                                              .cycle = NondetRegLayout{._super = /*offset=*/111}},
                               CycleArgLayout{.count = NondetRegLayout{._super = /*offset=*/112},
                                              .cycle = NondetRegLayout{._super = /*offset=*/113}},
                               CycleArgLayout{.count = NondetRegLayout{._super = /*offset=*/114},
                                              .cycle = NondetRegLayout{._super = /*offset=*/115}}};
constexpr _Arguments_BigIntStepBytesLayout kLayout__1087 = _Arguments_BigIntStepBytesLayout{
    .argU8 = kLayout__1088, .memoryArg = kLayout__726, .cycleArg = kLayout__1089};
constexpr NondetU8RegLayout kLayout__1096 =
    NondetU8RegLayout{.arg = ArgU8Layout{.count = NondetRegLayout{._super = /*offset=*/120},
                                         .val = NondetRegLayout{._super = /*offset=*/121}}};
constexpr NondetU8RegLayout kLayout__1097 =
    NondetU8RegLayout{.arg = ArgU8Layout{.count = NondetRegLayout{._super = /*offset=*/122},
                                         .val = NondetRegLayout{._super = /*offset=*/123}}};
constexpr SplitWordLayout kLayout__1095 =
    SplitWordLayout{.byte0 = kLayout__1096, .byte1 = kLayout__1097};
constexpr NondetU8RegLayout kLayout__1099 =
    NondetU8RegLayout{.arg = ArgU8Layout{.count = NondetRegLayout{._super = /*offset=*/124},
                                         .val = NondetRegLayout{._super = /*offset=*/125}}};
constexpr NondetU8RegLayout kLayout__1100 =
    NondetU8RegLayout{.arg = ArgU8Layout{.count = NondetRegLayout{._super = /*offset=*/126},
                                         .val = NondetRegLayout{._super = /*offset=*/127}}};
constexpr SplitWordLayout kLayout__1098 =
    SplitWordLayout{.byte0 = kLayout__1099, .byte1 = kLayout__1100};
constexpr SplitU32Layout kLayout__1094 =
    SplitU32Layout{.low = kLayout__1095, .high = kLayout__1098};
constexpr IsCycleLayout kLayout__1103 =
    IsCycleLayout{.arg = CycleArgLayout{.count = NondetRegLayout{._super = /*offset=*/108},
                                        .cycle = NondetRegLayout{._super = /*offset=*/109}}};
constexpr IsForwardLayout kLayout__1102 = IsForwardLayout{._0 = kLayout__1103};
constexpr MemoryReadLayout kLayout__1101 =
    MemoryReadLayout{.io = kLayout__710, ._0 = kLayout__1102};
constexpr BigIntReadWords_SuperLayout kLayout__1093 =
    BigIntReadWords_SuperLayout{._super = kLayout__1094, ._0 = kLayout__1101};
constexpr NondetU8RegLayout kLayout__1107 =
    NondetU8RegLayout{.arg = ArgU8Layout{.count = NondetRegLayout{._super = /*offset=*/128},
                                         .val = NondetRegLayout{._super = /*offset=*/129}}};
constexpr NondetU8RegLayout kLayout__1108 =
    NondetU8RegLayout{.arg = ArgU8Layout{.count = NondetRegLayout{._super = /*offset=*/130},
                                         .val = NondetRegLayout{._super = /*offset=*/131}}};
constexpr SplitWordLayout kLayout__1106 =
    SplitWordLayout{.byte0 = kLayout__1107, .byte1 = kLayout__1108};
constexpr NondetU8RegLayout kLayout__1110 =
    NondetU8RegLayout{.arg = ArgU8Layout{.count = NondetRegLayout{._super = /*offset=*/132},
                                         .val = NondetRegLayout{._super = /*offset=*/133}}};
constexpr NondetU8RegLayout kLayout__1111 =
    NondetU8RegLayout{.arg = ArgU8Layout{.count = NondetRegLayout{._super = /*offset=*/134},
                                         .val = NondetRegLayout{._super = /*offset=*/135}}};
constexpr SplitWordLayout kLayout__1109 =
    SplitWordLayout{.byte0 = kLayout__1110, .byte1 = kLayout__1111};
constexpr SplitU32Layout kLayout__1105 =
    SplitU32Layout{.low = kLayout__1106, .high = kLayout__1109};
constexpr MemoryReadLayout kLayout__1112 = MemoryReadLayout{.io = kLayout__715, ._0 = kLayout__367};
constexpr BigIntReadWords_SuperLayout kLayout__1104 =
    BigIntReadWords_SuperLayout{._super = kLayout__1105, ._0 = kLayout__1112};
constexpr NondetU8RegLayout kLayout__1116 =
    NondetU8RegLayout{.arg = ArgU8Layout{.count = NondetRegLayout{._super = /*offset=*/136},
                                         .val = NondetRegLayout{._super = /*offset=*/137}}};
constexpr NondetU8RegLayout kLayout__1117 =
    NondetU8RegLayout{.arg = ArgU8Layout{.count = NondetRegLayout{._super = /*offset=*/138},
                                         .val = NondetRegLayout{._super = /*offset=*/139}}};
constexpr SplitWordLayout kLayout__1115 =
    SplitWordLayout{.byte0 = kLayout__1116, .byte1 = kLayout__1117};
constexpr NondetU8RegLayout kLayout__1119 =
    NondetU8RegLayout{.arg = ArgU8Layout{.count = NondetRegLayout{._super = /*offset=*/140},
                                         .val = NondetRegLayout{._super = /*offset=*/141}}};
constexpr NondetU8RegLayout kLayout__1120 =
    NondetU8RegLayout{.arg = ArgU8Layout{.count = NondetRegLayout{._super = /*offset=*/142},
                                         .val = NondetRegLayout{._super = /*offset=*/143}}};
constexpr SplitWordLayout kLayout__1118 =
    SplitWordLayout{.byte0 = kLayout__1119, .byte1 = kLayout__1120};
constexpr SplitU32Layout kLayout__1114 =
    SplitU32Layout{.low = kLayout__1115, .high = kLayout__1118};
constexpr MemoryReadLayout kLayout__1121 = MemoryReadLayout{.io = kLayout__720, ._0 = kLayout__47};
constexpr BigIntReadWords_SuperLayout kLayout__1113 =
    BigIntReadWords_SuperLayout{._super = kLayout__1114, ._0 = kLayout__1121};
constexpr NondetU8RegLayout kLayout__1125 =
    NondetU8RegLayout{.arg = ArgU8Layout{.count = NondetRegLayout{._super = /*offset=*/144},
                                         .val = NondetRegLayout{._super = /*offset=*/145}}};
constexpr NondetU8RegLayout kLayout__1126 =
    NondetU8RegLayout{.arg = ArgU8Layout{.count = NondetRegLayout{._super = /*offset=*/146},
                                         .val = NondetRegLayout{._super = /*offset=*/147}}};
constexpr SplitWordLayout kLayout__1124 =
    SplitWordLayout{.byte0 = kLayout__1125, .byte1 = kLayout__1126};
constexpr NondetU8RegLayout kLayout__1128 =
    NondetU8RegLayout{.arg = ArgU8Layout{.count = NondetRegLayout{._super = /*offset=*/148},
                                         .val = NondetRegLayout{._super = /*offset=*/149}}};
constexpr NondetU8RegLayout kLayout__1129 =
    NondetU8RegLayout{.arg = ArgU8Layout{.count = NondetRegLayout{._super = /*offset=*/150},
                                         .val = NondetRegLayout{._super = /*offset=*/151}}};
constexpr SplitWordLayout kLayout__1127 =
    SplitWordLayout{.byte0 = kLayout__1128, .byte1 = kLayout__1129};
constexpr SplitU32Layout kLayout__1123 =
    SplitU32Layout{.low = kLayout__1124, .high = kLayout__1127};
constexpr MemoryReadLayout kLayout__1130 = MemoryReadLayout{.io = kLayout__724, ._0 = kLayout__145};
constexpr BigIntReadWords_SuperLayout kLayout__1122 =
    BigIntReadWords_SuperLayout{._super = kLayout__1123, ._0 = kLayout__1130};
constexpr BigIntReadWords_SuperLayout4LayoutArray kLayout__1092 =
    BigIntReadWords_SuperLayout4LayoutArray{
        kLayout__1093, kLayout__1104, kLayout__1113, kLayout__1122};
constexpr BigIntReadLayout kLayout__1091 = BigIntReadLayout{.words = kLayout__1092};
constexpr NondetU8RegLayout16LayoutArray kLayout__1133 =
    NondetU8RegLayout16LayoutArray{kLayout__1096,
                                   kLayout__1097,
                                   kLayout__1099,
                                   kLayout__1100,
                                   kLayout__1107,
                                   kLayout__1108,
                                   kLayout__1110,
                                   kLayout__1111,
                                   kLayout__1116,
                                   kLayout__1117,
                                   kLayout__1119,
                                   kLayout__1120,
                                   kLayout__1125,
                                   kLayout__1126,
                                   kLayout__1128,
                                   kLayout__1129};
constexpr BigIntWitnessLayout kLayout__1132 = BigIntWitnessLayout{._super = kLayout__1133};
constexpr MemoryWriteLayout kLayout__1136 =
    MemoryWriteLayout{.io = kLayout__710, ._0 = kLayout__1102};
constexpr BigIntWrite__0_SuperLayout kLayout__1135 =
    BigIntWrite__0_SuperLayout{._0 = kLayout__1136};
constexpr MemoryWriteLayout kLayout__1138 =
    MemoryWriteLayout{.io = kLayout__715, ._0 = kLayout__367};
constexpr BigIntWrite__0_SuperLayout kLayout__1137 =
    BigIntWrite__0_SuperLayout{._0 = kLayout__1138};
constexpr MemoryWriteLayout kLayout__1140 =
    MemoryWriteLayout{.io = kLayout__720, ._0 = kLayout__47};
constexpr BigIntWrite__0_SuperLayout kLayout__1139 =
    BigIntWrite__0_SuperLayout{._0 = kLayout__1140};
constexpr MemoryWriteLayout kLayout__1142 =
    MemoryWriteLayout{.io = kLayout__724, ._0 = kLayout__145};
constexpr BigIntWrite__0_SuperLayout kLayout__1141 =
    BigIntWrite__0_SuperLayout{._0 = kLayout__1142};
constexpr BigIntWrite__0_SuperLayout4LayoutArray kLayout__1134 =
    BigIntWrite__0_SuperLayout4LayoutArray{
        kLayout__1135, kLayout__1137, kLayout__1139, kLayout__1141};
constexpr BigIntWriteLayout kLayout__1131 =
    BigIntWriteLayout{._super = kLayout__1132, ._1 = kLayout__1134};
constexpr BigIntStepBytesArm2Layout kLayout__1143 = BigIntStepBytesArm2Layout{
    ._super = kLayout__1132,
    ._extra0 = kLayout__683,
    ._extra1 = kLayout__684,
    ._extra2 = kLayout__685,
    ._extra3 = kLayout__686,
    ._extra4 = kLayout__687,
    ._extra5 = kLayout__688,
    ._extra6 = kLayout__689,
    ._extra7 = kLayout__690,
    ._extra8 = CycleArgLayout{.count = NondetRegLayout{._super = /*offset=*/108},
                              .cycle = NondetRegLayout{._super = /*offset=*/109}},
    ._extra9 = CycleArgLayout{.count = NondetRegLayout{._super = /*offset=*/110},
                              .cycle = NondetRegLayout{._super = /*offset=*/111}},
    ._extra10 = CycleArgLayout{.count = NondetRegLayout{._super = /*offset=*/112},
                               .cycle = NondetRegLayout{._super = /*offset=*/113}},
    ._extra11 = CycleArgLayout{.count = NondetRegLayout{._super = /*offset=*/114},
                               .cycle = NondetRegLayout{._super = /*offset=*/115}}};
constexpr BigIntStepBytesLayout kLayout__1090 =
    BigIntStepBytesLayout{.arm0 = kLayout__1091, .arm1 = kLayout__1131, .arm2 = kLayout__1143};
constexpr BigIntStepLayout kLayout__1076 = BigIntStepLayout{
    ._super = kLayout__1058,
    .loadInst_0 = kLayout__1072,
    .instHigh = kLayout__1077,
    .polyOp = NondetRegLayout{._super = /*offset=*/156},
    .memOp = NondetRegLayout{._super = /*offset=*/157},
    .regBits = kLayout__1080,
    .coeffBits = NondetRegLayout3LayoutArray{NondetRegLayout{._super = /*offset=*/163},
                                             NondetRegLayout{._super = /*offset=*/164},
                                             NondetRegLayout{._super = /*offset=*/165}},
    ._2 = kLayout__1081,
    .memOpOneHot = kLayout__1086,
    ._arguments_BigIntStepBytes = kLayout__1087,
    .bytes = kLayout__1090,
    ._3 = IsZeroLayout{._super = NondetRegLayout{._super = /*offset=*/169},
                       .inv = NondetRegLayout{._super = /*offset=*/170}}};
constexpr BigInt0StateArm2Layout kLayout__1144 = BigInt0StateArm2Layout{
    ._super = kLayout__1058,
    ._extra0 = kLayout__1062,
    ._extra1 = kLayout__1063,
    ._extra2 = kLayout__1064,
    ._extra3 = kLayout__1065,
    ._extra4 = kLayout__683,
    ._extra5 = kLayout__684,
    ._extra6 = kLayout__685,
    ._extra7 = kLayout__686,
    ._extra8 = kLayout__687,
    ._extra9 = kLayout__688,
    ._extra10 = kLayout__689,
    ._extra11 = kLayout__690,
    ._extra12 = CycleArgLayout{.count = NondetRegLayout{._super = /*offset=*/104},
                               .cycle = NondetRegLayout{._super = /*offset=*/105}},
    ._extra13 = CycleArgLayout{.count = NondetRegLayout{._super = /*offset=*/106},
                               .cycle = NondetRegLayout{._super = /*offset=*/107}},
    ._extra14 = CycleArgLayout{.count = NondetRegLayout{._super = /*offset=*/108},
                               .cycle = NondetRegLayout{._super = /*offset=*/109}},
    ._extra15 = CycleArgLayout{.count = NondetRegLayout{._super = /*offset=*/110},
                               .cycle = NondetRegLayout{._super = /*offset=*/111}},
    ._extra16 = CycleArgLayout{.count = NondetRegLayout{._super = /*offset=*/112},
                               .cycle = NondetRegLayout{._super = /*offset=*/113}},
    ._extra17 = CycleArgLayout{.count = NondetRegLayout{._super = /*offset=*/114},
                               .cycle = NondetRegLayout{._super = /*offset=*/115}},
    ._extra18 = ArgU8Layout{.count = NondetRegLayout{._super = /*offset=*/116},
                            .val = NondetRegLayout{._super = /*offset=*/117}},
    ._extra19 = ArgU8Layout{.count = NondetRegLayout{._super = /*offset=*/118},
                            .val = NondetRegLayout{._super = /*offset=*/119}},
    ._extra20 = ArgU8Layout{.count = NondetRegLayout{._super = /*offset=*/120},
                            .val = NondetRegLayout{._super = /*offset=*/121}},
    ._extra21 = ArgU8Layout{.count = NondetRegLayout{._super = /*offset=*/122},
                            .val = NondetRegLayout{._super = /*offset=*/123}},
    ._extra22 = ArgU8Layout{.count = NondetRegLayout{._super = /*offset=*/124},
                            .val = NondetRegLayout{._super = /*offset=*/125}},
    ._extra23 = ArgU8Layout{.count = NondetRegLayout{._super = /*offset=*/126},
                            .val = NondetRegLayout{._super = /*offset=*/127}},
    ._extra24 = ArgU8Layout{.count = NondetRegLayout{._super = /*offset=*/128},
                            .val = NondetRegLayout{._super = /*offset=*/129}},
    ._extra25 = ArgU8Layout{.count = NondetRegLayout{._super = /*offset=*/130},
                            .val = NondetRegLayout{._super = /*offset=*/131}},
    ._extra26 = ArgU8Layout{.count = NondetRegLayout{._super = /*offset=*/132},
                            .val = NondetRegLayout{._super = /*offset=*/133}},
    ._extra27 = ArgU8Layout{.count = NondetRegLayout{._super = /*offset=*/134},
                            .val = NondetRegLayout{._super = /*offset=*/135}},
    ._extra28 = ArgU8Layout{.count = NondetRegLayout{._super = /*offset=*/136},
                            .val = NondetRegLayout{._super = /*offset=*/137}},
    ._extra29 = ArgU8Layout{.count = NondetRegLayout{._super = /*offset=*/138},
                            .val = NondetRegLayout{._super = /*offset=*/139}},
    ._extra30 = ArgU8Layout{.count = NondetRegLayout{._super = /*offset=*/140},
                            .val = NondetRegLayout{._super = /*offset=*/141}},
    ._extra31 = ArgU8Layout{.count = NondetRegLayout{._super = /*offset=*/142},
                            .val = NondetRegLayout{._super = /*offset=*/143}},
    ._extra32 = ArgU8Layout{.count = NondetRegLayout{._super = /*offset=*/144},
                            .val = NondetRegLayout{._super = /*offset=*/145}},
    ._extra33 = ArgU8Layout{.count = NondetRegLayout{._super = /*offset=*/146},
                            .val = NondetRegLayout{._super = /*offset=*/147}},
    ._extra34 = ArgU8Layout{.count = NondetRegLayout{._super = /*offset=*/148},
                            .val = NondetRegLayout{._super = /*offset=*/149}},
    ._extra35 = ArgU8Layout{.count = NondetRegLayout{._super = /*offset=*/150},
                            .val = NondetRegLayout{._super = /*offset=*/151}}};
constexpr BigInt0StateArm3Layout kLayout__1145 = BigInt0StateArm3Layout{
    ._super = kLayout__1058,
    ._extra0 = kLayout__1062,
    ._extra1 = kLayout__1063,
    ._extra2 = kLayout__1064,
    ._extra3 = kLayout__1065,
    ._extra4 = kLayout__683,
    ._extra5 = kLayout__684,
    ._extra6 = kLayout__685,
    ._extra7 = kLayout__686,
    ._extra8 = kLayout__687,
    ._extra9 = kLayout__688,
    ._extra10 = kLayout__689,
    ._extra11 = kLayout__690,
    ._extra12 = CycleArgLayout{.count = NondetRegLayout{._super = /*offset=*/104},
                               .cycle = NondetRegLayout{._super = /*offset=*/105}},
    ._extra13 = CycleArgLayout{.count = NondetRegLayout{._super = /*offset=*/106},
                               .cycle = NondetRegLayout{._super = /*offset=*/107}},
    ._extra14 = CycleArgLayout{.count = NondetRegLayout{._super = /*offset=*/108},
                               .cycle = NondetRegLayout{._super = /*offset=*/109}},
    ._extra15 = CycleArgLayout{.count = NondetRegLayout{._super = /*offset=*/110},
                               .cycle = NondetRegLayout{._super = /*offset=*/111}},
    ._extra16 = CycleArgLayout{.count = NondetRegLayout{._super = /*offset=*/112},
                               .cycle = NondetRegLayout{._super = /*offset=*/113}},
    ._extra17 = CycleArgLayout{.count = NondetRegLayout{._super = /*offset=*/114},
                               .cycle = NondetRegLayout{._super = /*offset=*/115}},
    ._extra18 = ArgU8Layout{.count = NondetRegLayout{._super = /*offset=*/116},
                            .val = NondetRegLayout{._super = /*offset=*/117}},
    ._extra19 = ArgU8Layout{.count = NondetRegLayout{._super = /*offset=*/118},
                            .val = NondetRegLayout{._super = /*offset=*/119}},
    ._extra20 = ArgU8Layout{.count = NondetRegLayout{._super = /*offset=*/120},
                            .val = NondetRegLayout{._super = /*offset=*/121}},
    ._extra21 = ArgU8Layout{.count = NondetRegLayout{._super = /*offset=*/122},
                            .val = NondetRegLayout{._super = /*offset=*/123}},
    ._extra22 = ArgU8Layout{.count = NondetRegLayout{._super = /*offset=*/124},
                            .val = NondetRegLayout{._super = /*offset=*/125}},
    ._extra23 = ArgU8Layout{.count = NondetRegLayout{._super = /*offset=*/126},
                            .val = NondetRegLayout{._super = /*offset=*/127}},
    ._extra24 = ArgU8Layout{.count = NondetRegLayout{._super = /*offset=*/128},
                            .val = NondetRegLayout{._super = /*offset=*/129}},
    ._extra25 = ArgU8Layout{.count = NondetRegLayout{._super = /*offset=*/130},
                            .val = NondetRegLayout{._super = /*offset=*/131}},
    ._extra26 = ArgU8Layout{.count = NondetRegLayout{._super = /*offset=*/132},
                            .val = NondetRegLayout{._super = /*offset=*/133}},
    ._extra27 = ArgU8Layout{.count = NondetRegLayout{._super = /*offset=*/134},
                            .val = NondetRegLayout{._super = /*offset=*/135}},
    ._extra28 = ArgU8Layout{.count = NondetRegLayout{._super = /*offset=*/136},
                            .val = NondetRegLayout{._super = /*offset=*/137}},
    ._extra29 = ArgU8Layout{.count = NondetRegLayout{._super = /*offset=*/138},
                            .val = NondetRegLayout{._super = /*offset=*/139}},
    ._extra30 = ArgU8Layout{.count = NondetRegLayout{._super = /*offset=*/140},
                            .val = NondetRegLayout{._super = /*offset=*/141}},
    ._extra31 = ArgU8Layout{.count = NondetRegLayout{._super = /*offset=*/142},
                            .val = NondetRegLayout{._super = /*offset=*/143}},
    ._extra32 = ArgU8Layout{.count = NondetRegLayout{._super = /*offset=*/144},
                            .val = NondetRegLayout{._super = /*offset=*/145}},
    ._extra33 = ArgU8Layout{.count = NondetRegLayout{._super = /*offset=*/146},
                            .val = NondetRegLayout{._super = /*offset=*/147}},
    ._extra34 = ArgU8Layout{.count = NondetRegLayout{._super = /*offset=*/148},
                            .val = NondetRegLayout{._super = /*offset=*/149}},
    ._extra35 = ArgU8Layout{.count = NondetRegLayout{._super = /*offset=*/150},
                            .val = NondetRegLayout{._super = /*offset=*/151}}};
constexpr BigInt0StateArm4Layout kLayout__1146 = BigInt0StateArm4Layout{
    ._super = kLayout__1058,
    ._extra0 = kLayout__1062,
    ._extra1 = kLayout__1063,
    ._extra2 = kLayout__1064,
    ._extra3 = kLayout__1065,
    ._extra4 = kLayout__683,
    ._extra5 = kLayout__684,
    ._extra6 = kLayout__685,
    ._extra7 = kLayout__686,
    ._extra8 = kLayout__687,
    ._extra9 = kLayout__688,
    ._extra10 = kLayout__689,
    ._extra11 = kLayout__690,
    ._extra12 = CycleArgLayout{.count = NondetRegLayout{._super = /*offset=*/104},
                               .cycle = NondetRegLayout{._super = /*offset=*/105}},
    ._extra13 = CycleArgLayout{.count = NondetRegLayout{._super = /*offset=*/106},
                               .cycle = NondetRegLayout{._super = /*offset=*/107}},
    ._extra14 = CycleArgLayout{.count = NondetRegLayout{._super = /*offset=*/108},
                               .cycle = NondetRegLayout{._super = /*offset=*/109}},
    ._extra15 = CycleArgLayout{.count = NondetRegLayout{._super = /*offset=*/110},
                               .cycle = NondetRegLayout{._super = /*offset=*/111}},
    ._extra16 = CycleArgLayout{.count = NondetRegLayout{._super = /*offset=*/112},
                               .cycle = NondetRegLayout{._super = /*offset=*/113}},
    ._extra17 = CycleArgLayout{.count = NondetRegLayout{._super = /*offset=*/114},
                               .cycle = NondetRegLayout{._super = /*offset=*/115}},
    ._extra18 = ArgU8Layout{.count = NondetRegLayout{._super = /*offset=*/116},
                            .val = NondetRegLayout{._super = /*offset=*/117}},
    ._extra19 = ArgU8Layout{.count = NondetRegLayout{._super = /*offset=*/118},
                            .val = NondetRegLayout{._super = /*offset=*/119}},
    ._extra20 = ArgU8Layout{.count = NondetRegLayout{._super = /*offset=*/120},
                            .val = NondetRegLayout{._super = /*offset=*/121}},
    ._extra21 = ArgU8Layout{.count = NondetRegLayout{._super = /*offset=*/122},
                            .val = NondetRegLayout{._super = /*offset=*/123}},
    ._extra22 = ArgU8Layout{.count = NondetRegLayout{._super = /*offset=*/124},
                            .val = NondetRegLayout{._super = /*offset=*/125}},
    ._extra23 = ArgU8Layout{.count = NondetRegLayout{._super = /*offset=*/126},
                            .val = NondetRegLayout{._super = /*offset=*/127}},
    ._extra24 = ArgU8Layout{.count = NondetRegLayout{._super = /*offset=*/128},
                            .val = NondetRegLayout{._super = /*offset=*/129}},
    ._extra25 = ArgU8Layout{.count = NondetRegLayout{._super = /*offset=*/130},
                            .val = NondetRegLayout{._super = /*offset=*/131}},
    ._extra26 = ArgU8Layout{.count = NondetRegLayout{._super = /*offset=*/132},
                            .val = NondetRegLayout{._super = /*offset=*/133}},
    ._extra27 = ArgU8Layout{.count = NondetRegLayout{._super = /*offset=*/134},
                            .val = NondetRegLayout{._super = /*offset=*/135}},
    ._extra28 = ArgU8Layout{.count = NondetRegLayout{._super = /*offset=*/136},
                            .val = NondetRegLayout{._super = /*offset=*/137}},
    ._extra29 = ArgU8Layout{.count = NondetRegLayout{._super = /*offset=*/138},
                            .val = NondetRegLayout{._super = /*offset=*/139}},
    ._extra30 = ArgU8Layout{.count = NondetRegLayout{._super = /*offset=*/140},
                            .val = NondetRegLayout{._super = /*offset=*/141}},
    ._extra31 = ArgU8Layout{.count = NondetRegLayout{._super = /*offset=*/142},
                            .val = NondetRegLayout{._super = /*offset=*/143}},
    ._extra32 = ArgU8Layout{.count = NondetRegLayout{._super = /*offset=*/144},
                            .val = NondetRegLayout{._super = /*offset=*/145}},
    ._extra33 = ArgU8Layout{.count = NondetRegLayout{._super = /*offset=*/146},
                            .val = NondetRegLayout{._super = /*offset=*/147}},
    ._extra34 = ArgU8Layout{.count = NondetRegLayout{._super = /*offset=*/148},
                            .val = NondetRegLayout{._super = /*offset=*/149}},
    ._extra35 = ArgU8Layout{.count = NondetRegLayout{._super = /*offset=*/150},
                            .val = NondetRegLayout{._super = /*offset=*/151}}};
constexpr BigInt0StateArm5Layout kLayout__1147 = BigInt0StateArm5Layout{
    ._super = kLayout__1058,
    ._extra0 = kLayout__1062,
    ._extra1 = kLayout__1063,
    ._extra2 = kLayout__1064,
    ._extra3 = kLayout__1065,
    ._extra4 = kLayout__683,
    ._extra5 = kLayout__684,
    ._extra6 = kLayout__685,
    ._extra7 = kLayout__686,
    ._extra8 = kLayout__687,
    ._extra9 = kLayout__688,
    ._extra10 = kLayout__689,
    ._extra11 = kLayout__690,
    ._extra12 = CycleArgLayout{.count = NondetRegLayout{._super = /*offset=*/104},
                               .cycle = NondetRegLayout{._super = /*offset=*/105}},
    ._extra13 = CycleArgLayout{.count = NondetRegLayout{._super = /*offset=*/106},
                               .cycle = NondetRegLayout{._super = /*offset=*/107}},
    ._extra14 = CycleArgLayout{.count = NondetRegLayout{._super = /*offset=*/108},
                               .cycle = NondetRegLayout{._super = /*offset=*/109}},
    ._extra15 = CycleArgLayout{.count = NondetRegLayout{._super = /*offset=*/110},
                               .cycle = NondetRegLayout{._super = /*offset=*/111}},
    ._extra16 = CycleArgLayout{.count = NondetRegLayout{._super = /*offset=*/112},
                               .cycle = NondetRegLayout{._super = /*offset=*/113}},
    ._extra17 = CycleArgLayout{.count = NondetRegLayout{._super = /*offset=*/114},
                               .cycle = NondetRegLayout{._super = /*offset=*/115}},
    ._extra18 = ArgU8Layout{.count = NondetRegLayout{._super = /*offset=*/116},
                            .val = NondetRegLayout{._super = /*offset=*/117}},
    ._extra19 = ArgU8Layout{.count = NondetRegLayout{._super = /*offset=*/118},
                            .val = NondetRegLayout{._super = /*offset=*/119}},
    ._extra20 = ArgU8Layout{.count = NondetRegLayout{._super = /*offset=*/120},
                            .val = NondetRegLayout{._super = /*offset=*/121}},
    ._extra21 = ArgU8Layout{.count = NondetRegLayout{._super = /*offset=*/122},
                            .val = NondetRegLayout{._super = /*offset=*/123}},
    ._extra22 = ArgU8Layout{.count = NondetRegLayout{._super = /*offset=*/124},
                            .val = NondetRegLayout{._super = /*offset=*/125}},
    ._extra23 = ArgU8Layout{.count = NondetRegLayout{._super = /*offset=*/126},
                            .val = NondetRegLayout{._super = /*offset=*/127}},
    ._extra24 = ArgU8Layout{.count = NondetRegLayout{._super = /*offset=*/128},
                            .val = NondetRegLayout{._super = /*offset=*/129}},
    ._extra25 = ArgU8Layout{.count = NondetRegLayout{._super = /*offset=*/130},
                            .val = NondetRegLayout{._super = /*offset=*/131}},
    ._extra26 = ArgU8Layout{.count = NondetRegLayout{._super = /*offset=*/132},
                            .val = NondetRegLayout{._super = /*offset=*/133}},
    ._extra27 = ArgU8Layout{.count = NondetRegLayout{._super = /*offset=*/134},
                            .val = NondetRegLayout{._super = /*offset=*/135}},
    ._extra28 = ArgU8Layout{.count = NondetRegLayout{._super = /*offset=*/136},
                            .val = NondetRegLayout{._super = /*offset=*/137}},
    ._extra29 = ArgU8Layout{.count = NondetRegLayout{._super = /*offset=*/138},
                            .val = NondetRegLayout{._super = /*offset=*/139}},
    ._extra30 = ArgU8Layout{.count = NondetRegLayout{._super = /*offset=*/140},
                            .val = NondetRegLayout{._super = /*offset=*/141}},
    ._extra31 = ArgU8Layout{.count = NondetRegLayout{._super = /*offset=*/142},
                            .val = NondetRegLayout{._super = /*offset=*/143}},
    ._extra32 = ArgU8Layout{.count = NondetRegLayout{._super = /*offset=*/144},
                            .val = NondetRegLayout{._super = /*offset=*/145}},
    ._extra33 = ArgU8Layout{.count = NondetRegLayout{._super = /*offset=*/146},
                            .val = NondetRegLayout{._super = /*offset=*/147}},
    ._extra34 = ArgU8Layout{.count = NondetRegLayout{._super = /*offset=*/148},
                            .val = NondetRegLayout{._super = /*offset=*/149}},
    ._extra35 = ArgU8Layout{.count = NondetRegLayout{._super = /*offset=*/150},
                            .val = NondetRegLayout{._super = /*offset=*/151}}};
constexpr BigInt0StateArm6Layout kLayout__1148 = BigInt0StateArm6Layout{
    ._super = kLayout__1058,
    ._extra0 = kLayout__1062,
    ._extra1 = kLayout__1063,
    ._extra2 = kLayout__1064,
    ._extra3 = kLayout__1065,
    ._extra4 = kLayout__683,
    ._extra5 = kLayout__684,
    ._extra6 = kLayout__685,
    ._extra7 = kLayout__686,
    ._extra8 = kLayout__687,
    ._extra9 = kLayout__688,
    ._extra10 = kLayout__689,
    ._extra11 = kLayout__690,
    ._extra12 = CycleArgLayout{.count = NondetRegLayout{._super = /*offset=*/104},
                               .cycle = NondetRegLayout{._super = /*offset=*/105}},
    ._extra13 = CycleArgLayout{.count = NondetRegLayout{._super = /*offset=*/106},
                               .cycle = NondetRegLayout{._super = /*offset=*/107}},
    ._extra14 = CycleArgLayout{.count = NondetRegLayout{._super = /*offset=*/108},
                               .cycle = NondetRegLayout{._super = /*offset=*/109}},
    ._extra15 = CycleArgLayout{.count = NondetRegLayout{._super = /*offset=*/110},
                               .cycle = NondetRegLayout{._super = /*offset=*/111}},
    ._extra16 = CycleArgLayout{.count = NondetRegLayout{._super = /*offset=*/112},
                               .cycle = NondetRegLayout{._super = /*offset=*/113}},
    ._extra17 = CycleArgLayout{.count = NondetRegLayout{._super = /*offset=*/114},
                               .cycle = NondetRegLayout{._super = /*offset=*/115}},
    ._extra18 = ArgU8Layout{.count = NondetRegLayout{._super = /*offset=*/116},
                            .val = NondetRegLayout{._super = /*offset=*/117}},
    ._extra19 = ArgU8Layout{.count = NondetRegLayout{._super = /*offset=*/118},
                            .val = NondetRegLayout{._super = /*offset=*/119}},
    ._extra20 = ArgU8Layout{.count = NondetRegLayout{._super = /*offset=*/120},
                            .val = NondetRegLayout{._super = /*offset=*/121}},
    ._extra21 = ArgU8Layout{.count = NondetRegLayout{._super = /*offset=*/122},
                            .val = NondetRegLayout{._super = /*offset=*/123}},
    ._extra22 = ArgU8Layout{.count = NondetRegLayout{._super = /*offset=*/124},
                            .val = NondetRegLayout{._super = /*offset=*/125}},
    ._extra23 = ArgU8Layout{.count = NondetRegLayout{._super = /*offset=*/126},
                            .val = NondetRegLayout{._super = /*offset=*/127}},
    ._extra24 = ArgU8Layout{.count = NondetRegLayout{._super = /*offset=*/128},
                            .val = NondetRegLayout{._super = /*offset=*/129}},
    ._extra25 = ArgU8Layout{.count = NondetRegLayout{._super = /*offset=*/130},
                            .val = NondetRegLayout{._super = /*offset=*/131}},
    ._extra26 = ArgU8Layout{.count = NondetRegLayout{._super = /*offset=*/132},
                            .val = NondetRegLayout{._super = /*offset=*/133}},
    ._extra27 = ArgU8Layout{.count = NondetRegLayout{._super = /*offset=*/134},
                            .val = NondetRegLayout{._super = /*offset=*/135}},
    ._extra28 = ArgU8Layout{.count = NondetRegLayout{._super = /*offset=*/136},
                            .val = NondetRegLayout{._super = /*offset=*/137}},
    ._extra29 = ArgU8Layout{.count = NondetRegLayout{._super = /*offset=*/138},
                            .val = NondetRegLayout{._super = /*offset=*/139}},
    ._extra30 = ArgU8Layout{.count = NondetRegLayout{._super = /*offset=*/140},
                            .val = NondetRegLayout{._super = /*offset=*/141}},
    ._extra31 = ArgU8Layout{.count = NondetRegLayout{._super = /*offset=*/142},
                            .val = NondetRegLayout{._super = /*offset=*/143}},
    ._extra32 = ArgU8Layout{.count = NondetRegLayout{._super = /*offset=*/144},
                            .val = NondetRegLayout{._super = /*offset=*/145}},
    ._extra33 = ArgU8Layout{.count = NondetRegLayout{._super = /*offset=*/146},
                            .val = NondetRegLayout{._super = /*offset=*/147}},
    ._extra34 = ArgU8Layout{.count = NondetRegLayout{._super = /*offset=*/148},
                            .val = NondetRegLayout{._super = /*offset=*/149}},
    ._extra35 = ArgU8Layout{.count = NondetRegLayout{._super = /*offset=*/150},
                            .val = NondetRegLayout{._super = /*offset=*/151}}};
constexpr BigInt0StateArm7Layout kLayout__1149 = BigInt0StateArm7Layout{
    ._super = kLayout__1058,
    ._extra0 = kLayout__1062,
    ._extra1 = kLayout__1063,
    ._extra2 = kLayout__1064,
    ._extra3 = kLayout__1065,
    ._extra4 = kLayout__683,
    ._extra5 = kLayout__684,
    ._extra6 = kLayout__685,
    ._extra7 = kLayout__686,
    ._extra8 = kLayout__687,
    ._extra9 = kLayout__688,
    ._extra10 = kLayout__689,
    ._extra11 = kLayout__690,
    ._extra12 = CycleArgLayout{.count = NondetRegLayout{._super = /*offset=*/104},
                               .cycle = NondetRegLayout{._super = /*offset=*/105}},
    ._extra13 = CycleArgLayout{.count = NondetRegLayout{._super = /*offset=*/106},
                               .cycle = NondetRegLayout{._super = /*offset=*/107}},
    ._extra14 = CycleArgLayout{.count = NondetRegLayout{._super = /*offset=*/108},
                               .cycle = NondetRegLayout{._super = /*offset=*/109}},
    ._extra15 = CycleArgLayout{.count = NondetRegLayout{._super = /*offset=*/110},
                               .cycle = NondetRegLayout{._super = /*offset=*/111}},
    ._extra16 = CycleArgLayout{.count = NondetRegLayout{._super = /*offset=*/112},
                               .cycle = NondetRegLayout{._super = /*offset=*/113}},
    ._extra17 = CycleArgLayout{.count = NondetRegLayout{._super = /*offset=*/114},
                               .cycle = NondetRegLayout{._super = /*offset=*/115}},
    ._extra18 = ArgU8Layout{.count = NondetRegLayout{._super = /*offset=*/116},
                            .val = NondetRegLayout{._super = /*offset=*/117}},
    ._extra19 = ArgU8Layout{.count = NondetRegLayout{._super = /*offset=*/118},
                            .val = NondetRegLayout{._super = /*offset=*/119}},
    ._extra20 = ArgU8Layout{.count = NondetRegLayout{._super = /*offset=*/120},
                            .val = NondetRegLayout{._super = /*offset=*/121}},
    ._extra21 = ArgU8Layout{.count = NondetRegLayout{._super = /*offset=*/122},
                            .val = NondetRegLayout{._super = /*offset=*/123}},
    ._extra22 = ArgU8Layout{.count = NondetRegLayout{._super = /*offset=*/124},
                            .val = NondetRegLayout{._super = /*offset=*/125}},
    ._extra23 = ArgU8Layout{.count = NondetRegLayout{._super = /*offset=*/126},
                            .val = NondetRegLayout{._super = /*offset=*/127}},
    ._extra24 = ArgU8Layout{.count = NondetRegLayout{._super = /*offset=*/128},
                            .val = NondetRegLayout{._super = /*offset=*/129}},
    ._extra25 = ArgU8Layout{.count = NondetRegLayout{._super = /*offset=*/130},
                            .val = NondetRegLayout{._super = /*offset=*/131}},
    ._extra26 = ArgU8Layout{.count = NondetRegLayout{._super = /*offset=*/132},
                            .val = NondetRegLayout{._super = /*offset=*/133}},
    ._extra27 = ArgU8Layout{.count = NondetRegLayout{._super = /*offset=*/134},
                            .val = NondetRegLayout{._super = /*offset=*/135}},
    ._extra28 = ArgU8Layout{.count = NondetRegLayout{._super = /*offset=*/136},
                            .val = NondetRegLayout{._super = /*offset=*/137}},
    ._extra29 = ArgU8Layout{.count = NondetRegLayout{._super = /*offset=*/138},
                            .val = NondetRegLayout{._super = /*offset=*/139}},
    ._extra30 = ArgU8Layout{.count = NondetRegLayout{._super = /*offset=*/140},
                            .val = NondetRegLayout{._super = /*offset=*/141}},
    ._extra31 = ArgU8Layout{.count = NondetRegLayout{._super = /*offset=*/142},
                            .val = NondetRegLayout{._super = /*offset=*/143}},
    ._extra32 = ArgU8Layout{.count = NondetRegLayout{._super = /*offset=*/144},
                            .val = NondetRegLayout{._super = /*offset=*/145}},
    ._extra33 = ArgU8Layout{.count = NondetRegLayout{._super = /*offset=*/146},
                            .val = NondetRegLayout{._super = /*offset=*/147}},
    ._extra34 = ArgU8Layout{.count = NondetRegLayout{._super = /*offset=*/148},
                            .val = NondetRegLayout{._super = /*offset=*/149}},
    ._extra35 = ArgU8Layout{.count = NondetRegLayout{._super = /*offset=*/150},
                            .val = NondetRegLayout{._super = /*offset=*/151}}};
constexpr BigInt0StateLayout kLayout__1068 = BigInt0StateLayout{._super = kLayout__1058,
                                                                .arm0 = kLayout__1069,
                                                                .arm1 = kLayout__1076,
                                                                .arm2 = kLayout__1144,
                                                                .arm3 = kLayout__1145,
                                                                .arm4 = kLayout__1146,
                                                                .arm5 = kLayout__1147,
                                                                .arm6 = kLayout__1148,
                                                                .arm7 = kLayout__1149};
constexpr BigInt0Layout kLayout__1056 = BigInt0Layout{._0 = kLayout__1057,
                                                      .state = kLayout__1058,
                                                      ._arguments_BigInt0State = kLayout__1060,
                                                      .stateRedef = kLayout__1068};
constexpr TopInstResultLayout kLayout__13 = TopInstResultLayout{._selector = kLayout__12,
                                                                .arm0 = kLayout__14,
                                                                .arm1 = kLayout__95,
                                                                .arm2 = kLayout__113,
                                                                .arm3 = kLayout__126,
                                                                .arm4 = kLayout__210,
                                                                .arm5 = kLayout__337,
                                                                .arm6 = kLayout__397,
                                                                .arm7 = kLayout__440,
                                                                .arm8 = kLayout__612,
                                                                .arm9 = kLayout__677,
                                                                .arm10 = kLayout__943,
                                                                .arm11 = kLayout__976,
                                                                .arm12 = kLayout__1056};
constexpr TopLayout kLayout__7 =
    TopLayout{.cycle = NondetRegLayout{._super = /*offset=*/0},
              .nextPcLow = NondetRegLayout{._super = /*offset=*/14},
              .nextPcHigh = NondetRegLayout{._super = /*offset=*/15},
              .nextState_0 = NondetRegLayout{._super = /*offset=*/16},
              .nextMachineMode = NondetRegLayout{._super = /*offset=*/17},
              .isFirstCycle = NondetRegLayout{._super = /*offset=*/18},
              .cycleRedef = TopCycleLayout{._super = NondetRegLayout{._super = /*offset=*/0},
                                           .arm0 = NondetRegLayout{._super = /*offset=*/0},
                                           .arm1 = NondetRegLayout{._super = /*offset=*/0}},
              .major = NondetRegLayout{._super = /*offset=*/19},
              .minor = NondetRegLayout{._super = /*offset=*/20},
              .instInput = kLayout__8,
              .majorOnehot = kLayout__11,
              .instResult = kLayout__13};
constexpr DigestRegValues_SuperLayout8LayoutArray kLayout__1151 =
    DigestRegValues_SuperLayout8LayoutArray{
        DigestRegValues_SuperLayout{.low = NondetRegLayout{._super = /*offset=*/0},
                                    .high = NondetRegLayout{._super = /*offset=*/1}},
        DigestRegValues_SuperLayout{.low = NondetRegLayout{._super = /*offset=*/2},
                                    .high = NondetRegLayout{._super = /*offset=*/3}},
        DigestRegValues_SuperLayout{.low = NondetRegLayout{._super = /*offset=*/4},
                                    .high = NondetRegLayout{._super = /*offset=*/5}},
        DigestRegValues_SuperLayout{.low = NondetRegLayout{._super = /*offset=*/6},
                                    .high = NondetRegLayout{._super = /*offset=*/7}},
        DigestRegValues_SuperLayout{.low = NondetRegLayout{._super = /*offset=*/8},
                                    .high = NondetRegLayout{._super = /*offset=*/9}},
        DigestRegValues_SuperLayout{.low = NondetRegLayout{._super = /*offset=*/10},
                                    .high = NondetRegLayout{._super = /*offset=*/11}},
        DigestRegValues_SuperLayout{.low = NondetRegLayout{._super = /*offset=*/12},
                                    .high = NondetRegLayout{._super = /*offset=*/13}},
        DigestRegValues_SuperLayout{.low = NondetRegLayout{._super = /*offset=*/14},
                                    .high = NondetRegLayout{._super = /*offset=*/15}}};
constexpr DigestRegLayout kLayout__1150 = DigestRegLayout{.values = kLayout__1151};
constexpr DigestRegValues_SuperLayout8LayoutArray kLayout__1153 =
    DigestRegValues_SuperLayout8LayoutArray{
        DigestRegValues_SuperLayout{.low = NondetRegLayout{._super = /*offset=*/17},
                                    .high = NondetRegLayout{._super = /*offset=*/18}},
        DigestRegValues_SuperLayout{.low = NondetRegLayout{._super = /*offset=*/19},
                                    .high = NondetRegLayout{._super = /*offset=*/20}},
        DigestRegValues_SuperLayout{.low = NondetRegLayout{._super = /*offset=*/21},
                                    .high = NondetRegLayout{._super = /*offset=*/22}},
        DigestRegValues_SuperLayout{.low = NondetRegLayout{._super = /*offset=*/23},
                                    .high = NondetRegLayout{._super = /*offset=*/24}},
        DigestRegValues_SuperLayout{.low = NondetRegLayout{._super = /*offset=*/25},
                                    .high = NondetRegLayout{._super = /*offset=*/26}},
        DigestRegValues_SuperLayout{.low = NondetRegLayout{._super = /*offset=*/27},
                                    .high = NondetRegLayout{._super = /*offset=*/28}},
        DigestRegValues_SuperLayout{.low = NondetRegLayout{._super = /*offset=*/29},
                                    .high = NondetRegLayout{._super = /*offset=*/30}},
        DigestRegValues_SuperLayout{.low = NondetRegLayout{._super = /*offset=*/31},
                                    .high = NondetRegLayout{._super = /*offset=*/32}}};
constexpr DigestRegLayout kLayout__1152 = DigestRegLayout{.values = kLayout__1153};
constexpr DigestRegValues_SuperLayout8LayoutArray kLayout__1155 =
    DigestRegValues_SuperLayout8LayoutArray{
        DigestRegValues_SuperLayout{.low = NondetRegLayout{._super = /*offset=*/38},
                                    .high = NondetRegLayout{._super = /*offset=*/39}},
        DigestRegValues_SuperLayout{.low = NondetRegLayout{._super = /*offset=*/40},
                                    .high = NondetRegLayout{._super = /*offset=*/41}},
        DigestRegValues_SuperLayout{.low = NondetRegLayout{._super = /*offset=*/42},
                                    .high = NondetRegLayout{._super = /*offset=*/43}},
        DigestRegValues_SuperLayout{.low = NondetRegLayout{._super = /*offset=*/44},
                                    .high = NondetRegLayout{._super = /*offset=*/45}},
        DigestRegValues_SuperLayout{.low = NondetRegLayout{._super = /*offset=*/46},
                                    .high = NondetRegLayout{._super = /*offset=*/47}},
        DigestRegValues_SuperLayout{.low = NondetRegLayout{._super = /*offset=*/48},
                                    .high = NondetRegLayout{._super = /*offset=*/49}},
        DigestRegValues_SuperLayout{.low = NondetRegLayout{._super = /*offset=*/50},
                                    .high = NondetRegLayout{._super = /*offset=*/51}},
        DigestRegValues_SuperLayout{.low = NondetRegLayout{._super = /*offset=*/52},
                                    .high = NondetRegLayout{._super = /*offset=*/53}}};
constexpr DigestRegLayout kLayout__1154 = DigestRegLayout{.values = kLayout__1155};
constexpr DigestRegValues_SuperLayout8LayoutArray kLayout__1157 =
    DigestRegValues_SuperLayout8LayoutArray{
        DigestRegValues_SuperLayout{.low = NondetRegLayout{._super = /*offset=*/54},
                                    .high = NondetRegLayout{._super = /*offset=*/55}},
        DigestRegValues_SuperLayout{.low = NondetRegLayout{._super = /*offset=*/56},
                                    .high = NondetRegLayout{._super = /*offset=*/57}},
        DigestRegValues_SuperLayout{.low = NondetRegLayout{._super = /*offset=*/58},
                                    .high = NondetRegLayout{._super = /*offset=*/59}},
        DigestRegValues_SuperLayout{.low = NondetRegLayout{._super = /*offset=*/60},
                                    .high = NondetRegLayout{._super = /*offset=*/61}},
        DigestRegValues_SuperLayout{.low = NondetRegLayout{._super = /*offset=*/62},
                                    .high = NondetRegLayout{._super = /*offset=*/63}},
        DigestRegValues_SuperLayout{.low = NondetRegLayout{._super = /*offset=*/64},
                                    .high = NondetRegLayout{._super = /*offset=*/65}},
        DigestRegValues_SuperLayout{.low = NondetRegLayout{._super = /*offset=*/66},
                                    .high = NondetRegLayout{._super = /*offset=*/67}},
        DigestRegValues_SuperLayout{.low = NondetRegLayout{._super = /*offset=*/68},
                                    .high = NondetRegLayout{._super = /*offset=*/69}}};
constexpr DigestRegLayout kLayout__1156 = DigestRegLayout{.values = kLayout__1157};
constexpr _accumLayout kLayout__1158 =
    _accumLayout{.argU8 = Arg_ArgU8Layout{.val = /*offset=*/0},
                 .argU16 = Arg_ArgU16Layout{.val = /*offset=*/4},
                 .memoryArg = Arg_MemoryArgLayout{.addr = /*offset=*/8,
                                                  .cycle = /*offset=*/12,
                                                  .dataLow = /*offset=*/16,
                                                  .dataHigh = /*offset=*/20},
                 .cycleArg = Arg_CycleArgLayout{.cycle = /*offset=*/24},
                 ._offset = /*offset=*/28,
                 ._user = Reg1LayoutArray{/*offset=*/32}};
constexpr LayoutAccumLayout kLayoutTestSuccRunAccum = LayoutAccumLayout{
    .user = kLayout__0,
    .columns = Reg20LayoutArray{
        /*offset=*/23, /*offset=*/27, /*offset=*/31, /*offset=*/35, /*offset=*/39,
        /*offset=*/43, /*offset=*/47, /*offset=*/51, /*offset=*/55, /*offset=*/59,
        /*offset=*/63, /*offset=*/67, /*offset=*/71, /*offset=*/75, /*offset=*/79,
        /*offset=*/83, /*offset=*/87, /*offset=*/91, /*offset=*/95, /*offset=*/99}};
constexpr LayoutAccumLayout kLayout_TopAccum = LayoutAccumLayout{
    .user = kLayout__0,
    .columns = Reg20LayoutArray{
        /*offset=*/23, /*offset=*/27, /*offset=*/31, /*offset=*/35, /*offset=*/39,
        /*offset=*/43, /*offset=*/47, /*offset=*/51, /*offset=*/55, /*offset=*/59,
        /*offset=*/63, /*offset=*/67, /*offset=*/71, /*offset=*/75, /*offset=*/79,
        /*offset=*/83, /*offset=*/87, /*offset=*/91, /*offset=*/95, /*offset=*/99}};
constexpr TestSuccRunLayout kLayoutTestSuccRun = TestSuccRunLayout{._0 = kLayout__7};
constexpr TopLayout kLayout_Top =
    TopLayout{.cycle = NondetRegLayout{._super = /*offset=*/0},
              .nextPcLow = NondetRegLayout{._super = /*offset=*/14},
              .nextPcHigh = NondetRegLayout{._super = /*offset=*/15},
              .nextState_0 = NondetRegLayout{._super = /*offset=*/16},
              .nextMachineMode = NondetRegLayout{._super = /*offset=*/17},
              .isFirstCycle = NondetRegLayout{._super = /*offset=*/18},
              .cycleRedef = TopCycleLayout{._super = NondetRegLayout{._super = /*offset=*/0},
                                           .arm0 = NondetRegLayout{._super = /*offset=*/0},
                                           .arm1 = NondetRegLayout{._super = /*offset=*/0}},
              .major = NondetRegLayout{._super = /*offset=*/19},
              .minor = NondetRegLayout{._super = /*offset=*/20},
              .instInput = kLayout__8,
              .majorOnehot = kLayout__11,
              .instResult = kLayout__13};
constexpr _globalLayout kLayoutGlobal =
    _globalLayout{.input = kLayout__1150,
                  .isTerminate = NondetRegLayout{._super = /*offset=*/16},
                  .output = kLayout__1152,
                  .rng = NondetExtRegLayout{._super = /*offset=*/33},
                  .shutdownCycle = NondetRegLayout{._super = /*offset=*/37},
                  .stateIn = kLayout__1154,
                  .stateOut = kLayout__1156,
                  .termA0high = NondetRegLayout{._super = /*offset=*/70},
                  .termA0low = NondetRegLayout{._super = /*offset=*/71},
                  .termA1high = NondetRegLayout{._super = /*offset=*/72},
                  .termA1low = NondetRegLayout{._super = /*offset=*/73}};
constexpr _mixLayout kLayoutMix = _mixLayout{.randomness = kLayout__1158};<|MERGE_RESOLUTION|>--- conflicted
+++ resolved
@@ -3764,17 +3764,6 @@
                                                                .arm5 = kLayout__661,
                                                                .arm6 = kLayout__672,
                                                                .arm7 = kLayout__673};
-constexpr NondetU16RegLayout kLayout__675 =
-    NondetU16RegLayout{.arg = ArgU16Layout{.count = NondetRegLayout{._super = /*offset=*/137},
-                                           .val = NondetRegLayout{._super = /*offset=*/138}}};
-constexpr NondetU16RegLayout kLayout__676 =
-    NondetU16RegLayout{.arg = ArgU16Layout{.count = NondetRegLayout{._super = /*offset=*/140},
-                                           .val = NondetRegLayout{._super = /*offset=*/141}}};
-constexpr NormalizeU32Layout kLayout__674 =
-    NormalizeU32Layout{.low16 = kLayout__675,
-                       .lowCarry = NondetRegLayout{._super = /*offset=*/139},
-                       .high16 = kLayout__676,
-                       .highCarry = NondetRegLayout{._super = /*offset=*/142}};
 constexpr ECall0Layout kLayout__612 =
     ECall0Layout{.s0 = NondetRegLayout{._super = /*offset=*/89},
                  .s1 = NondetRegLayout{._super = /*offset=*/90},
@@ -3783,23 +3772,21 @@
                  .pcAddr = kLayout__614,
                  ._arguments_ECall0Output = kLayout__616,
                  .output = kLayout__621,
-                 .isSuspend = IsZeroLayout{._super = NondetRegLayout{._super = /*offset=*/127},
-                                           .inv = NondetRegLayout{._super = /*offset=*/128}},
-                 .isDecode = IsZeroLayout{._super = NondetRegLayout{._super = /*offset=*/129},
-                                          .inv = NondetRegLayout{._super = /*offset=*/130}},
-                 .isP2Entry = IsZeroLayout{._super = NondetRegLayout{._super = /*offset=*/131},
-                                           .inv = NondetRegLayout{._super = /*offset=*/132}},
-                 .isShaEcall = IsZeroLayout{._super = NondetRegLayout{._super = /*offset=*/133},
-                                            .inv = NondetRegLayout{._super = /*offset=*/134}},
-                 .isBigIntEcall = IsZeroLayout{._super = NondetRegLayout{._super = /*offset=*/135},
-                                               .inv = NondetRegLayout{._super = /*offset=*/136}},
-                 .addPC = kLayout__674};
-constexpr DoCycleTableLayout kLayout__678 =
+                 .isDecode = IsZeroLayout{._super = NondetRegLayout{._super = /*offset=*/127},
+                                          .inv = NondetRegLayout{._super = /*offset=*/128}},
+                 .isP2Entry = IsZeroLayout{._super = NondetRegLayout{._super = /*offset=*/129},
+                                           .inv = NondetRegLayout{._super = /*offset=*/130}},
+                 .isShaEcall = IsZeroLayout{._super = NondetRegLayout{._super = /*offset=*/131},
+                                            .inv = NondetRegLayout{._super = /*offset=*/132}},
+                 .isBigIntEcall = IsZeroLayout{._super = NondetRegLayout{._super = /*offset=*/133},
+                                               .inv = NondetRegLayout{._super = /*offset=*/134}},
+                 .addPC = kLayout__437};
+constexpr DoCycleTableLayout kLayout__675 =
     DoCycleTableLayout{.arg1 = CycleArgLayout{.count = NondetRegLayout{._super = /*offset=*/192},
                                               .cycle = NondetRegLayout{._super = /*offset=*/193}},
                        .arg2 = CycleArgLayout{.count = NondetRegLayout{._super = /*offset=*/194},
                                               .cycle = NondetRegLayout{._super = /*offset=*/195}}};
-constexpr NondetRegLayout24LayoutArray kLayout__680 = NondetRegLayout24LayoutArray{
+constexpr NondetRegLayout24LayoutArray kLayout__677 = NondetRegLayout24LayoutArray{
     NondetRegLayout{._super = /*offset=*/40}, NondetRegLayout{._super = /*offset=*/41},
     NondetRegLayout{._super = /*offset=*/42}, NondetRegLayout{._super = /*offset=*/43},
     NondetRegLayout{._super = /*offset=*/44}, NondetRegLayout{._super = /*offset=*/45},
@@ -3812,7 +3799,7 @@
     NondetRegLayout{._super = /*offset=*/58}, NondetRegLayout{._super = /*offset=*/59},
     NondetRegLayout{._super = /*offset=*/60}, NondetRegLayout{._super = /*offset=*/61},
     NondetRegLayout{._super = /*offset=*/62}, NondetRegLayout{._super = /*offset=*/63}};
-constexpr PoseidonStateLayout kLayout__679 =
+constexpr PoseidonStateLayout kLayout__676 =
     PoseidonStateLayout{.hasState = NondetRegLayout{._super = /*offset=*/29},
                         .stateAddr = NondetRegLayout{._super = /*offset=*/30},
                         .bufOutAddr = NondetRegLayout{._super = /*offset=*/31},
@@ -3824,105 +3811,108 @@
                         .bufInAddr = NondetRegLayout{._super = /*offset=*/37},
                         .count = NondetRegLayout{._super = /*offset=*/38},
                         .mode = NondetRegLayout{._super = /*offset=*/39},
-                        .inner = kLayout__680,
+                        .inner = kLayout__677,
                         .zcheck = NondetExtRegLayout{._super = /*offset=*/64}};
-constexpr MemoryArgLayout kLayout__683 =
+constexpr MemoryArgLayout kLayout__680 =
     MemoryArgLayout{.count = NondetRegLayout{._super = /*offset=*/68},
                     .addr = NondetRegLayout{._super = /*offset=*/69},
                     .cycle = NondetRegLayout{._super = /*offset=*/70},
                     .dataLow = NondetRegLayout{._super = /*offset=*/71},
                     .dataHigh = NondetRegLayout{._super = /*offset=*/72}};
-constexpr MemoryArgLayout kLayout__684 =
+constexpr MemoryArgLayout kLayout__681 =
     MemoryArgLayout{.count = NondetRegLayout{._super = /*offset=*/73},
                     .addr = NondetRegLayout{._super = /*offset=*/69},
                     .cycle = NondetRegLayout{._super = /*offset=*/74},
                     .dataLow = NondetRegLayout{._super = /*offset=*/75},
                     .dataHigh = NondetRegLayout{._super = /*offset=*/76}};
-constexpr MemoryArgLayout kLayout__685 =
+constexpr MemoryArgLayout kLayout__682 =
     MemoryArgLayout{.count = NondetRegLayout{._super = /*offset=*/77},
                     .addr = NondetRegLayout{._super = /*offset=*/78},
                     .cycle = NondetRegLayout{._super = /*offset=*/79},
                     .dataLow = NondetRegLayout{._super = /*offset=*/80},
                     .dataHigh = NondetRegLayout{._super = /*offset=*/81}};
-constexpr MemoryArgLayout kLayout__686 =
+constexpr MemoryArgLayout kLayout__683 =
     MemoryArgLayout{.count = NondetRegLayout{._super = /*offset=*/82},
                     .addr = NondetRegLayout{._super = /*offset=*/78},
                     .cycle = NondetRegLayout{._super = /*offset=*/83},
                     .dataLow = NondetRegLayout{._super = /*offset=*/84},
                     .dataHigh = NondetRegLayout{._super = /*offset=*/85}};
-constexpr MemoryArgLayout kLayout__687 =
+constexpr MemoryArgLayout kLayout__684 =
     MemoryArgLayout{.count = NondetRegLayout{._super = /*offset=*/86},
                     .addr = NondetRegLayout{._super = /*offset=*/87},
                     .cycle = NondetRegLayout{._super = /*offset=*/88},
                     .dataLow = NondetRegLayout{._super = /*offset=*/89},
                     .dataHigh = NondetRegLayout{._super = /*offset=*/90}};
-constexpr MemoryArgLayout kLayout__688 =
+constexpr MemoryArgLayout kLayout__685 =
     MemoryArgLayout{.count = NondetRegLayout{._super = /*offset=*/91},
                     .addr = NondetRegLayout{._super = /*offset=*/87},
                     .cycle = NondetRegLayout{._super = /*offset=*/92},
                     .dataLow = NondetRegLayout{._super = /*offset=*/93},
                     .dataHigh = NondetRegLayout{._super = /*offset=*/94}};
-constexpr MemoryArgLayout kLayout__689 =
+constexpr MemoryArgLayout kLayout__686 =
     MemoryArgLayout{.count = NondetRegLayout{._super = /*offset=*/95},
                     .addr = NondetRegLayout{._super = /*offset=*/96},
                     .cycle = NondetRegLayout{._super = /*offset=*/97},
                     .dataLow = NondetRegLayout{._super = /*offset=*/98},
                     .dataHigh = NondetRegLayout{._super = /*offset=*/99}};
-constexpr MemoryArgLayout kLayout__690 =
+constexpr MemoryArgLayout kLayout__687 =
     MemoryArgLayout{.count = NondetRegLayout{._super = /*offset=*/100},
                     .addr = NondetRegLayout{._super = /*offset=*/96},
                     .cycle = NondetRegLayout{._super = /*offset=*/101},
                     .dataLow = NondetRegLayout{._super = /*offset=*/102},
                     .dataHigh = NondetRegLayout{._super = /*offset=*/103}};
-constexpr MemoryArgLayout kLayout__691 =
+constexpr MemoryArgLayout kLayout__688 =
     MemoryArgLayout{.count = NondetRegLayout{._super = /*offset=*/104},
                     .addr = NondetRegLayout{._super = /*offset=*/105},
                     .cycle = NondetRegLayout{._super = /*offset=*/106},
                     .dataLow = NondetRegLayout{._super = /*offset=*/107},
                     .dataHigh = NondetRegLayout{._super = /*offset=*/108}};
-constexpr MemoryArgLayout kLayout__692 =
+constexpr MemoryArgLayout kLayout__689 =
     MemoryArgLayout{.count = NondetRegLayout{._super = /*offset=*/109},
                     .addr = NondetRegLayout{._super = /*offset=*/105},
                     .cycle = NondetRegLayout{._super = /*offset=*/110},
                     .dataLow = NondetRegLayout{._super = /*offset=*/111},
                     .dataHigh = NondetRegLayout{._super = /*offset=*/112}};
-constexpr MemoryArgLayout kLayout__693 =
+constexpr MemoryArgLayout kLayout__690 =
     MemoryArgLayout{.count = NondetRegLayout{._super = /*offset=*/113},
                     .addr = NondetRegLayout{._super = /*offset=*/114},
                     .cycle = NondetRegLayout{._super = /*offset=*/115},
                     .dataLow = NondetRegLayout{._super = /*offset=*/116},
                     .dataHigh = NondetRegLayout{._super = /*offset=*/117}};
-constexpr MemoryArgLayout kLayout__694 =
+constexpr MemoryArgLayout kLayout__691 =
     MemoryArgLayout{.count = NondetRegLayout{._super = /*offset=*/118},
                     .addr = NondetRegLayout{._super = /*offset=*/114},
                     .cycle = NondetRegLayout{._super = /*offset=*/119},
                     .dataLow = NondetRegLayout{._super = /*offset=*/120},
                     .dataHigh = NondetRegLayout{._super = /*offset=*/121}};
-constexpr MemoryArgLayout kLayout__695 =
+constexpr MemoryArgLayout kLayout__692 =
     MemoryArgLayout{.count = NondetRegLayout{._super = /*offset=*/122},
                     .addr = NondetRegLayout{._super = /*offset=*/123},
                     .cycle = NondetRegLayout{._super = /*offset=*/124},
                     .dataLow = NondetRegLayout{._super = /*offset=*/125},
                     .dataHigh = NondetRegLayout{._super = /*offset=*/126}};
-constexpr MemoryArgLayout kLayout__696 =
+constexpr MemoryArgLayout kLayout__693 =
     MemoryArgLayout{.count = NondetRegLayout{._super = /*offset=*/127},
                     .addr = NondetRegLayout{._super = /*offset=*/123},
                     .cycle = NondetRegLayout{._super = /*offset=*/128},
                     .dataLow = NondetRegLayout{._super = /*offset=*/129},
                     .dataHigh = NondetRegLayout{._super = /*offset=*/130}};
-constexpr MemoryArgLayout kLayout__697 =
+constexpr MemoryArgLayout kLayout__694 =
     MemoryArgLayout{.count = NondetRegLayout{._super = /*offset=*/131},
                     .addr = NondetRegLayout{._super = /*offset=*/132},
                     .cycle = NondetRegLayout{._super = /*offset=*/133},
                     .dataLow = NondetRegLayout{._super = /*offset=*/134},
                     .dataHigh = NondetRegLayout{._super = /*offset=*/135}};
-constexpr MemoryArgLayout kLayout__698 =
+constexpr MemoryArgLayout kLayout__695 =
     MemoryArgLayout{.count = NondetRegLayout{._super = /*offset=*/136},
                     .addr = NondetRegLayout{._super = /*offset=*/132},
                     .cycle = NondetRegLayout{._super = /*offset=*/137},
                     .dataLow = NondetRegLayout{._super = /*offset=*/138},
                     .dataHigh = NondetRegLayout{._super = /*offset=*/139}};
-constexpr MemoryArgLayout16LayoutArray kLayout__682 = MemoryArgLayout16LayoutArray{kLayout__683,
+constexpr MemoryArgLayout16LayoutArray kLayout__679 = MemoryArgLayout16LayoutArray{kLayout__680,
+                                                                                   kLayout__681,
+                                                                                   kLayout__682,
+                                                                                   kLayout__683,
                                                                                    kLayout__684,
                                                                                    kLayout__685,
                                                                                    kLayout__686,
@@ -3934,11 +3924,8 @@
                                                                                    kLayout__692,
                                                                                    kLayout__693,
                                                                                    kLayout__694,
-                                                                                   kLayout__695,
-                                                                                   kLayout__696,
-                                                                                   kLayout__697,
-                                                                                   kLayout__698};
-constexpr CycleArgLayout8LayoutArray kLayout__699 =
+                                                                                   kLayout__695};
+constexpr CycleArgLayout8LayoutArray kLayout__696 =
     CycleArgLayout8LayoutArray{CycleArgLayout{.count = NondetRegLayout{._super = /*offset=*/140},
                                               .cycle = NondetRegLayout{._super = /*offset=*/141}},
                                CycleArgLayout{.count = NondetRegLayout{._super = /*offset=*/142},
@@ -3955,7 +3942,7 @@
                                               .cycle = NondetRegLayout{._super = /*offset=*/153}},
                                CycleArgLayout{.count = NondetRegLayout{._super = /*offset=*/154},
                                               .cycle = NondetRegLayout{._super = /*offset=*/155}}};
-constexpr ArgU16Layout24LayoutArray kLayout__700 =
+constexpr ArgU16Layout24LayoutArray kLayout__697 =
     ArgU16Layout24LayoutArray{ArgU16Layout{.count = NondetRegLayout{._super = /*offset=*/156},
                                            .val = NondetRegLayout{._super = /*offset=*/75}},
                               ArgU16Layout{.count = NondetRegLayout{._super = /*offset=*/157},
@@ -4004,26 +3991,26 @@
                                            .val = NondetRegLayout{._super = /*offset=*/139}},
                               ArgU16Layout{.count = NondetRegLayout{._super = /*offset=*/186},
                                            .val = NondetRegLayout{._super = /*offset=*/187}}};
-constexpr ArgU8Layout2LayoutArray kLayout__701 =
+constexpr ArgU8Layout2LayoutArray kLayout__698 =
     ArgU8Layout2LayoutArray{ArgU8Layout{.count = NondetRegLayout{._super = /*offset=*/188},
                                         .val = NondetRegLayout{._super = /*offset=*/189}},
                             ArgU8Layout{.count = NondetRegLayout{._super = /*offset=*/190},
                                         .val = NondetRegLayout{._super = /*offset=*/191}}};
-constexpr _Arguments_Poseidon0StateLayout kLayout__681 =
-    _Arguments_Poseidon0StateLayout{.memoryArg = kLayout__682,
-                                    .cycleArg = kLayout__699,
-                                    .argU16 = kLayout__700,
-                                    .argU8 = kLayout__701};
-constexpr PoseidonEntry_SuperArm0Layout kLayout__706 = PoseidonEntry_SuperArm0Layout{
-    ._super = kLayout__679,
-    ._extra0 = kLayout__683,
-    ._extra1 = kLayout__684,
-    ._extra2 = kLayout__685,
-    ._extra3 = kLayout__686,
-    ._extra4 = kLayout__687,
-    ._extra5 = kLayout__688,
-    ._extra6 = kLayout__689,
-    ._extra7 = kLayout__690,
+constexpr _Arguments_Poseidon0StateLayout kLayout__678 =
+    _Arguments_Poseidon0StateLayout{.memoryArg = kLayout__679,
+                                    .cycleArg = kLayout__696,
+                                    .argU16 = kLayout__697,
+                                    .argU8 = kLayout__698};
+constexpr PoseidonEntry_SuperArm0Layout kLayout__703 = PoseidonEntry_SuperArm0Layout{
+    ._super = kLayout__676,
+    ._extra0 = kLayout__680,
+    ._extra1 = kLayout__681,
+    ._extra2 = kLayout__682,
+    ._extra3 = kLayout__683,
+    ._extra4 = kLayout__684,
+    ._extra5 = kLayout__685,
+    ._extra6 = kLayout__686,
+    ._extra7 = kLayout__687,
     ._extra8 = CycleArgLayout{.count = NondetRegLayout{._super = /*offset=*/140},
                               .cycle = NondetRegLayout{._super = /*offset=*/141}},
     ._extra9 = CycleArgLayout{.count = NondetRegLayout{._super = /*offset=*/142},
@@ -4032,56 +4019,56 @@
                                .cycle = NondetRegLayout{._super = /*offset=*/145}},
     ._extra11 = CycleArgLayout{.count = NondetRegLayout{._super = /*offset=*/146},
                                .cycle = NondetRegLayout{._super = /*offset=*/147}}};
-constexpr MemoryIOLayout kLayout__710 =
-    MemoryIOLayout{.oldTxn = kLayout__683, .newTxn = kLayout__684};
-constexpr IsCycleLayout kLayout__712 =
+constexpr MemoryIOLayout kLayout__707 =
+    MemoryIOLayout{.oldTxn = kLayout__680, .newTxn = kLayout__681};
+constexpr IsCycleLayout kLayout__709 =
     IsCycleLayout{.arg = CycleArgLayout{.count = NondetRegLayout{._super = /*offset=*/140},
                                         .cycle = NondetRegLayout{._super = /*offset=*/141}}};
-constexpr IsForwardLayout kLayout__711 = IsForwardLayout{._0 = kLayout__712};
-constexpr MemoryReadLayout kLayout__709 = MemoryReadLayout{.io = kLayout__710, ._0 = kLayout__711};
-constexpr ReadAddrLayout kLayout__708 = ReadAddrLayout{.addr32 = kLayout__709};
-constexpr MemoryIOLayout kLayout__715 =
-    MemoryIOLayout{.oldTxn = kLayout__685, .newTxn = kLayout__686};
-constexpr IsCycleLayout kLayout__717 =
+constexpr IsForwardLayout kLayout__708 = IsForwardLayout{._0 = kLayout__709};
+constexpr MemoryReadLayout kLayout__706 = MemoryReadLayout{.io = kLayout__707, ._0 = kLayout__708};
+constexpr ReadAddrLayout kLayout__705 = ReadAddrLayout{.addr32 = kLayout__706};
+constexpr MemoryIOLayout kLayout__712 =
+    MemoryIOLayout{.oldTxn = kLayout__682, .newTxn = kLayout__683};
+constexpr IsCycleLayout kLayout__714 =
     IsCycleLayout{.arg = CycleArgLayout{.count = NondetRegLayout{._super = /*offset=*/142},
                                         .cycle = NondetRegLayout{._super = /*offset=*/143}}};
-constexpr IsForwardLayout kLayout__716 = IsForwardLayout{._0 = kLayout__717};
-constexpr MemoryReadLayout kLayout__714 = MemoryReadLayout{.io = kLayout__715, ._0 = kLayout__716};
-constexpr ReadAddrLayout kLayout__713 = ReadAddrLayout{.addr32 = kLayout__714};
-constexpr MemoryIOLayout kLayout__720 =
-    MemoryIOLayout{.oldTxn = kLayout__687, .newTxn = kLayout__688};
-constexpr IsCycleLayout kLayout__722 =
+constexpr IsForwardLayout kLayout__713 = IsForwardLayout{._0 = kLayout__714};
+constexpr MemoryReadLayout kLayout__711 = MemoryReadLayout{.io = kLayout__712, ._0 = kLayout__713};
+constexpr ReadAddrLayout kLayout__710 = ReadAddrLayout{.addr32 = kLayout__711};
+constexpr MemoryIOLayout kLayout__717 =
+    MemoryIOLayout{.oldTxn = kLayout__684, .newTxn = kLayout__685};
+constexpr IsCycleLayout kLayout__719 =
     IsCycleLayout{.arg = CycleArgLayout{.count = NondetRegLayout{._super = /*offset=*/144},
                                         .cycle = NondetRegLayout{._super = /*offset=*/145}}};
-constexpr IsForwardLayout kLayout__721 = IsForwardLayout{._0 = kLayout__722};
-constexpr MemoryReadLayout kLayout__719 = MemoryReadLayout{.io = kLayout__720, ._0 = kLayout__721};
-constexpr ReadAddrLayout kLayout__718 = ReadAddrLayout{.addr32 = kLayout__719};
-constexpr MemoryIOLayout kLayout__724 =
-    MemoryIOLayout{.oldTxn = kLayout__689, .newTxn = kLayout__690};
-constexpr MemoryReadLayout kLayout__723 = MemoryReadLayout{.io = kLayout__724, ._0 = kLayout__236};
-constexpr PoseidonEcallLayout kLayout__707 = PoseidonEcallLayout{
-    ._super = kLayout__679,
-    .stateAddr = kLayout__708,
-    .bufInAddr = kLayout__713,
-    .bufOutAddr = kLayout__718,
-    .bitsAndCount = kLayout__723,
+constexpr IsForwardLayout kLayout__718 = IsForwardLayout{._0 = kLayout__719};
+constexpr MemoryReadLayout kLayout__716 = MemoryReadLayout{.io = kLayout__717, ._0 = kLayout__718};
+constexpr ReadAddrLayout kLayout__715 = ReadAddrLayout{.addr32 = kLayout__716};
+constexpr MemoryIOLayout kLayout__721 =
+    MemoryIOLayout{.oldTxn = kLayout__686, .newTxn = kLayout__687};
+constexpr MemoryReadLayout kLayout__720 = MemoryReadLayout{.io = kLayout__721, ._0 = kLayout__236};
+constexpr PoseidonEcallLayout kLayout__704 = PoseidonEcallLayout{
+    ._super = kLayout__676,
+    .stateAddr = kLayout__705,
+    .bufInAddr = kLayout__710,
+    .bufOutAddr = kLayout__715,
+    .bitsAndCount = kLayout__720,
     ._0 = IsZeroLayout{._super = NondetRegLayout{._super = /*offset=*/196},
                        .inv = NondetRegLayout{._super = /*offset=*/197}},
     .isElem = NondetRegLayout{._super = /*offset=*/198},
     .checkOut = NondetRegLayout{._super = /*offset=*/199},
     .countZero = IsZeroLayout{._super = NondetRegLayout{._super = /*offset=*/200},
                               .inv = NondetRegLayout{._super = /*offset=*/201}}};
-constexpr PoseidonEntry_SuperLayout kLayout__705 =
-    PoseidonEntry_SuperLayout{._super = kLayout__679, .arm0 = kLayout__706, .arm1 = kLayout__707};
-constexpr MemoryArgLayout8LayoutArray kLayout__726 = MemoryArgLayout8LayoutArray{kLayout__683,
+constexpr PoseidonEntry_SuperLayout kLayout__702 =
+    PoseidonEntry_SuperLayout{._super = kLayout__676, .arm0 = kLayout__703, .arm1 = kLayout__704};
+constexpr MemoryArgLayout8LayoutArray kLayout__723 = MemoryArgLayout8LayoutArray{kLayout__680,
+                                                                                 kLayout__681,
+                                                                                 kLayout__682,
+                                                                                 kLayout__683,
                                                                                  kLayout__684,
                                                                                  kLayout__685,
                                                                                  kLayout__686,
-                                                                                 kLayout__687,
-                                                                                 kLayout__688,
-                                                                                 kLayout__689,
-                                                                                 kLayout__690};
-constexpr CycleArgLayout4LayoutArray kLayout__727 =
+                                                                                 kLayout__687};
+constexpr CycleArgLayout4LayoutArray kLayout__724 =
     CycleArgLayout4LayoutArray{CycleArgLayout{.count = NondetRegLayout{._super = /*offset=*/140},
                                               .cycle = NondetRegLayout{._super = /*offset=*/141}},
                                CycleArgLayout{.count = NondetRegLayout{._super = /*offset=*/142},
@@ -4090,23 +4077,23 @@
                                               .cycle = NondetRegLayout{._super = /*offset=*/145}},
                                CycleArgLayout{.count = NondetRegLayout{._super = /*offset=*/146},
                                               .cycle = NondetRegLayout{._super = /*offset=*/147}}};
-constexpr _Arguments_PoseidonEntry_SuperLayout kLayout__725 =
-    _Arguments_PoseidonEntry_SuperLayout{.memoryArg = kLayout__726, .cycleArg = kLayout__727};
-constexpr PoseidonEntryLayout kLayout__704 =
-    PoseidonEntryLayout{._super = kLayout__705,
+constexpr _Arguments_PoseidonEntry_SuperLayout kLayout__722 =
+    _Arguments_PoseidonEntry_SuperLayout{.memoryArg = kLayout__723, .cycleArg = kLayout__724};
+constexpr PoseidonEntryLayout kLayout__701 =
+    PoseidonEntryLayout{._super = kLayout__702,
                         .pcZero = IsZeroLayout{._super = NondetRegLayout{._super = /*offset=*/202},
                                                .inv = NondetRegLayout{._super = /*offset=*/203}},
-                        ._arguments_PoseidonEntry_Super = kLayout__725};
-constexpr Poseidon0StateArm0Layout kLayout__703 = Poseidon0StateArm0Layout{
-    ._super = kLayout__704,
-    ._extra0 = kLayout__691,
-    ._extra1 = kLayout__692,
-    ._extra2 = kLayout__693,
-    ._extra3 = kLayout__694,
-    ._extra4 = kLayout__695,
-    ._extra5 = kLayout__696,
-    ._extra6 = kLayout__697,
-    ._extra7 = kLayout__698,
+                        ._arguments_PoseidonEntry_Super = kLayout__722};
+constexpr Poseidon0StateArm0Layout kLayout__700 = Poseidon0StateArm0Layout{
+    ._super = kLayout__701,
+    ._extra0 = kLayout__688,
+    ._extra1 = kLayout__689,
+    ._extra2 = kLayout__690,
+    ._extra3 = kLayout__691,
+    ._extra4 = kLayout__692,
+    ._extra5 = kLayout__693,
+    ._extra6 = kLayout__694,
+    ._extra7 = kLayout__695,
     ._extra8 = CycleArgLayout{.count = NondetRegLayout{._super = /*offset=*/148},
                               .cycle = NondetRegLayout{._super = /*offset=*/149}},
     ._extra9 = CycleArgLayout{.count = NondetRegLayout{._super = /*offset=*/150},
@@ -4167,54 +4154,54 @@
                             .val = NondetRegLayout{._super = /*offset=*/189}},
     ._extra37 = ArgU8Layout{.count = NondetRegLayout{._super = /*offset=*/190},
                             .val = NondetRegLayout{._super = /*offset=*/191}}};
-constexpr ReadElemLayout kLayout__731 = ReadElemLayout{.elem32 = kLayout__709};
-constexpr ReadElemLayout kLayout__732 = ReadElemLayout{.elem32 = kLayout__714};
-constexpr ReadElemLayout kLayout__733 = ReadElemLayout{.elem32 = kLayout__719};
-constexpr ReadElemLayout kLayout__734 = ReadElemLayout{.elem32 = kLayout__723};
-constexpr MemoryIOLayout kLayout__737 =
-    MemoryIOLayout{.oldTxn = kLayout__691, .newTxn = kLayout__692};
-constexpr IsCycleLayout kLayout__739 =
+constexpr ReadElemLayout kLayout__728 = ReadElemLayout{.elem32 = kLayout__706};
+constexpr ReadElemLayout kLayout__729 = ReadElemLayout{.elem32 = kLayout__711};
+constexpr ReadElemLayout kLayout__730 = ReadElemLayout{.elem32 = kLayout__716};
+constexpr ReadElemLayout kLayout__731 = ReadElemLayout{.elem32 = kLayout__720};
+constexpr MemoryIOLayout kLayout__734 =
+    MemoryIOLayout{.oldTxn = kLayout__688, .newTxn = kLayout__689};
+constexpr IsCycleLayout kLayout__736 =
     IsCycleLayout{.arg = CycleArgLayout{.count = NondetRegLayout{._super = /*offset=*/148},
                                         .cycle = NondetRegLayout{._super = /*offset=*/149}}};
-constexpr IsForwardLayout kLayout__738 = IsForwardLayout{._0 = kLayout__739};
-constexpr MemoryReadLayout kLayout__736 = MemoryReadLayout{.io = kLayout__737, ._0 = kLayout__738};
-constexpr ReadElemLayout kLayout__735 = ReadElemLayout{.elem32 = kLayout__736};
-constexpr MemoryIOLayout kLayout__742 =
-    MemoryIOLayout{.oldTxn = kLayout__693, .newTxn = kLayout__694};
-constexpr IsCycleLayout kLayout__744 =
+constexpr IsForwardLayout kLayout__735 = IsForwardLayout{._0 = kLayout__736};
+constexpr MemoryReadLayout kLayout__733 = MemoryReadLayout{.io = kLayout__734, ._0 = kLayout__735};
+constexpr ReadElemLayout kLayout__732 = ReadElemLayout{.elem32 = kLayout__733};
+constexpr MemoryIOLayout kLayout__739 =
+    MemoryIOLayout{.oldTxn = kLayout__690, .newTxn = kLayout__691};
+constexpr IsCycleLayout kLayout__741 =
     IsCycleLayout{.arg = CycleArgLayout{.count = NondetRegLayout{._super = /*offset=*/150},
                                         .cycle = NondetRegLayout{._super = /*offset=*/151}}};
-constexpr IsForwardLayout kLayout__743 = IsForwardLayout{._0 = kLayout__744};
-constexpr MemoryReadLayout kLayout__741 = MemoryReadLayout{.io = kLayout__742, ._0 = kLayout__743};
-constexpr ReadElemLayout kLayout__740 = ReadElemLayout{.elem32 = kLayout__741};
-constexpr MemoryIOLayout kLayout__747 =
-    MemoryIOLayout{.oldTxn = kLayout__695, .newTxn = kLayout__696};
-constexpr IsCycleLayout kLayout__749 =
+constexpr IsForwardLayout kLayout__740 = IsForwardLayout{._0 = kLayout__741};
+constexpr MemoryReadLayout kLayout__738 = MemoryReadLayout{.io = kLayout__739, ._0 = kLayout__740};
+constexpr ReadElemLayout kLayout__737 = ReadElemLayout{.elem32 = kLayout__738};
+constexpr MemoryIOLayout kLayout__744 =
+    MemoryIOLayout{.oldTxn = kLayout__692, .newTxn = kLayout__693};
+constexpr IsCycleLayout kLayout__746 =
     IsCycleLayout{.arg = CycleArgLayout{.count = NondetRegLayout{._super = /*offset=*/152},
                                         .cycle = NondetRegLayout{._super = /*offset=*/153}}};
-constexpr IsForwardLayout kLayout__748 = IsForwardLayout{._0 = kLayout__749};
-constexpr MemoryReadLayout kLayout__746 = MemoryReadLayout{.io = kLayout__747, ._0 = kLayout__748};
-constexpr ReadElemLayout kLayout__745 = ReadElemLayout{.elem32 = kLayout__746};
-constexpr MemoryIOLayout kLayout__752 =
-    MemoryIOLayout{.oldTxn = kLayout__697, .newTxn = kLayout__698};
-constexpr IsCycleLayout kLayout__754 =
+constexpr IsForwardLayout kLayout__745 = IsForwardLayout{._0 = kLayout__746};
+constexpr MemoryReadLayout kLayout__743 = MemoryReadLayout{.io = kLayout__744, ._0 = kLayout__745};
+constexpr ReadElemLayout kLayout__742 = ReadElemLayout{.elem32 = kLayout__743};
+constexpr MemoryIOLayout kLayout__749 =
+    MemoryIOLayout{.oldTxn = kLayout__694, .newTxn = kLayout__695};
+constexpr IsCycleLayout kLayout__751 =
     IsCycleLayout{.arg = CycleArgLayout{.count = NondetRegLayout{._super = /*offset=*/154},
                                         .cycle = NondetRegLayout{._super = /*offset=*/155}}};
-constexpr IsForwardLayout kLayout__753 = IsForwardLayout{._0 = kLayout__754};
-constexpr MemoryReadLayout kLayout__751 = MemoryReadLayout{.io = kLayout__752, ._0 = kLayout__753};
-constexpr ReadElemLayout kLayout__750 = ReadElemLayout{.elem32 = kLayout__751};
-constexpr ReadElemLayout8LayoutArray kLayout__730 = ReadElemLayout8LayoutArray{kLayout__731,
+constexpr IsForwardLayout kLayout__750 = IsForwardLayout{._0 = kLayout__751};
+constexpr MemoryReadLayout kLayout__748 = MemoryReadLayout{.io = kLayout__749, ._0 = kLayout__750};
+constexpr ReadElemLayout kLayout__747 = ReadElemLayout{.elem32 = kLayout__748};
+constexpr ReadElemLayout8LayoutArray kLayout__727 = ReadElemLayout8LayoutArray{kLayout__728,
+                                                                               kLayout__729,
+                                                                               kLayout__730,
+                                                                               kLayout__731,
                                                                                kLayout__732,
-                                                                               kLayout__733,
-                                                                               kLayout__734,
-                                                                               kLayout__735,
-                                                                               kLayout__740,
-                                                                               kLayout__745,
-                                                                               kLayout__750};
-constexpr PoseidonLoadStateLayout kLayout__729 =
-    PoseidonLoadStateLayout{._super = kLayout__679, .loadList = kLayout__730};
-constexpr Poseidon0StateArm1Layout kLayout__728 = Poseidon0StateArm1Layout{
-    ._super = kLayout__729,
+                                                                               kLayout__737,
+                                                                               kLayout__742,
+                                                                               kLayout__747};
+constexpr PoseidonLoadStateLayout kLayout__726 =
+    PoseidonLoadStateLayout{._super = kLayout__676, .loadList = kLayout__727};
+constexpr Poseidon0StateArm1Layout kLayout__725 = Poseidon0StateArm1Layout{
+    ._super = kLayout__726,
     ._extra0 = ArgU16Layout{.count = NondetRegLayout{._super = /*offset=*/156},
                             .val = NondetRegLayout{._super = /*offset=*/75}},
     ._extra1 = ArgU16Layout{.count = NondetRegLayout{._super = /*offset=*/157},
@@ -4267,180 +4254,180 @@
                             .val = NondetRegLayout{._super = /*offset=*/189}},
     ._extra25 = ArgU8Layout{.count = NondetRegLayout{._super = /*offset=*/190},
                             .val = NondetRegLayout{._super = /*offset=*/191}}};
-constexpr OneHot_3_Layout kLayout__759 = OneHot_3_Layout{
+constexpr OneHot_3_Layout kLayout__756 = OneHot_3_Layout{
     ._super = NondetRegLayout3LayoutArray{NondetRegLayout{._super = /*offset=*/196},
                                           NondetRegLayout{._super = /*offset=*/197},
                                           NondetRegLayout{._super = /*offset=*/198}}};
-constexpr MemoryPageInLayout kLayout__764 = MemoryPageInLayout{.io = kLayout__710};
-constexpr MemoryGet_SuperArm1Layout kLayout__763 = MemoryGet_SuperArm1Layout{
-    ._super = kLayout__764,
+constexpr MemoryPageInLayout kLayout__761 = MemoryPageInLayout{.io = kLayout__707};
+constexpr MemoryGet_SuperArm1Layout kLayout__760 = MemoryGet_SuperArm1Layout{
+    ._super = kLayout__761,
     ._extra0 = CycleArgLayout{.count = NondetRegLayout{._super = /*offset=*/140},
                               .cycle = NondetRegLayout{._super = /*offset=*/141}}};
-constexpr MemoryPageOutLayout kLayout__765 =
-    MemoryPageOutLayout{.io = kLayout__710, ._0 = kLayout__711};
-constexpr MemoryGet_SuperLayout kLayout__762 =
-    MemoryGet_SuperLayout{.arm0 = kLayout__709, .arm1 = kLayout__763, .arm2 = kLayout__765};
-constexpr MemoryArgLayout2LayoutArray kLayout__767 =
-    MemoryArgLayout2LayoutArray{kLayout__683, kLayout__684};
-constexpr _Arguments_MemoryGet_SuperLayout kLayout__766 =
-    _Arguments_MemoryGet_SuperLayout{.memoryArg = kLayout__767,
+constexpr MemoryPageOutLayout kLayout__762 =
+    MemoryPageOutLayout{.io = kLayout__707, ._0 = kLayout__708};
+constexpr MemoryGet_SuperLayout kLayout__759 =
+    MemoryGet_SuperLayout{.arm0 = kLayout__706, .arm1 = kLayout__760, .arm2 = kLayout__762};
+constexpr MemoryArgLayout2LayoutArray kLayout__764 =
+    MemoryArgLayout2LayoutArray{kLayout__680, kLayout__681};
+constexpr _Arguments_MemoryGet_SuperLayout kLayout__763 =
+    _Arguments_MemoryGet_SuperLayout{.memoryArg = kLayout__764,
                                      .cycleArg = CycleArgLayout1LayoutArray{CycleArgLayout{
                                          .count = NondetRegLayout{._super = /*offset=*/140},
                                          .cycle = NondetRegLayout{._super = /*offset=*/141}}}};
-constexpr MemoryGetLayout kLayout__761 =
-    MemoryGetLayout{._super = kLayout__762, ._arguments_MemoryGet_Super = kLayout__766};
-constexpr MemoryPageInLayout kLayout__771 = MemoryPageInLayout{.io = kLayout__715};
-constexpr MemoryGet_SuperArm1Layout kLayout__770 = MemoryGet_SuperArm1Layout{
-    ._super = kLayout__771,
+constexpr MemoryGetLayout kLayout__758 =
+    MemoryGetLayout{._super = kLayout__759, ._arguments_MemoryGet_Super = kLayout__763};
+constexpr MemoryPageInLayout kLayout__768 = MemoryPageInLayout{.io = kLayout__712};
+constexpr MemoryGet_SuperArm1Layout kLayout__767 = MemoryGet_SuperArm1Layout{
+    ._super = kLayout__768,
     ._extra0 = CycleArgLayout{.count = NondetRegLayout{._super = /*offset=*/142},
                               .cycle = NondetRegLayout{._super = /*offset=*/143}}};
-constexpr MemoryPageOutLayout kLayout__772 =
-    MemoryPageOutLayout{.io = kLayout__715, ._0 = kLayout__716};
-constexpr MemoryGet_SuperLayout kLayout__769 =
-    MemoryGet_SuperLayout{.arm0 = kLayout__714, .arm1 = kLayout__770, .arm2 = kLayout__772};
-constexpr MemoryArgLayout2LayoutArray kLayout__774 =
-    MemoryArgLayout2LayoutArray{kLayout__685, kLayout__686};
-constexpr _Arguments_MemoryGet_SuperLayout kLayout__773 =
-    _Arguments_MemoryGet_SuperLayout{.memoryArg = kLayout__774,
+constexpr MemoryPageOutLayout kLayout__769 =
+    MemoryPageOutLayout{.io = kLayout__712, ._0 = kLayout__713};
+constexpr MemoryGet_SuperLayout kLayout__766 =
+    MemoryGet_SuperLayout{.arm0 = kLayout__711, .arm1 = kLayout__767, .arm2 = kLayout__769};
+constexpr MemoryArgLayout2LayoutArray kLayout__771 =
+    MemoryArgLayout2LayoutArray{kLayout__682, kLayout__683};
+constexpr _Arguments_MemoryGet_SuperLayout kLayout__770 =
+    _Arguments_MemoryGet_SuperLayout{.memoryArg = kLayout__771,
                                      .cycleArg = CycleArgLayout1LayoutArray{CycleArgLayout{
                                          .count = NondetRegLayout{._super = /*offset=*/142},
                                          .cycle = NondetRegLayout{._super = /*offset=*/143}}}};
-constexpr MemoryGetLayout kLayout__768 =
-    MemoryGetLayout{._super = kLayout__769, ._arguments_MemoryGet_Super = kLayout__773};
-constexpr MemoryPageInLayout kLayout__778 = MemoryPageInLayout{.io = kLayout__720};
-constexpr MemoryGet_SuperArm1Layout kLayout__777 = MemoryGet_SuperArm1Layout{
-    ._super = kLayout__778,
+constexpr MemoryGetLayout kLayout__765 =
+    MemoryGetLayout{._super = kLayout__766, ._arguments_MemoryGet_Super = kLayout__770};
+constexpr MemoryPageInLayout kLayout__775 = MemoryPageInLayout{.io = kLayout__717};
+constexpr MemoryGet_SuperArm1Layout kLayout__774 = MemoryGet_SuperArm1Layout{
+    ._super = kLayout__775,
     ._extra0 = CycleArgLayout{.count = NondetRegLayout{._super = /*offset=*/144},
                               .cycle = NondetRegLayout{._super = /*offset=*/145}}};
-constexpr MemoryPageOutLayout kLayout__779 =
-    MemoryPageOutLayout{.io = kLayout__720, ._0 = kLayout__721};
-constexpr MemoryGet_SuperLayout kLayout__776 =
-    MemoryGet_SuperLayout{.arm0 = kLayout__719, .arm1 = kLayout__777, .arm2 = kLayout__779};
-constexpr MemoryArgLayout2LayoutArray kLayout__781 =
-    MemoryArgLayout2LayoutArray{kLayout__687, kLayout__688};
-constexpr _Arguments_MemoryGet_SuperLayout kLayout__780 =
-    _Arguments_MemoryGet_SuperLayout{.memoryArg = kLayout__781,
+constexpr MemoryPageOutLayout kLayout__776 =
+    MemoryPageOutLayout{.io = kLayout__717, ._0 = kLayout__718};
+constexpr MemoryGet_SuperLayout kLayout__773 =
+    MemoryGet_SuperLayout{.arm0 = kLayout__716, .arm1 = kLayout__774, .arm2 = kLayout__776};
+constexpr MemoryArgLayout2LayoutArray kLayout__778 =
+    MemoryArgLayout2LayoutArray{kLayout__684, kLayout__685};
+constexpr _Arguments_MemoryGet_SuperLayout kLayout__777 =
+    _Arguments_MemoryGet_SuperLayout{.memoryArg = kLayout__778,
                                      .cycleArg = CycleArgLayout1LayoutArray{CycleArgLayout{
                                          .count = NondetRegLayout{._super = /*offset=*/144},
                                          .cycle = NondetRegLayout{._super = /*offset=*/145}}}};
-constexpr MemoryGetLayout kLayout__775 =
-    MemoryGetLayout{._super = kLayout__776, ._arguments_MemoryGet_Super = kLayout__780};
-constexpr MemoryPageInLayout kLayout__785 = MemoryPageInLayout{.io = kLayout__724};
-constexpr MemoryGet_SuperArm1Layout kLayout__784 = MemoryGet_SuperArm1Layout{
-    ._super = kLayout__785,
+constexpr MemoryGetLayout kLayout__772 =
+    MemoryGetLayout{._super = kLayout__773, ._arguments_MemoryGet_Super = kLayout__777};
+constexpr MemoryPageInLayout kLayout__782 = MemoryPageInLayout{.io = kLayout__721};
+constexpr MemoryGet_SuperArm1Layout kLayout__781 = MemoryGet_SuperArm1Layout{
+    ._super = kLayout__782,
     ._extra0 = CycleArgLayout{.count = NondetRegLayout{._super = /*offset=*/146},
                               .cycle = NondetRegLayout{._super = /*offset=*/147}}};
-constexpr MemoryPageOutLayout kLayout__786 =
-    MemoryPageOutLayout{.io = kLayout__724, ._0 = kLayout__236};
-constexpr MemoryGet_SuperLayout kLayout__783 =
-    MemoryGet_SuperLayout{.arm0 = kLayout__723, .arm1 = kLayout__784, .arm2 = kLayout__786};
-constexpr MemoryArgLayout2LayoutArray kLayout__788 =
-    MemoryArgLayout2LayoutArray{kLayout__689, kLayout__690};
-constexpr _Arguments_MemoryGet_SuperLayout kLayout__787 =
-    _Arguments_MemoryGet_SuperLayout{.memoryArg = kLayout__788,
+constexpr MemoryPageOutLayout kLayout__783 =
+    MemoryPageOutLayout{.io = kLayout__721, ._0 = kLayout__236};
+constexpr MemoryGet_SuperLayout kLayout__780 =
+    MemoryGet_SuperLayout{.arm0 = kLayout__720, .arm1 = kLayout__781, .arm2 = kLayout__783};
+constexpr MemoryArgLayout2LayoutArray kLayout__785 =
+    MemoryArgLayout2LayoutArray{kLayout__686, kLayout__687};
+constexpr _Arguments_MemoryGet_SuperLayout kLayout__784 =
+    _Arguments_MemoryGet_SuperLayout{.memoryArg = kLayout__785,
                                      .cycleArg = CycleArgLayout1LayoutArray{CycleArgLayout{
                                          .count = NondetRegLayout{._super = /*offset=*/146},
                                          .cycle = NondetRegLayout{._super = /*offset=*/147}}}};
-constexpr MemoryGetLayout kLayout__782 =
-    MemoryGetLayout{._super = kLayout__783, ._arguments_MemoryGet_Super = kLayout__787};
-constexpr MemoryPageInLayout kLayout__792 = MemoryPageInLayout{.io = kLayout__737};
-constexpr MemoryGet_SuperArm1Layout kLayout__791 = MemoryGet_SuperArm1Layout{
-    ._super = kLayout__792,
+constexpr MemoryGetLayout kLayout__779 =
+    MemoryGetLayout{._super = kLayout__780, ._arguments_MemoryGet_Super = kLayout__784};
+constexpr MemoryPageInLayout kLayout__789 = MemoryPageInLayout{.io = kLayout__734};
+constexpr MemoryGet_SuperArm1Layout kLayout__788 = MemoryGet_SuperArm1Layout{
+    ._super = kLayout__789,
     ._extra0 = CycleArgLayout{.count = NondetRegLayout{._super = /*offset=*/148},
                               .cycle = NondetRegLayout{._super = /*offset=*/149}}};
-constexpr MemoryPageOutLayout kLayout__793 =
-    MemoryPageOutLayout{.io = kLayout__737, ._0 = kLayout__738};
-constexpr MemoryGet_SuperLayout kLayout__790 =
-    MemoryGet_SuperLayout{.arm0 = kLayout__736, .arm1 = kLayout__791, .arm2 = kLayout__793};
-constexpr MemoryArgLayout2LayoutArray kLayout__795 =
-    MemoryArgLayout2LayoutArray{kLayout__691, kLayout__692};
-constexpr _Arguments_MemoryGet_SuperLayout kLayout__794 =
-    _Arguments_MemoryGet_SuperLayout{.memoryArg = kLayout__795,
+constexpr MemoryPageOutLayout kLayout__790 =
+    MemoryPageOutLayout{.io = kLayout__734, ._0 = kLayout__735};
+constexpr MemoryGet_SuperLayout kLayout__787 =
+    MemoryGet_SuperLayout{.arm0 = kLayout__733, .arm1 = kLayout__788, .arm2 = kLayout__790};
+constexpr MemoryArgLayout2LayoutArray kLayout__792 =
+    MemoryArgLayout2LayoutArray{kLayout__688, kLayout__689};
+constexpr _Arguments_MemoryGet_SuperLayout kLayout__791 =
+    _Arguments_MemoryGet_SuperLayout{.memoryArg = kLayout__792,
                                      .cycleArg = CycleArgLayout1LayoutArray{CycleArgLayout{
                                          .count = NondetRegLayout{._super = /*offset=*/148},
                                          .cycle = NondetRegLayout{._super = /*offset=*/149}}}};
-constexpr MemoryGetLayout kLayout__789 =
-    MemoryGetLayout{._super = kLayout__790, ._arguments_MemoryGet_Super = kLayout__794};
-constexpr MemoryPageInLayout kLayout__799 = MemoryPageInLayout{.io = kLayout__742};
-constexpr MemoryGet_SuperArm1Layout kLayout__798 = MemoryGet_SuperArm1Layout{
-    ._super = kLayout__799,
+constexpr MemoryGetLayout kLayout__786 =
+    MemoryGetLayout{._super = kLayout__787, ._arguments_MemoryGet_Super = kLayout__791};
+constexpr MemoryPageInLayout kLayout__796 = MemoryPageInLayout{.io = kLayout__739};
+constexpr MemoryGet_SuperArm1Layout kLayout__795 = MemoryGet_SuperArm1Layout{
+    ._super = kLayout__796,
     ._extra0 = CycleArgLayout{.count = NondetRegLayout{._super = /*offset=*/150},
                               .cycle = NondetRegLayout{._super = /*offset=*/151}}};
-constexpr MemoryPageOutLayout kLayout__800 =
-    MemoryPageOutLayout{.io = kLayout__742, ._0 = kLayout__743};
-constexpr MemoryGet_SuperLayout kLayout__797 =
-    MemoryGet_SuperLayout{.arm0 = kLayout__741, .arm1 = kLayout__798, .arm2 = kLayout__800};
-constexpr MemoryArgLayout2LayoutArray kLayout__802 =
-    MemoryArgLayout2LayoutArray{kLayout__693, kLayout__694};
-constexpr _Arguments_MemoryGet_SuperLayout kLayout__801 =
-    _Arguments_MemoryGet_SuperLayout{.memoryArg = kLayout__802,
+constexpr MemoryPageOutLayout kLayout__797 =
+    MemoryPageOutLayout{.io = kLayout__739, ._0 = kLayout__740};
+constexpr MemoryGet_SuperLayout kLayout__794 =
+    MemoryGet_SuperLayout{.arm0 = kLayout__738, .arm1 = kLayout__795, .arm2 = kLayout__797};
+constexpr MemoryArgLayout2LayoutArray kLayout__799 =
+    MemoryArgLayout2LayoutArray{kLayout__690, kLayout__691};
+constexpr _Arguments_MemoryGet_SuperLayout kLayout__798 =
+    _Arguments_MemoryGet_SuperLayout{.memoryArg = kLayout__799,
                                      .cycleArg = CycleArgLayout1LayoutArray{CycleArgLayout{
                                          .count = NondetRegLayout{._super = /*offset=*/150},
                                          .cycle = NondetRegLayout{._super = /*offset=*/151}}}};
-constexpr MemoryGetLayout kLayout__796 =
-    MemoryGetLayout{._super = kLayout__797, ._arguments_MemoryGet_Super = kLayout__801};
-constexpr MemoryPageInLayout kLayout__806 = MemoryPageInLayout{.io = kLayout__747};
-constexpr MemoryGet_SuperArm1Layout kLayout__805 = MemoryGet_SuperArm1Layout{
-    ._super = kLayout__806,
+constexpr MemoryGetLayout kLayout__793 =
+    MemoryGetLayout{._super = kLayout__794, ._arguments_MemoryGet_Super = kLayout__798};
+constexpr MemoryPageInLayout kLayout__803 = MemoryPageInLayout{.io = kLayout__744};
+constexpr MemoryGet_SuperArm1Layout kLayout__802 = MemoryGet_SuperArm1Layout{
+    ._super = kLayout__803,
     ._extra0 = CycleArgLayout{.count = NondetRegLayout{._super = /*offset=*/152},
                               .cycle = NondetRegLayout{._super = /*offset=*/153}}};
-constexpr MemoryPageOutLayout kLayout__807 =
-    MemoryPageOutLayout{.io = kLayout__747, ._0 = kLayout__748};
-constexpr MemoryGet_SuperLayout kLayout__804 =
-    MemoryGet_SuperLayout{.arm0 = kLayout__746, .arm1 = kLayout__805, .arm2 = kLayout__807};
-constexpr MemoryArgLayout2LayoutArray kLayout__809 =
-    MemoryArgLayout2LayoutArray{kLayout__695, kLayout__696};
-constexpr _Arguments_MemoryGet_SuperLayout kLayout__808 =
-    _Arguments_MemoryGet_SuperLayout{.memoryArg = kLayout__809,
+constexpr MemoryPageOutLayout kLayout__804 =
+    MemoryPageOutLayout{.io = kLayout__744, ._0 = kLayout__745};
+constexpr MemoryGet_SuperLayout kLayout__801 =
+    MemoryGet_SuperLayout{.arm0 = kLayout__743, .arm1 = kLayout__802, .arm2 = kLayout__804};
+constexpr MemoryArgLayout2LayoutArray kLayout__806 =
+    MemoryArgLayout2LayoutArray{kLayout__692, kLayout__693};
+constexpr _Arguments_MemoryGet_SuperLayout kLayout__805 =
+    _Arguments_MemoryGet_SuperLayout{.memoryArg = kLayout__806,
                                      .cycleArg = CycleArgLayout1LayoutArray{CycleArgLayout{
                                          .count = NondetRegLayout{._super = /*offset=*/152},
                                          .cycle = NondetRegLayout{._super = /*offset=*/153}}}};
-constexpr MemoryGetLayout kLayout__803 =
-    MemoryGetLayout{._super = kLayout__804, ._arguments_MemoryGet_Super = kLayout__808};
-constexpr MemoryPageInLayout kLayout__813 = MemoryPageInLayout{.io = kLayout__752};
-constexpr MemoryGet_SuperArm1Layout kLayout__812 = MemoryGet_SuperArm1Layout{
-    ._super = kLayout__813,
+constexpr MemoryGetLayout kLayout__800 =
+    MemoryGetLayout{._super = kLayout__801, ._arguments_MemoryGet_Super = kLayout__805};
+constexpr MemoryPageInLayout kLayout__810 = MemoryPageInLayout{.io = kLayout__749};
+constexpr MemoryGet_SuperArm1Layout kLayout__809 = MemoryGet_SuperArm1Layout{
+    ._super = kLayout__810,
     ._extra0 = CycleArgLayout{.count = NondetRegLayout{._super = /*offset=*/154},
                               .cycle = NondetRegLayout{._super = /*offset=*/155}}};
-constexpr MemoryPageOutLayout kLayout__814 =
-    MemoryPageOutLayout{.io = kLayout__752, ._0 = kLayout__753};
-constexpr MemoryGet_SuperLayout kLayout__811 =
-    MemoryGet_SuperLayout{.arm0 = kLayout__751, .arm1 = kLayout__812, .arm2 = kLayout__814};
-constexpr MemoryArgLayout2LayoutArray kLayout__816 =
-    MemoryArgLayout2LayoutArray{kLayout__697, kLayout__698};
-constexpr _Arguments_MemoryGet_SuperLayout kLayout__815 =
-    _Arguments_MemoryGet_SuperLayout{.memoryArg = kLayout__816,
+constexpr MemoryPageOutLayout kLayout__811 =
+    MemoryPageOutLayout{.io = kLayout__749, ._0 = kLayout__750};
+constexpr MemoryGet_SuperLayout kLayout__808 =
+    MemoryGet_SuperLayout{.arm0 = kLayout__748, .arm1 = kLayout__809, .arm2 = kLayout__811};
+constexpr MemoryArgLayout2LayoutArray kLayout__813 =
+    MemoryArgLayout2LayoutArray{kLayout__694, kLayout__695};
+constexpr _Arguments_MemoryGet_SuperLayout kLayout__812 =
+    _Arguments_MemoryGet_SuperLayout{.memoryArg = kLayout__813,
                                      .cycleArg = CycleArgLayout1LayoutArray{CycleArgLayout{
                                          .count = NondetRegLayout{._super = /*offset=*/154},
                                          .cycle = NondetRegLayout{._super = /*offset=*/155}}}};
-constexpr MemoryGetLayout kLayout__810 =
-    MemoryGetLayout{._super = kLayout__811, ._arguments_MemoryGet_Super = kLayout__815};
-constexpr MemoryGetLayout8LayoutArray kLayout__760 = MemoryGetLayout8LayoutArray{kLayout__761,
-                                                                                 kLayout__768,
-                                                                                 kLayout__775,
-                                                                                 kLayout__782,
-                                                                                 kLayout__789,
-                                                                                 kLayout__796,
-                                                                                 kLayout__803,
-                                                                                 kLayout__810};
-constexpr PoseidonLoadInShortLayout kLayout__758 = PoseidonLoadInShortLayout{
-    ._super = kLayout__679, .txType = kLayout__759, .loadList = kLayout__760};
-constexpr PoseidonLoadInLowLayout kLayout__817 = PoseidonLoadInLowLayout{
-    ._super = kLayout__679, .txType = kLayout__759, .loadList = kLayout__760};
-constexpr PoseidonLoadInHighLayout kLayout__818 = PoseidonLoadInHighLayout{
-    ._super = kLayout__679, .txType = kLayout__759, .loadList = kLayout__760};
-constexpr PoseidonLoadIn_SuperLayout kLayout__757 = PoseidonLoadIn_SuperLayout{
-    ._super = kLayout__679, .arm0 = kLayout__758, .arm1 = kLayout__817, .arm2 = kLayout__818};
-constexpr OneHot_3_Layout kLayout__819 = OneHot_3_Layout{
+constexpr MemoryGetLayout kLayout__807 =
+    MemoryGetLayout{._super = kLayout__808, ._arguments_MemoryGet_Super = kLayout__812};
+constexpr MemoryGetLayout8LayoutArray kLayout__757 = MemoryGetLayout8LayoutArray{kLayout__758,
+                                                                                 kLayout__765,
+                                                                                 kLayout__772,
+                                                                                 kLayout__779,
+                                                                                 kLayout__786,
+                                                                                 kLayout__793,
+                                                                                 kLayout__800,
+                                                                                 kLayout__807};
+constexpr PoseidonLoadInShortLayout kLayout__755 = PoseidonLoadInShortLayout{
+    ._super = kLayout__676, .txType = kLayout__756, .loadList = kLayout__757};
+constexpr PoseidonLoadInLowLayout kLayout__814 = PoseidonLoadInLowLayout{
+    ._super = kLayout__676, .txType = kLayout__756, .loadList = kLayout__757};
+constexpr PoseidonLoadInHighLayout kLayout__815 = PoseidonLoadInHighLayout{
+    ._super = kLayout__676, .txType = kLayout__756, .loadList = kLayout__757};
+constexpr PoseidonLoadIn_SuperLayout kLayout__754 = PoseidonLoadIn_SuperLayout{
+    ._super = kLayout__676, .arm0 = kLayout__755, .arm1 = kLayout__814, .arm2 = kLayout__815};
+constexpr OneHot_3_Layout kLayout__816 = OneHot_3_Layout{
     ._super = NondetRegLayout3LayoutArray{NondetRegLayout{._super = /*offset=*/199},
                                           NondetRegLayout{._super = /*offset=*/200},
                                           NondetRegLayout{._super = /*offset=*/201}}};
-constexpr _Arguments_PoseidonLoadIn_SuperLayout kLayout__820 =
-    _Arguments_PoseidonLoadIn_SuperLayout{.memoryArg = kLayout__682, .cycleArg = kLayout__699};
-constexpr PoseidonLoadInLayout kLayout__756 = PoseidonLoadInLayout{
-    ._super = kLayout__757, ._0 = kLayout__819, ._arguments_PoseidonLoadIn_Super = kLayout__820};
-constexpr Poseidon0StateArm2Layout kLayout__755 = Poseidon0StateArm2Layout{
-    ._super = kLayout__756,
+constexpr _Arguments_PoseidonLoadIn_SuperLayout kLayout__817 =
+    _Arguments_PoseidonLoadIn_SuperLayout{.memoryArg = kLayout__679, .cycleArg = kLayout__696};
+constexpr PoseidonLoadInLayout kLayout__753 = PoseidonLoadInLayout{
+    ._super = kLayout__754, ._0 = kLayout__816, ._arguments_PoseidonLoadIn_Super = kLayout__817};
+constexpr Poseidon0StateArm2Layout kLayout__752 = Poseidon0StateArm2Layout{
+    ._super = kLayout__753,
     ._extra0 = ArgU16Layout{.count = NondetRegLayout{._super = /*offset=*/156},
                             .val = NondetRegLayout{._super = /*offset=*/75}},
     ._extra1 = ArgU16Layout{.count = NondetRegLayout{._super = /*offset=*/157},
@@ -4493,24 +4480,24 @@
                             .val = NondetRegLayout{._super = /*offset=*/189}},
     ._extra25 = ArgU8Layout{.count = NondetRegLayout{._super = /*offset=*/190},
                             .val = NondetRegLayout{._super = /*offset=*/191}}};
-constexpr Poseidon0StateArm3Layout kLayout__821 = Poseidon0StateArm3Layout{
-    ._super = kLayout__679,
-    ._extra0 = kLayout__683,
-    ._extra1 = kLayout__684,
-    ._extra2 = kLayout__685,
-    ._extra3 = kLayout__686,
-    ._extra4 = kLayout__687,
-    ._extra5 = kLayout__688,
-    ._extra6 = kLayout__689,
-    ._extra7 = kLayout__690,
-    ._extra8 = kLayout__691,
-    ._extra9 = kLayout__692,
-    ._extra10 = kLayout__693,
-    ._extra11 = kLayout__694,
-    ._extra12 = kLayout__695,
-    ._extra13 = kLayout__696,
-    ._extra14 = kLayout__697,
-    ._extra15 = kLayout__698,
+constexpr Poseidon0StateArm3Layout kLayout__818 = Poseidon0StateArm3Layout{
+    ._super = kLayout__676,
+    ._extra0 = kLayout__680,
+    ._extra1 = kLayout__681,
+    ._extra2 = kLayout__682,
+    ._extra3 = kLayout__683,
+    ._extra4 = kLayout__684,
+    ._extra5 = kLayout__685,
+    ._extra6 = kLayout__686,
+    ._extra7 = kLayout__687,
+    ._extra8 = kLayout__688,
+    ._extra9 = kLayout__689,
+    ._extra10 = kLayout__690,
+    ._extra11 = kLayout__691,
+    ._extra12 = kLayout__692,
+    ._extra13 = kLayout__693,
+    ._extra14 = kLayout__694,
+    ._extra15 = kLayout__695,
     ._extra16 = CycleArgLayout{.count = NondetRegLayout{._super = /*offset=*/140},
                                .cycle = NondetRegLayout{._super = /*offset=*/141}},
     ._extra17 = CycleArgLayout{.count = NondetRegLayout{._super = /*offset=*/142},
@@ -4579,24 +4566,24 @@
                             .val = NondetRegLayout{._super = /*offset=*/189}},
     ._extra49 = ArgU8Layout{.count = NondetRegLayout{._super = /*offset=*/190},
                             .val = NondetRegLayout{._super = /*offset=*/191}}};
-constexpr Poseidon0StateArm4Layout kLayout__822 = Poseidon0StateArm4Layout{
-    ._super = kLayout__679,
-    ._extra0 = kLayout__683,
-    ._extra1 = kLayout__684,
-    ._extra2 = kLayout__685,
-    ._extra3 = kLayout__686,
-    ._extra4 = kLayout__687,
-    ._extra5 = kLayout__688,
-    ._extra6 = kLayout__689,
-    ._extra7 = kLayout__690,
-    ._extra8 = kLayout__691,
-    ._extra9 = kLayout__692,
-    ._extra10 = kLayout__693,
-    ._extra11 = kLayout__694,
-    ._extra12 = kLayout__695,
-    ._extra13 = kLayout__696,
-    ._extra14 = kLayout__697,
-    ._extra15 = kLayout__698,
+constexpr Poseidon0StateArm4Layout kLayout__819 = Poseidon0StateArm4Layout{
+    ._super = kLayout__676,
+    ._extra0 = kLayout__680,
+    ._extra1 = kLayout__681,
+    ._extra2 = kLayout__682,
+    ._extra3 = kLayout__683,
+    ._extra4 = kLayout__684,
+    ._extra5 = kLayout__685,
+    ._extra6 = kLayout__686,
+    ._extra7 = kLayout__687,
+    ._extra8 = kLayout__688,
+    ._extra9 = kLayout__689,
+    ._extra10 = kLayout__690,
+    ._extra11 = kLayout__691,
+    ._extra12 = kLayout__692,
+    ._extra13 = kLayout__693,
+    ._extra14 = kLayout__694,
+    ._extra15 = kLayout__695,
     ._extra16 = CycleArgLayout{.count = NondetRegLayout{._super = /*offset=*/140},
                                .cycle = NondetRegLayout{._super = /*offset=*/141}},
     ._extra17 = CycleArgLayout{.count = NondetRegLayout{._super = /*offset=*/142},
@@ -4665,43 +4652,38 @@
                             .val = NondetRegLayout{._super = /*offset=*/189}},
     ._extra49 = ArgU8Layout{.count = NondetRegLayout{._super = /*offset=*/190},
                             .val = NondetRegLayout{._super = /*offset=*/191}}};
+constexpr PoseidonCheckOut__0_SuperLayout kLayout__826 =
+    PoseidonCheckOut__0_SuperLayout{.goal = kLayout__728};
+constexpr PoseidonCheckOut__0_SuperLayout kLayout__827 =
+    PoseidonCheckOut__0_SuperLayout{.goal = kLayout__729};
+constexpr PoseidonCheckOut__0_SuperLayout kLayout__828 =
+    PoseidonCheckOut__0_SuperLayout{.goal = kLayout__730};
 constexpr PoseidonCheckOut__0_SuperLayout kLayout__829 =
     PoseidonCheckOut__0_SuperLayout{.goal = kLayout__731};
 constexpr PoseidonCheckOut__0_SuperLayout kLayout__830 =
     PoseidonCheckOut__0_SuperLayout{.goal = kLayout__732};
 constexpr PoseidonCheckOut__0_SuperLayout kLayout__831 =
-    PoseidonCheckOut__0_SuperLayout{.goal = kLayout__733};
+    PoseidonCheckOut__0_SuperLayout{.goal = kLayout__737};
 constexpr PoseidonCheckOut__0_SuperLayout kLayout__832 =
-    PoseidonCheckOut__0_SuperLayout{.goal = kLayout__734};
+    PoseidonCheckOut__0_SuperLayout{.goal = kLayout__742};
 constexpr PoseidonCheckOut__0_SuperLayout kLayout__833 =
-    PoseidonCheckOut__0_SuperLayout{.goal = kLayout__735};
-constexpr PoseidonCheckOut__0_SuperLayout kLayout__834 =
-    PoseidonCheckOut__0_SuperLayout{.goal = kLayout__740};
-constexpr PoseidonCheckOut__0_SuperLayout kLayout__835 =
-    PoseidonCheckOut__0_SuperLayout{.goal = kLayout__745};
-constexpr PoseidonCheckOut__0_SuperLayout kLayout__836 =
-    PoseidonCheckOut__0_SuperLayout{.goal = kLayout__750};
-constexpr PoseidonCheckOut__0_SuperLayout8LayoutArray kLayout__828 =
-    PoseidonCheckOut__0_SuperLayout8LayoutArray{kLayout__829,
+    PoseidonCheckOut__0_SuperLayout{.goal = kLayout__747};
+constexpr PoseidonCheckOut__0_SuperLayout8LayoutArray kLayout__825 =
+    PoseidonCheckOut__0_SuperLayout8LayoutArray{kLayout__826,
+                                                kLayout__827,
+                                                kLayout__828,
+                                                kLayout__829,
                                                 kLayout__830,
                                                 kLayout__831,
                                                 kLayout__832,
-                                                kLayout__833,
-                                                kLayout__834,
-                                                kLayout__835,
-                                                kLayout__836};
-constexpr PoseidonCheckOutLayout kLayout__827 = PoseidonCheckOutLayout{
-    ._super = kLayout__679,
-    ._1 = kLayout__828,
+                                                kLayout__833};
+constexpr PoseidonCheckOutLayout kLayout__824 = PoseidonCheckOutLayout{
+    ._super = kLayout__676,
+    ._1 = kLayout__825,
     .isNormal = IsZeroLayout{._super = NondetRegLayout{._super = /*offset=*/196},
                              .inv = NondetRegLayout{._super = /*offset=*/197}}};
-<<<<<<< HEAD
-constexpr PoseidonDoOut_SuperArm0Layout kLayout__826 = PoseidonDoOut_SuperArm0Layout{
-    ._super = kLayout__827,
-=======
 constexpr PoseidonDoOut_SuperArm0Layout kLayout__823 = PoseidonDoOut_SuperArm0Layout{
     ._super = kLayout__824,
->>>>>>> fc20a48e
     ._extra0 = ArgU16Layout{.count = NondetRegLayout{._super = /*offset=*/156},
                             .val = NondetRegLayout{._super = /*offset=*/75}},
     ._extra1 = ArgU16Layout{.count = NondetRegLayout{._super = /*offset=*/157},
@@ -4750,326 +4732,326 @@
                              .val = NondetRegLayout{._super = /*offset=*/139}},
     ._extra23 = ArgU16Layout{.count = NondetRegLayout{._super = /*offset=*/186},
                              .val = NondetRegLayout{._super = /*offset=*/187}}};
-constexpr NondetU16RegLayout kLayout__841 =
+constexpr NondetU16RegLayout kLayout__838 =
     NondetU16RegLayout{.arg = ArgU16Layout{.count = NondetRegLayout{._super = /*offset=*/156},
                                            .val = NondetRegLayout{._super = /*offset=*/75}}};
-constexpr NondetU16RegLayout kLayout__842 =
+constexpr NondetU16RegLayout kLayout__839 =
     NondetU16RegLayout{.arg = ArgU16Layout{.count = NondetRegLayout{._super = /*offset=*/157},
                                            .val = NondetRegLayout{._super = /*offset=*/76}}};
-constexpr _Arguments_FieldToWord__0Layout kLayout__843 = _Arguments_FieldToWord__0Layout{
+constexpr _Arguments_FieldToWord__0Layout kLayout__840 = _Arguments_FieldToWord__0Layout{
     .argU16 =
         ArgU16Layout1LayoutArray{ArgU16Layout{.count = NondetRegLayout{._super = /*offset=*/158},
                                               .val = NondetRegLayout{._super = /*offset=*/159}}}};
-constexpr NondetU16RegLayout kLayout__846 =
+constexpr NondetU16RegLayout kLayout__843 =
     NondetU16RegLayout{.arg = ArgU16Layout{.count = NondetRegLayout{._super = /*offset=*/158},
                                            .val = NondetRegLayout{._super = /*offset=*/159}}};
-constexpr FieldToWord__0Arm0_SuperLayout kLayout__845 =
-    FieldToWord__0Arm0_SuperLayout{._0 = kLayout__846};
-constexpr FieldToWord__0Arm1_SuperLayout kLayout__847 =
-    FieldToWord__0Arm1_SuperLayout{._0 = kLayout__846};
-constexpr FieldToWord__0Layout kLayout__844 =
-    FieldToWord__0Layout{.arm0 = kLayout__845, .arm1 = kLayout__847};
-constexpr FieldToWordLayout kLayout__840 =
-    FieldToWordLayout{.low = kLayout__841,
-                      .high = kLayout__842,
+constexpr FieldToWord__0Arm0_SuperLayout kLayout__842 =
+    FieldToWord__0Arm0_SuperLayout{._0 = kLayout__843};
+constexpr FieldToWord__0Arm1_SuperLayout kLayout__844 =
+    FieldToWord__0Arm1_SuperLayout{._0 = kLayout__843};
+constexpr FieldToWord__0Layout kLayout__841 =
+    FieldToWord__0Layout{.arm0 = kLayout__842, .arm1 = kLayout__844};
+constexpr FieldToWordLayout kLayout__837 =
+    FieldToWordLayout{.low = kLayout__838,
+                      .high = kLayout__839,
                       .lowIsZero = NondetRegLayout{._super = /*offset=*/196},
-                      ._arguments_FieldToWord__0 = kLayout__843,
-                      ._2 = kLayout__844};
-constexpr MemoryWriteLayout kLayout__848 =
-    MemoryWriteLayout{.io = kLayout__710, ._0 = kLayout__711};
-constexpr PoseidonStoreOut__0_SuperLayout kLayout__839 =
-    PoseidonStoreOut__0_SuperLayout{.ftw = kLayout__840, .mw = kLayout__848};
-constexpr NondetU16RegLayout kLayout__851 =
+                      ._arguments_FieldToWord__0 = kLayout__840,
+                      ._2 = kLayout__841};
+constexpr MemoryWriteLayout kLayout__845 =
+    MemoryWriteLayout{.io = kLayout__707, ._0 = kLayout__708};
+constexpr PoseidonStoreOut__0_SuperLayout kLayout__836 =
+    PoseidonStoreOut__0_SuperLayout{.ftw = kLayout__837, .mw = kLayout__845};
+constexpr NondetU16RegLayout kLayout__848 =
     NondetU16RegLayout{.arg = ArgU16Layout{.count = NondetRegLayout{._super = /*offset=*/160},
                                            .val = NondetRegLayout{._super = /*offset=*/84}}};
-constexpr NondetU16RegLayout kLayout__852 =
+constexpr NondetU16RegLayout kLayout__849 =
     NondetU16RegLayout{.arg = ArgU16Layout{.count = NondetRegLayout{._super = /*offset=*/161},
                                            .val = NondetRegLayout{._super = /*offset=*/85}}};
-constexpr _Arguments_FieldToWord__0Layout kLayout__853 = _Arguments_FieldToWord__0Layout{
+constexpr _Arguments_FieldToWord__0Layout kLayout__850 = _Arguments_FieldToWord__0Layout{
     .argU16 =
         ArgU16Layout1LayoutArray{ArgU16Layout{.count = NondetRegLayout{._super = /*offset=*/162},
                                               .val = NondetRegLayout{._super = /*offset=*/163}}}};
-constexpr FieldToWord__0Arm0_SuperLayout kLayout__855 =
+constexpr FieldToWord__0Arm0_SuperLayout kLayout__852 =
     FieldToWord__0Arm0_SuperLayout{._0 = kLayout__208};
-constexpr FieldToWord__0Arm1_SuperLayout kLayout__856 =
+constexpr FieldToWord__0Arm1_SuperLayout kLayout__853 =
     FieldToWord__0Arm1_SuperLayout{._0 = kLayout__208};
-constexpr FieldToWord__0Layout kLayout__854 =
-    FieldToWord__0Layout{.arm0 = kLayout__855, .arm1 = kLayout__856};
-constexpr FieldToWordLayout kLayout__850 =
-    FieldToWordLayout{.low = kLayout__851,
-                      .high = kLayout__852,
+constexpr FieldToWord__0Layout kLayout__851 =
+    FieldToWord__0Layout{.arm0 = kLayout__852, .arm1 = kLayout__853};
+constexpr FieldToWordLayout kLayout__847 =
+    FieldToWordLayout{.low = kLayout__848,
+                      .high = kLayout__849,
                       .lowIsZero = NondetRegLayout{._super = /*offset=*/197},
-                      ._arguments_FieldToWord__0 = kLayout__853,
-                      ._2 = kLayout__854};
-constexpr MemoryWriteLayout kLayout__857 =
-    MemoryWriteLayout{.io = kLayout__715, ._0 = kLayout__716};
-constexpr PoseidonStoreOut__0_SuperLayout kLayout__849 =
-    PoseidonStoreOut__0_SuperLayout{.ftw = kLayout__850, .mw = kLayout__857};
-constexpr NondetU16RegLayout kLayout__860 =
+                      ._arguments_FieldToWord__0 = kLayout__850,
+                      ._2 = kLayout__851};
+constexpr MemoryWriteLayout kLayout__854 =
+    MemoryWriteLayout{.io = kLayout__712, ._0 = kLayout__713};
+constexpr PoseidonStoreOut__0_SuperLayout kLayout__846 =
+    PoseidonStoreOut__0_SuperLayout{.ftw = kLayout__847, .mw = kLayout__854};
+constexpr NondetU16RegLayout kLayout__857 =
     NondetU16RegLayout{.arg = ArgU16Layout{.count = NondetRegLayout{._super = /*offset=*/164},
                                            .val = NondetRegLayout{._super = /*offset=*/93}}};
-constexpr NondetU16RegLayout kLayout__861 =
+constexpr NondetU16RegLayout kLayout__858 =
     NondetU16RegLayout{.arg = ArgU16Layout{.count = NondetRegLayout{._super = /*offset=*/165},
                                            .val = NondetRegLayout{._super = /*offset=*/94}}};
-constexpr _Arguments_FieldToWord__0Layout kLayout__862 = _Arguments_FieldToWord__0Layout{
+constexpr _Arguments_FieldToWord__0Layout kLayout__859 = _Arguments_FieldToWord__0Layout{
     .argU16 =
         ArgU16Layout1LayoutArray{ArgU16Layout{.count = NondetRegLayout{._super = /*offset=*/166},
                                               .val = NondetRegLayout{._super = /*offset=*/167}}}};
-constexpr NondetU16RegLayout kLayout__865 =
+constexpr NondetU16RegLayout kLayout__862 =
     NondetU16RegLayout{.arg = ArgU16Layout{.count = NondetRegLayout{._super = /*offset=*/166},
                                            .val = NondetRegLayout{._super = /*offset=*/167}}};
-constexpr FieldToWord__0Arm0_SuperLayout kLayout__864 =
-    FieldToWord__0Arm0_SuperLayout{._0 = kLayout__865};
-constexpr FieldToWord__0Arm1_SuperLayout kLayout__866 =
-    FieldToWord__0Arm1_SuperLayout{._0 = kLayout__865};
-constexpr FieldToWord__0Layout kLayout__863 =
-    FieldToWord__0Layout{.arm0 = kLayout__864, .arm1 = kLayout__866};
-constexpr FieldToWordLayout kLayout__859 =
-    FieldToWordLayout{.low = kLayout__860,
-                      .high = kLayout__861,
+constexpr FieldToWord__0Arm0_SuperLayout kLayout__861 =
+    FieldToWord__0Arm0_SuperLayout{._0 = kLayout__862};
+constexpr FieldToWord__0Arm1_SuperLayout kLayout__863 =
+    FieldToWord__0Arm1_SuperLayout{._0 = kLayout__862};
+constexpr FieldToWord__0Layout kLayout__860 =
+    FieldToWord__0Layout{.arm0 = kLayout__861, .arm1 = kLayout__863};
+constexpr FieldToWordLayout kLayout__856 =
+    FieldToWordLayout{.low = kLayout__857,
+                      .high = kLayout__858,
                       .lowIsZero = NondetRegLayout{._super = /*offset=*/198},
-                      ._arguments_FieldToWord__0 = kLayout__862,
-                      ._2 = kLayout__863};
-constexpr MemoryWriteLayout kLayout__867 =
-    MemoryWriteLayout{.io = kLayout__720, ._0 = kLayout__721};
-constexpr PoseidonStoreOut__0_SuperLayout kLayout__858 =
-    PoseidonStoreOut__0_SuperLayout{.ftw = kLayout__859, .mw = kLayout__867};
-constexpr NondetU16RegLayout kLayout__870 =
+                      ._arguments_FieldToWord__0 = kLayout__859,
+                      ._2 = kLayout__860};
+constexpr MemoryWriteLayout kLayout__864 =
+    MemoryWriteLayout{.io = kLayout__717, ._0 = kLayout__718};
+constexpr PoseidonStoreOut__0_SuperLayout kLayout__855 =
+    PoseidonStoreOut__0_SuperLayout{.ftw = kLayout__856, .mw = kLayout__864};
+constexpr NondetU16RegLayout kLayout__867 =
     NondetU16RegLayout{.arg = ArgU16Layout{.count = NondetRegLayout{._super = /*offset=*/168},
                                            .val = NondetRegLayout{._super = /*offset=*/102}}};
-constexpr NondetU16RegLayout kLayout__871 =
+constexpr NondetU16RegLayout kLayout__868 =
     NondetU16RegLayout{.arg = ArgU16Layout{.count = NondetRegLayout{._super = /*offset=*/169},
                                            .val = NondetRegLayout{._super = /*offset=*/103}}};
-constexpr _Arguments_FieldToWord__0Layout kLayout__872 = _Arguments_FieldToWord__0Layout{
+constexpr _Arguments_FieldToWord__0Layout kLayout__869 = _Arguments_FieldToWord__0Layout{
     .argU16 =
         ArgU16Layout1LayoutArray{ArgU16Layout{.count = NondetRegLayout{._super = /*offset=*/170},
                                               .val = NondetRegLayout{._super = /*offset=*/171}}}};
-constexpr NondetU16RegLayout kLayout__875 =
+constexpr NondetU16RegLayout kLayout__872 =
     NondetU16RegLayout{.arg = ArgU16Layout{.count = NondetRegLayout{._super = /*offset=*/170},
                                            .val = NondetRegLayout{._super = /*offset=*/171}}};
-constexpr FieldToWord__0Arm0_SuperLayout kLayout__874 =
-    FieldToWord__0Arm0_SuperLayout{._0 = kLayout__875};
-constexpr FieldToWord__0Arm1_SuperLayout kLayout__876 =
-    FieldToWord__0Arm1_SuperLayout{._0 = kLayout__875};
-constexpr FieldToWord__0Layout kLayout__873 =
-    FieldToWord__0Layout{.arm0 = kLayout__874, .arm1 = kLayout__876};
-constexpr FieldToWordLayout kLayout__869 =
-    FieldToWordLayout{.low = kLayout__870,
-                      .high = kLayout__871,
+constexpr FieldToWord__0Arm0_SuperLayout kLayout__871 =
+    FieldToWord__0Arm0_SuperLayout{._0 = kLayout__872};
+constexpr FieldToWord__0Arm1_SuperLayout kLayout__873 =
+    FieldToWord__0Arm1_SuperLayout{._0 = kLayout__872};
+constexpr FieldToWord__0Layout kLayout__870 =
+    FieldToWord__0Layout{.arm0 = kLayout__871, .arm1 = kLayout__873};
+constexpr FieldToWordLayout kLayout__866 =
+    FieldToWordLayout{.low = kLayout__867,
+                      .high = kLayout__868,
                       .lowIsZero = NondetRegLayout{._super = /*offset=*/199},
-                      ._arguments_FieldToWord__0 = kLayout__872,
-                      ._2 = kLayout__873};
-constexpr MemoryWriteLayout kLayout__877 =
-    MemoryWriteLayout{.io = kLayout__724, ._0 = kLayout__236};
-constexpr PoseidonStoreOut__0_SuperLayout kLayout__868 =
-    PoseidonStoreOut__0_SuperLayout{.ftw = kLayout__869, .mw = kLayout__877};
-constexpr NondetU16RegLayout kLayout__880 =
+                      ._arguments_FieldToWord__0 = kLayout__869,
+                      ._2 = kLayout__870};
+constexpr MemoryWriteLayout kLayout__874 =
+    MemoryWriteLayout{.io = kLayout__721, ._0 = kLayout__236};
+constexpr PoseidonStoreOut__0_SuperLayout kLayout__865 =
+    PoseidonStoreOut__0_SuperLayout{.ftw = kLayout__866, .mw = kLayout__874};
+constexpr NondetU16RegLayout kLayout__877 =
     NondetU16RegLayout{.arg = ArgU16Layout{.count = NondetRegLayout{._super = /*offset=*/172},
                                            .val = NondetRegLayout{._super = /*offset=*/111}}};
-constexpr NondetU16RegLayout kLayout__881 =
+constexpr NondetU16RegLayout kLayout__878 =
     NondetU16RegLayout{.arg = ArgU16Layout{.count = NondetRegLayout{._super = /*offset=*/173},
                                            .val = NondetRegLayout{._super = /*offset=*/112}}};
-constexpr _Arguments_FieldToWord__0Layout kLayout__882 = _Arguments_FieldToWord__0Layout{
+constexpr _Arguments_FieldToWord__0Layout kLayout__879 = _Arguments_FieldToWord__0Layout{
     .argU16 =
         ArgU16Layout1LayoutArray{ArgU16Layout{.count = NondetRegLayout{._super = /*offset=*/174},
                                               .val = NondetRegLayout{._super = /*offset=*/175}}}};
-constexpr NondetU16RegLayout kLayout__885 =
+constexpr NondetU16RegLayout kLayout__882 =
     NondetU16RegLayout{.arg = ArgU16Layout{.count = NondetRegLayout{._super = /*offset=*/174},
                                            .val = NondetRegLayout{._super = /*offset=*/175}}};
-constexpr FieldToWord__0Arm0_SuperLayout kLayout__884 =
-    FieldToWord__0Arm0_SuperLayout{._0 = kLayout__885};
-constexpr FieldToWord__0Arm1_SuperLayout kLayout__886 =
-    FieldToWord__0Arm1_SuperLayout{._0 = kLayout__885};
-constexpr FieldToWord__0Layout kLayout__883 =
-    FieldToWord__0Layout{.arm0 = kLayout__884, .arm1 = kLayout__886};
-constexpr FieldToWordLayout kLayout__879 =
-    FieldToWordLayout{.low = kLayout__880,
-                      .high = kLayout__881,
+constexpr FieldToWord__0Arm0_SuperLayout kLayout__881 =
+    FieldToWord__0Arm0_SuperLayout{._0 = kLayout__882};
+constexpr FieldToWord__0Arm1_SuperLayout kLayout__883 =
+    FieldToWord__0Arm1_SuperLayout{._0 = kLayout__882};
+constexpr FieldToWord__0Layout kLayout__880 =
+    FieldToWord__0Layout{.arm0 = kLayout__881, .arm1 = kLayout__883};
+constexpr FieldToWordLayout kLayout__876 =
+    FieldToWordLayout{.low = kLayout__877,
+                      .high = kLayout__878,
                       .lowIsZero = NondetRegLayout{._super = /*offset=*/200},
-                      ._arguments_FieldToWord__0 = kLayout__882,
-                      ._2 = kLayout__883};
-constexpr MemoryWriteLayout kLayout__887 =
-    MemoryWriteLayout{.io = kLayout__737, ._0 = kLayout__738};
-constexpr PoseidonStoreOut__0_SuperLayout kLayout__878 =
-    PoseidonStoreOut__0_SuperLayout{.ftw = kLayout__879, .mw = kLayout__887};
-constexpr NondetU16RegLayout kLayout__890 =
+                      ._arguments_FieldToWord__0 = kLayout__879,
+                      ._2 = kLayout__880};
+constexpr MemoryWriteLayout kLayout__884 =
+    MemoryWriteLayout{.io = kLayout__734, ._0 = kLayout__735};
+constexpr PoseidonStoreOut__0_SuperLayout kLayout__875 =
+    PoseidonStoreOut__0_SuperLayout{.ftw = kLayout__876, .mw = kLayout__884};
+constexpr NondetU16RegLayout kLayout__887 =
     NondetU16RegLayout{.arg = ArgU16Layout{.count = NondetRegLayout{._super = /*offset=*/176},
                                            .val = NondetRegLayout{._super = /*offset=*/120}}};
-constexpr NondetU16RegLayout kLayout__891 =
+constexpr NondetU16RegLayout kLayout__888 =
     NondetU16RegLayout{.arg = ArgU16Layout{.count = NondetRegLayout{._super = /*offset=*/177},
                                            .val = NondetRegLayout{._super = /*offset=*/121}}};
-constexpr _Arguments_FieldToWord__0Layout kLayout__892 = _Arguments_FieldToWord__0Layout{
+constexpr _Arguments_FieldToWord__0Layout kLayout__889 = _Arguments_FieldToWord__0Layout{
     .argU16 =
         ArgU16Layout1LayoutArray{ArgU16Layout{.count = NondetRegLayout{._super = /*offset=*/178},
                                               .val = NondetRegLayout{._super = /*offset=*/179}}}};
-constexpr NondetU16RegLayout kLayout__895 =
+constexpr NondetU16RegLayout kLayout__892 =
     NondetU16RegLayout{.arg = ArgU16Layout{.count = NondetRegLayout{._super = /*offset=*/178},
                                            .val = NondetRegLayout{._super = /*offset=*/179}}};
-constexpr FieldToWord__0Arm0_SuperLayout kLayout__894 =
-    FieldToWord__0Arm0_SuperLayout{._0 = kLayout__895};
-constexpr FieldToWord__0Arm1_SuperLayout kLayout__896 =
-    FieldToWord__0Arm1_SuperLayout{._0 = kLayout__895};
-constexpr FieldToWord__0Layout kLayout__893 =
-    FieldToWord__0Layout{.arm0 = kLayout__894, .arm1 = kLayout__896};
-constexpr FieldToWordLayout kLayout__889 =
-    FieldToWordLayout{.low = kLayout__890,
-                      .high = kLayout__891,
+constexpr FieldToWord__0Arm0_SuperLayout kLayout__891 =
+    FieldToWord__0Arm0_SuperLayout{._0 = kLayout__892};
+constexpr FieldToWord__0Arm1_SuperLayout kLayout__893 =
+    FieldToWord__0Arm1_SuperLayout{._0 = kLayout__892};
+constexpr FieldToWord__0Layout kLayout__890 =
+    FieldToWord__0Layout{.arm0 = kLayout__891, .arm1 = kLayout__893};
+constexpr FieldToWordLayout kLayout__886 =
+    FieldToWordLayout{.low = kLayout__887,
+                      .high = kLayout__888,
                       .lowIsZero = NondetRegLayout{._super = /*offset=*/201},
-                      ._arguments_FieldToWord__0 = kLayout__892,
-                      ._2 = kLayout__893};
-constexpr MemoryWriteLayout kLayout__897 =
-    MemoryWriteLayout{.io = kLayout__742, ._0 = kLayout__743};
-constexpr PoseidonStoreOut__0_SuperLayout kLayout__888 =
-    PoseidonStoreOut__0_SuperLayout{.ftw = kLayout__889, .mw = kLayout__897};
-constexpr NondetU16RegLayout kLayout__900 =
+                      ._arguments_FieldToWord__0 = kLayout__889,
+                      ._2 = kLayout__890};
+constexpr MemoryWriteLayout kLayout__894 =
+    MemoryWriteLayout{.io = kLayout__739, ._0 = kLayout__740};
+constexpr PoseidonStoreOut__0_SuperLayout kLayout__885 =
+    PoseidonStoreOut__0_SuperLayout{.ftw = kLayout__886, .mw = kLayout__894};
+constexpr NondetU16RegLayout kLayout__897 =
     NondetU16RegLayout{.arg = ArgU16Layout{.count = NondetRegLayout{._super = /*offset=*/180},
                                            .val = NondetRegLayout{._super = /*offset=*/129}}};
-constexpr NondetU16RegLayout kLayout__901 =
+constexpr NondetU16RegLayout kLayout__898 =
     NondetU16RegLayout{.arg = ArgU16Layout{.count = NondetRegLayout{._super = /*offset=*/181},
                                            .val = NondetRegLayout{._super = /*offset=*/130}}};
-constexpr _Arguments_FieldToWord__0Layout kLayout__902 = _Arguments_FieldToWord__0Layout{
+constexpr _Arguments_FieldToWord__0Layout kLayout__899 = _Arguments_FieldToWord__0Layout{
     .argU16 =
         ArgU16Layout1LayoutArray{ArgU16Layout{.count = NondetRegLayout{._super = /*offset=*/182},
                                               .val = NondetRegLayout{._super = /*offset=*/183}}}};
-constexpr NondetU16RegLayout kLayout__905 =
+constexpr NondetU16RegLayout kLayout__902 =
     NondetU16RegLayout{.arg = ArgU16Layout{.count = NondetRegLayout{._super = /*offset=*/182},
                                            .val = NondetRegLayout{._super = /*offset=*/183}}};
-constexpr FieldToWord__0Arm0_SuperLayout kLayout__904 =
-    FieldToWord__0Arm0_SuperLayout{._0 = kLayout__905};
-constexpr FieldToWord__0Arm1_SuperLayout kLayout__906 =
-    FieldToWord__0Arm1_SuperLayout{._0 = kLayout__905};
-constexpr FieldToWord__0Layout kLayout__903 =
-    FieldToWord__0Layout{.arm0 = kLayout__904, .arm1 = kLayout__906};
-constexpr FieldToWordLayout kLayout__899 =
-    FieldToWordLayout{.low = kLayout__900,
-                      .high = kLayout__901,
+constexpr FieldToWord__0Arm0_SuperLayout kLayout__901 =
+    FieldToWord__0Arm0_SuperLayout{._0 = kLayout__902};
+constexpr FieldToWord__0Arm1_SuperLayout kLayout__903 =
+    FieldToWord__0Arm1_SuperLayout{._0 = kLayout__902};
+constexpr FieldToWord__0Layout kLayout__900 =
+    FieldToWord__0Layout{.arm0 = kLayout__901, .arm1 = kLayout__903};
+constexpr FieldToWordLayout kLayout__896 =
+    FieldToWordLayout{.low = kLayout__897,
+                      .high = kLayout__898,
                       .lowIsZero = NondetRegLayout{._super = /*offset=*/202},
-                      ._arguments_FieldToWord__0 = kLayout__902,
-                      ._2 = kLayout__903};
-constexpr MemoryWriteLayout kLayout__907 =
-    MemoryWriteLayout{.io = kLayout__747, ._0 = kLayout__748};
-constexpr PoseidonStoreOut__0_SuperLayout kLayout__898 =
-    PoseidonStoreOut__0_SuperLayout{.ftw = kLayout__899, .mw = kLayout__907};
-constexpr NondetU16RegLayout kLayout__910 =
+                      ._arguments_FieldToWord__0 = kLayout__899,
+                      ._2 = kLayout__900};
+constexpr MemoryWriteLayout kLayout__904 =
+    MemoryWriteLayout{.io = kLayout__744, ._0 = kLayout__745};
+constexpr PoseidonStoreOut__0_SuperLayout kLayout__895 =
+    PoseidonStoreOut__0_SuperLayout{.ftw = kLayout__896, .mw = kLayout__904};
+constexpr NondetU16RegLayout kLayout__907 =
     NondetU16RegLayout{.arg = ArgU16Layout{.count = NondetRegLayout{._super = /*offset=*/184},
                                            .val = NondetRegLayout{._super = /*offset=*/138}}};
-constexpr NondetU16RegLayout kLayout__911 =
+constexpr NondetU16RegLayout kLayout__908 =
     NondetU16RegLayout{.arg = ArgU16Layout{.count = NondetRegLayout{._super = /*offset=*/185},
                                            .val = NondetRegLayout{._super = /*offset=*/139}}};
-constexpr _Arguments_FieldToWord__0Layout kLayout__912 = _Arguments_FieldToWord__0Layout{
+constexpr _Arguments_FieldToWord__0Layout kLayout__909 = _Arguments_FieldToWord__0Layout{
     .argU16 =
         ArgU16Layout1LayoutArray{ArgU16Layout{.count = NondetRegLayout{._super = /*offset=*/186},
                                               .val = NondetRegLayout{._super = /*offset=*/187}}}};
-constexpr NondetU16RegLayout kLayout__915 =
+constexpr NondetU16RegLayout kLayout__912 =
     NondetU16RegLayout{.arg = ArgU16Layout{.count = NondetRegLayout{._super = /*offset=*/186},
                                            .val = NondetRegLayout{._super = /*offset=*/187}}};
-constexpr FieldToWord__0Arm0_SuperLayout kLayout__914 =
-    FieldToWord__0Arm0_SuperLayout{._0 = kLayout__915};
-constexpr FieldToWord__0Arm1_SuperLayout kLayout__916 =
-    FieldToWord__0Arm1_SuperLayout{._0 = kLayout__915};
-constexpr FieldToWord__0Layout kLayout__913 =
-    FieldToWord__0Layout{.arm0 = kLayout__914, .arm1 = kLayout__916};
-constexpr FieldToWordLayout kLayout__909 =
-    FieldToWordLayout{.low = kLayout__910,
-                      .high = kLayout__911,
+constexpr FieldToWord__0Arm0_SuperLayout kLayout__911 =
+    FieldToWord__0Arm0_SuperLayout{._0 = kLayout__912};
+constexpr FieldToWord__0Arm1_SuperLayout kLayout__913 =
+    FieldToWord__0Arm1_SuperLayout{._0 = kLayout__912};
+constexpr FieldToWord__0Layout kLayout__910 =
+    FieldToWord__0Layout{.arm0 = kLayout__911, .arm1 = kLayout__913};
+constexpr FieldToWordLayout kLayout__906 =
+    FieldToWordLayout{.low = kLayout__907,
+                      .high = kLayout__908,
                       .lowIsZero = NondetRegLayout{._super = /*offset=*/203},
-                      ._arguments_FieldToWord__0 = kLayout__912,
-                      ._2 = kLayout__913};
-constexpr MemoryWriteLayout kLayout__917 =
-    MemoryWriteLayout{.io = kLayout__752, ._0 = kLayout__753};
-constexpr PoseidonStoreOut__0_SuperLayout kLayout__908 =
-    PoseidonStoreOut__0_SuperLayout{.ftw = kLayout__909, .mw = kLayout__917};
-constexpr PoseidonStoreOut__0_SuperLayout8LayoutArray kLayout__838 =
-    PoseidonStoreOut__0_SuperLayout8LayoutArray{kLayout__839,
-                                                kLayout__849,
-                                                kLayout__858,
-                                                kLayout__868,
-                                                kLayout__878,
-                                                kLayout__888,
-                                                kLayout__898,
-                                                kLayout__908};
-constexpr PoseidonStoreOutLayout kLayout__837 = PoseidonStoreOutLayout{
-    ._super = kLayout__679,
-    ._1 = kLayout__838,
+                      ._arguments_FieldToWord__0 = kLayout__909,
+                      ._2 = kLayout__910};
+constexpr MemoryWriteLayout kLayout__914 =
+    MemoryWriteLayout{.io = kLayout__749, ._0 = kLayout__750};
+constexpr PoseidonStoreOut__0_SuperLayout kLayout__905 =
+    PoseidonStoreOut__0_SuperLayout{.ftw = kLayout__906, .mw = kLayout__914};
+constexpr PoseidonStoreOut__0_SuperLayout8LayoutArray kLayout__835 =
+    PoseidonStoreOut__0_SuperLayout8LayoutArray{kLayout__836,
+                                                kLayout__846,
+                                                kLayout__855,
+                                                kLayout__865,
+                                                kLayout__875,
+                                                kLayout__885,
+                                                kLayout__895,
+                                                kLayout__905};
+constexpr PoseidonStoreOutLayout kLayout__834 = PoseidonStoreOutLayout{
+    ._super = kLayout__676,
+    ._1 = kLayout__835,
     .isNormal = IsZeroLayout{._super = NondetRegLayout{._super = /*offset=*/204},
                              .inv = NondetRegLayout{._super = /*offset=*/205}},
     .extInv = NondetExtRegLayout{._super = /*offset=*/206}};
-constexpr PoseidonDoOut_SuperLayout kLayout__825 =
-    PoseidonDoOut_SuperLayout{._super = kLayout__679, .arm0 = kLayout__826, .arm1 = kLayout__837};
-constexpr _Arguments_PoseidonDoOut_SuperLayout kLayout__918 = _Arguments_PoseidonDoOut_SuperLayout{
-    .memoryArg = kLayout__682, .cycleArg = kLayout__699, .argU16 = kLayout__700};
-constexpr PoseidonDoOutLayout kLayout__824 =
-    PoseidonDoOutLayout{._super = kLayout__825, ._arguments_PoseidonDoOut_Super = kLayout__918};
-constexpr Poseidon0StateArm5Layout kLayout__823 = Poseidon0StateArm5Layout{
-    ._super = kLayout__824,
+constexpr PoseidonDoOut_SuperLayout kLayout__822 =
+    PoseidonDoOut_SuperLayout{._super = kLayout__676, .arm0 = kLayout__823, .arm1 = kLayout__834};
+constexpr _Arguments_PoseidonDoOut_SuperLayout kLayout__915 = _Arguments_PoseidonDoOut_SuperLayout{
+    .memoryArg = kLayout__679, .cycleArg = kLayout__696, .argU16 = kLayout__697};
+constexpr PoseidonDoOutLayout kLayout__821 =
+    PoseidonDoOutLayout{._super = kLayout__822, ._arguments_PoseidonDoOut_Super = kLayout__915};
+constexpr Poseidon0StateArm5Layout kLayout__820 = Poseidon0StateArm5Layout{
+    ._super = kLayout__821,
     ._extra0 = ArgU8Layout{.count = NondetRegLayout{._super = /*offset=*/188},
                            .val = NondetRegLayout{._super = /*offset=*/189}},
     ._extra1 = ArgU8Layout{.count = NondetRegLayout{._super = /*offset=*/190},
                            .val = NondetRegLayout{._super = /*offset=*/191}}};
-constexpr PoseidonPaging_SuperLayout kLayout__921 =
-    PoseidonPaging_SuperLayout{._super = kLayout__679,
-                               .arm0 = kLayout__679,
-                               .arm1 = kLayout__679,
-                               .arm2 = kLayout__679,
-                               .arm3 = kLayout__679,
-                               .arm4 = kLayout__679,
-                               .arm5 = kLayout__679};
-constexpr NondetRegLayout6LayoutArray kLayout__923 =
+constexpr PoseidonPaging_SuperLayout kLayout__918 =
+    PoseidonPaging_SuperLayout{._super = kLayout__676,
+                               .arm0 = kLayout__676,
+                               .arm1 = kLayout__676,
+                               .arm2 = kLayout__676,
+                               .arm3 = kLayout__676,
+                               .arm4 = kLayout__676,
+                               .arm5 = kLayout__676};
+constexpr NondetRegLayout6LayoutArray kLayout__920 =
     NondetRegLayout6LayoutArray{NondetRegLayout{._super = /*offset=*/198},
                                 NondetRegLayout{._super = /*offset=*/199},
                                 NondetRegLayout{._super = /*offset=*/200},
                                 NondetRegLayout{._super = /*offset=*/201},
                                 NondetRegLayout{._super = /*offset=*/202},
                                 NondetRegLayout{._super = /*offset=*/203}};
-constexpr OneHot_6_Layout kLayout__922 = OneHot_6_Layout{._super = kLayout__923};
-constexpr NondetU8RegLayout kLayout__925 =
+constexpr OneHot_6_Layout kLayout__919 = OneHot_6_Layout{._super = kLayout__920};
+constexpr NondetU8RegLayout kLayout__922 =
     NondetU8RegLayout{.arg = ArgU8Layout{.count = NondetRegLayout{._super = /*offset=*/188},
                                          .val = NondetRegLayout{._super = /*offset=*/189}}};
-constexpr IsU24Layout kLayout__924 = IsU24Layout{.low16 = kLayout__841, ._0 = kLayout__925};
-constexpr _Arguments_PoseidonPaging__1Layout kLayout__926 = _Arguments_PoseidonPaging__1Layout{
+constexpr IsU24Layout kLayout__921 = IsU24Layout{.low16 = kLayout__838, ._0 = kLayout__922};
+constexpr _Arguments_PoseidonPaging__1Layout kLayout__923 = _Arguments_PoseidonPaging__1Layout{
     .argU16 =
         ArgU16Layout1LayoutArray{ArgU16Layout{.count = NondetRegLayout{._super = /*offset=*/157},
                                               .val = NondetRegLayout{._super = /*offset=*/76}}},
     .argU8 =
         ArgU8Layout1LayoutArray{ArgU8Layout{.count = NondetRegLayout{._super = /*offset=*/190},
                                             .val = NondetRegLayout{._super = /*offset=*/191}}}};
-constexpr NondetU8RegLayout kLayout__930 =
+constexpr NondetU8RegLayout kLayout__927 =
     NondetU8RegLayout{.arg = ArgU8Layout{.count = NondetRegLayout{._super = /*offset=*/190},
                                          .val = NondetRegLayout{._super = /*offset=*/191}}};
-constexpr IsU24Layout kLayout__929 = IsU24Layout{.low16 = kLayout__842, ._0 = kLayout__930};
-constexpr PoseidonPaging__1Arm0_SuperLayout kLayout__928 =
-    PoseidonPaging__1Arm0_SuperLayout{._0 = kLayout__929};
-constexpr PoseidonPaging__1Arm1_SuperLayout kLayout__931 =
-    PoseidonPaging__1Arm1_SuperLayout{._0 = kLayout__929};
-constexpr PoseidonPaging__1Layout kLayout__927 =
-    PoseidonPaging__1Layout{.arm0 = kLayout__928, .arm1 = kLayout__931};
-constexpr PoseidonPagingLayout kLayout__920 =
-    PoseidonPagingLayout{._super = kLayout__921,
+constexpr IsU24Layout kLayout__926 = IsU24Layout{.low16 = kLayout__839, ._0 = kLayout__927};
+constexpr PoseidonPaging__1Arm0_SuperLayout kLayout__925 =
+    PoseidonPaging__1Arm0_SuperLayout{._0 = kLayout__926};
+constexpr PoseidonPaging__1Arm1_SuperLayout kLayout__928 =
+    PoseidonPaging__1Arm1_SuperLayout{._0 = kLayout__926};
+constexpr PoseidonPaging__1Layout kLayout__924 =
+    PoseidonPaging__1Layout{.arm0 = kLayout__925, .arm1 = kLayout__928};
+constexpr PoseidonPagingLayout kLayout__917 =
+    PoseidonPagingLayout{._super = kLayout__918,
                          .curIdx = NondetRegLayout{._super = /*offset=*/196},
                          .curMode = NondetRegLayout{._super = /*offset=*/197},
-                         .modeSplit = kLayout__922,
-                         ._0 = kLayout__924,
-                         ._arguments_PoseidonPaging__1 = kLayout__926,
-                         ._3 = kLayout__927,
+                         .modeSplit = kLayout__919,
+                         ._0 = kLayout__921,
+                         ._arguments_PoseidonPaging__1 = kLayout__923,
+                         ._3 = kLayout__924,
                          ._4 = NondetRegLayout{._super = /*offset=*/204}};
-constexpr Poseidon0StateArm6Layout kLayout__919 = Poseidon0StateArm6Layout{
-    ._super = kLayout__920,
-    ._extra0 = kLayout__683,
-    ._extra1 = kLayout__684,
-    ._extra2 = kLayout__685,
-    ._extra3 = kLayout__686,
-    ._extra4 = kLayout__687,
-    ._extra5 = kLayout__688,
-    ._extra6 = kLayout__689,
-    ._extra7 = kLayout__690,
-    ._extra8 = kLayout__691,
-    ._extra9 = kLayout__692,
-    ._extra10 = kLayout__693,
-    ._extra11 = kLayout__694,
-    ._extra12 = kLayout__695,
-    ._extra13 = kLayout__696,
-    ._extra14 = kLayout__697,
-    ._extra15 = kLayout__698,
+constexpr Poseidon0StateArm6Layout kLayout__916 = Poseidon0StateArm6Layout{
+    ._super = kLayout__917,
+    ._extra0 = kLayout__680,
+    ._extra1 = kLayout__681,
+    ._extra2 = kLayout__682,
+    ._extra3 = kLayout__683,
+    ._extra4 = kLayout__684,
+    ._extra5 = kLayout__685,
+    ._extra6 = kLayout__686,
+    ._extra7 = kLayout__687,
+    ._extra8 = kLayout__688,
+    ._extra9 = kLayout__689,
+    ._extra10 = kLayout__690,
+    ._extra11 = kLayout__691,
+    ._extra12 = kLayout__692,
+    ._extra13 = kLayout__693,
+    ._extra14 = kLayout__694,
+    ._extra15 = kLayout__695,
     ._extra16 = CycleArgLayout{.count = NondetRegLayout{._super = /*offset=*/140},
                                .cycle = NondetRegLayout{._super = /*offset=*/141}},
     ._extra17 = CycleArgLayout{.count = NondetRegLayout{._super = /*offset=*/142},
@@ -5130,58 +5112,58 @@
                              .val = NondetRegLayout{._super = /*offset=*/139}},
     ._extra45 = ArgU16Layout{.count = NondetRegLayout{._super = /*offset=*/186},
                              .val = NondetRegLayout{._super = /*offset=*/187}}};
+constexpr PoseidonStoreState__0_SuperLayout kLayout__932 =
+    PoseidonStoreState__0_SuperLayout{.ftw = kLayout__837, .mw = kLayout__845};
+constexpr PoseidonStoreState__0_SuperLayout kLayout__933 =
+    PoseidonStoreState__0_SuperLayout{.ftw = kLayout__847, .mw = kLayout__854};
+constexpr PoseidonStoreState__0_SuperLayout kLayout__934 =
+    PoseidonStoreState__0_SuperLayout{.ftw = kLayout__856, .mw = kLayout__864};
 constexpr PoseidonStoreState__0_SuperLayout kLayout__935 =
-    PoseidonStoreState__0_SuperLayout{.ftw = kLayout__840, .mw = kLayout__848};
+    PoseidonStoreState__0_SuperLayout{.ftw = kLayout__866, .mw = kLayout__874};
 constexpr PoseidonStoreState__0_SuperLayout kLayout__936 =
-    PoseidonStoreState__0_SuperLayout{.ftw = kLayout__850, .mw = kLayout__857};
+    PoseidonStoreState__0_SuperLayout{.ftw = kLayout__876, .mw = kLayout__884};
 constexpr PoseidonStoreState__0_SuperLayout kLayout__937 =
-    PoseidonStoreState__0_SuperLayout{.ftw = kLayout__859, .mw = kLayout__867};
+    PoseidonStoreState__0_SuperLayout{.ftw = kLayout__886, .mw = kLayout__894};
 constexpr PoseidonStoreState__0_SuperLayout kLayout__938 =
-    PoseidonStoreState__0_SuperLayout{.ftw = kLayout__869, .mw = kLayout__877};
+    PoseidonStoreState__0_SuperLayout{.ftw = kLayout__896, .mw = kLayout__904};
 constexpr PoseidonStoreState__0_SuperLayout kLayout__939 =
-    PoseidonStoreState__0_SuperLayout{.ftw = kLayout__879, .mw = kLayout__887};
-constexpr PoseidonStoreState__0_SuperLayout kLayout__940 =
-    PoseidonStoreState__0_SuperLayout{.ftw = kLayout__889, .mw = kLayout__897};
-constexpr PoseidonStoreState__0_SuperLayout kLayout__941 =
-    PoseidonStoreState__0_SuperLayout{.ftw = kLayout__899, .mw = kLayout__907};
-constexpr PoseidonStoreState__0_SuperLayout kLayout__942 =
-    PoseidonStoreState__0_SuperLayout{.ftw = kLayout__909, .mw = kLayout__917};
-constexpr PoseidonStoreState__0_SuperLayout8LayoutArray kLayout__934 =
-    PoseidonStoreState__0_SuperLayout8LayoutArray{kLayout__935,
+    PoseidonStoreState__0_SuperLayout{.ftw = kLayout__906, .mw = kLayout__914};
+constexpr PoseidonStoreState__0_SuperLayout8LayoutArray kLayout__931 =
+    PoseidonStoreState__0_SuperLayout8LayoutArray{kLayout__932,
+                                                  kLayout__933,
+                                                  kLayout__934,
+                                                  kLayout__935,
                                                   kLayout__936,
                                                   kLayout__937,
                                                   kLayout__938,
-                                                  kLayout__939,
-                                                  kLayout__940,
-                                                  kLayout__941,
-                                                  kLayout__942};
-constexpr PoseidonStoreStateLayout kLayout__933 =
-    PoseidonStoreStateLayout{._super = kLayout__679, ._1 = kLayout__934};
-constexpr Poseidon0StateArm7Layout kLayout__932 = Poseidon0StateArm7Layout{
-    ._super = kLayout__933,
+                                                  kLayout__939};
+constexpr PoseidonStoreStateLayout kLayout__930 =
+    PoseidonStoreStateLayout{._super = kLayout__676, ._1 = kLayout__931};
+constexpr Poseidon0StateArm7Layout kLayout__929 = Poseidon0StateArm7Layout{
+    ._super = kLayout__930,
     ._extra0 = ArgU8Layout{.count = NondetRegLayout{._super = /*offset=*/188},
                            .val = NondetRegLayout{._super = /*offset=*/189}},
     ._extra1 = ArgU8Layout{.count = NondetRegLayout{._super = /*offset=*/190},
                            .val = NondetRegLayout{._super = /*offset=*/191}}};
-constexpr Poseidon0StateLayout kLayout__702 = Poseidon0StateLayout{._super = kLayout__679,
-                                                                   .arm0 = kLayout__703,
-                                                                   .arm1 = kLayout__728,
-                                                                   .arm2 = kLayout__755,
-                                                                   .arm3 = kLayout__821,
-                                                                   .arm4 = kLayout__822,
-                                                                   .arm5 = kLayout__823,
-                                                                   .arm6 = kLayout__919,
-                                                                   .arm7 = kLayout__932};
-constexpr Poseidon0Layout kLayout__677 = Poseidon0Layout{._0 = kLayout__678,
-                                                         .state = kLayout__679,
-                                                         ._arguments_Poseidon0State = kLayout__681,
-                                                         .stateRedef = kLayout__702};
-constexpr DoCycleTableLayout kLayout__944 =
+constexpr Poseidon0StateLayout kLayout__699 = Poseidon0StateLayout{._super = kLayout__676,
+                                                                   .arm0 = kLayout__700,
+                                                                   .arm1 = kLayout__725,
+                                                                   .arm2 = kLayout__752,
+                                                                   .arm3 = kLayout__818,
+                                                                   .arm4 = kLayout__819,
+                                                                   .arm5 = kLayout__820,
+                                                                   .arm6 = kLayout__916,
+                                                                   .arm7 = kLayout__929};
+constexpr Poseidon0Layout kLayout__674 = Poseidon0Layout{._0 = kLayout__675,
+                                                         .state = kLayout__676,
+                                                         ._arguments_Poseidon0State = kLayout__678,
+                                                         .stateRedef = kLayout__699};
+constexpr DoCycleTableLayout kLayout__941 =
     DoCycleTableLayout{.arg1 = CycleArgLayout{.count = NondetRegLayout{._super = /*offset=*/68},
                                               .cycle = NondetRegLayout{._super = /*offset=*/69}},
                        .arg2 = CycleArgLayout{.count = NondetRegLayout{._super = /*offset=*/70},
                                               .cycle = NondetRegLayout{._super = /*offset=*/71}}};
-constexpr SBoxLayout24LayoutArray kLayout__949 =
+constexpr SBoxLayout24LayoutArray kLayout__946 =
     SBoxLayout24LayoutArray{SBoxLayout{._super = NondetRegLayout{._super = /*offset=*/78},
                                        .cubed = NondetRegLayout{._super = /*offset=*/79}},
                             SBoxLayout{._super = NondetRegLayout{._super = /*offset=*/80},
@@ -5230,8 +5212,8 @@
                                        .cubed = NondetRegLayout{._super = /*offset=*/123}},
                             SBoxLayout{._super = NondetRegLayout{._super = /*offset=*/124},
                                        .cubed = NondetRegLayout{._super = /*offset=*/125}}};
-constexpr DoExtRoundLayout kLayout__948 = DoExtRoundLayout{._1 = kLayout__949};
-constexpr NondetRegLayout8LayoutArray kLayout__951 =
+constexpr DoExtRoundLayout kLayout__945 = DoExtRoundLayout{._1 = kLayout__946};
+constexpr NondetRegLayout8LayoutArray kLayout__948 =
     NondetRegLayout8LayoutArray{NondetRegLayout{._super = /*offset=*/126},
                                 NondetRegLayout{._super = /*offset=*/127},
                                 NondetRegLayout{._super = /*offset=*/128},
@@ -5240,106 +5222,106 @@
                                 NondetRegLayout{._super = /*offset=*/131},
                                 NondetRegLayout{._super = /*offset=*/132},
                                 NondetRegLayout{._super = /*offset=*/133}};
-constexpr OneHot_8_Layout kLayout__950 = OneHot_8_Layout{._super = kLayout__951};
-constexpr DoExtRoundByIdxLayout kLayout__947 =
-    DoExtRoundByIdxLayout{._super = kLayout__948, .idxHot = kLayout__950};
-constexpr PoseidonExtRoundLayout kLayout__946 = PoseidonExtRoundLayout{
-    ._super = kLayout__679,
+constexpr OneHot_8_Layout kLayout__947 = OneHot_8_Layout{._super = kLayout__948};
+constexpr DoExtRoundByIdxLayout kLayout__944 =
+    DoExtRoundByIdxLayout{._super = kLayout__945, .idxHot = kLayout__947};
+constexpr PoseidonExtRoundLayout kLayout__943 = PoseidonExtRoundLayout{
+    ._super = kLayout__676,
     .isRound3 = IsZeroLayout{._super = NondetRegLayout{._super = /*offset=*/72},
                              .inv = NondetRegLayout{._super = /*offset=*/73}},
     .isRound7 = IsZeroLayout{._super = NondetRegLayout{._super = /*offset=*/74},
                              .inv = NondetRegLayout{._super = /*offset=*/75}},
     .lastBlock = IsZeroLayout{._super = NondetRegLayout{._super = /*offset=*/76},
                               .inv = NondetRegLayout{._super = /*offset=*/77}},
-    .nextInner = kLayout__947};
-constexpr DoIntRoundLayout kLayout__955 =
+    .nextInner = kLayout__944};
+constexpr DoIntRoundLayout kLayout__952 =
     DoIntRoundLayout{.sbox = SBoxLayout{._super = NondetRegLayout{._super = /*offset=*/72},
                                         .cubed = NondetRegLayout{._super = /*offset=*/73}}};
-constexpr DoIntRoundLayout kLayout__956 =
+constexpr DoIntRoundLayout kLayout__953 =
     DoIntRoundLayout{.sbox = SBoxLayout{._super = NondetRegLayout{._super = /*offset=*/74},
                                         .cubed = NondetRegLayout{._super = /*offset=*/75}}};
-constexpr DoIntRoundLayout kLayout__957 =
+constexpr DoIntRoundLayout kLayout__954 =
     DoIntRoundLayout{.sbox = SBoxLayout{._super = NondetRegLayout{._super = /*offset=*/76},
                                         .cubed = NondetRegLayout{._super = /*offset=*/77}}};
-constexpr DoIntRoundLayout kLayout__958 =
+constexpr DoIntRoundLayout kLayout__955 =
     DoIntRoundLayout{.sbox = SBoxLayout{._super = NondetRegLayout{._super = /*offset=*/78},
                                         .cubed = NondetRegLayout{._super = /*offset=*/79}}};
-constexpr DoIntRoundLayout kLayout__959 =
+constexpr DoIntRoundLayout kLayout__956 =
     DoIntRoundLayout{.sbox = SBoxLayout{._super = NondetRegLayout{._super = /*offset=*/80},
                                         .cubed = NondetRegLayout{._super = /*offset=*/81}}};
-constexpr DoIntRoundLayout kLayout__960 =
+constexpr DoIntRoundLayout kLayout__957 =
     DoIntRoundLayout{.sbox = SBoxLayout{._super = NondetRegLayout{._super = /*offset=*/82},
                                         .cubed = NondetRegLayout{._super = /*offset=*/83}}};
-constexpr DoIntRoundLayout kLayout__961 =
+constexpr DoIntRoundLayout kLayout__958 =
     DoIntRoundLayout{.sbox = SBoxLayout{._super = NondetRegLayout{._super = /*offset=*/84},
                                         .cubed = NondetRegLayout{._super = /*offset=*/85}}};
-constexpr DoIntRoundLayout kLayout__962 =
+constexpr DoIntRoundLayout kLayout__959 =
     DoIntRoundLayout{.sbox = SBoxLayout{._super = NondetRegLayout{._super = /*offset=*/86},
                                         .cubed = NondetRegLayout{._super = /*offset=*/87}}};
-constexpr DoIntRoundLayout kLayout__963 =
+constexpr DoIntRoundLayout kLayout__960 =
     DoIntRoundLayout{.sbox = SBoxLayout{._super = NondetRegLayout{._super = /*offset=*/88},
                                         .cubed = NondetRegLayout{._super = /*offset=*/89}}};
-constexpr DoIntRoundLayout kLayout__964 =
+constexpr DoIntRoundLayout kLayout__961 =
     DoIntRoundLayout{.sbox = SBoxLayout{._super = NondetRegLayout{._super = /*offset=*/90},
                                         .cubed = NondetRegLayout{._super = /*offset=*/91}}};
-constexpr DoIntRoundLayout kLayout__965 =
+constexpr DoIntRoundLayout kLayout__962 =
     DoIntRoundLayout{.sbox = SBoxLayout{._super = NondetRegLayout{._super = /*offset=*/92},
                                         .cubed = NondetRegLayout{._super = /*offset=*/93}}};
-constexpr DoIntRoundLayout kLayout__966 =
+constexpr DoIntRoundLayout kLayout__963 =
     DoIntRoundLayout{.sbox = SBoxLayout{._super = NondetRegLayout{._super = /*offset=*/94},
                                         .cubed = NondetRegLayout{._super = /*offset=*/95}}};
-constexpr DoIntRoundLayout kLayout__967 =
+constexpr DoIntRoundLayout kLayout__964 =
     DoIntRoundLayout{.sbox = SBoxLayout{._super = NondetRegLayout{._super = /*offset=*/96},
                                         .cubed = NondetRegLayout{._super = /*offset=*/97}}};
-constexpr DoIntRoundLayout kLayout__968 =
+constexpr DoIntRoundLayout kLayout__965 =
     DoIntRoundLayout{.sbox = SBoxLayout{._super = NondetRegLayout{._super = /*offset=*/98},
                                         .cubed = NondetRegLayout{._super = /*offset=*/99}}};
-constexpr DoIntRoundLayout kLayout__969 =
+constexpr DoIntRoundLayout kLayout__966 =
     DoIntRoundLayout{.sbox = SBoxLayout{._super = NondetRegLayout{._super = /*offset=*/100},
                                         .cubed = NondetRegLayout{._super = /*offset=*/101}}};
-constexpr DoIntRoundLayout kLayout__970 =
+constexpr DoIntRoundLayout kLayout__967 =
     DoIntRoundLayout{.sbox = SBoxLayout{._super = NondetRegLayout{._super = /*offset=*/102},
                                         .cubed = NondetRegLayout{._super = /*offset=*/103}}};
-constexpr DoIntRoundLayout kLayout__971 =
+constexpr DoIntRoundLayout kLayout__968 =
     DoIntRoundLayout{.sbox = SBoxLayout{._super = NondetRegLayout{._super = /*offset=*/104},
                                         .cubed = NondetRegLayout{._super = /*offset=*/105}}};
-constexpr DoIntRoundLayout kLayout__972 =
+constexpr DoIntRoundLayout kLayout__969 =
     DoIntRoundLayout{.sbox = SBoxLayout{._super = NondetRegLayout{._super = /*offset=*/106},
                                         .cubed = NondetRegLayout{._super = /*offset=*/107}}};
-constexpr DoIntRoundLayout kLayout__973 =
+constexpr DoIntRoundLayout kLayout__970 =
     DoIntRoundLayout{.sbox = SBoxLayout{._super = NondetRegLayout{._super = /*offset=*/108},
                                         .cubed = NondetRegLayout{._super = /*offset=*/109}}};
-constexpr DoIntRoundLayout kLayout__974 =
+constexpr DoIntRoundLayout kLayout__971 =
     DoIntRoundLayout{.sbox = SBoxLayout{._super = NondetRegLayout{._super = /*offset=*/110},
                                         .cubed = NondetRegLayout{._super = /*offset=*/111}}};
-constexpr DoIntRoundLayout kLayout__975 =
+constexpr DoIntRoundLayout kLayout__972 =
     DoIntRoundLayout{.sbox = SBoxLayout{._super = NondetRegLayout{._super = /*offset=*/112},
                                         .cubed = NondetRegLayout{._super = /*offset=*/113}}};
-constexpr DoIntRoundLayout21LayoutArray kLayout__954 = DoIntRoundLayout21LayoutArray{
-    kLayout__955, kLayout__956, kLayout__957, kLayout__958, kLayout__959, kLayout__960,
-    kLayout__961, kLayout__962, kLayout__963, kLayout__964, kLayout__965, kLayout__966,
-    kLayout__967, kLayout__968, kLayout__969, kLayout__970, kLayout__971, kLayout__972,
-    kLayout__973, kLayout__974, kLayout__975};
-constexpr DoIntRoundsLayout kLayout__953 = DoIntRoundsLayout{._super = kLayout__954};
-constexpr PoseidonIntRoundsLayout kLayout__952 =
-    PoseidonIntRoundsLayout{._super = kLayout__679, .nextInner = kLayout__953};
-constexpr Poseidon1StateLayout kLayout__945 = Poseidon1StateLayout{._super = kLayout__679,
-                                                                   .arm0 = kLayout__946,
-                                                                   .arm1 = kLayout__952,
-                                                                   .arm2 = kLayout__679,
-                                                                   .arm3 = kLayout__679,
-                                                                   .arm4 = kLayout__679,
-                                                                   .arm5 = kLayout__679,
-                                                                   .arm6 = kLayout__679,
-                                                                   .arm7 = kLayout__679};
-constexpr Poseidon1Layout kLayout__943 =
-    Poseidon1Layout{._0 = kLayout__944, .state = kLayout__679, .stateRedef = kLayout__945};
-constexpr DoCycleTableLayout kLayout__977 =
+constexpr DoIntRoundLayout21LayoutArray kLayout__951 = DoIntRoundLayout21LayoutArray{
+    kLayout__952, kLayout__953, kLayout__954, kLayout__955, kLayout__956, kLayout__957,
+    kLayout__958, kLayout__959, kLayout__960, kLayout__961, kLayout__962, kLayout__963,
+    kLayout__964, kLayout__965, kLayout__966, kLayout__967, kLayout__968, kLayout__969,
+    kLayout__970, kLayout__971, kLayout__972};
+constexpr DoIntRoundsLayout kLayout__950 = DoIntRoundsLayout{._super = kLayout__951};
+constexpr PoseidonIntRoundsLayout kLayout__949 =
+    PoseidonIntRoundsLayout{._super = kLayout__676, .nextInner = kLayout__950};
+constexpr Poseidon1StateLayout kLayout__942 = Poseidon1StateLayout{._super = kLayout__676,
+                                                                   .arm0 = kLayout__943,
+                                                                   .arm1 = kLayout__949,
+                                                                   .arm2 = kLayout__676,
+                                                                   .arm3 = kLayout__676,
+                                                                   .arm4 = kLayout__676,
+                                                                   .arm5 = kLayout__676,
+                                                                   .arm6 = kLayout__676,
+                                                                   .arm7 = kLayout__676};
+constexpr Poseidon1Layout kLayout__940 =
+    Poseidon1Layout{._0 = kLayout__941, .state = kLayout__676, .stateRedef = kLayout__942};
+constexpr DoCycleTableLayout kLayout__974 =
     DoCycleTableLayout{.arg1 = CycleArgLayout{.count = NondetRegLayout{._super = /*offset=*/187},
                                               .cycle = NondetRegLayout{._super = /*offset=*/188}},
                        .arg2 = CycleArgLayout{.count = NondetRegLayout{._super = /*offset=*/189},
                                               .cycle = NondetRegLayout{._super = /*offset=*/190}}};
-constexpr NondetRegLayout32LayoutArray kLayout__979 = NondetRegLayout32LayoutArray{
+constexpr NondetRegLayout32LayoutArray kLayout__976 = NondetRegLayout32LayoutArray{
     NondetRegLayout{._super = /*offset=*/36}, NondetRegLayout{._super = /*offset=*/37},
     NondetRegLayout{._super = /*offset=*/38}, NondetRegLayout{._super = /*offset=*/39},
     NondetRegLayout{._super = /*offset=*/40}, NondetRegLayout{._super = /*offset=*/41},
@@ -5356,7 +5338,7 @@
     NondetRegLayout{._super = /*offset=*/62}, NondetRegLayout{._super = /*offset=*/63},
     NondetRegLayout{._super = /*offset=*/64}, NondetRegLayout{._super = /*offset=*/65},
     NondetRegLayout{._super = /*offset=*/66}, NondetRegLayout{._super = /*offset=*/67}};
-constexpr NondetRegLayout32LayoutArray kLayout__980 = NondetRegLayout32LayoutArray{
+constexpr NondetRegLayout32LayoutArray kLayout__977 = NondetRegLayout32LayoutArray{
     NondetRegLayout{._super = /*offset=*/68}, NondetRegLayout{._super = /*offset=*/69},
     NondetRegLayout{._super = /*offset=*/70}, NondetRegLayout{._super = /*offset=*/71},
     NondetRegLayout{._super = /*offset=*/72}, NondetRegLayout{._super = /*offset=*/73},
@@ -5373,7 +5355,7 @@
     NondetRegLayout{._super = /*offset=*/94}, NondetRegLayout{._super = /*offset=*/95},
     NondetRegLayout{._super = /*offset=*/96}, NondetRegLayout{._super = /*offset=*/97},
     NondetRegLayout{._super = /*offset=*/98}, NondetRegLayout{._super = /*offset=*/99}};
-constexpr NondetRegLayout32LayoutArray kLayout__981 = NondetRegLayout32LayoutArray{
+constexpr NondetRegLayout32LayoutArray kLayout__978 = NondetRegLayout32LayoutArray{
     NondetRegLayout{._super = /*offset=*/100}, NondetRegLayout{._super = /*offset=*/101},
     NondetRegLayout{._super = /*offset=*/102}, NondetRegLayout{._super = /*offset=*/103},
     NondetRegLayout{._super = /*offset=*/104}, NondetRegLayout{._super = /*offset=*/105},
@@ -5390,7 +5372,7 @@
     NondetRegLayout{._super = /*offset=*/126}, NondetRegLayout{._super = /*offset=*/127},
     NondetRegLayout{._super = /*offset=*/128}, NondetRegLayout{._super = /*offset=*/129},
     NondetRegLayout{._super = /*offset=*/130}, NondetRegLayout{._super = /*offset=*/131}};
-constexpr ShaStateLayout kLayout__978 =
+constexpr ShaStateLayout kLayout__975 =
     ShaStateLayout{.stateInAddr = NondetRegLayout{._super = /*offset=*/29},
                    .stateOutAddr = NondetRegLayout{._super = /*offset=*/30},
                    .dataAddr = NondetRegLayout{._super = /*offset=*/31},
@@ -5398,80 +5380,80 @@
                    .kAddr = NondetRegLayout{._super = /*offset=*/33},
                    .round = NondetRegLayout{._super = /*offset=*/34},
                    .nextState = NondetRegLayout{._super = /*offset=*/35},
-                   .a = kLayout__979,
-                   .e = kLayout__980,
-                   .w = kLayout__981};
-constexpr MemoryArgLayout kLayout__984 =
+                   .a = kLayout__976,
+                   .e = kLayout__977,
+                   .w = kLayout__978};
+constexpr MemoryArgLayout kLayout__981 =
     MemoryArgLayout{.count = NondetRegLayout{._super = /*offset=*/132},
                     .addr = NondetRegLayout{._super = /*offset=*/133},
                     .cycle = NondetRegLayout{._super = /*offset=*/134},
                     .dataLow = NondetRegLayout{._super = /*offset=*/135},
                     .dataHigh = NondetRegLayout{._super = /*offset=*/136}};
-constexpr MemoryArgLayout kLayout__985 =
+constexpr MemoryArgLayout kLayout__982 =
     MemoryArgLayout{.count = NondetRegLayout{._super = /*offset=*/137},
                     .addr = NondetRegLayout{._super = /*offset=*/133},
                     .cycle = NondetRegLayout{._super = /*offset=*/138},
                     .dataLow = NondetRegLayout{._super = /*offset=*/139},
                     .dataHigh = NondetRegLayout{._super = /*offset=*/140}};
-constexpr MemoryArgLayout kLayout__986 =
+constexpr MemoryArgLayout kLayout__983 =
     MemoryArgLayout{.count = NondetRegLayout{._super = /*offset=*/141},
                     .addr = NondetRegLayout{._super = /*offset=*/142},
                     .cycle = NondetRegLayout{._super = /*offset=*/143},
                     .dataLow = NondetRegLayout{._super = /*offset=*/144},
                     .dataHigh = NondetRegLayout{._super = /*offset=*/145}};
-constexpr MemoryArgLayout kLayout__987 =
+constexpr MemoryArgLayout kLayout__984 =
     MemoryArgLayout{.count = NondetRegLayout{._super = /*offset=*/146},
                     .addr = NondetRegLayout{._super = /*offset=*/142},
                     .cycle = NondetRegLayout{._super = /*offset=*/147},
                     .dataLow = NondetRegLayout{._super = /*offset=*/148},
                     .dataHigh = NondetRegLayout{._super = /*offset=*/149}};
-constexpr MemoryArgLayout kLayout__988 =
+constexpr MemoryArgLayout kLayout__985 =
     MemoryArgLayout{.count = NondetRegLayout{._super = /*offset=*/150},
                     .addr = NondetRegLayout{._super = /*offset=*/151},
                     .cycle = NondetRegLayout{._super = /*offset=*/152},
                     .dataLow = NondetRegLayout{._super = /*offset=*/153},
                     .dataHigh = NondetRegLayout{._super = /*offset=*/154}};
-constexpr MemoryArgLayout kLayout__989 =
+constexpr MemoryArgLayout kLayout__986 =
     MemoryArgLayout{.count = NondetRegLayout{._super = /*offset=*/155},
                     .addr = NondetRegLayout{._super = /*offset=*/151},
                     .cycle = NondetRegLayout{._super = /*offset=*/156},
                     .dataLow = NondetRegLayout{._super = /*offset=*/157},
                     .dataHigh = NondetRegLayout{._super = /*offset=*/158}};
-constexpr MemoryArgLayout kLayout__990 =
+constexpr MemoryArgLayout kLayout__987 =
     MemoryArgLayout{.count = NondetRegLayout{._super = /*offset=*/159},
                     .addr = NondetRegLayout{._super = /*offset=*/160},
                     .cycle = NondetRegLayout{._super = /*offset=*/161},
                     .dataLow = NondetRegLayout{._super = /*offset=*/162},
                     .dataHigh = NondetRegLayout{._super = /*offset=*/163}};
-constexpr MemoryArgLayout kLayout__991 =
+constexpr MemoryArgLayout kLayout__988 =
     MemoryArgLayout{.count = NondetRegLayout{._super = /*offset=*/164},
                     .addr = NondetRegLayout{._super = /*offset=*/160},
                     .cycle = NondetRegLayout{._super = /*offset=*/165},
                     .dataLow = NondetRegLayout{._super = /*offset=*/166},
                     .dataHigh = NondetRegLayout{._super = /*offset=*/167}};
-constexpr MemoryArgLayout kLayout__992 =
+constexpr MemoryArgLayout kLayout__989 =
     MemoryArgLayout{.count = NondetRegLayout{._super = /*offset=*/168},
                     .addr = NondetRegLayout{._super = /*offset=*/169},
                     .cycle = NondetRegLayout{._super = /*offset=*/170},
                     .dataLow = NondetRegLayout{._super = /*offset=*/171},
                     .dataHigh = NondetRegLayout{._super = /*offset=*/172}};
-constexpr MemoryArgLayout kLayout__993 =
+constexpr MemoryArgLayout kLayout__990 =
     MemoryArgLayout{.count = NondetRegLayout{._super = /*offset=*/173},
                     .addr = NondetRegLayout{._super = /*offset=*/169},
                     .cycle = NondetRegLayout{._super = /*offset=*/174},
                     .dataLow = NondetRegLayout{._super = /*offset=*/175},
                     .dataHigh = NondetRegLayout{._super = /*offset=*/176}};
-constexpr MemoryArgLayout10LayoutArray kLayout__983 = MemoryArgLayout10LayoutArray{kLayout__984,
+constexpr MemoryArgLayout10LayoutArray kLayout__980 = MemoryArgLayout10LayoutArray{kLayout__981,
+                                                                                   kLayout__982,
+                                                                                   kLayout__983,
+                                                                                   kLayout__984,
                                                                                    kLayout__985,
                                                                                    kLayout__986,
                                                                                    kLayout__987,
                                                                                    kLayout__988,
                                                                                    kLayout__989,
-                                                                                   kLayout__990,
-                                                                                   kLayout__991,
-                                                                                   kLayout__992,
-                                                                                   kLayout__993};
-constexpr CycleArgLayout5LayoutArray kLayout__994 =
+                                                                                   kLayout__990};
+constexpr CycleArgLayout5LayoutArray kLayout__991 =
     CycleArgLayout5LayoutArray{CycleArgLayout{.count = NondetRegLayout{._super = /*offset=*/177},
                                               .cycle = NondetRegLayout{._super = /*offset=*/178}},
                                CycleArgLayout{.count = NondetRegLayout{._super = /*offset=*/179},
@@ -5482,155 +5464,155 @@
                                               .cycle = NondetRegLayout{._super = /*offset=*/184}},
                                CycleArgLayout{.count = NondetRegLayout{._super = /*offset=*/185},
                                               .cycle = NondetRegLayout{._super = /*offset=*/186}}};
-constexpr _Arguments_Sha0StateLayout kLayout__982 =
-    _Arguments_Sha0StateLayout{.memoryArg = kLayout__983, .cycleArg = kLayout__994};
-constexpr MemoryIOLayout kLayout__999 =
-    MemoryIOLayout{.oldTxn = kLayout__984, .newTxn = kLayout__985};
-constexpr IsCycleLayout kLayout__1001 =
+constexpr _Arguments_Sha0StateLayout kLayout__979 =
+    _Arguments_Sha0StateLayout{.memoryArg = kLayout__980, .cycleArg = kLayout__991};
+constexpr MemoryIOLayout kLayout__996 =
+    MemoryIOLayout{.oldTxn = kLayout__981, .newTxn = kLayout__982};
+constexpr IsCycleLayout kLayout__998 =
     IsCycleLayout{.arg = CycleArgLayout{.count = NondetRegLayout{._super = /*offset=*/177},
                                         .cycle = NondetRegLayout{._super = /*offset=*/178}}};
-constexpr IsForwardLayout kLayout__1000 = IsForwardLayout{._0 = kLayout__1001};
-constexpr MemoryReadLayout kLayout__998 = MemoryReadLayout{.io = kLayout__999, ._0 = kLayout__1000};
-constexpr ReadAddrLayout kLayout__997 = ReadAddrLayout{.addr32 = kLayout__998};
-constexpr MemoryIOLayout kLayout__1004 =
-    MemoryIOLayout{.oldTxn = kLayout__986, .newTxn = kLayout__987};
-constexpr IsCycleLayout kLayout__1006 =
+constexpr IsForwardLayout kLayout__997 = IsForwardLayout{._0 = kLayout__998};
+constexpr MemoryReadLayout kLayout__995 = MemoryReadLayout{.io = kLayout__996, ._0 = kLayout__997};
+constexpr ReadAddrLayout kLayout__994 = ReadAddrLayout{.addr32 = kLayout__995};
+constexpr MemoryIOLayout kLayout__1001 =
+    MemoryIOLayout{.oldTxn = kLayout__983, .newTxn = kLayout__984};
+constexpr IsCycleLayout kLayout__1003 =
     IsCycleLayout{.arg = CycleArgLayout{.count = NondetRegLayout{._super = /*offset=*/179},
                                         .cycle = NondetRegLayout{._super = /*offset=*/180}}};
-constexpr IsForwardLayout kLayout__1005 = IsForwardLayout{._0 = kLayout__1006};
-constexpr MemoryReadLayout kLayout__1003 =
-    MemoryReadLayout{.io = kLayout__1004, ._0 = kLayout__1005};
-constexpr ReadAddrLayout kLayout__1002 = ReadAddrLayout{.addr32 = kLayout__1003};
-constexpr MemoryIOLayout kLayout__1009 =
-    MemoryIOLayout{.oldTxn = kLayout__988, .newTxn = kLayout__989};
-constexpr IsCycleLayout kLayout__1011 =
+constexpr IsForwardLayout kLayout__1002 = IsForwardLayout{._0 = kLayout__1003};
+constexpr MemoryReadLayout kLayout__1000 =
+    MemoryReadLayout{.io = kLayout__1001, ._0 = kLayout__1002};
+constexpr ReadAddrLayout kLayout__999 = ReadAddrLayout{.addr32 = kLayout__1000};
+constexpr MemoryIOLayout kLayout__1006 =
+    MemoryIOLayout{.oldTxn = kLayout__985, .newTxn = kLayout__986};
+constexpr IsCycleLayout kLayout__1008 =
     IsCycleLayout{.arg = CycleArgLayout{.count = NondetRegLayout{._super = /*offset=*/181},
                                         .cycle = NondetRegLayout{._super = /*offset=*/182}}};
-constexpr IsForwardLayout kLayout__1010 = IsForwardLayout{._0 = kLayout__1011};
-constexpr MemoryReadLayout kLayout__1008 =
-    MemoryReadLayout{.io = kLayout__1009, ._0 = kLayout__1010};
-constexpr ReadAddrLayout kLayout__1007 = ReadAddrLayout{.addr32 = kLayout__1008};
-constexpr MemoryIOLayout kLayout__1013 =
-    MemoryIOLayout{.oldTxn = kLayout__990, .newTxn = kLayout__991};
-constexpr IsCycleLayout kLayout__1015 =
+constexpr IsForwardLayout kLayout__1007 = IsForwardLayout{._0 = kLayout__1008};
+constexpr MemoryReadLayout kLayout__1005 =
+    MemoryReadLayout{.io = kLayout__1006, ._0 = kLayout__1007};
+constexpr ReadAddrLayout kLayout__1004 = ReadAddrLayout{.addr32 = kLayout__1005};
+constexpr MemoryIOLayout kLayout__1010 =
+    MemoryIOLayout{.oldTxn = kLayout__987, .newTxn = kLayout__988};
+constexpr IsCycleLayout kLayout__1012 =
     IsCycleLayout{.arg = CycleArgLayout{.count = NondetRegLayout{._super = /*offset=*/183},
                                         .cycle = NondetRegLayout{._super = /*offset=*/184}}};
-constexpr IsForwardLayout kLayout__1014 = IsForwardLayout{._0 = kLayout__1015};
-constexpr MemoryReadLayout kLayout__1012 =
-    MemoryReadLayout{.io = kLayout__1013, ._0 = kLayout__1014};
-constexpr MemoryIOLayout kLayout__1018 =
-    MemoryIOLayout{.oldTxn = kLayout__992, .newTxn = kLayout__993};
-constexpr IsCycleLayout kLayout__1020 =
+constexpr IsForwardLayout kLayout__1011 = IsForwardLayout{._0 = kLayout__1012};
+constexpr MemoryReadLayout kLayout__1009 =
+    MemoryReadLayout{.io = kLayout__1010, ._0 = kLayout__1011};
+constexpr MemoryIOLayout kLayout__1015 =
+    MemoryIOLayout{.oldTxn = kLayout__989, .newTxn = kLayout__990};
+constexpr IsCycleLayout kLayout__1017 =
     IsCycleLayout{.arg = CycleArgLayout{.count = NondetRegLayout{._super = /*offset=*/185},
                                         .cycle = NondetRegLayout{._super = /*offset=*/186}}};
-constexpr IsForwardLayout kLayout__1019 = IsForwardLayout{._0 = kLayout__1020};
-constexpr MemoryReadLayout kLayout__1017 =
-    MemoryReadLayout{.io = kLayout__1018, ._0 = kLayout__1019};
-constexpr ReadAddrLayout kLayout__1016 = ReadAddrLayout{.addr32 = kLayout__1017};
-constexpr ShaEcallLayout kLayout__996 = ShaEcallLayout{._super = kLayout__978,
-                                                       .stateInAddr = kLayout__997,
-                                                       .stateOutAddr = kLayout__1002,
-                                                       .dataAddr = kLayout__1007,
-                                                       ._0 = kLayout__1012,
-                                                       .kAddr = kLayout__1016};
-constexpr MemoryWriteLayout kLayout__1023 =
-    MemoryWriteLayout{.io = kLayout__1009, ._0 = kLayout__1010};
-constexpr MemoryWriteLayout kLayout__1024 =
-    MemoryWriteLayout{.io = kLayout__1013, ._0 = kLayout__1014};
-constexpr ShaLoadStateLayout kLayout__1022 = ShaLoadStateLayout{
-    ._super = kLayout__978,
+constexpr IsForwardLayout kLayout__1016 = IsForwardLayout{._0 = kLayout__1017};
+constexpr MemoryReadLayout kLayout__1014 =
+    MemoryReadLayout{.io = kLayout__1015, ._0 = kLayout__1016};
+constexpr ReadAddrLayout kLayout__1013 = ReadAddrLayout{.addr32 = kLayout__1014};
+constexpr ShaEcallLayout kLayout__993 = ShaEcallLayout{._super = kLayout__975,
+                                                       .stateInAddr = kLayout__994,
+                                                       .stateOutAddr = kLayout__999,
+                                                       .dataAddr = kLayout__1004,
+                                                       ._0 = kLayout__1009,
+                                                       .kAddr = kLayout__1013};
+constexpr MemoryWriteLayout kLayout__1020 =
+    MemoryWriteLayout{.io = kLayout__1006, ._0 = kLayout__1007};
+constexpr MemoryWriteLayout kLayout__1021 =
+    MemoryWriteLayout{.io = kLayout__1010, ._0 = kLayout__1011};
+constexpr ShaLoadStateLayout kLayout__1019 = ShaLoadStateLayout{
+    ._super = kLayout__975,
     .lastRound = IsZeroLayout{._super = NondetRegLayout{._super = /*offset=*/191},
                               .inv = NondetRegLayout{._super = /*offset=*/192}},
     .countZero = IsZeroLayout{._super = NondetRegLayout{._super = /*offset=*/193},
                               .inv = NondetRegLayout{._super = /*offset=*/194}},
-    .a32 = kLayout__998,
-    .e32 = kLayout__1003,
-    ._0 = kLayout__1023,
-    ._1 = kLayout__1024};
-constexpr Sha0StateArm1Layout kLayout__1021 = Sha0StateArm1Layout{
-    ._super = kLayout__1022,
-    ._extra0 = kLayout__992,
-    ._extra1 = kLayout__993,
+    .a32 = kLayout__995,
+    .e32 = kLayout__1000,
+    ._0 = kLayout__1020,
+    ._1 = kLayout__1021};
+constexpr Sha0StateArm1Layout kLayout__1018 = Sha0StateArm1Layout{
+    ._super = kLayout__1019,
+    ._extra0 = kLayout__989,
+    ._extra1 = kLayout__990,
     ._extra2 = CycleArgLayout{.count = NondetRegLayout{._super = /*offset=*/185},
                               .cycle = NondetRegLayout{._super = /*offset=*/186}}};
-constexpr UnpackReg_32__16_Layout kLayout__1028 = UnpackReg_32__16_Layout{._super = kLayout__979};
-constexpr CarryExtractLayout kLayout__1029 =
+constexpr UnpackReg_32__16_Layout kLayout__1025 = UnpackReg_32__16_Layout{._super = kLayout__976};
+constexpr CarryExtractLayout kLayout__1026 =
     CarryExtractLayout{.bit0 = NondetRegLayout{._super = /*offset=*/193},
                        .bit1 = NondetRegLayout{._super = /*offset=*/194},
                        .bit2 = NondetRegLayout{._super = /*offset=*/195}};
-constexpr CarryExtractLayout kLayout__1030 =
+constexpr CarryExtractLayout kLayout__1027 =
     CarryExtractLayout{.bit0 = NondetRegLayout{._super = /*offset=*/196},
                        .bit1 = NondetRegLayout{._super = /*offset=*/197},
                        .bit2 = NondetRegLayout{._super = /*offset=*/198}};
-constexpr CarryAndExpandLayout kLayout__1027 = CarryAndExpandLayout{
-    ._super = kLayout__1028, .lowCarry = kLayout__1029, .highCarry = kLayout__1030};
-constexpr UnpackReg_32__16_Layout kLayout__1032 = UnpackReg_32__16_Layout{._super = kLayout__980};
-constexpr CarryExtractLayout kLayout__1033 =
+constexpr CarryAndExpandLayout kLayout__1024 = CarryAndExpandLayout{
+    ._super = kLayout__1025, .lowCarry = kLayout__1026, .highCarry = kLayout__1027};
+constexpr UnpackReg_32__16_Layout kLayout__1029 = UnpackReg_32__16_Layout{._super = kLayout__977};
+constexpr CarryExtractLayout kLayout__1030 =
     CarryExtractLayout{.bit0 = NondetRegLayout{._super = /*offset=*/199},
                        .bit1 = NondetRegLayout{._super = /*offset=*/200},
                        .bit2 = NondetRegLayout{._super = /*offset=*/201}};
-constexpr CarryExtractLayout kLayout__1034 =
+constexpr CarryExtractLayout kLayout__1031 =
     CarryExtractLayout{.bit0 = NondetRegLayout{._super = /*offset=*/202},
                        .bit1 = NondetRegLayout{._super = /*offset=*/203},
                        .bit2 = NondetRegLayout{._super = /*offset=*/204}};
-constexpr CarryAndExpandLayout kLayout__1031 = CarryAndExpandLayout{
-    ._super = kLayout__1032, .lowCarry = kLayout__1033, .highCarry = kLayout__1034};
-constexpr ShaLoadDataLayout kLayout__1026 =
-    ShaLoadDataLayout{._super = kLayout__978,
+constexpr CarryAndExpandLayout kLayout__1028 = CarryAndExpandLayout{
+    ._super = kLayout__1029, .lowCarry = kLayout__1030, .highCarry = kLayout__1031};
+constexpr ShaLoadDataLayout kLayout__1023 =
+    ShaLoadDataLayout{._super = kLayout__975,
                       .lastRound = IsZeroLayout{._super = NondetRegLayout{._super = /*offset=*/191},
                                                 .inv = NondetRegLayout{._super = /*offset=*/192}},
-                      .k = kLayout__998,
-                      .wMem = kLayout__1003,
-                      .wBits = kLayout__981,
-                      .a = kLayout__1027,
-                      .e = kLayout__1031};
-constexpr Sha0StateArm2Layout kLayout__1025 = Sha0StateArm2Layout{
-    ._super = kLayout__1026,
-    ._extra0 = kLayout__988,
-    ._extra1 = kLayout__989,
-    ._extra2 = kLayout__990,
-    ._extra3 = kLayout__991,
-    ._extra4 = kLayout__992,
-    ._extra5 = kLayout__993,
+                      .k = kLayout__995,
+                      .wMem = kLayout__1000,
+                      .wBits = kLayout__978,
+                      .a = kLayout__1024,
+                      .e = kLayout__1028};
+constexpr Sha0StateArm2Layout kLayout__1022 = Sha0StateArm2Layout{
+    ._super = kLayout__1023,
+    ._extra0 = kLayout__985,
+    ._extra1 = kLayout__986,
+    ._extra2 = kLayout__987,
+    ._extra3 = kLayout__988,
+    ._extra4 = kLayout__989,
+    ._extra5 = kLayout__990,
     ._extra6 = CycleArgLayout{.count = NondetRegLayout{._super = /*offset=*/181},
                               .cycle = NondetRegLayout{._super = /*offset=*/182}},
     ._extra7 = CycleArgLayout{.count = NondetRegLayout{._super = /*offset=*/183},
                               .cycle = NondetRegLayout{._super = /*offset=*/184}},
     ._extra8 = CycleArgLayout{.count = NondetRegLayout{._super = /*offset=*/185},
                               .cycle = NondetRegLayout{._super = /*offset=*/186}}};
-constexpr UnpackReg_32__16_Layout kLayout__1038 = UnpackReg_32__16_Layout{._super = kLayout__981};
-constexpr CarryAndExpandLayout kLayout__1037 = CarryAndExpandLayout{
-    ._super = kLayout__1038, .lowCarry = kLayout__1029, .highCarry = kLayout__1030};
-constexpr CarryAndExpandLayout kLayout__1039 = CarryAndExpandLayout{
-    ._super = kLayout__1028, .lowCarry = kLayout__1033, .highCarry = kLayout__1034};
-constexpr CarryExtractLayout kLayout__1041 =
+constexpr UnpackReg_32__16_Layout kLayout__1035 = UnpackReg_32__16_Layout{._super = kLayout__978};
+constexpr CarryAndExpandLayout kLayout__1034 = CarryAndExpandLayout{
+    ._super = kLayout__1035, .lowCarry = kLayout__1026, .highCarry = kLayout__1027};
+constexpr CarryAndExpandLayout kLayout__1036 = CarryAndExpandLayout{
+    ._super = kLayout__1025, .lowCarry = kLayout__1030, .highCarry = kLayout__1031};
+constexpr CarryExtractLayout kLayout__1038 =
     CarryExtractLayout{.bit0 = NondetRegLayout{._super = /*offset=*/205},
                        .bit1 = NondetRegLayout{._super = /*offset=*/206},
                        .bit2 = NondetRegLayout{._super = /*offset=*/207}};
-constexpr CarryExtractLayout kLayout__1042 =
+constexpr CarryExtractLayout kLayout__1039 =
     CarryExtractLayout{.bit0 = NondetRegLayout{._super = /*offset=*/208},
                        .bit1 = NondetRegLayout{._super = /*offset=*/209},
                        .bit2 = NondetRegLayout{._super = /*offset=*/210}};
-constexpr CarryAndExpandLayout kLayout__1040 = CarryAndExpandLayout{
-    ._super = kLayout__1032, .lowCarry = kLayout__1041, .highCarry = kLayout__1042};
-constexpr ShaMixLayout kLayout__1036 =
-    ShaMixLayout{._super = kLayout__978,
+constexpr CarryAndExpandLayout kLayout__1037 = CarryAndExpandLayout{
+    ._super = kLayout__1029, .lowCarry = kLayout__1038, .highCarry = kLayout__1039};
+constexpr ShaMixLayout kLayout__1033 =
+    ShaMixLayout{._super = kLayout__975,
                  .lastRound = IsZeroLayout{._super = NondetRegLayout{._super = /*offset=*/191},
                                            .inv = NondetRegLayout{._super = /*offset=*/192}},
-                 .k = kLayout__998,
-                 .wBits = kLayout__1037,
-                 .a = kLayout__1039,
-                 .e = kLayout__1040};
-constexpr Sha0StateArm3Layout kLayout__1035 = Sha0StateArm3Layout{
-    ._super = kLayout__1036,
-    ._extra0 = kLayout__986,
-    ._extra1 = kLayout__987,
-    ._extra2 = kLayout__988,
-    ._extra3 = kLayout__989,
-    ._extra4 = kLayout__990,
-    ._extra5 = kLayout__991,
-    ._extra6 = kLayout__992,
-    ._extra7 = kLayout__993,
+                 .k = kLayout__995,
+                 .wBits = kLayout__1034,
+                 .a = kLayout__1036,
+                 .e = kLayout__1037};
+constexpr Sha0StateArm3Layout kLayout__1032 = Sha0StateArm3Layout{
+    ._super = kLayout__1033,
+    ._extra0 = kLayout__983,
+    ._extra1 = kLayout__984,
+    ._extra2 = kLayout__985,
+    ._extra3 = kLayout__986,
+    ._extra4 = kLayout__987,
+    ._extra5 = kLayout__988,
+    ._extra6 = kLayout__989,
+    ._extra7 = kLayout__990,
     ._extra8 = CycleArgLayout{.count = NondetRegLayout{._super = /*offset=*/179},
                               .cycle = NondetRegLayout{._super = /*offset=*/180}},
     ._extra9 = CycleArgLayout{.count = NondetRegLayout{._super = /*offset=*/181},
@@ -5639,66 +5621,66 @@
                                .cycle = NondetRegLayout{._super = /*offset=*/184}},
     ._extra11 = CycleArgLayout{.count = NondetRegLayout{._super = /*offset=*/185},
                                .cycle = NondetRegLayout{._super = /*offset=*/186}}};
-constexpr CarryExtractLayout kLayout__1046 =
+constexpr CarryExtractLayout kLayout__1043 =
     CarryExtractLayout{.bit0 = NondetRegLayout{._super = /*offset=*/195},
                        .bit1 = NondetRegLayout{._super = /*offset=*/196},
                        .bit2 = NondetRegLayout{._super = /*offset=*/197}};
-constexpr CarryExtractLayout kLayout__1047 =
+constexpr CarryExtractLayout kLayout__1044 =
     CarryExtractLayout{.bit0 = NondetRegLayout{._super = /*offset=*/198},
                        .bit1 = NondetRegLayout{._super = /*offset=*/199},
                        .bit2 = NondetRegLayout{._super = /*offset=*/200}};
-constexpr CarryAndExpandLayout kLayout__1045 = CarryAndExpandLayout{
-    ._super = kLayout__1028, .lowCarry = kLayout__1046, .highCarry = kLayout__1047};
-constexpr CarryExtractLayout kLayout__1049 =
+constexpr CarryAndExpandLayout kLayout__1042 = CarryAndExpandLayout{
+    ._super = kLayout__1025, .lowCarry = kLayout__1043, .highCarry = kLayout__1044};
+constexpr CarryExtractLayout kLayout__1046 =
     CarryExtractLayout{.bit0 = NondetRegLayout{._super = /*offset=*/201},
                        .bit1 = NondetRegLayout{._super = /*offset=*/202},
                        .bit2 = NondetRegLayout{._super = /*offset=*/203}};
-constexpr CarryExtractLayout kLayout__1050 =
+constexpr CarryExtractLayout kLayout__1047 =
     CarryExtractLayout{.bit0 = NondetRegLayout{._super = /*offset=*/204},
                        .bit1 = NondetRegLayout{._super = /*offset=*/205},
                        .bit2 = NondetRegLayout{._super = /*offset=*/206}};
-constexpr CarryAndExpandLayout kLayout__1048 = CarryAndExpandLayout{
-    ._super = kLayout__1032, .lowCarry = kLayout__1049, .highCarry = kLayout__1050};
-constexpr MemoryWriteLayout kLayout__1051 =
-    MemoryWriteLayout{.io = kLayout__999, ._0 = kLayout__1000};
-constexpr MemoryWriteLayout kLayout__1052 =
-    MemoryWriteLayout{.io = kLayout__1004, ._0 = kLayout__1005};
-constexpr ShaStoreStateLayout kLayout__1044 = ShaStoreStateLayout{
-    ._super = kLayout__978,
+constexpr CarryAndExpandLayout kLayout__1045 = CarryAndExpandLayout{
+    ._super = kLayout__1029, .lowCarry = kLayout__1046, .highCarry = kLayout__1047};
+constexpr MemoryWriteLayout kLayout__1048 =
+    MemoryWriteLayout{.io = kLayout__996, ._0 = kLayout__997};
+constexpr MemoryWriteLayout kLayout__1049 =
+    MemoryWriteLayout{.io = kLayout__1001, ._0 = kLayout__1002};
+constexpr ShaStoreStateLayout kLayout__1041 = ShaStoreStateLayout{
+    ._super = kLayout__975,
     .lastRound = IsZeroLayout{._super = NondetRegLayout{._super = /*offset=*/191},
                               .inv = NondetRegLayout{._super = /*offset=*/192}},
     .countZero = IsZeroLayout{._super = NondetRegLayout{._super = /*offset=*/193},
                               .inv = NondetRegLayout{._super = /*offset=*/194}},
-    .a = kLayout__1045,
-    .e = kLayout__1048,
-    ._1 = kLayout__1051,
-    ._2 = kLayout__1052};
-constexpr Sha0StateArm4Layout kLayout__1043 = Sha0StateArm4Layout{
-    ._super = kLayout__1044,
-    ._extra0 = kLayout__988,
-    ._extra1 = kLayout__989,
-    ._extra2 = kLayout__990,
-    ._extra3 = kLayout__991,
-    ._extra4 = kLayout__992,
-    ._extra5 = kLayout__993,
+    .a = kLayout__1042,
+    .e = kLayout__1045,
+    ._1 = kLayout__1048,
+    ._2 = kLayout__1049};
+constexpr Sha0StateArm4Layout kLayout__1040 = Sha0StateArm4Layout{
+    ._super = kLayout__1041,
+    ._extra0 = kLayout__985,
+    ._extra1 = kLayout__986,
+    ._extra2 = kLayout__987,
+    ._extra3 = kLayout__988,
+    ._extra4 = kLayout__989,
+    ._extra5 = kLayout__990,
     ._extra6 = CycleArgLayout{.count = NondetRegLayout{._super = /*offset=*/181},
                               .cycle = NondetRegLayout{._super = /*offset=*/182}},
     ._extra7 = CycleArgLayout{.count = NondetRegLayout{._super = /*offset=*/183},
                               .cycle = NondetRegLayout{._super = /*offset=*/184}},
     ._extra8 = CycleArgLayout{.count = NondetRegLayout{._super = /*offset=*/185},
                               .cycle = NondetRegLayout{._super = /*offset=*/186}}};
-constexpr Sha0StateArm5Layout kLayout__1053 = Sha0StateArm5Layout{
-    ._super = kLayout__978,
-    ._extra0 = kLayout__984,
-    ._extra1 = kLayout__985,
-    ._extra2 = kLayout__986,
-    ._extra3 = kLayout__987,
-    ._extra4 = kLayout__988,
-    ._extra5 = kLayout__989,
-    ._extra6 = kLayout__990,
-    ._extra7 = kLayout__991,
-    ._extra8 = kLayout__992,
-    ._extra9 = kLayout__993,
+constexpr Sha0StateArm5Layout kLayout__1050 = Sha0StateArm5Layout{
+    ._super = kLayout__975,
+    ._extra0 = kLayout__981,
+    ._extra1 = kLayout__982,
+    ._extra2 = kLayout__983,
+    ._extra3 = kLayout__984,
+    ._extra4 = kLayout__985,
+    ._extra5 = kLayout__986,
+    ._extra6 = kLayout__987,
+    ._extra7 = kLayout__988,
+    ._extra8 = kLayout__989,
+    ._extra9 = kLayout__990,
     ._extra10 = CycleArgLayout{.count = NondetRegLayout{._super = /*offset=*/177},
                                .cycle = NondetRegLayout{._super = /*offset=*/178}},
     ._extra11 = CycleArgLayout{.count = NondetRegLayout{._super = /*offset=*/179},
@@ -5709,18 +5691,18 @@
                                .cycle = NondetRegLayout{._super = /*offset=*/184}},
     ._extra14 = CycleArgLayout{.count = NondetRegLayout{._super = /*offset=*/185},
                                .cycle = NondetRegLayout{._super = /*offset=*/186}}};
-constexpr Sha0StateArm6Layout kLayout__1054 = Sha0StateArm6Layout{
-    ._super = kLayout__978,
-    ._extra0 = kLayout__984,
-    ._extra1 = kLayout__985,
-    ._extra2 = kLayout__986,
-    ._extra3 = kLayout__987,
-    ._extra4 = kLayout__988,
-    ._extra5 = kLayout__989,
-    ._extra6 = kLayout__990,
-    ._extra7 = kLayout__991,
-    ._extra8 = kLayout__992,
-    ._extra9 = kLayout__993,
+constexpr Sha0StateArm6Layout kLayout__1051 = Sha0StateArm6Layout{
+    ._super = kLayout__975,
+    ._extra0 = kLayout__981,
+    ._extra1 = kLayout__982,
+    ._extra2 = kLayout__983,
+    ._extra3 = kLayout__984,
+    ._extra4 = kLayout__985,
+    ._extra5 = kLayout__986,
+    ._extra6 = kLayout__987,
+    ._extra7 = kLayout__988,
+    ._extra8 = kLayout__989,
+    ._extra9 = kLayout__990,
     ._extra10 = CycleArgLayout{.count = NondetRegLayout{._super = /*offset=*/177},
                                .cycle = NondetRegLayout{._super = /*offset=*/178}},
     ._extra11 = CycleArgLayout{.count = NondetRegLayout{._super = /*offset=*/179},
@@ -5731,18 +5713,18 @@
                                .cycle = NondetRegLayout{._super = /*offset=*/184}},
     ._extra14 = CycleArgLayout{.count = NondetRegLayout{._super = /*offset=*/185},
                                .cycle = NondetRegLayout{._super = /*offset=*/186}}};
-constexpr Sha0StateArm7Layout kLayout__1055 = Sha0StateArm7Layout{
-    ._super = kLayout__978,
-    ._extra0 = kLayout__984,
-    ._extra1 = kLayout__985,
-    ._extra2 = kLayout__986,
-    ._extra3 = kLayout__987,
-    ._extra4 = kLayout__988,
-    ._extra5 = kLayout__989,
-    ._extra6 = kLayout__990,
-    ._extra7 = kLayout__991,
-    ._extra8 = kLayout__992,
-    ._extra9 = kLayout__993,
+constexpr Sha0StateArm7Layout kLayout__1052 = Sha0StateArm7Layout{
+    ._super = kLayout__975,
+    ._extra0 = kLayout__981,
+    ._extra1 = kLayout__982,
+    ._extra2 = kLayout__983,
+    ._extra3 = kLayout__984,
+    ._extra4 = kLayout__985,
+    ._extra5 = kLayout__986,
+    ._extra6 = kLayout__987,
+    ._extra7 = kLayout__988,
+    ._extra8 = kLayout__989,
+    ._extra9 = kLayout__990,
     ._extra10 = CycleArgLayout{.count = NondetRegLayout{._super = /*offset=*/177},
                                .cycle = NondetRegLayout{._super = /*offset=*/178}},
     ._extra11 = CycleArgLayout{.count = NondetRegLayout{._super = /*offset=*/179},
@@ -5753,25 +5735,25 @@
                                .cycle = NondetRegLayout{._super = /*offset=*/184}},
     ._extra14 = CycleArgLayout{.count = NondetRegLayout{._super = /*offset=*/185},
                                .cycle = NondetRegLayout{._super = /*offset=*/186}}};
-constexpr Sha0StateLayout kLayout__995 = Sha0StateLayout{._super = kLayout__978,
-                                                         .arm0 = kLayout__996,
-                                                         .arm1 = kLayout__1021,
-                                                         .arm2 = kLayout__1025,
-                                                         .arm3 = kLayout__1035,
-                                                         .arm4 = kLayout__1043,
-                                                         .arm5 = kLayout__1053,
-                                                         .arm6 = kLayout__1054,
-                                                         .arm7 = kLayout__1055};
-constexpr Sha0Layout kLayout__976 = Sha0Layout{._0 = kLayout__977,
-                                               .state = kLayout__978,
-                                               ._arguments_Sha0State = kLayout__982,
-                                               .stateRedef = kLayout__995};
-constexpr DoCycleTableLayout kLayout__1057 =
+constexpr Sha0StateLayout kLayout__992 = Sha0StateLayout{._super = kLayout__975,
+                                                         .arm0 = kLayout__993,
+                                                         .arm1 = kLayout__1018,
+                                                         .arm2 = kLayout__1022,
+                                                         .arm3 = kLayout__1032,
+                                                         .arm4 = kLayout__1040,
+                                                         .arm5 = kLayout__1050,
+                                                         .arm6 = kLayout__1051,
+                                                         .arm7 = kLayout__1052};
+constexpr Sha0Layout kLayout__973 = Sha0Layout{._0 = kLayout__974,
+                                               .state = kLayout__975,
+                                               ._arguments_Sha0State = kLayout__979,
+                                               .stateRedef = kLayout__992};
+constexpr DoCycleTableLayout kLayout__1054 =
     DoCycleTableLayout{.arg1 = CycleArgLayout{.count = NondetRegLayout{._super = /*offset=*/152},
                                               .cycle = NondetRegLayout{._super = /*offset=*/153}},
                        .arg2 = CycleArgLayout{.count = NondetRegLayout{._super = /*offset=*/154},
                                               .cycle = NondetRegLayout{._super = /*offset=*/155}}};
-constexpr NondetRegLayout16LayoutArray kLayout__1059 =
+constexpr NondetRegLayout16LayoutArray kLayout__1056 =
     NondetRegLayout16LayoutArray{NondetRegLayout{._super = /*offset=*/33},
                                  NondetRegLayout{._super = /*offset=*/34},
                                  NondetRegLayout{._super = /*offset=*/35},
@@ -5788,50 +5770,50 @@
                                  NondetRegLayout{._super = /*offset=*/46},
                                  NondetRegLayout{._super = /*offset=*/47},
                                  NondetRegLayout{._super = /*offset=*/48}};
-constexpr BigIntStateLayout kLayout__1058 =
+constexpr BigIntStateLayout kLayout__1055 =
     BigIntStateLayout{.isEcall = NondetRegLayout{._super = /*offset=*/29},
                       .pc = NondetRegLayout{._super = /*offset=*/30},
                       .polyOp = NondetRegLayout{._super = /*offset=*/31},
                       .coeff = NondetRegLayout{._super = /*offset=*/32},
-                      .bytes = kLayout__1059,
+                      .bytes = kLayout__1056,
                       .nextState = NondetRegLayout{._super = /*offset=*/49}};
-constexpr MemoryArgLayout kLayout__1062 =
+constexpr MemoryArgLayout kLayout__1059 =
     MemoryArgLayout{.count = NondetRegLayout{._super = /*offset=*/50},
                     .addr = NondetRegLayout{._super = /*offset=*/51},
                     .cycle = NondetRegLayout{._super = /*offset=*/52},
                     .dataLow = NondetRegLayout{._super = /*offset=*/53},
                     .dataHigh = NondetRegLayout{._super = /*offset=*/54}};
-constexpr MemoryArgLayout kLayout__1063 =
+constexpr MemoryArgLayout kLayout__1060 =
     MemoryArgLayout{.count = NondetRegLayout{._super = /*offset=*/55},
                     .addr = NondetRegLayout{._super = /*offset=*/51},
                     .cycle = NondetRegLayout{._super = /*offset=*/56},
                     .dataLow = NondetRegLayout{._super = /*offset=*/57},
                     .dataHigh = NondetRegLayout{._super = /*offset=*/58}};
-constexpr MemoryArgLayout kLayout__1064 =
+constexpr MemoryArgLayout kLayout__1061 =
     MemoryArgLayout{.count = NondetRegLayout{._super = /*offset=*/59},
                     .addr = NondetRegLayout{._super = /*offset=*/60},
                     .cycle = NondetRegLayout{._super = /*offset=*/61},
                     .dataLow = NondetRegLayout{._super = /*offset=*/62},
                     .dataHigh = NondetRegLayout{._super = /*offset=*/63}};
-constexpr MemoryArgLayout kLayout__1065 =
+constexpr MemoryArgLayout kLayout__1062 =
     MemoryArgLayout{.count = NondetRegLayout{._super = /*offset=*/64},
                     .addr = NondetRegLayout{._super = /*offset=*/60},
                     .cycle = NondetRegLayout{._super = /*offset=*/65},
                     .dataLow = NondetRegLayout{._super = /*offset=*/66},
                     .dataHigh = NondetRegLayout{._super = /*offset=*/67}};
-constexpr MemoryArgLayout12LayoutArray kLayout__1061 = MemoryArgLayout12LayoutArray{kLayout__1062,
-                                                                                    kLayout__1063,
-                                                                                    kLayout__1064,
-                                                                                    kLayout__1065,
+constexpr MemoryArgLayout12LayoutArray kLayout__1058 = MemoryArgLayout12LayoutArray{kLayout__1059,
+                                                                                    kLayout__1060,
+                                                                                    kLayout__1061,
+                                                                                    kLayout__1062,
+                                                                                    kLayout__680,
+                                                                                    kLayout__681,
+                                                                                    kLayout__682,
                                                                                     kLayout__683,
                                                                                     kLayout__684,
                                                                                     kLayout__685,
                                                                                     kLayout__686,
-                                                                                    kLayout__687,
-                                                                                    kLayout__688,
-                                                                                    kLayout__689,
-                                                                                    kLayout__690};
-constexpr CycleArgLayout6LayoutArray kLayout__1066 =
+                                                                                    kLayout__687};
+constexpr CycleArgLayout6LayoutArray kLayout__1063 =
     CycleArgLayout6LayoutArray{CycleArgLayout{.count = NondetRegLayout{._super = /*offset=*/104},
                                               .cycle = NondetRegLayout{._super = /*offset=*/105}},
                                CycleArgLayout{.count = NondetRegLayout{._super = /*offset=*/106},
@@ -5844,7 +5826,7 @@
                                               .cycle = NondetRegLayout{._super = /*offset=*/113}},
                                CycleArgLayout{.count = NondetRegLayout{._super = /*offset=*/114},
                                               .cycle = NondetRegLayout{._super = /*offset=*/115}}};
-constexpr ArgU8Layout18LayoutArray kLayout__1067 =
+constexpr ArgU8Layout18LayoutArray kLayout__1064 =
     ArgU8Layout18LayoutArray{ArgU8Layout{.count = NondetRegLayout{._super = /*offset=*/116},
                                          .val = NondetRegLayout{._super = /*offset=*/117}},
                              ArgU8Layout{.count = NondetRegLayout{._super = /*offset=*/118},
@@ -5881,31 +5863,31 @@
                                          .val = NondetRegLayout{._super = /*offset=*/149}},
                              ArgU8Layout{.count = NondetRegLayout{._super = /*offset=*/150},
                                          .val = NondetRegLayout{._super = /*offset=*/151}}};
-constexpr _Arguments_BigInt0StateLayout kLayout__1060 = _Arguments_BigInt0StateLayout{
-    .memoryArg = kLayout__1061, .cycleArg = kLayout__1066, .argU8 = kLayout__1067};
-constexpr MemoryIOLayout kLayout__1073 =
-    MemoryIOLayout{.oldTxn = kLayout__1062, .newTxn = kLayout__1063};
-constexpr IsCycleLayout kLayout__1075 =
+constexpr _Arguments_BigInt0StateLayout kLayout__1057 = _Arguments_BigInt0StateLayout{
+    .memoryArg = kLayout__1058, .cycleArg = kLayout__1063, .argU8 = kLayout__1064};
+constexpr MemoryIOLayout kLayout__1070 =
+    MemoryIOLayout{.oldTxn = kLayout__1059, .newTxn = kLayout__1060};
+constexpr IsCycleLayout kLayout__1072 =
     IsCycleLayout{.arg = CycleArgLayout{.count = NondetRegLayout{._super = /*offset=*/104},
                                         .cycle = NondetRegLayout{._super = /*offset=*/105}}};
-constexpr IsForwardLayout kLayout__1074 = IsForwardLayout{._0 = kLayout__1075};
-constexpr MemoryReadLayout kLayout__1072 =
-    MemoryReadLayout{.io = kLayout__1073, ._0 = kLayout__1074};
-constexpr ReadAddrLayout kLayout__1071 = ReadAddrLayout{.addr32 = kLayout__1072};
-constexpr BigIntEcallLayout kLayout__1070 =
-    BigIntEcallLayout{._super = kLayout__1058, .pc = kLayout__1071};
-constexpr BigInt0StateArm0Layout kLayout__1069 = BigInt0StateArm0Layout{
-    ._super = kLayout__1070,
-    ._extra0 = kLayout__1064,
-    ._extra1 = kLayout__1065,
-    ._extra2 = kLayout__683,
-    ._extra3 = kLayout__684,
-    ._extra4 = kLayout__685,
-    ._extra5 = kLayout__686,
-    ._extra6 = kLayout__687,
-    ._extra7 = kLayout__688,
-    ._extra8 = kLayout__689,
-    ._extra9 = kLayout__690,
+constexpr IsForwardLayout kLayout__1071 = IsForwardLayout{._0 = kLayout__1072};
+constexpr MemoryReadLayout kLayout__1069 =
+    MemoryReadLayout{.io = kLayout__1070, ._0 = kLayout__1071};
+constexpr ReadAddrLayout kLayout__1068 = ReadAddrLayout{.addr32 = kLayout__1069};
+constexpr BigIntEcallLayout kLayout__1067 =
+    BigIntEcallLayout{._super = kLayout__1055, .pc = kLayout__1068};
+constexpr BigInt0StateArm0Layout kLayout__1066 = BigInt0StateArm0Layout{
+    ._super = kLayout__1067,
+    ._extra0 = kLayout__1061,
+    ._extra1 = kLayout__1062,
+    ._extra2 = kLayout__680,
+    ._extra3 = kLayout__681,
+    ._extra4 = kLayout__682,
+    ._extra5 = kLayout__683,
+    ._extra6 = kLayout__684,
+    ._extra7 = kLayout__685,
+    ._extra8 = kLayout__686,
+    ._extra9 = kLayout__687,
     ._extra10 = CycleArgLayout{.count = NondetRegLayout{._super = /*offset=*/106},
                                .cycle = NondetRegLayout{._super = /*offset=*/107}},
     ._extra11 = CycleArgLayout{.count = NondetRegLayout{._super = /*offset=*/108},
@@ -5952,34 +5934,34 @@
                             .val = NondetRegLayout{._super = /*offset=*/149}},
     ._extra32 = ArgU8Layout{.count = NondetRegLayout{._super = /*offset=*/150},
                             .val = NondetRegLayout{._super = /*offset=*/151}}};
-constexpr NondetU8RegLayout kLayout__1078 =
+constexpr NondetU8RegLayout kLayout__1075 =
     NondetU8RegLayout{.arg = ArgU8Layout{.count = NondetRegLayout{._super = /*offset=*/116},
                                          .val = NondetRegLayout{._super = /*offset=*/117}}};
-constexpr NondetU8RegLayout kLayout__1079 =
+constexpr NondetU8RegLayout kLayout__1076 =
     NondetU8RegLayout{.arg = ArgU8Layout{.count = NondetRegLayout{._super = /*offset=*/118},
                                          .val = NondetRegLayout{._super = /*offset=*/119}}};
-constexpr SplitWordLayout kLayout__1077 =
-    SplitWordLayout{.byte0 = kLayout__1078, .byte1 = kLayout__1079};
-constexpr NondetRegLayout5LayoutArray kLayout__1080 =
+constexpr SplitWordLayout kLayout__1074 =
+    SplitWordLayout{.byte0 = kLayout__1075, .byte1 = kLayout__1076};
+constexpr NondetRegLayout5LayoutArray kLayout__1077 =
     NondetRegLayout5LayoutArray{NondetRegLayout{._super = /*offset=*/158},
                                 NondetRegLayout{._super = /*offset=*/159},
                                 NondetRegLayout{._super = /*offset=*/160},
                                 NondetRegLayout{._super = /*offset=*/161},
                                 NondetRegLayout{._super = /*offset=*/162}};
-constexpr MemoryIOLayout kLayout__1083 =
-    MemoryIOLayout{.oldTxn = kLayout__1064, .newTxn = kLayout__1065};
-constexpr IsCycleLayout kLayout__1085 =
+constexpr MemoryIOLayout kLayout__1080 =
+    MemoryIOLayout{.oldTxn = kLayout__1061, .newTxn = kLayout__1062};
+constexpr IsCycleLayout kLayout__1082 =
     IsCycleLayout{.arg = CycleArgLayout{.count = NondetRegLayout{._super = /*offset=*/106},
                                         .cycle = NondetRegLayout{._super = /*offset=*/107}}};
-constexpr IsForwardLayout kLayout__1084 = IsForwardLayout{._0 = kLayout__1085};
-constexpr MemoryReadLayout kLayout__1082 =
-    MemoryReadLayout{.io = kLayout__1083, ._0 = kLayout__1084};
-constexpr ReadAddrLayout kLayout__1081 = ReadAddrLayout{.addr32 = kLayout__1082};
-constexpr OneHot_3_Layout kLayout__1086 = OneHot_3_Layout{
+constexpr IsForwardLayout kLayout__1081 = IsForwardLayout{._0 = kLayout__1082};
+constexpr MemoryReadLayout kLayout__1079 =
+    MemoryReadLayout{.io = kLayout__1080, ._0 = kLayout__1081};
+constexpr ReadAddrLayout kLayout__1078 = ReadAddrLayout{.addr32 = kLayout__1079};
+constexpr OneHot_3_Layout kLayout__1083 = OneHot_3_Layout{
     ._super = NondetRegLayout3LayoutArray{NondetRegLayout{._super = /*offset=*/166},
                                           NondetRegLayout{._super = /*offset=*/167},
                                           NondetRegLayout{._super = /*offset=*/168}}};
-constexpr ArgU8Layout16LayoutArray kLayout__1088 =
+constexpr ArgU8Layout16LayoutArray kLayout__1085 =
     ArgU8Layout16LayoutArray{ArgU8Layout{.count = NondetRegLayout{._super = /*offset=*/120},
                                          .val = NondetRegLayout{._super = /*offset=*/121}},
                              ArgU8Layout{.count = NondetRegLayout{._super = /*offset=*/122},
@@ -6012,7 +5994,7 @@
                                          .val = NondetRegLayout{._super = /*offset=*/149}},
                              ArgU8Layout{.count = NondetRegLayout{._super = /*offset=*/150},
                                          .val = NondetRegLayout{._super = /*offset=*/151}}};
-constexpr CycleArgLayout4LayoutArray kLayout__1089 =
+constexpr CycleArgLayout4LayoutArray kLayout__1086 =
     CycleArgLayout4LayoutArray{CycleArgLayout{.count = NondetRegLayout{._super = /*offset=*/108},
                                               .cycle = NondetRegLayout{._super = /*offset=*/109}},
                                CycleArgLayout{.count = NondetRegLayout{._super = /*offset=*/110},
@@ -6021,150 +6003,185 @@
                                               .cycle = NondetRegLayout{._super = /*offset=*/113}},
                                CycleArgLayout{.count = NondetRegLayout{._super = /*offset=*/114},
                                               .cycle = NondetRegLayout{._super = /*offset=*/115}}};
-constexpr _Arguments_BigIntStepBytesLayout kLayout__1087 = _Arguments_BigIntStepBytesLayout{
-    .argU8 = kLayout__1088, .memoryArg = kLayout__726, .cycleArg = kLayout__1089};
-constexpr NondetU8RegLayout kLayout__1096 =
+constexpr _Arguments_BigIntStepBytesLayout kLayout__1084 = _Arguments_BigIntStepBytesLayout{
+    .argU8 = kLayout__1085, .memoryArg = kLayout__723, .cycleArg = kLayout__1086};
+constexpr NondetU8RegLayout kLayout__1093 =
     NondetU8RegLayout{.arg = ArgU8Layout{.count = NondetRegLayout{._super = /*offset=*/120},
                                          .val = NondetRegLayout{._super = /*offset=*/121}}};
-constexpr NondetU8RegLayout kLayout__1097 =
+constexpr NondetU8RegLayout kLayout__1094 =
     NondetU8RegLayout{.arg = ArgU8Layout{.count = NondetRegLayout{._super = /*offset=*/122},
                                          .val = NondetRegLayout{._super = /*offset=*/123}}};
+constexpr SplitWordLayout kLayout__1092 =
+    SplitWordLayout{.byte0 = kLayout__1093, .byte1 = kLayout__1094};
+constexpr NondetU8RegLayout kLayout__1096 =
+    NondetU8RegLayout{.arg = ArgU8Layout{.count = NondetRegLayout{._super = /*offset=*/124},
+                                         .val = NondetRegLayout{._super = /*offset=*/125}}};
+constexpr NondetU8RegLayout kLayout__1097 =
+    NondetU8RegLayout{.arg = ArgU8Layout{.count = NondetRegLayout{._super = /*offset=*/126},
+                                         .val = NondetRegLayout{._super = /*offset=*/127}}};
 constexpr SplitWordLayout kLayout__1095 =
     SplitWordLayout{.byte0 = kLayout__1096, .byte1 = kLayout__1097};
-constexpr NondetU8RegLayout kLayout__1099 =
-    NondetU8RegLayout{.arg = ArgU8Layout{.count = NondetRegLayout{._super = /*offset=*/124},
-                                         .val = NondetRegLayout{._super = /*offset=*/125}}};
-constexpr NondetU8RegLayout kLayout__1100 =
-    NondetU8RegLayout{.arg = ArgU8Layout{.count = NondetRegLayout{._super = /*offset=*/126},
-                                         .val = NondetRegLayout{._super = /*offset=*/127}}};
-constexpr SplitWordLayout kLayout__1098 =
-    SplitWordLayout{.byte0 = kLayout__1099, .byte1 = kLayout__1100};
-constexpr SplitU32Layout kLayout__1094 =
-    SplitU32Layout{.low = kLayout__1095, .high = kLayout__1098};
-constexpr IsCycleLayout kLayout__1103 =
+constexpr SplitU32Layout kLayout__1091 =
+    SplitU32Layout{.low = kLayout__1092, .high = kLayout__1095};
+constexpr IsCycleLayout kLayout__1100 =
     IsCycleLayout{.arg = CycleArgLayout{.count = NondetRegLayout{._super = /*offset=*/108},
                                         .cycle = NondetRegLayout{._super = /*offset=*/109}}};
-constexpr IsForwardLayout kLayout__1102 = IsForwardLayout{._0 = kLayout__1103};
-constexpr MemoryReadLayout kLayout__1101 =
-    MemoryReadLayout{.io = kLayout__710, ._0 = kLayout__1102};
-constexpr BigIntReadWords_SuperLayout kLayout__1093 =
-    BigIntReadWords_SuperLayout{._super = kLayout__1094, ._0 = kLayout__1101};
-constexpr NondetU8RegLayout kLayout__1107 =
+constexpr IsForwardLayout kLayout__1099 = IsForwardLayout{._0 = kLayout__1100};
+constexpr MemoryReadLayout kLayout__1098 =
+    MemoryReadLayout{.io = kLayout__707, ._0 = kLayout__1099};
+constexpr BigIntReadWords_SuperLayout kLayout__1090 =
+    BigIntReadWords_SuperLayout{._super = kLayout__1091, ._0 = kLayout__1098};
+constexpr NondetU8RegLayout kLayout__1104 =
     NondetU8RegLayout{.arg = ArgU8Layout{.count = NondetRegLayout{._super = /*offset=*/128},
                                          .val = NondetRegLayout{._super = /*offset=*/129}}};
-constexpr NondetU8RegLayout kLayout__1108 =
+constexpr NondetU8RegLayout kLayout__1105 =
     NondetU8RegLayout{.arg = ArgU8Layout{.count = NondetRegLayout{._super = /*offset=*/130},
                                          .val = NondetRegLayout{._super = /*offset=*/131}}};
+constexpr SplitWordLayout kLayout__1103 =
+    SplitWordLayout{.byte0 = kLayout__1104, .byte1 = kLayout__1105};
+constexpr NondetU8RegLayout kLayout__1107 =
+    NondetU8RegLayout{.arg = ArgU8Layout{.count = NondetRegLayout{._super = /*offset=*/132},
+                                         .val = NondetRegLayout{._super = /*offset=*/133}}};
+constexpr NondetU8RegLayout kLayout__1108 =
+    NondetU8RegLayout{.arg = ArgU8Layout{.count = NondetRegLayout{._super = /*offset=*/134},
+                                         .val = NondetRegLayout{._super = /*offset=*/135}}};
 constexpr SplitWordLayout kLayout__1106 =
     SplitWordLayout{.byte0 = kLayout__1107, .byte1 = kLayout__1108};
-constexpr NondetU8RegLayout kLayout__1110 =
-    NondetU8RegLayout{.arg = ArgU8Layout{.count = NondetRegLayout{._super = /*offset=*/132},
-                                         .val = NondetRegLayout{._super = /*offset=*/133}}};
-constexpr NondetU8RegLayout kLayout__1111 =
-    NondetU8RegLayout{.arg = ArgU8Layout{.count = NondetRegLayout{._super = /*offset=*/134},
-                                         .val = NondetRegLayout{._super = /*offset=*/135}}};
-constexpr SplitWordLayout kLayout__1109 =
-    SplitWordLayout{.byte0 = kLayout__1110, .byte1 = kLayout__1111};
-constexpr SplitU32Layout kLayout__1105 =
-    SplitU32Layout{.low = kLayout__1106, .high = kLayout__1109};
-constexpr MemoryReadLayout kLayout__1112 = MemoryReadLayout{.io = kLayout__715, ._0 = kLayout__367};
-constexpr BigIntReadWords_SuperLayout kLayout__1104 =
-    BigIntReadWords_SuperLayout{._super = kLayout__1105, ._0 = kLayout__1112};
-constexpr NondetU8RegLayout kLayout__1116 =
+constexpr SplitU32Layout kLayout__1102 =
+    SplitU32Layout{.low = kLayout__1103, .high = kLayout__1106};
+constexpr MemoryReadLayout kLayout__1109 = MemoryReadLayout{.io = kLayout__712, ._0 = kLayout__367};
+constexpr BigIntReadWords_SuperLayout kLayout__1101 =
+    BigIntReadWords_SuperLayout{._super = kLayout__1102, ._0 = kLayout__1109};
+constexpr NondetU8RegLayout kLayout__1113 =
     NondetU8RegLayout{.arg = ArgU8Layout{.count = NondetRegLayout{._super = /*offset=*/136},
                                          .val = NondetRegLayout{._super = /*offset=*/137}}};
-constexpr NondetU8RegLayout kLayout__1117 =
+constexpr NondetU8RegLayout kLayout__1114 =
     NondetU8RegLayout{.arg = ArgU8Layout{.count = NondetRegLayout{._super = /*offset=*/138},
                                          .val = NondetRegLayout{._super = /*offset=*/139}}};
+constexpr SplitWordLayout kLayout__1112 =
+    SplitWordLayout{.byte0 = kLayout__1113, .byte1 = kLayout__1114};
+constexpr NondetU8RegLayout kLayout__1116 =
+    NondetU8RegLayout{.arg = ArgU8Layout{.count = NondetRegLayout{._super = /*offset=*/140},
+                                         .val = NondetRegLayout{._super = /*offset=*/141}}};
+constexpr NondetU8RegLayout kLayout__1117 =
+    NondetU8RegLayout{.arg = ArgU8Layout{.count = NondetRegLayout{._super = /*offset=*/142},
+                                         .val = NondetRegLayout{._super = /*offset=*/143}}};
 constexpr SplitWordLayout kLayout__1115 =
     SplitWordLayout{.byte0 = kLayout__1116, .byte1 = kLayout__1117};
-constexpr NondetU8RegLayout kLayout__1119 =
-    NondetU8RegLayout{.arg = ArgU8Layout{.count = NondetRegLayout{._super = /*offset=*/140},
-                                         .val = NondetRegLayout{._super = /*offset=*/141}}};
-constexpr NondetU8RegLayout kLayout__1120 =
-    NondetU8RegLayout{.arg = ArgU8Layout{.count = NondetRegLayout{._super = /*offset=*/142},
-                                         .val = NondetRegLayout{._super = /*offset=*/143}}};
-constexpr SplitWordLayout kLayout__1118 =
-    SplitWordLayout{.byte0 = kLayout__1119, .byte1 = kLayout__1120};
-constexpr SplitU32Layout kLayout__1114 =
-    SplitU32Layout{.low = kLayout__1115, .high = kLayout__1118};
-constexpr MemoryReadLayout kLayout__1121 = MemoryReadLayout{.io = kLayout__720, ._0 = kLayout__47};
-constexpr BigIntReadWords_SuperLayout kLayout__1113 =
-    BigIntReadWords_SuperLayout{._super = kLayout__1114, ._0 = kLayout__1121};
-constexpr NondetU8RegLayout kLayout__1125 =
+constexpr SplitU32Layout kLayout__1111 =
+    SplitU32Layout{.low = kLayout__1112, .high = kLayout__1115};
+constexpr MemoryReadLayout kLayout__1118 = MemoryReadLayout{.io = kLayout__717, ._0 = kLayout__47};
+constexpr BigIntReadWords_SuperLayout kLayout__1110 =
+    BigIntReadWords_SuperLayout{._super = kLayout__1111, ._0 = kLayout__1118};
+constexpr NondetU8RegLayout kLayout__1122 =
     NondetU8RegLayout{.arg = ArgU8Layout{.count = NondetRegLayout{._super = /*offset=*/144},
                                          .val = NondetRegLayout{._super = /*offset=*/145}}};
-constexpr NondetU8RegLayout kLayout__1126 =
+constexpr NondetU8RegLayout kLayout__1123 =
     NondetU8RegLayout{.arg = ArgU8Layout{.count = NondetRegLayout{._super = /*offset=*/146},
                                          .val = NondetRegLayout{._super = /*offset=*/147}}};
+constexpr SplitWordLayout kLayout__1121 =
+    SplitWordLayout{.byte0 = kLayout__1122, .byte1 = kLayout__1123};
+constexpr NondetU8RegLayout kLayout__1125 =
+    NondetU8RegLayout{.arg = ArgU8Layout{.count = NondetRegLayout{._super = /*offset=*/148},
+                                         .val = NondetRegLayout{._super = /*offset=*/149}}};
+constexpr NondetU8RegLayout kLayout__1126 =
+    NondetU8RegLayout{.arg = ArgU8Layout{.count = NondetRegLayout{._super = /*offset=*/150},
+                                         .val = NondetRegLayout{._super = /*offset=*/151}}};
 constexpr SplitWordLayout kLayout__1124 =
     SplitWordLayout{.byte0 = kLayout__1125, .byte1 = kLayout__1126};
-constexpr NondetU8RegLayout kLayout__1128 =
-    NondetU8RegLayout{.arg = ArgU8Layout{.count = NondetRegLayout{._super = /*offset=*/148},
-                                         .val = NondetRegLayout{._super = /*offset=*/149}}};
-constexpr NondetU8RegLayout kLayout__1129 =
-    NondetU8RegLayout{.arg = ArgU8Layout{.count = NondetRegLayout{._super = /*offset=*/150},
-                                         .val = NondetRegLayout{._super = /*offset=*/151}}};
-constexpr SplitWordLayout kLayout__1127 =
-    SplitWordLayout{.byte0 = kLayout__1128, .byte1 = kLayout__1129};
-constexpr SplitU32Layout kLayout__1123 =
-    SplitU32Layout{.low = kLayout__1124, .high = kLayout__1127};
-constexpr MemoryReadLayout kLayout__1130 = MemoryReadLayout{.io = kLayout__724, ._0 = kLayout__145};
-constexpr BigIntReadWords_SuperLayout kLayout__1122 =
-    BigIntReadWords_SuperLayout{._super = kLayout__1123, ._0 = kLayout__1130};
-constexpr BigIntReadWords_SuperLayout4LayoutArray kLayout__1092 =
+constexpr SplitU32Layout kLayout__1120 =
+    SplitU32Layout{.low = kLayout__1121, .high = kLayout__1124};
+constexpr MemoryReadLayout kLayout__1127 = MemoryReadLayout{.io = kLayout__721, ._0 = kLayout__145};
+constexpr BigIntReadWords_SuperLayout kLayout__1119 =
+    BigIntReadWords_SuperLayout{._super = kLayout__1120, ._0 = kLayout__1127};
+constexpr BigIntReadWords_SuperLayout4LayoutArray kLayout__1089 =
     BigIntReadWords_SuperLayout4LayoutArray{
-        kLayout__1093, kLayout__1104, kLayout__1113, kLayout__1122};
-constexpr BigIntReadLayout kLayout__1091 = BigIntReadLayout{.words = kLayout__1092};
-constexpr NondetU8RegLayout16LayoutArray kLayout__1133 =
-    NondetU8RegLayout16LayoutArray{kLayout__1096,
+        kLayout__1090, kLayout__1101, kLayout__1110, kLayout__1119};
+constexpr BigIntReadLayout kLayout__1088 = BigIntReadLayout{.words = kLayout__1089};
+constexpr NondetU8RegLayout16LayoutArray kLayout__1130 =
+    NondetU8RegLayout16LayoutArray{kLayout__1093,
+                                   kLayout__1094,
+                                   kLayout__1096,
                                    kLayout__1097,
-                                   kLayout__1099,
-                                   kLayout__1100,
+                                   kLayout__1104,
+                                   kLayout__1105,
                                    kLayout__1107,
                                    kLayout__1108,
-                                   kLayout__1110,
-                                   kLayout__1111,
+                                   kLayout__1113,
+                                   kLayout__1114,
                                    kLayout__1116,
                                    kLayout__1117,
-                                   kLayout__1119,
-                                   kLayout__1120,
+                                   kLayout__1122,
+                                   kLayout__1123,
                                    kLayout__1125,
-                                   kLayout__1126,
-                                   kLayout__1128,
-                                   kLayout__1129};
-constexpr BigIntWitnessLayout kLayout__1132 = BigIntWitnessLayout{._super = kLayout__1133};
+                                   kLayout__1126};
+constexpr NondetRegLayout16LayoutArray kLayout__1131 =
+    NondetRegLayout16LayoutArray{NondetRegLayout{._super = /*offset=*/169},
+                                 NondetRegLayout{._super = /*offset=*/170},
+                                 NondetRegLayout{._super = /*offset=*/171},
+                                 NondetRegLayout{._super = /*offset=*/172},
+                                 NondetRegLayout{._super = /*offset=*/173},
+                                 NondetRegLayout{._super = /*offset=*/174},
+                                 NondetRegLayout{._super = /*offset=*/175},
+                                 NondetRegLayout{._super = /*offset=*/176},
+                                 NondetRegLayout{._super = /*offset=*/177},
+                                 NondetRegLayout{._super = /*offset=*/178},
+                                 NondetRegLayout{._super = /*offset=*/179},
+                                 NondetRegLayout{._super = /*offset=*/180},
+                                 NondetRegLayout{._super = /*offset=*/181},
+                                 NondetRegLayout{._super = /*offset=*/182},
+                                 NondetRegLayout{._super = /*offset=*/183},
+                                 NondetRegLayout{._super = /*offset=*/184}};
+constexpr BigIntWitnessLayout kLayout__1129 =
+    BigIntWitnessLayout{._super = kLayout__1130,
+                        ._0 = NondetRegLayout{._super = /*offset=*/169},
+                        ._1 = NondetRegLayout{._super = /*offset=*/170},
+                        ._2 = NondetRegLayout{._super = /*offset=*/171},
+                        ._3 = NondetRegLayout{._super = /*offset=*/172},
+                        ._4 = NondetRegLayout{._super = /*offset=*/173},
+                        ._5 = NondetRegLayout{._super = /*offset=*/174},
+                        ._6 = NondetRegLayout{._super = /*offset=*/175},
+                        ._7 = NondetRegLayout{._super = /*offset=*/176},
+                        ._8 = NondetRegLayout{._super = /*offset=*/177},
+                        ._9 = NondetRegLayout{._super = /*offset=*/178},
+                        ._10 = NondetRegLayout{._super = /*offset=*/179},
+                        ._11 = NondetRegLayout{._super = /*offset=*/180},
+                        ._12 = NondetRegLayout{._super = /*offset=*/181},
+                        ._13 = NondetRegLayout{._super = /*offset=*/182},
+                        ._14 = NondetRegLayout{._super = /*offset=*/183},
+                        ._15 = NondetRegLayout{._super = /*offset=*/184},
+                        .nondet = kLayout__1131};
+constexpr MemoryWriteLayout kLayout__1134 =
+    MemoryWriteLayout{.io = kLayout__707, ._0 = kLayout__1099};
+constexpr BigIntWrite__0_SuperLayout kLayout__1133 =
+    BigIntWrite__0_SuperLayout{._0 = kLayout__1134};
 constexpr MemoryWriteLayout kLayout__1136 =
-    MemoryWriteLayout{.io = kLayout__710, ._0 = kLayout__1102};
+    MemoryWriteLayout{.io = kLayout__712, ._0 = kLayout__367};
 constexpr BigIntWrite__0_SuperLayout kLayout__1135 =
     BigIntWrite__0_SuperLayout{._0 = kLayout__1136};
 constexpr MemoryWriteLayout kLayout__1138 =
-    MemoryWriteLayout{.io = kLayout__715, ._0 = kLayout__367};
+    MemoryWriteLayout{.io = kLayout__717, ._0 = kLayout__47};
 constexpr BigIntWrite__0_SuperLayout kLayout__1137 =
     BigIntWrite__0_SuperLayout{._0 = kLayout__1138};
 constexpr MemoryWriteLayout kLayout__1140 =
-    MemoryWriteLayout{.io = kLayout__720, ._0 = kLayout__47};
+    MemoryWriteLayout{.io = kLayout__721, ._0 = kLayout__145};
 constexpr BigIntWrite__0_SuperLayout kLayout__1139 =
     BigIntWrite__0_SuperLayout{._0 = kLayout__1140};
-constexpr MemoryWriteLayout kLayout__1142 =
-    MemoryWriteLayout{.io = kLayout__724, ._0 = kLayout__145};
-constexpr BigIntWrite__0_SuperLayout kLayout__1141 =
-    BigIntWrite__0_SuperLayout{._0 = kLayout__1142};
-constexpr BigIntWrite__0_SuperLayout4LayoutArray kLayout__1134 =
+constexpr BigIntWrite__0_SuperLayout4LayoutArray kLayout__1132 =
     BigIntWrite__0_SuperLayout4LayoutArray{
-        kLayout__1135, kLayout__1137, kLayout__1139, kLayout__1141};
-constexpr BigIntWriteLayout kLayout__1131 =
-    BigIntWriteLayout{._super = kLayout__1132, ._1 = kLayout__1134};
-constexpr BigIntStepBytesArm2Layout kLayout__1143 = BigIntStepBytesArm2Layout{
-    ._super = kLayout__1132,
-    ._extra0 = kLayout__683,
-    ._extra1 = kLayout__684,
-    ._extra2 = kLayout__685,
-    ._extra3 = kLayout__686,
-    ._extra4 = kLayout__687,
-    ._extra5 = kLayout__688,
-    ._extra6 = kLayout__689,
-    ._extra7 = kLayout__690,
+        kLayout__1133, kLayout__1135, kLayout__1137, kLayout__1139};
+constexpr BigIntWriteLayout kLayout__1128 =
+    BigIntWriteLayout{._super = kLayout__1129, ._1 = kLayout__1132};
+constexpr BigIntStepBytesArm2Layout kLayout__1141 = BigIntStepBytesArm2Layout{
+    ._super = kLayout__1129,
+    ._extra0 = kLayout__680,
+    ._extra1 = kLayout__681,
+    ._extra2 = kLayout__682,
+    ._extra3 = kLayout__683,
+    ._extra4 = kLayout__684,
+    ._extra5 = kLayout__685,
+    ._extra6 = kLayout__686,
+    ._extra7 = kLayout__687,
     ._extra8 = CycleArgLayout{.count = NondetRegLayout{._super = /*offset=*/108},
                               .cycle = NondetRegLayout{._super = /*offset=*/109}},
     ._extra9 = CycleArgLayout{.count = NondetRegLayout{._super = /*offset=*/110},
@@ -6173,38 +6190,38 @@
                                .cycle = NondetRegLayout{._super = /*offset=*/113}},
     ._extra11 = CycleArgLayout{.count = NondetRegLayout{._super = /*offset=*/114},
                                .cycle = NondetRegLayout{._super = /*offset=*/115}}};
-constexpr BigIntStepBytesLayout kLayout__1090 =
-    BigIntStepBytesLayout{.arm0 = kLayout__1091, .arm1 = kLayout__1131, .arm2 = kLayout__1143};
-constexpr BigIntStepLayout kLayout__1076 = BigIntStepLayout{
-    ._super = kLayout__1058,
-    .loadInst_0 = kLayout__1072,
-    .instHigh = kLayout__1077,
+constexpr BigIntStepBytesLayout kLayout__1087 =
+    BigIntStepBytesLayout{.arm0 = kLayout__1088, .arm1 = kLayout__1128, .arm2 = kLayout__1141};
+constexpr BigIntStepLayout kLayout__1073 = BigIntStepLayout{
+    ._super = kLayout__1055,
+    .loadInst_0 = kLayout__1069,
+    .instHigh = kLayout__1074,
     .polyOp = NondetRegLayout{._super = /*offset=*/156},
     .memOp = NondetRegLayout{._super = /*offset=*/157},
-    .regBits = kLayout__1080,
+    .regBits = kLayout__1077,
     .coeffBits = NondetRegLayout3LayoutArray{NondetRegLayout{._super = /*offset=*/163},
                                              NondetRegLayout{._super = /*offset=*/164},
                                              NondetRegLayout{._super = /*offset=*/165}},
-    ._2 = kLayout__1081,
-    .memOpOneHot = kLayout__1086,
-    ._arguments_BigIntStepBytes = kLayout__1087,
-    .bytes = kLayout__1090,
-    ._3 = IsZeroLayout{._super = NondetRegLayout{._super = /*offset=*/169},
-                       .inv = NondetRegLayout{._super = /*offset=*/170}}};
-constexpr BigInt0StateArm2Layout kLayout__1144 = BigInt0StateArm2Layout{
-    ._super = kLayout__1058,
-    ._extra0 = kLayout__1062,
-    ._extra1 = kLayout__1063,
-    ._extra2 = kLayout__1064,
-    ._extra3 = kLayout__1065,
-    ._extra4 = kLayout__683,
-    ._extra5 = kLayout__684,
-    ._extra6 = kLayout__685,
-    ._extra7 = kLayout__686,
-    ._extra8 = kLayout__687,
-    ._extra9 = kLayout__688,
-    ._extra10 = kLayout__689,
-    ._extra11 = kLayout__690,
+    ._2 = kLayout__1078,
+    .memOpOneHot = kLayout__1083,
+    ._arguments_BigIntStepBytes = kLayout__1084,
+    .bytes = kLayout__1087,
+    ._3 = IsZeroLayout{._super = NondetRegLayout{._super = /*offset=*/185},
+                       .inv = NondetRegLayout{._super = /*offset=*/186}}};
+constexpr BigInt0StateArm2Layout kLayout__1142 = BigInt0StateArm2Layout{
+    ._super = kLayout__1055,
+    ._extra0 = kLayout__1059,
+    ._extra1 = kLayout__1060,
+    ._extra2 = kLayout__1061,
+    ._extra3 = kLayout__1062,
+    ._extra4 = kLayout__680,
+    ._extra5 = kLayout__681,
+    ._extra6 = kLayout__682,
+    ._extra7 = kLayout__683,
+    ._extra8 = kLayout__684,
+    ._extra9 = kLayout__685,
+    ._extra10 = kLayout__686,
+    ._extra11 = kLayout__687,
     ._extra12 = CycleArgLayout{.count = NondetRegLayout{._super = /*offset=*/104},
                                .cycle = NondetRegLayout{._super = /*offset=*/105}},
     ._extra13 = CycleArgLayout{.count = NondetRegLayout{._super = /*offset=*/106},
@@ -6253,20 +6270,20 @@
                             .val = NondetRegLayout{._super = /*offset=*/149}},
     ._extra35 = ArgU8Layout{.count = NondetRegLayout{._super = /*offset=*/150},
                             .val = NondetRegLayout{._super = /*offset=*/151}}};
-constexpr BigInt0StateArm3Layout kLayout__1145 = BigInt0StateArm3Layout{
-    ._super = kLayout__1058,
-    ._extra0 = kLayout__1062,
-    ._extra1 = kLayout__1063,
-    ._extra2 = kLayout__1064,
-    ._extra3 = kLayout__1065,
-    ._extra4 = kLayout__683,
-    ._extra5 = kLayout__684,
-    ._extra6 = kLayout__685,
-    ._extra7 = kLayout__686,
-    ._extra8 = kLayout__687,
-    ._extra9 = kLayout__688,
-    ._extra10 = kLayout__689,
-    ._extra11 = kLayout__690,
+constexpr BigInt0StateArm3Layout kLayout__1143 = BigInt0StateArm3Layout{
+    ._super = kLayout__1055,
+    ._extra0 = kLayout__1059,
+    ._extra1 = kLayout__1060,
+    ._extra2 = kLayout__1061,
+    ._extra3 = kLayout__1062,
+    ._extra4 = kLayout__680,
+    ._extra5 = kLayout__681,
+    ._extra6 = kLayout__682,
+    ._extra7 = kLayout__683,
+    ._extra8 = kLayout__684,
+    ._extra9 = kLayout__685,
+    ._extra10 = kLayout__686,
+    ._extra11 = kLayout__687,
     ._extra12 = CycleArgLayout{.count = NondetRegLayout{._super = /*offset=*/104},
                                .cycle = NondetRegLayout{._super = /*offset=*/105}},
     ._extra13 = CycleArgLayout{.count = NondetRegLayout{._super = /*offset=*/106},
@@ -6315,20 +6332,20 @@
                             .val = NondetRegLayout{._super = /*offset=*/149}},
     ._extra35 = ArgU8Layout{.count = NondetRegLayout{._super = /*offset=*/150},
                             .val = NondetRegLayout{._super = /*offset=*/151}}};
-constexpr BigInt0StateArm4Layout kLayout__1146 = BigInt0StateArm4Layout{
-    ._super = kLayout__1058,
-    ._extra0 = kLayout__1062,
-    ._extra1 = kLayout__1063,
-    ._extra2 = kLayout__1064,
-    ._extra3 = kLayout__1065,
-    ._extra4 = kLayout__683,
-    ._extra5 = kLayout__684,
-    ._extra6 = kLayout__685,
-    ._extra7 = kLayout__686,
-    ._extra8 = kLayout__687,
-    ._extra9 = kLayout__688,
-    ._extra10 = kLayout__689,
-    ._extra11 = kLayout__690,
+constexpr BigInt0StateArm4Layout kLayout__1144 = BigInt0StateArm4Layout{
+    ._super = kLayout__1055,
+    ._extra0 = kLayout__1059,
+    ._extra1 = kLayout__1060,
+    ._extra2 = kLayout__1061,
+    ._extra3 = kLayout__1062,
+    ._extra4 = kLayout__680,
+    ._extra5 = kLayout__681,
+    ._extra6 = kLayout__682,
+    ._extra7 = kLayout__683,
+    ._extra8 = kLayout__684,
+    ._extra9 = kLayout__685,
+    ._extra10 = kLayout__686,
+    ._extra11 = kLayout__687,
     ._extra12 = CycleArgLayout{.count = NondetRegLayout{._super = /*offset=*/104},
                                .cycle = NondetRegLayout{._super = /*offset=*/105}},
     ._extra13 = CycleArgLayout{.count = NondetRegLayout{._super = /*offset=*/106},
@@ -6377,20 +6394,20 @@
                             .val = NondetRegLayout{._super = /*offset=*/149}},
     ._extra35 = ArgU8Layout{.count = NondetRegLayout{._super = /*offset=*/150},
                             .val = NondetRegLayout{._super = /*offset=*/151}}};
-constexpr BigInt0StateArm5Layout kLayout__1147 = BigInt0StateArm5Layout{
-    ._super = kLayout__1058,
-    ._extra0 = kLayout__1062,
-    ._extra1 = kLayout__1063,
-    ._extra2 = kLayout__1064,
-    ._extra3 = kLayout__1065,
-    ._extra4 = kLayout__683,
-    ._extra5 = kLayout__684,
-    ._extra6 = kLayout__685,
-    ._extra7 = kLayout__686,
-    ._extra8 = kLayout__687,
-    ._extra9 = kLayout__688,
-    ._extra10 = kLayout__689,
-    ._extra11 = kLayout__690,
+constexpr BigInt0StateArm5Layout kLayout__1145 = BigInt0StateArm5Layout{
+    ._super = kLayout__1055,
+    ._extra0 = kLayout__1059,
+    ._extra1 = kLayout__1060,
+    ._extra2 = kLayout__1061,
+    ._extra3 = kLayout__1062,
+    ._extra4 = kLayout__680,
+    ._extra5 = kLayout__681,
+    ._extra6 = kLayout__682,
+    ._extra7 = kLayout__683,
+    ._extra8 = kLayout__684,
+    ._extra9 = kLayout__685,
+    ._extra10 = kLayout__686,
+    ._extra11 = kLayout__687,
     ._extra12 = CycleArgLayout{.count = NondetRegLayout{._super = /*offset=*/104},
                                .cycle = NondetRegLayout{._super = /*offset=*/105}},
     ._extra13 = CycleArgLayout{.count = NondetRegLayout{._super = /*offset=*/106},
@@ -6439,20 +6456,20 @@
                             .val = NondetRegLayout{._super = /*offset=*/149}},
     ._extra35 = ArgU8Layout{.count = NondetRegLayout{._super = /*offset=*/150},
                             .val = NondetRegLayout{._super = /*offset=*/151}}};
-constexpr BigInt0StateArm6Layout kLayout__1148 = BigInt0StateArm6Layout{
-    ._super = kLayout__1058,
-    ._extra0 = kLayout__1062,
-    ._extra1 = kLayout__1063,
-    ._extra2 = kLayout__1064,
-    ._extra3 = kLayout__1065,
-    ._extra4 = kLayout__683,
-    ._extra5 = kLayout__684,
-    ._extra6 = kLayout__685,
-    ._extra7 = kLayout__686,
-    ._extra8 = kLayout__687,
-    ._extra9 = kLayout__688,
-    ._extra10 = kLayout__689,
-    ._extra11 = kLayout__690,
+constexpr BigInt0StateArm6Layout kLayout__1146 = BigInt0StateArm6Layout{
+    ._super = kLayout__1055,
+    ._extra0 = kLayout__1059,
+    ._extra1 = kLayout__1060,
+    ._extra2 = kLayout__1061,
+    ._extra3 = kLayout__1062,
+    ._extra4 = kLayout__680,
+    ._extra5 = kLayout__681,
+    ._extra6 = kLayout__682,
+    ._extra7 = kLayout__683,
+    ._extra8 = kLayout__684,
+    ._extra9 = kLayout__685,
+    ._extra10 = kLayout__686,
+    ._extra11 = kLayout__687,
     ._extra12 = CycleArgLayout{.count = NondetRegLayout{._super = /*offset=*/104},
                                .cycle = NondetRegLayout{._super = /*offset=*/105}},
     ._extra13 = CycleArgLayout{.count = NondetRegLayout{._super = /*offset=*/106},
@@ -6501,20 +6518,20 @@
                             .val = NondetRegLayout{._super = /*offset=*/149}},
     ._extra35 = ArgU8Layout{.count = NondetRegLayout{._super = /*offset=*/150},
                             .val = NondetRegLayout{._super = /*offset=*/151}}};
-constexpr BigInt0StateArm7Layout kLayout__1149 = BigInt0StateArm7Layout{
-    ._super = kLayout__1058,
-    ._extra0 = kLayout__1062,
-    ._extra1 = kLayout__1063,
-    ._extra2 = kLayout__1064,
-    ._extra3 = kLayout__1065,
-    ._extra4 = kLayout__683,
-    ._extra5 = kLayout__684,
-    ._extra6 = kLayout__685,
-    ._extra7 = kLayout__686,
-    ._extra8 = kLayout__687,
-    ._extra9 = kLayout__688,
-    ._extra10 = kLayout__689,
-    ._extra11 = kLayout__690,
+constexpr BigInt0StateArm7Layout kLayout__1147 = BigInt0StateArm7Layout{
+    ._super = kLayout__1055,
+    ._extra0 = kLayout__1059,
+    ._extra1 = kLayout__1060,
+    ._extra2 = kLayout__1061,
+    ._extra3 = kLayout__1062,
+    ._extra4 = kLayout__680,
+    ._extra5 = kLayout__681,
+    ._extra6 = kLayout__682,
+    ._extra7 = kLayout__683,
+    ._extra8 = kLayout__684,
+    ._extra9 = kLayout__685,
+    ._extra10 = kLayout__686,
+    ._extra11 = kLayout__687,
     ._extra12 = CycleArgLayout{.count = NondetRegLayout{._super = /*offset=*/104},
                                .cycle = NondetRegLayout{._super = /*offset=*/105}},
     ._extra13 = CycleArgLayout{.count = NondetRegLayout{._super = /*offset=*/106},
@@ -6563,19 +6580,19 @@
                             .val = NondetRegLayout{._super = /*offset=*/149}},
     ._extra35 = ArgU8Layout{.count = NondetRegLayout{._super = /*offset=*/150},
                             .val = NondetRegLayout{._super = /*offset=*/151}}};
-constexpr BigInt0StateLayout kLayout__1068 = BigInt0StateLayout{._super = kLayout__1058,
-                                                                .arm0 = kLayout__1069,
-                                                                .arm1 = kLayout__1076,
-                                                                .arm2 = kLayout__1144,
-                                                                .arm3 = kLayout__1145,
-                                                                .arm4 = kLayout__1146,
-                                                                .arm5 = kLayout__1147,
-                                                                .arm6 = kLayout__1148,
-                                                                .arm7 = kLayout__1149};
-constexpr BigInt0Layout kLayout__1056 = BigInt0Layout{._0 = kLayout__1057,
-                                                      .state = kLayout__1058,
-                                                      ._arguments_BigInt0State = kLayout__1060,
-                                                      .stateRedef = kLayout__1068};
+constexpr BigInt0StateLayout kLayout__1065 = BigInt0StateLayout{._super = kLayout__1055,
+                                                                .arm0 = kLayout__1066,
+                                                                .arm1 = kLayout__1073,
+                                                                .arm2 = kLayout__1142,
+                                                                .arm3 = kLayout__1143,
+                                                                .arm4 = kLayout__1144,
+                                                                .arm5 = kLayout__1145,
+                                                                .arm6 = kLayout__1146,
+                                                                .arm7 = kLayout__1147};
+constexpr BigInt0Layout kLayout__1053 = BigInt0Layout{._0 = kLayout__1054,
+                                                      .state = kLayout__1055,
+                                                      ._arguments_BigInt0State = kLayout__1057,
+                                                      .stateRedef = kLayout__1065};
 constexpr TopInstResultLayout kLayout__13 = TopInstResultLayout{._selector = kLayout__12,
                                                                 .arm0 = kLayout__14,
                                                                 .arm1 = kLayout__95,
@@ -6586,10 +6603,10 @@
                                                                 .arm6 = kLayout__397,
                                                                 .arm7 = kLayout__440,
                                                                 .arm8 = kLayout__612,
-                                                                .arm9 = kLayout__677,
-                                                                .arm10 = kLayout__943,
-                                                                .arm11 = kLayout__976,
-                                                                .arm12 = kLayout__1056};
+                                                                .arm9 = kLayout__674,
+                                                                .arm10 = kLayout__940,
+                                                                .arm11 = kLayout__973,
+                                                                .arm12 = kLayout__1053};
 constexpr TopLayout kLayout__7 =
     TopLayout{.cycle = NondetRegLayout{._super = /*offset=*/0},
               .nextPcLow = NondetRegLayout{._super = /*offset=*/14},
@@ -6605,7 +6622,7 @@
               .instInput = kLayout__8,
               .majorOnehot = kLayout__11,
               .instResult = kLayout__13};
-constexpr DigestRegValues_SuperLayout8LayoutArray kLayout__1151 =
+constexpr DigestRegValues_SuperLayout8LayoutArray kLayout__1149 =
     DigestRegValues_SuperLayout8LayoutArray{
         DigestRegValues_SuperLayout{.low = NondetRegLayout{._super = /*offset=*/0},
                                     .high = NondetRegLayout{._super = /*offset=*/1}},
@@ -6623,8 +6640,8 @@
                                     .high = NondetRegLayout{._super = /*offset=*/13}},
         DigestRegValues_SuperLayout{.low = NondetRegLayout{._super = /*offset=*/14},
                                     .high = NondetRegLayout{._super = /*offset=*/15}}};
-constexpr DigestRegLayout kLayout__1150 = DigestRegLayout{.values = kLayout__1151};
-constexpr DigestRegValues_SuperLayout8LayoutArray kLayout__1153 =
+constexpr DigestRegLayout kLayout__1148 = DigestRegLayout{.values = kLayout__1149};
+constexpr DigestRegValues_SuperLayout8LayoutArray kLayout__1151 =
     DigestRegValues_SuperLayout8LayoutArray{
         DigestRegValues_SuperLayout{.low = NondetRegLayout{._super = /*offset=*/17},
                                     .high = NondetRegLayout{._super = /*offset=*/18}},
@@ -6642,8 +6659,8 @@
                                     .high = NondetRegLayout{._super = /*offset=*/30}},
         DigestRegValues_SuperLayout{.low = NondetRegLayout{._super = /*offset=*/31},
                                     .high = NondetRegLayout{._super = /*offset=*/32}}};
-constexpr DigestRegLayout kLayout__1152 = DigestRegLayout{.values = kLayout__1153};
-constexpr DigestRegValues_SuperLayout8LayoutArray kLayout__1155 =
+constexpr DigestRegLayout kLayout__1150 = DigestRegLayout{.values = kLayout__1151};
+constexpr DigestRegValues_SuperLayout8LayoutArray kLayout__1153 =
     DigestRegValues_SuperLayout8LayoutArray{
         DigestRegValues_SuperLayout{.low = NondetRegLayout{._super = /*offset=*/38},
                                     .high = NondetRegLayout{._super = /*offset=*/39}},
@@ -6661,8 +6678,8 @@
                                     .high = NondetRegLayout{._super = /*offset=*/51}},
         DigestRegValues_SuperLayout{.low = NondetRegLayout{._super = /*offset=*/52},
                                     .high = NondetRegLayout{._super = /*offset=*/53}}};
-constexpr DigestRegLayout kLayout__1154 = DigestRegLayout{.values = kLayout__1155};
-constexpr DigestRegValues_SuperLayout8LayoutArray kLayout__1157 =
+constexpr DigestRegLayout kLayout__1152 = DigestRegLayout{.values = kLayout__1153};
+constexpr DigestRegValues_SuperLayout8LayoutArray kLayout__1155 =
     DigestRegValues_SuperLayout8LayoutArray{
         DigestRegValues_SuperLayout{.low = NondetRegLayout{._super = /*offset=*/54},
                                     .high = NondetRegLayout{._super = /*offset=*/55}},
@@ -6680,8 +6697,8 @@
                                     .high = NondetRegLayout{._super = /*offset=*/67}},
         DigestRegValues_SuperLayout{.low = NondetRegLayout{._super = /*offset=*/68},
                                     .high = NondetRegLayout{._super = /*offset=*/69}}};
-constexpr DigestRegLayout kLayout__1156 = DigestRegLayout{.values = kLayout__1157};
-constexpr _accumLayout kLayout__1158 =
+constexpr DigestRegLayout kLayout__1154 = DigestRegLayout{.values = kLayout__1155};
+constexpr _accumLayout kLayout__1156 =
     _accumLayout{.argU8 = Arg_ArgU8Layout{.val = /*offset=*/0},
                  .argU16 = Arg_ArgU16Layout{.val = /*offset=*/4},
                  .memoryArg = Arg_MemoryArgLayout{.addr = /*offset=*/8,
@@ -6722,15 +6739,15 @@
               .majorOnehot = kLayout__11,
               .instResult = kLayout__13};
 constexpr _globalLayout kLayoutGlobal =
-    _globalLayout{.input = kLayout__1150,
+    _globalLayout{.input = kLayout__1148,
                   .isTerminate = NondetRegLayout{._super = /*offset=*/16},
-                  .output = kLayout__1152,
+                  .output = kLayout__1150,
                   .rng = NondetExtRegLayout{._super = /*offset=*/33},
                   .shutdownCycle = NondetRegLayout{._super = /*offset=*/37},
-                  .stateIn = kLayout__1154,
-                  .stateOut = kLayout__1156,
+                  .stateIn = kLayout__1152,
+                  .stateOut = kLayout__1154,
                   .termA0high = NondetRegLayout{._super = /*offset=*/70},
                   .termA0low = NondetRegLayout{._super = /*offset=*/71},
                   .termA1high = NondetRegLayout{._super = /*offset=*/72},
                   .termA1low = NondetRegLayout{._super = /*offset=*/73}};
-constexpr _mixLayout kLayoutMix = _mixLayout{.randomness = kLayout__1158};+constexpr _mixLayout kLayoutMix = _mixLayout{.randomness = kLayout__1156};