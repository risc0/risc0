--- conflicted
+++ resolved
@@ -173,123 +173,6 @@
   };
 }
 
-<<<<<<< HEAD
-std::array<Fp, 32>
-extern_bigintQuotient(void* ctx, size_t cycle, const char* extra, std::array<Fp, 96> args) {
-  // Division of two little-endian positive byte-limbed bigints. a = q * b + r.
-  // Assumes a and b are both normalized with limbs in range [0, 255].
-  // Throws if the quotient overflows kByteWidth. Overflows will not happen if the
-  // numberator, a, is the result of a multiplication of two numbers less than the denomintor.
-  // The BigInt arithmetic circuit does not accept larger quotients.
-  // Returns only the quotient value q as the BigInt circuit does not use the r value.
-
-  std::vector<uint64_t> a;
-  std::transform(args.cbegin(), args.cbegin() + kByteWidth * 2, std::back_inserter(a), [](Fp x) {
-    return x.asUInt32();
-  });
-  a.emplace_back(0);
-
-  std::vector<uint64_t> b;
-  std::transform(args.cbegin() + kByteWidth * 2, args.cend(), std::back_inserter(b), [](Fp x) {
-    return x.asUInt32();
-  });
-  b.emplace_back(0);
-
-  std::array<Fp, 32> q;
-
-  // This is a variant of school-book multiplication.
-  // Reference the Handbook of Elliptic and Hyper-elliptic Cryptography alg. 10.5.1
-
-  // Determine n, the width of the denominator, and check for a denominator of zero.
-  size_t n = kByteWidth;
-  while (n > 0 && b.at(n - 1) == 0) {
-    n--;
-  }
-  if (n == 0) {
-    // Divide by zero is strictly undefined, but the BigInt multiplier circuit uses a modulus of
-    // zero as a special case to support "checked multiply" of up to 256-bits.
-    // Return zero here to facilitate this.
-    return q;
-  }
-  if (n < 2) {
-    // NOTE: Not an important case, and so has not been implemented.
-    throw std::runtime_error("bigint quotient: denominator must be at least 9 bits");
-  }
-  size_t m = a.size() - n - 1;
-
-  // Shift (i.e. multiply by two) the inputs a and b until the leading bit of b is 1.
-  // Note that shifting both numerator and denominator has no effect on the quotient.
-  uint64_t dBits = 0;
-  while ((b.at(n - 1) & (0x80 >> dBits)) == 0) {
-    dBits++;
-  }
-  uint64_t carry = 0;
-  for (size_t i = 0; i < n; i++) {
-    uint64_t tmp = (b.at(i) << dBits) + carry;
-    b.at(i) = tmp & 0xFF;
-    carry = tmp >> 8;
-  }
-  if (carry != 0) {
-    throw std::runtime_error("implementation error: final carry in input shift");
-  }
-  for (size_t i = 0; i < a.size() - 1; i++) {
-    uint64_t tmp = (a.at(i) << dBits) + carry;
-    a.at(i) = tmp & 0xFF;
-    carry = tmp >> 8;
-  }
-  a.at(a.size() - 1) = carry;
-
-  for (size_t i = m;; i--) {
-    // Approximate how many multiples of b can be subtracted. May overestimate by up to one.
-    uint64_t qApprox =
-        std::min<uint64_t>(((a.at(i + n) << 8) + a.at(i + n - 1)) / b.at(n - 1), 255);
-    while ((qApprox * ((b.at(n - 1) << 8) + b.at(n - 2))) >
-           ((a.at(i + n) << 16) + (a.at(i + n - 1) << 8) + a.at(i + n - 2))) {
-      qApprox--;
-    }
-
-    // Subtract multiples of the denominator from a.
-    uint64_t borrow = 0;
-    for (size_t j = 0; j <= n; j++) {
-      uint64_t sub = qApprox * b.at(j) + borrow;
-      if (a.at(i + j) < (sub & 0xFF)) {
-        a.at(i + j) += 0x100 - (sub & 0xFF);
-        borrow = (sub >> 8) + 1;
-      } else {
-        a.at(i + j) -= sub & 0xFF;
-        borrow = sub >> 8;
-      }
-    }
-    if (borrow > 0) {
-      // Oops, went negative. Add back one multiple of b.
-      qApprox--;
-      uint64_t carry = 0;
-      for (size_t j = 0; j <= n; j++) {
-        uint64_t tmp = a.at(i + j) + b.at(j) + carry;
-        a.at(i + j) = tmp & 0xFF;
-        carry = tmp >> 8;
-      }
-      // Adding back one multiple of b should go from negative back to positive.
-      if (borrow - carry != 0) {
-        throw std::runtime_error("implementation error: underflow in bigint division");
-      }
-    }
-
-    if (i < q.size()) {
-      q.at(i) = qApprox;
-    } else if (qApprox != 0) {
-      throw std::runtime_error("bigint quotient: quotient exceeds allowed size");
-    }
-
-    if (i == 0) {
-      break;
-    }
-  }
-  return q;
-}
-
-=======
->>>>>>> 70737f3e
 void extern_log(void* ctx, size_t cycle, const char* extra, std::vector<Fp> args) {
   PreflightTrace* trace = static_cast<MachineContext*>(ctx)->trace;
   if (!trace->isTrace) {
