--- conflicted
+++ resolved
@@ -126,15 +126,10 @@
         if layer.len() < pos + 1 {
             layer.resize(pos + 1, None);
         }
-<<<<<<< HEAD
-        layer[pos] = Some(receipt.clone());
-        let (lhs_pos, rhs_pos) = if pos.is_multiple_of(2) {
-=======
         *layer
             .get_mut(pos)
             .ok_or_else(|| Error::new("union mismatch: bad pos"))? = Some(receipt.clone());
-        let (lhs_pos, rhs_pos) = if pos % 2 == 0 {
->>>>>>> 258bde25
+        let (lhs_pos, rhs_pos) = if pos.is_multiple_of(2) {
             (pos, pos + 1)
         } else {
             (pos - 1, pos)
