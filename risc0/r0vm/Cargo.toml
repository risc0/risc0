[package]
name = "risc0-r0vm"
description = "RISC Zero zero-knowledge VM executable"
version = { workspace = true }
edition = { workspace = true }
license = { workspace = true }
homepage = { workspace = true }
repository = { workspace = true }

[dependencies]
anyhow = "1.0"
bytemuck = "1.12"
clap = { version = "4.0", features = ["derive"] }
env_logger = "0.10.0"
<<<<<<< HEAD
risc0-zkvm = { workspace = true, features = ["default", "profiler"] }
risc0-zkvm-platform = { workspace = true }
=======
risc0-zkvm = { workspace = true, features = ["default", "profiler", "binfmt"] }
>>>>>>> 8bd948be

[dev-dependencies]
anyhow = "1.0"
assert_cmd = "2.0"
assert_fs = "1.0"
risc0-zkvm-methods = { path = "../zkvm/methods" }<|MERGE_RESOLUTION|>--- conflicted
+++ resolved
@@ -12,12 +12,8 @@
 bytemuck = "1.12"
 clap = { version = "4.0", features = ["derive"] }
 env_logger = "0.10.0"
-<<<<<<< HEAD
-risc0-zkvm = { workspace = true, features = ["default", "profiler"] }
+risc0-zkvm = { workspace = true, features = ["default", "profiler", "binfmt"] }
 risc0-zkvm-platform = { workspace = true }
-=======
-risc0-zkvm = { workspace = true, features = ["default", "profiler", "binfmt"] }
->>>>>>> 8bd948be
 
 [dev-dependencies]
 anyhow = "1.0"
