--- conflicted
+++ resolved
@@ -20,24 +20,13 @@
 use crate::ffi::sys_bigint2_3;
 use crate::WORD_SIZE;
 
-<<<<<<< HEAD
-#[stability::unstable]
 pub const RSA_4096_WIDTH_WORDS: usize = 4096 / (WORD_SIZE * 8);
-=======
-pub const RSA_3072_WIDTH_WORDS: usize = 3072 / 32;
-pub const RSA_3072_WIDTH_BYTES: usize = RSA_3072_WIDTH_WORDS * WORD_SIZE;
->>>>>>> 4c41c739
 
 const BLOB: &[u8] = include_bytes_aligned!(4, "modpow_65537.blob");
 
 type RsaArray = [u32; RSA_4096_WIDTH_WORDS];
 
-<<<<<<< HEAD
-#[stability::unstable]
 pub fn modpow_65537(base: &RsaArray, modulus: &RsaArray, result: &mut [u32; RSA_4096_WIDTH_WORDS]) {
-=======
-pub fn modpow_65537(base: &RsaArray, modulus: &RsaArray, result: &mut [u32; RSA_3072_WIDTH_WORDS]) {
->>>>>>> 4c41c739
     unsafe {
         sys_bigint2_3(
             BLOB.as_ptr(),
