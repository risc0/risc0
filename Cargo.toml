--- conflicted
+++ resolved
@@ -54,10 +54,7 @@
 gpu-guard = { path = "tools/gpu-guard" }
 hotbench = { path = "tools/hotbench" }
 metal = "0.29"
-<<<<<<< HEAD
-=======
 risc0-bigint2 = { version = "1.4.12", default-features = false, path = "risc0/bigint2" }
->>>>>>> 1bc05a16
 risc0-bigint2-methods = { path = "risc0/bigint2/methods" }
 risc0-binfmt = { version = "5.0.0", default-features = false, path = "risc0/binfmt" }
 risc0-build = { version = "4.0.0", default-features = false, path = "risc0/build" }
