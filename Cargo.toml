--- conflicted
+++ resolved
@@ -45,28 +45,17 @@
 hotbench = { path = "tools/hotbench" }
 metal = "0.29"
 risc0-bigint2 = { version = "1.4.2", default-features = false, path = "risc0/bigint2" }
-<<<<<<< HEAD
-risc0-binfmt = { version = "2.0.1", default-features = false, path = "risc0/binfmt" }
-risc0-build = { version = "2.1.1", default-features = false, path = "risc0/build" }
-risc0-build-kernel = { version = "2.0.1", default-features = false, path = "risc0/build_kernel" }
-=======
 risc0-binfmt = { version = "3.0.0", default-features = false, path = "risc0/binfmt" }
 risc0-build = { version = "3.0.0", default-features = false, path = "risc0/build" }
 risc0-build-kernel = { version = "2.0.0", default-features = false, path = "risc0/build_kernel" }
->>>>>>> 76301823
 risc0-circuit-keccak = { version = "3.0.0", default-features = false, path = "risc0/circuit/keccak" }
 risc0-circuit-keccak-sys = { version = "2.0.1", default-features = false, path = "risc0/circuit/keccak-sys" }
 risc0-circuit-recursion = { version = "3.0.0", default-features = false, path = "risc0/circuit/recursion" }
 risc0-circuit-recursion-sys = { version = "3.0.0", default-features = false, path = "risc0/circuit/recursion-sys" }
 risc0-circuit-rv32im = { version = "3.0.0", default-features = false, path = "risc0/circuit/rv32im" }
 risc0-circuit-rv32im-sys = { version = "2.0.2", default-features = false, path = "risc0/circuit/rv32im-sys" }
-<<<<<<< HEAD
 risc0-core = { version = "2.0.1", default-features = false, path = "risc0/core" }
-risc0-groth16 = { version = "2.0.1", default-features = false, path = "risc0/groth16" }
-=======
-risc0-core = { version = "2.0.0", default-features = false, path = "risc0/core" }
 risc0-groth16 = { version = "3.0.0", default-features = false, path = "risc0/groth16" }
->>>>>>> 76301823
 risc0-r0vm = { version = "3.0.0", default-features = false, path = "risc0/r0vm" }
 risc0-sys = { version = "1.5.0", default-features = false, path = "risc0/sys" }
 risc0-zkp = { version = "3.0.0", default-features = false, path = "risc0/zkp" }
