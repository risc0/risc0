// Copyright 2024 RISC Zero, Inc.
//
// Licensed under the Apache License, Version 2.0 (the "License");
// you may not use this file except in compliance with the License.
// You may obtain a copy of the License at
//
//     http://www.apache.org/licenses/LICENSE-2.0
//
// Unless required by applicable law or agreed to in writing, software
// distributed under the License is distributed on an "AS IS" BASIS,
// WITHOUT WARRANTIES OR CONDITIONS OF ANY KIND, either express or implied.
// See the License for the specific language governing permissions and
// limitations under the License.

use std::{collections::HashSet, fmt::Write, process::Command};

use clap::Parser;
use risc0_circuit_recursion::zkr::{get_all_zkrs, get_zkr};
use risc0_zkp::{
    core::{
        digest::Digest,
        hash::{
            blake2b::Blake2bCpuHashSuite, poseidon2::Poseidon2HashSuite,
            poseidon_254::Poseidon254HashSuite, sha::Sha256HashSuite,
        },
    },
    field::baby_bear::BabyBear,
    hal::cpu::CpuHal,
};
use risc0_zkvm::{
    recursion::{Program, Prover as RecursionProver},
    Loader,
};

#[derive(Parser)]
pub struct Bootstrap;

const CONTROL_ID_PATH_RV32IM: &str = "risc0/circuit/rv32im/src/control_id.rs";
const CONTROL_ID_PATH_RECURSION: &str = "risc0/circuit/recursion/src/control_id.rs";

impl Bootstrap {
    pub fn run(&self) {
        let poseidon2_control_ids = Self::generate_rv32im_control_ids();
        Self::generate_recursion_control_ids(&poseidon2_control_ids);
    }

    fn generate_rv32im_control_ids() -> Vec<Digest> {
        tracing::info!("computing control IDs with SHA-256");
        let control_id_sha256 = Loader::compute_control_id_table(&CpuHal::new(Sha256HashSuite::<
            BabyBear,
        >::new_suite(
        )));
        tracing::info!("computing control IDs with Poseidon2");
        let control_id_poseidon2 =
            Loader::compute_control_id_table(&CpuHal::new(Poseidon2HashSuite::new_suite()));
        tracing::info!("computing control IDs with Blake2b");
        let control_id_blake2b =
            Loader::compute_control_id_table(&CpuHal::new(Blake2bCpuHashSuite::new_suite()));

        let contents = format!(
            include_str!("templates/control_id_rv32im.rs"),
            control_id_sha256[0],
            control_id_sha256[1],
            control_id_sha256[2],
            control_id_sha256[3],
            control_id_sha256[4],
            control_id_sha256[5],
            control_id_sha256[6],
            control_id_sha256[7],
            control_id_sha256[8],
            control_id_sha256[9],
            control_id_sha256[10],
            control_id_poseidon2[0],
            control_id_poseidon2[1],
            control_id_poseidon2[2],
            control_id_poseidon2[3],
            control_id_poseidon2[4],
            control_id_poseidon2[5],
            control_id_poseidon2[6],
            control_id_poseidon2[7],
            control_id_poseidon2[8],
            control_id_poseidon2[9],
            control_id_poseidon2[10],
            control_id_blake2b[0],
            control_id_blake2b[1],
            control_id_blake2b[2],
            control_id_blake2b[3],
            control_id_blake2b[4],
            control_id_blake2b[5],
            control_id_blake2b[6],
            control_id_blake2b[7],
            control_id_blake2b[8],
            control_id_blake2b[9],
            control_id_blake2b[10],
        );
        tracing::debug!("contents of rv32im control_id.rs:\n{contents}");

        tracing::info!("writing control ids to {CONTROL_ID_PATH_RV32IM}");
        std::fs::write(CONTROL_ID_PATH_RV32IM, contents).unwrap();

        // Use rustfmt to format the file.
        Command::new("rustfmt")
            .arg(CONTROL_ID_PATH_RV32IM)
            .status()
            .expect("failed to format {CONTROL_ID_PATH_RV32IM}");

        control_id_poseidon2
    }

    fn generate_recursion_control_ids(rv32im_poseidon2_control_ids: &[Digest]) {
        // Recursion programs (ZKRs) that are too be included in the allowed set.
        // NOTE: We use an allow list here, rather than including all ZKRs in the zip archive,
        // because there may be ZKRs included only for tests, or ones that are not part of the main
        // set of allowed programs (e.g. accelerators).
        let allowed_zkr_names: HashSet<String> = ["join.zkr", "resolve.zkr", "identity.zkr"]
            .map(str::to_string)
            .into_iter()
            .chain((14..=24).map(|i| format!("lift_{i}.zkr")))
            .collect();

        tracing::info!("unzipping recursion programs (zkrs)");
        let zkrs = get_all_zkrs().unwrap();

        let zkr_control_ids: Vec<(String, Digest)> = zkrs
            .into_iter()
            .map(|(name, encoded_program)| {
                let program = Program::from_encoded(&encoded_program);

                tracing::info!("computing control ID for {name} with Poseidon2");
                let control_id = program.compute_control_id(Poseidon2HashSuite::new_suite());

                tracing::debug!("{name} control id: {control_id:?}");
                (name, control_id)
            })
            .collect();

<<<<<<< HEAD
        let allowed_zkrs = zkr_control_ids
            .iter()
            .filter(|(name, _)| allowed_zkr_names.contains(name));

        // Calculuate a Merkle root for the allowed control IDs and add it to the file.
        let merkle_group = RecursionProver::bootstrap_allowed_tree(
            rv32im_poseidon2_control_ids
                .iter()
                .chain(allowed_zkrs.map(|(_, id)| id))
                .cloned()
                .collect(),
        );
=======
        // Calculate a Merkle root for the allowed control IDs and add it to the file.
        let merkle_group = RecursionProver::bootstrap_allowed_tree(valid_control_ids);
>>>>>>> e08cad95
        let hash_suite = Poseidon2HashSuite::new_suite();
        let hashfn = hash_suite.hashfn.as_ref();
        let allowed_ids_root = merkle_group.calc_root(hashfn);

        let mut inner = String::new();
        for (name, digest) in zkr_control_ids.iter() {
            writeln!(&mut inner, r#"("{name}", "{digest}"),"#).unwrap();
        }

        let bn254_control_id = Self::generate_identity_bn254_control_id();
        let contents = format!(
            include_str!("templates/control_id_zkr.rs"),
            allowed_ids_root,
            zkr_control_ids.len(),
            inner,
            bn254_control_id
        );

        tracing::info!("writing control ids to {CONTROL_ID_PATH_RECURSION}");
        std::fs::write(CONTROL_ID_PATH_RECURSION, contents).unwrap();

        // Use rustfmt to format the file.
        Command::new("rustfmt")
            .arg(CONTROL_ID_PATH_RECURSION)
            .status()
            .expect("failed to format {CONTROL_ID_PATH_RECURSION}");
    }

    pub fn generate_identity_bn254_control_id() -> Digest {
        let encoded_program = get_zkr("identity.zkr").unwrap();
        let program = Program::from_encoded(&encoded_program);
        let digest = program.compute_control_id(Poseidon254HashSuite::new_suite());

        // NOTE: we need to byte-reverse the BN254_CONTROL_ID because
        // (apparently) groth16 digests are represented as a single
        // little-endian field element
        let bytes: Vec<u8> = digest.as_bytes().iter().rev().cloned().collect();
        Digest::try_from(bytes.as_slice()).unwrap()
    }
}<|MERGE_RESOLUTION|>--- conflicted
+++ resolved
@@ -134,7 +134,6 @@
             })
             .collect();
 
-<<<<<<< HEAD
         let allowed_zkrs = zkr_control_ids
             .iter()
             .filter(|(name, _)| allowed_zkr_names.contains(name));
@@ -147,10 +146,6 @@
                 .cloned()
                 .collect(),
         );
-=======
-        // Calculate a Merkle root for the allowed control IDs and add it to the file.
-        let merkle_group = RecursionProver::bootstrap_allowed_tree(valid_control_ids);
->>>>>>> e08cad95
         let hash_suite = Poseidon2HashSuite::new_suite();
         let hashfn = hash_suite.hashfn.as_ref();
         let allowed_ids_root = merkle_group.calc_root(hashfn);
