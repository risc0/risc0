--- conflicted
+++ resolved
@@ -124,47 +124,9 @@
             })
             .collect();
 
-<<<<<<< HEAD
-        // Generate the tree of acceptable control IDs.
-        tracing::info!("writing control ids to {CONTROL_ID_PATH_RECURSION}");
-        let mut cntlf = std::fs::File::create(CONTROL_ID_PATH_RECURSION).unwrap();
-        let license = r#"
-        // Copyright 2024 RISC Zero, Inc.
-        //
-        // Licensed under the Apache License, Version 2.0 (the "License");
-        // you may not use this file except in compliance with the License.
-        // You may obtain a copy of the License at
-        //
-        //     http://www.apache.org/licenses/LICENSE-2.0
-        //
-        // Unless required by applicable law or agreed to in writing, software
-        // distributed under the License is distributed on an "AS IS" BASIS,
-        // WITHOUT WARRANTIES OR CONDITIONS OF ANY KIND, either express or implied.
-        // See the License for the specific language governing permissions and
-        // limitations under the License."#;
-        writeln!(&mut cntlf, "{license}").unwrap();
-        writeln!(&mut cntlf, "").unwrap();
-
-        // Add all of the known and allowed control IDs to the control_id.rs file.
-        writeln!(
-            &mut cntlf,
-            "pub const RECURSION_CONTROL_IDS: [(&str, &str); {}] = [",
-            zkr_control_ids.len()
-        )
-        .unwrap();
-        for (name, digest) in zkr_control_ids {
-            writeln!(&mut cntlf, r#"("{name}", "{digest}"),"#).unwrap();
-        }
-        writeln!(&mut cntlf, "];").unwrap();
-        writeln!(&mut cntlf, "").unwrap();
-
         // Calculate a Merkle root for the allowed control IDs and add it to the file.
-        let hash_suite = PoseidonHashSuite::new_suite();
-=======
-        // Calculuate a Merkle root for the allowed control IDs and add it to the file.
         let merkle_group = RecursionProver::bootstrap_allowed_tree(valid_control_ids);
         let hash_suite = Poseidon2HashSuite::new_suite();
->>>>>>> 2fb409be
         let hashfn = hash_suite.hashfn.as_ref();
         let allowed_ids_root = merkle_group.calc_root(hashfn);
 
